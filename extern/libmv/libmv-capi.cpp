--- conflicted
+++ resolved
@@ -514,7 +514,6 @@
 	libmv_reconstruction->error = libmv::EuclideanReprojectionError(*tracks, *reconstruction, *camera_intrinsics);
 }
 
-<<<<<<< HEAD
 static bool selectTwoKeyframesBasedOnGRIC(libmv::Tracks &tracks, libmv::Tracks &normalized_tracks,
                                           libmv::CameraIntrinsics &camera_intrinsics,
                                           libmv::ReconstructionOptions &reconstruction_options,
@@ -573,8 +572,6 @@
 	return true;
 }
 
-=======
->>>>>>> 0479f785
 libmv_Reconstruction *libmv_solveReconstruction(libmv_Tracks *libmv_tracks,
 			libmv_cameraIntrinsicsOptions *libmv_camera_intrinsics_options,
 			libmv_reconstructionOptions *libmv_reconstruction_options,
@@ -590,7 +587,6 @@
 	ReconstructUpdateCallback update_callback =
 		ReconstructUpdateCallback(progress_update_callback, callback_customdata);
 
-<<<<<<< HEAD
 	/* Retrieve reconstruction options from C-API to libmv API */
 	cameraIntrinsicsFromOptions(camera_intrinsics, libmv_camera_intrinsics_options);
 
@@ -609,20 +605,6 @@
 		LG << "Using automatic keyframe selection";
 
 		update_callback.invoke(0, "Selecting keyframes");
-=======
-	cameraIntrinsicsFromOptions(camera_intrinsics, libmv_camera_intrinsics_options);
-
-	/* Invert the camera intrinsics */
-	libmv::Tracks normalized_tracks = getNormalizedTracks(tracks, camera_intrinsics);
-
-	/* actual reconstruction */
-	libmv::ReconstructionOptions reconstruction_options;
-	reconstruction_options.success_threshold = libmv_reconstruction_options->success_threshold;
-	reconstruction_options.use_fallback_reconstruction = libmv_reconstruction_options->use_fallback_reconstruction;
-
-	int keyframe1 = libmv_reconstruction_options->keyframe1,
-	    keyframe2 = libmv_reconstruction_options->keyframe2;
->>>>>>> 0479f785
 
 		selectTwoKeyframesBasedOnGRIC(*tracks, normalized_tracks, *camera_intrinsics,
 		                              reconstruction_options, keyframe1, keyframe2);
@@ -939,7 +921,6 @@
                                   libmv_cameraIntrinsicsOptions *libmv_camera_intrinsics_options)
 {
 	libmv::CameraIntrinsics *camera_intrinsics = (libmv::CameraIntrinsics *) libmv_intrinsics;
-<<<<<<< HEAD
 
 	double focal_length = libmv_camera_intrinsics_options->focal_length;
 	double principal_x = libmv_camera_intrinsics_options->principal_point_x;
@@ -968,36 +949,6 @@
 		camera_intrinsics->SetRadialDistortion(k1, k2, k3);
 	}
 
-=======
-
-	double focal_length = libmv_camera_intrinsics_options->focal_length;
-	double principal_x = libmv_camera_intrinsics_options->principal_point_x;
-	double principal_y = libmv_camera_intrinsics_options->principal_point_y;
-	double k1 = libmv_camera_intrinsics_options->k1;
-	double k2 = libmv_camera_intrinsics_options->k2;
-	double k3 = libmv_camera_intrinsics_options->k3;
-	int image_width = libmv_camera_intrinsics_options->image_width;
-	int image_height = libmv_camera_intrinsics_options->image_height;
-
-	/* try avoid unnecessary updates so pre-computed distortion grids are not freed */
-
-	if (camera_intrinsics->focal_length() != focal_length)
-		camera_intrinsics->SetFocalLength(focal_length, focal_length);
-
-	if (camera_intrinsics->principal_point_x() != principal_x ||
-	    camera_intrinsics->principal_point_y() != principal_y)
-	{
-		camera_intrinsics->SetPrincipalPoint(principal_x, principal_y);
-	}
-
-	if (camera_intrinsics->k1() != k1 ||
-	    camera_intrinsics->k2() != k2 ||
-	    camera_intrinsics->k3() != k3)
-	{
-		camera_intrinsics->SetRadialDistortion(k1, k2, k3);
-	}
-
->>>>>>> 0479f785
 	if (camera_intrinsics->image_width() != image_width ||
 	    camera_intrinsics->image_height() != image_height)
 	{
