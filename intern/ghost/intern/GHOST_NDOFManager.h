/*
 * This program is free software; you can redistribute it and/or
 * modify it under the terms of the GNU General Public License
 * as published by the Free Software Foundation; either version 2
 * of the License, or (at your option) any later version.
 *
 * This program is distributed in the hope that it will be useful,
 * but WITHOUT ANY WARRANTY; without even the implied warranty of
 * MERCHANTABILITY or FITNESS FOR A PARTICULAR PURPOSE.  See the
 * GNU General Public License for more details.
 *
 * You should have received a copy of the GNU General Public License
 * along with this program; if not, write to the Free Software Foundation,
 * Inc., 51 Franklin Street, Fifth Floor, Boston, MA 02110-1301, USA.
 */

#pragma once

#ifndef WITH_INPUT_NDOF
#  error NDOF code included in non-NDOF-enabled build
#endif

#include "GHOST_System.h"

// #define DEBUG_NDOF_MOTION
// #define DEBUG_NDOF_BUTTONS

typedef enum {
  NDOF_UnknownDevice,

  /* Current devices. */
  NDOF_SpaceNavigator,
  NDOF_SpaceExplorer,
  NDOF_SpacePilotPro,
  NDOF_SpaceMousePro,
  NDOF_SpaceMouseWireless,
  NDOF_SpaceMouseProWireless,
  NDOF_SpaceMouseEnterprise,

  /* Older devices. */
  NDOF_SpacePilot,
  NDOF_Spaceball5000,
  NDOF_SpaceTraveler

} NDOF_DeviceT;

/* NDOF device button event types */
typedef enum {
  /* Used internally, never sent. */
  NDOF_BUTTON_NONE,
  /* These two are available from any 3Dconnexion device. */
  NDOF_BUTTON_MENU,
  NDOF_BUTTON_FIT,
  /* Standard views. */
  NDOF_BUTTON_TOP,
  NDOF_BUTTON_BOTTOM,
  NDOF_BUTTON_LEFT,
  NDOF_BUTTON_RIGHT,
  NDOF_BUTTON_FRONT,
  NDOF_BUTTON_BACK,
  /* More views. */
  NDOF_BUTTON_ISO1,
  NDOF_BUTTON_ISO2,
  /* 90 degree rotations.
   * These don't all correspond to physical buttons. */
  NDOF_BUTTON_ROLL_CW,
  NDOF_BUTTON_ROLL_CCW,
  NDOF_BUTTON_SPIN_CW,
  NDOF_BUTTON_SPIN_CCW,
  NDOF_BUTTON_TILT_CW,
  NDOF_BUTTON_TILT_CCW,
  /* Device control. */
  NDOF_BUTTON_ROTATE,
  NDOF_BUTTON_PANZOOM,
  NDOF_BUTTON_DOMINANT,
  NDOF_BUTTON_PLUS,
  NDOF_BUTTON_MINUS,
  /* Keyboard emulation. */
  NDOF_BUTTON_ESC,
  NDOF_BUTTON_ALT,
  NDOF_BUTTON_SHIFT,
  NDOF_BUTTON_CTRL,
  /* General-purpose buttons.
   * Users can assign functions via keymap editor. */
  NDOF_BUTTON_1,
  NDOF_BUTTON_2,
  NDOF_BUTTON_3,
  NDOF_BUTTON_4,
  NDOF_BUTTON_5,
  NDOF_BUTTON_6,
  NDOF_BUTTON_7,
  NDOF_BUTTON_8,
  NDOF_BUTTON_9,
  NDOF_BUTTON_10,
  /* More general-purpose buttons. */
  NDOF_BUTTON_A,
  NDOF_BUTTON_B,
  NDOF_BUTTON_C,
  /* The end. */
  NDOF_BUTTON_LAST
} NDOF_ButtonT;

class GHOST_NDOFManager {
 public:
  GHOST_NDOFManager(GHOST_System &);
  virtual ~GHOST_NDOFManager()
  {
  }

  /**
   * Whether multi-axis functionality is available (via the OS or driver)
   * does not imply that a device is plugged in or being used.
   */
  virtual bool available() = 0;

  /**
   * Rach platform's device detection should call this
   * use standard USB/HID identifiers.
   */
  bool setDevice(unsigned short vendor_id, unsigned short product_id);

  /**
   * Filter out small/accidental/un-calibrated motions by
   * setting up a "dead zone" around home position
   * set to 0 to disable
   * 0.1 is a safe and reasonable value.
   */
  void setDeadZone(float);

<<<<<<< HEAD
  /**
   * The latest raw axis data from the device.
   *
   * \note axis data should be in blender view coordinates
   * - +X is to the right.
   * - +Y is up.
   * - +Z is out of the screen.
   * - for rotations, look from origin to each +axis.
   * - rotations are + when CCW, - when CW.
   * Each platform is responsible for getting axis data into this form
   * these values should not be scaled (just shuffled or flipped).
   */
  void updateTranslation(const int t[3], uint64_t time);
  void updateRotation(const int r[3], uint64_t time);

  /**
   * The latest raw button data from the device
   * use HID button encoding (not #NDOF_ButtonT).
   */
  void updateButton(int button_number, bool press, uint64_t time);
  void updateButtons(int button_bits, uint64_t time);
  /* #NDOFButton events are sent immediately */

  /**
   * Processes and sends most recent raw data as an #NDOFMotion event
   * returns whether an event was sent.
   */
=======
  // the latest raw axis data from the device
  // NOTE: axis data should be in blender view coordinates
  //       +X is to the right
  //       +Y is up
  //       +Z is out of the screen
  //       for rotations, look from origin to each +axis
  //       rotations are + when CCW, - when CW
  // each platform is responsible for getting axis data into this form
  // these values should not be scaled (just shuffled or flipped)
  void updateTranslation(const int t[3], uint64_t time);
  void updateRotation(const int r[3], uint64_t time);

  // the latest raw button data from the device
  // use HID button encoding (not NDOF_ButtonT)
  void updateButton(int button_number, bool press, uint64_t time);
  void updateButtons(int button_bits, uint64_t time);
  // NDOFButton events are sent immediately

  // processes and sends most recent raw data as an NDOFMotion event
  // returns whether an event was sent
>>>>>>> ff01070b
  bool sendMotionEvent();

 protected:
  GHOST_System &m_system;

 private:
  void sendButtonEvent(NDOF_ButtonT, bool press, uint64_t time, GHOST_IWindow *);
  void sendKeyEvent(GHOST_TKey, bool press, uint64_t time, GHOST_IWindow *);

  NDOF_DeviceT m_deviceType;
  int m_buttonCount;
  int m_buttonMask;
  const NDOF_ButtonT *m_hidMap;

  int m_translation[3];
  int m_rotation[3];
  int m_buttons; /* Bit field. */

<<<<<<< HEAD
  uint64_t m_motionTime;     /* In milliseconds. */
  uint64_t m_prevMotionTime; /* Time of most recent motion event sent. */
=======
  uint64_t m_motionTime;      // in milliseconds
  uint64_t m_prevMotionTime;  // time of most recent Motion event sent
>>>>>>> ff01070b

  GHOST_TProgress m_motionState;
  bool m_motionEventPending;
  float m_deadZone; /* Discard motion with each component < this. */
};<|MERGE_RESOLUTION|>--- conflicted
+++ resolved
@@ -127,35 +127,6 @@
    */
   void setDeadZone(float);
 
-<<<<<<< HEAD
-  /**
-   * The latest raw axis data from the device.
-   *
-   * \note axis data should be in blender view coordinates
-   * - +X is to the right.
-   * - +Y is up.
-   * - +Z is out of the screen.
-   * - for rotations, look from origin to each +axis.
-   * - rotations are + when CCW, - when CW.
-   * Each platform is responsible for getting axis data into this form
-   * these values should not be scaled (just shuffled or flipped).
-   */
-  void updateTranslation(const int t[3], uint64_t time);
-  void updateRotation(const int r[3], uint64_t time);
-
-  /**
-   * The latest raw button data from the device
-   * use HID button encoding (not #NDOF_ButtonT).
-   */
-  void updateButton(int button_number, bool press, uint64_t time);
-  void updateButtons(int button_bits, uint64_t time);
-  /* #NDOFButton events are sent immediately */
-
-  /**
-   * Processes and sends most recent raw data as an #NDOFMotion event
-   * returns whether an event was sent.
-   */
-=======
   // the latest raw axis data from the device
   // NOTE: axis data should be in blender view coordinates
   //       +X is to the right
@@ -176,7 +147,6 @@
 
   // processes and sends most recent raw data as an NDOFMotion event
   // returns whether an event was sent
->>>>>>> ff01070b
   bool sendMotionEvent();
 
  protected:
@@ -195,13 +165,8 @@
   int m_rotation[3];
   int m_buttons; /* Bit field. */
 
-<<<<<<< HEAD
-  uint64_t m_motionTime;     /* In milliseconds. */
-  uint64_t m_prevMotionTime; /* Time of most recent motion event sent. */
-=======
   uint64_t m_motionTime;      // in milliseconds
   uint64_t m_prevMotionTime;  // time of most recent Motion event sent
->>>>>>> ff01070b
 
   GHOST_TProgress m_motionState;
   bool m_motionEventPending;
