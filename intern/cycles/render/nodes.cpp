--- conflicted
+++ resolved
@@ -260,11 +260,11 @@
 {
 	if(image_manager) {
 		image_manager->remove_image(filename.string(),
+		                            string(),
 		                            builtin_data,
 		                            interpolation,
 		                            extension,
-		                            use_alpha,
-		                            string());
+		                            use_alpha);
 	}
 }
 
@@ -303,6 +303,7 @@
 	if(is_float == -1) {
 		ImageMetaData metadata;
 		slot = image_manager->add_image(filename.string(),
+		                                string(),
 		                                builtin_data,
 		                                animated,
 		                                0,
@@ -366,10 +367,11 @@
 	if(is_float == -1) {
 		ImageMetaData metadata;
 		if(builtin_data == NULL) {
-			image_manager->get_image_metadata(filename.string(), NULL, metadata);
+			image_manager->get_image_metadata(filename.string(), string(), NULL, metadata);
 		}
 		else {
 			slot = image_manager->add_image(filename.string(),
+			                                string(),
 			                                builtin_data,
 			                                animated,
 			                                0,
@@ -462,11 +464,11 @@
 {
 	if(image_manager) {
 		image_manager->remove_image(filename.string(),
+		                            string(),
 		                            builtin_data,
 		                            interpolation,
 		                            EXTENSION_REPEAT,
-		                            use_alpha,
-		                            string());
+		                            use_alpha);
 	}
 }
 
@@ -503,6 +505,7 @@
 	if(slot == -1) {
 		ImageMetaData metadata;
 		slot = image_manager->add_image(filename.string(),
+		                                string(),
 		                                builtin_data,
 		                                animated,
 		                                0,
@@ -557,10 +560,11 @@
 	if(is_float == -1) {
 		ImageMetaData metadata;
 		if(builtin_data == NULL) {
-			image_manager->get_image_metadata(filename.string(), NULL, metadata);
+			image_manager->get_image_metadata(filename.string(), string(), NULL, metadata);
 		}
 		else {
 			slot = image_manager->add_image(filename.string(),
+			                                string(),
 			                                builtin_data,
 			                                animated,
 			                                0,
@@ -1506,11 +1510,11 @@
 {
 	if(image_manager) {
 		image_manager->remove_image(filename.string(),
+		                            string(),
 		                            builtin_data,
 		                            interpolation,
 		                            EXTENSION_CLIP,
-		                            true,
-		                            string());
+		                            true);
 	}
 }
 
@@ -1535,11 +1539,15 @@
 {
 	if(slot == -1) {
 		ImageMetaData metadata;
-		slot = image_manager->add_image(filename.string(), builtin_data,
+		slot = image_manager->add_image(filename.string(),
+		                                string(),
+		                                builtin_data,
 		                                false, 0,
 		                                interpolation,
 		                                EXTENSION_CLIP,
 		                                true,
+		                                false,
+		                                0.0f,
 		                                metadata);
 	}
 }
@@ -1556,23 +1564,7 @@
 	image_manager = compiler.image_manager;
 
 	if(use_density || use_color) {
-<<<<<<< HEAD
-		if(slot == -1) {
-			ImageMetaData metadata;
-			slot = image_manager->add_image(filename.string(),
-			                                builtin_data,
-			                                false,
-			                                0,
-			                                interpolation,
-			                                EXTENSION_CLIP,
-			                                true,
-			                                false,
-			                                0.0f,
-			                                metadata);
-		}
-=======
 		add_image();
->>>>>>> c252a7c3
 
 		if(slot != -1) {
 			compiler.stack_assign(vector_in);
@@ -1615,23 +1607,7 @@
 	image_manager = compiler.image_manager;
 
 	if(use_density || use_color) {
-<<<<<<< HEAD
-		if(slot == -1) {
-			ImageMetaData metadata;
-			slot = image_manager->add_image(filename.string(),
-			                                builtin_data,
-			                                false,
-			                                0,
-			                                interpolation,
-			                                EXTENSION_CLIP,
-			                                true,
-			                                false,
-											0.0f,
-			                                metadata);
-		}
-=======
 		add_image();
->>>>>>> c252a7c3
 
 		if(slot != -1) {
 			compiler.parameter("filename", string_printf("@i%d", slot).c_str());
