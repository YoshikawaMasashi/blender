/*
 * Copyright 2011-2013 Blender Foundation
 *
 * Licensed under the Apache License, Version 2.0 (the "License");
 * you may not use this file except in compliance with the License.
 * You may obtain a copy of the License at
 *
 * http://www.apache.org/licenses/LICENSE-2.0
 *
 * Unless required by applicable law or agreed to in writing, software
 * distributed under the License is distributed on an "AS IS" BASIS,
 * WITHOUT WARRANTIES OR CONDITIONS OF ANY KIND, either express or implied.
 * See the License for the specific language governing permissions and
 * limitations under the License.
 */

#ifndef __SCENE_H__
#define __SCENE_H__

#include "bvh/bvh_params.h"

#include "render/film.h"
#include "render/image.h"
#include "render/shader.h"

#include "device/device.h"
#include "device/device_memory.h"

#include "util/util_param.h"
#include "util/util_string.h"
#include "util/util_system.h"
#include "util/util_texture.h"
#include "util/util_thread.h"
#include "util/util_types.h"
#include "util/util_vector.h"

CCL_NAMESPACE_BEGIN

class AlembicProcedural;
class AttributeRequestSet;
class Background;
class Camera;
class Device;
class DeviceInfo;
class Film;
class Integrator;
class Light;
class LightManager;
class LookupTables;
class Geometry;
class GeometryManager;
class Object;
class ObjectManager;
class ParticleSystemManager;
class ParticleSystem;
class Procedural;
class ProceduralManager;
class CurveSystemManager;
class Shader;
class ShaderManager;
class Progress;
class BakeManager;
class BakeData;
class RenderStats;
class SceneUpdateStats;
class Volume;

/* Scene Device Data */

class DeviceScene {
 public:
  /* BVH */
  device_vector<int4> bvh_nodes;
  device_vector<int4> bvh_leaf_nodes;
  device_vector<int> object_node;
  device_vector<uint> prim_tri_index;
  device_vector<float4> prim_tri_verts;
  device_vector<int> prim_type;
  device_vector<uint> prim_visibility;
  device_vector<int> prim_index;
  device_vector<int> prim_object;
  device_vector<float2> prim_time;

  /* mesh */
  device_vector<uint> tri_shader;
  device_vector<float4> tri_vnormal;
  device_vector<uint4> tri_vindex;
  device_vector<uint> tri_patch;
  device_vector<float2> tri_patch_uv;

  device_vector<float4> curves;
  device_vector<float4> curve_keys;

  device_vector<uint> patches;

  /* objects */
  device_vector<KernelObject> objects;
  device_vector<Transform> object_motion_pass;
  device_vector<DecomposedTransform> object_motion;
  device_vector<uint> object_flag;
  device_vector<float> object_volume_step;

  /* cameras */
  device_vector<DecomposedTransform> camera_motion;

  /* attributes */
  device_vector<uint4> attributes_map;
  device_vector<float> attributes_float;
  device_vector<float2> attributes_float2;
  device_vector<float4> attributes_float3;
  device_vector<uchar4> attributes_uchar4;

  /* lights */
  device_vector<KernelLightDistribution> light_distribution;
  device_vector<KernelLight> lights;
  device_vector<float2> light_background_marginal_cdf;
  device_vector<float2> light_background_conditional_cdf;

  /* particles */
  device_vector<KernelParticle> particles;

  /* shaders */
  device_vector<int4> svm_nodes;
  device_vector<KernelShader> shaders;

  /* lookup tables */
  device_vector<float> lookup_table;

  /* integrator */
  device_vector<uint> sample_pattern_lut;

  /* ies lights */
  device_vector<float> ies_lights;

  KernelData data;

  DeviceScene(Device *device);
};

/* Scene Parameters */

class SceneParams {
 public:
  /* Type of BVH, in terms whether it is supported dynamic updates of meshes
   * or whether modifying geometry requires full BVH rebuild.
   */
  enum BVHType {
    /* BVH supports dynamic updates of geometry.
     *
     * Faster for updating BVH tree when doing modifications in viewport,
     * but slower for rendering.
     */
    BVH_DYNAMIC = 0,
    /* BVH tree is calculated for specific scene, updates in geometry
     * requires full tree rebuild.
     *
     * Slower to update BVH tree when modifying objects in viewport, also
     * slower to build final BVH tree but gives best possible render speed.
     */
    BVH_STATIC = 1,

    BVH_NUM_TYPES,
  };

  ShadingSystem shadingsystem;

  /* Requested BVH layout.
   *
   * If it's not supported by the device, the widest one from supported ones
   * will be used, but BVH wider than this one will never be used.
   */
  BVHLayout bvh_layout;

  BVHType bvh_type;
  bool use_bvh_spatial_split;
  bool use_bvh_unaligned_nodes;
  int num_bvh_time_steps;
  int hair_subdivisions;
  CurveShapeType hair_shape;
  bool persistent_data;
  int texture_limit;
  bool use_bvh_refit;

  bool background;

  SceneParams()
  {
    shadingsystem = SHADINGSYSTEM_SVM;
    bvh_layout = BVH_LAYOUT_BVH2;
    bvh_type = BVH_DYNAMIC;
    use_bvh_spatial_split = false;
    use_bvh_unaligned_nodes = true;
    num_bvh_time_steps = 0;
    hair_subdivisions = 3;
    hair_shape = CURVE_RIBBON;
    persistent_data = false;
    texture_limit = 0;
    background = true;
    use_bvh_refit = false;
  }

  bool modified(const SceneParams &params)
  {
    return !(shadingsystem == params.shadingsystem && bvh_layout == params.bvh_layout &&
             bvh_type == params.bvh_type &&
             use_bvh_spatial_split == params.use_bvh_spatial_split &&
             use_bvh_unaligned_nodes == params.use_bvh_unaligned_nodes &&
             num_bvh_time_steps == params.num_bvh_time_steps &&
             hair_subdivisions == params.hair_subdivisions && hair_shape == params.hair_shape &&
             persistent_data == params.persistent_data && texture_limit == params.texture_limit);
  }

  bool update_params(const SceneParams &params)
  {
    /* We do not want to include use_bvh_refit in the modified detection as this will recreate the entire scene. */
    use_bvh_refit = params.use_bvh_refit;
    return modified(params);
  }

  int curve_subdivisions()
  {
    /* Matching the tesselation rate limit in Embree. */
    return clamp(1 << hair_subdivisions, 1, 16);
  }
};

/* Scene */

class Scene : public NodeOwner {
 public:
  /* Optional name. Is used for logging and reporting. */
  string name;

  /* data */
  Camera *camera;
  Camera *dicing_camera;
  LookupTables *lookup_tables;
  Film *film;
  Background *background;
  Integrator *integrator;

  /* data lists */
  vector<Object *> objects;
  vector<Geometry *> geometry;
  vector<Shader *> shaders;
  vector<Light *> lights;
  vector<ParticleSystem *> particle_systems;
  vector<Pass> passes;
  vector<Procedural *> procedurals;

  /* data managers */
  ImageManager *image_manager;
  LightManager *light_manager;
  ShaderManager *shader_manager;
  GeometryManager *geometry_manager;
  ObjectManager *object_manager;
  ParticleSystemManager *particle_system_manager;
  BakeManager *bake_manager;
  ProceduralManager *procedural_manager;

  /* default shaders */
  Shader *default_surface;
  Shader *default_volume;
  Shader *default_light;
  Shader *default_background;
  Shader *default_empty;

  /* device */
  Device *device;
  DeviceScene dscene;

  /* parameters */
  SceneParams params;

  /* mutex must be locked manually by callers */
  thread_mutex mutex;

  /* scene update statistics */
  SceneUpdateStats *update_stats;

  Scene(const SceneParams &params, Device *device);
  ~Scene();

  void device_update(Device *device, Progress &progress);

  bool need_global_attribute(AttributeStandard std);
  void need_global_attributes(AttributeRequestSet &attributes);

  enum MotionType { MOTION_NONE = 0, MOTION_PASS, MOTION_BLUR };
  MotionType need_motion();
  float motion_shutter_time();

  bool need_update();
  bool need_reset();

  void reset();
  void device_free();

  void collect_statistics(RenderStats *stats);

  void enable_update_stats();

  bool update(Progress &progress, bool &kernel_switch_needed);

  /* This function is used to create a node of a specified type instead of
   * calling 'new', and sets the scene as the owner of the node.
   * The function has overloads that will also add the created node to the right
   * node array (e.g. Scene::geometry for Geometry nodes) and tag the appropriate
   * manager for an update.
   */
  template<typename T, typename... Args> T *create_node(Args &&... args)
  {
    T *node = new T(args...);
    node->set_owner(this);
    return node;
  }

  /* This function is used to delete a node from the scene instead of calling 'delete'
   * and manually removing the node from the data array. It also tags the
   * appropriate manager for an update, if any, and checks that the scene is indeed
   * the owner of the node. Calling this function on a node not owned by the scene
   * will likely cause a crash which we want in order to detect such cases.
   */
  template<typename T> void delete_node(T *node)
  {
    assert(node->get_owner() == this);
    delete_node_impl(node);
  }

  /* Same as above, but specify the actual owner.
   */
  template<typename T> void delete_node(T *node, const NodeOwner *owner)
  {
    assert(node->get_owner() == owner);
    delete_node_impl(node);
    (void)owner;
  }

  /* Remove all nodes in the set from the appropriate data arrays, and tag the
   * specific managers for an update. This assumes that the scene owns the nodes.
   */
  template<typename T> void delete_nodes(const set<T *> &nodes)
  {
    delete_nodes(nodes, this);
  }

  /* Same as above, but specify the actual owner of all the nodes in the set.
   */
  template<typename T> void delete_nodes(const set<T *> &nodes, const NodeOwner *owner);

 protected:
  /* Check if some heavy data worth logging was updated.
   * Mainly used to suppress extra annoying logging.
   */
  bool need_data_update();

  void free_memory(bool final);

  bool kernels_loaded;
  DeviceRequestedFeatures loaded_kernel_features;

  bool load_kernels(Progress &progress, bool lock_scene = true);

  /* ** Split kernel routines ** */

  DeviceRequestedFeatures get_requested_device_features();

  /* Maximumnumber of closure during session lifetime. */
  int max_closure_global;

  /* Get maximum number of closures to be used in kernel. */
  int get_max_closure_count();

  template<typename T> void delete_node_impl(T *node)
  {
    delete node;
  }
};

template<> Light *Scene::create_node<Light>();

template<> Mesh *Scene::create_node<Mesh>();

template<> Object *Scene::create_node<Object>();

template<> Hair *Scene::create_node<Hair>();

template<> Volume *Scene::create_node<Volume>();

template<> ParticleSystem *Scene::create_node<ParticleSystem>();

template<> Shader *Scene::create_node<Shader>();

template<> AlembicProcedural *Scene::create_node<AlembicProcedural>();

template<> void Scene::delete_node_impl(Light *node);

template<> void Scene::delete_node_impl(Mesh *node);

template<> void Scene::delete_node_impl(Volume *node);

template<> void Scene::delete_node_impl(Hair *node);

template<> void Scene::delete_node_impl(Geometry *node);

template<> void Scene::delete_node_impl(Object *node);

template<> void Scene::delete_node_impl(ParticleSystem *node);

template<> void Scene::delete_node_impl(Shader *node);

<<<<<<< HEAD
template<> void Scene::delete_node_impl(AlembicProcedural *node);
=======
template<> void Scene::delete_nodes(const set<Light *> &nodes, const NodeOwner *owner);

template<> void Scene::delete_nodes(const set<Geometry *> &nodes, const NodeOwner *owner);

template<> void Scene::delete_nodes(const set<Object *> &nodes, const NodeOwner *owner);

template<> void Scene::delete_nodes(const set<ParticleSystem *> &nodes, const NodeOwner *owner);

template<> void Scene::delete_nodes(const set<Shader *> &nodes, const NodeOwner *owner);
>>>>>>> 2014ab6d

CCL_NAMESPACE_END

#endif /*  __SCENE_H__ */<|MERGE_RESOLUTION|>--- conflicted
+++ resolved
@@ -409,9 +409,8 @@
 
 template<> void Scene::delete_node_impl(Shader *node);
 
-<<<<<<< HEAD
 template<> void Scene::delete_node_impl(AlembicProcedural *node);
-=======
+
 template<> void Scene::delete_nodes(const set<Light *> &nodes, const NodeOwner *owner);
 
 template<> void Scene::delete_nodes(const set<Geometry *> &nodes, const NodeOwner *owner);
@@ -421,7 +420,6 @@
 template<> void Scene::delete_nodes(const set<ParticleSystem *> &nodes, const NodeOwner *owner);
 
 template<> void Scene::delete_nodes(const set<Shader *> &nodes, const NodeOwner *owner);
->>>>>>> 2014ab6d
 
 CCL_NAMESPACE_END
 
