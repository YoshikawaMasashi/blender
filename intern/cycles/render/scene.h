--- conflicted
+++ resolved
@@ -249,12 +249,7 @@
              use_bvh_unaligned_nodes == params.use_bvh_unaligned_nodes &&
              num_bvh_time_steps == params.num_bvh_time_steps &&
              hair_subdivisions == params.hair_subdivisions && hair_shape == params.hair_shape &&
-<<<<<<< HEAD
-             persistent_data == params.persistent_data && texture_limit == params.texture_limit &&
-             texture.modified(params.texture));
-=======
              texture_limit == params.texture_limit);
->>>>>>> 19ff2479
   }
 
   int curve_subdivisions()
