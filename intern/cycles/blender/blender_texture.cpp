/*
 * Copyright 2011-2015 Blender Foundation
 *
 * Licensed under the Apache License, Version 2.0 (the "License");
 * you may not use this file except in compliance with the License.
 * You may obtain a copy of the License at
 *
 * http://www.apache.org/licenses/LICENSE-2.0
 *
 * Unless required by applicable law or agreed to in writing, software
 * distributed under the License is distributed on an "AS IS" BASIS,
 * WITHOUT WARRANTIES OR CONDITIONS OF ANY KIND, either express or implied.
 * See the License for the specific language governing permissions and
 * limitations under the License.
 */

#include "blender_texture.h"

CCL_NAMESPACE_BEGIN

namespace {

/* Point density helpers. */

void density_texture_space_invert(float3& loc,
                                  float3& size)
{
	if(size.x != 0.0f) size.x = 0.5f/size.x;
	if(size.y != 0.0f) size.y = 0.5f/size.y;
	if(size.z != 0.0f) size.z = 0.5f/size.z;

	loc = loc*size - make_float3(0.5f, 0.5f, 0.5f);
}

<<<<<<< HEAD
static void density_object_texture_space(BL::Object b_ob,
                                         float radius,
                                         float3& loc,
                                         float3& size)
{
	if(b_ob.type() == BL::Object::type_MESH) {
		BL::Mesh b_mesh(b_ob.data());
		loc = get_float3(b_mesh.texspace_location());
		size = get_float3(b_mesh.texspace_size());
	}
	else {
		/* TODO(sergey): Not supported currently. */
	}
	/* Adjust texture space to include density points on the boundaries. */
	size = size + make_float3(radius, radius, radius);
	density_texture_space_invert(loc, size);
}

static void density_particle_system_texture_space(
        BL::Object b_ob,
        BL::ParticleSystem b_particle_system,
        float radius,
        float3& loc,
        float3& size)
{
	if(b_particle_system.settings().type() == BL::ParticleSettings::type_HAIR) {
		/* TODO(sergey): Not supported currently. */
		return;
	}
	Transform tfm = get_transform(b_ob.matrix_world());
	Transform itfm = transform_inverse(tfm);
	float3 min = make_float3(FLT_MAX, FLT_MAX, FLT_MAX),
	       max = make_float3(-FLT_MAX, -FLT_MAX, -FLT_MAX);
	float3 particle_size = make_float3(radius, radius, radius);
	for(int i = 0; i < b_particle_system.particles.length(); ++i) {
		BL::Particle particle = b_particle_system.particles[i];
		if (particle.alive_state() == BL::Particle::alive_state_ALIVE) {
			float3 location = get_float3(particle.location());
			location = transform_point(&itfm, location);
			min = ccl::min(min, location - particle_size);
			max = ccl::max(max, location + particle_size);
		}
	}
	/* Calculate texture space from the particle bounds.  */
	loc = (min + max) * 0.5f;
	size = (max - min) * 0.5f;
	density_texture_space_invert(loc, size);
}

=======
>>>>>>> f6c11062
}  /* namespace */

void point_density_texture_space(BL::Scene& b_scene,
                                 BL::ShaderNodeTexPointDensity& b_point_density_node,
                                 int settings,
                                 float3& loc,
                                 float3& size)
{
	BL::Object b_ob(b_point_density_node.object());
	if(!b_ob) {
		loc = make_float3(0.0f, 0.0f, 0.0f);
		size = make_float3(0.0f, 0.0f, 0.0f);
		return;
	}
	float3 min, max;
	b_point_density_node.calc_point_density_minmax(b_scene,
	                                               settings,
	                                               &min[0],
	                                               &max[0]);
	loc = (min + max) * 0.5f;
	size = (max - min) * 0.5f;
	density_texture_space_invert(loc, size);
}

CCL_NAMESPACE_END<|MERGE_RESOLUTION|>--- conflicted
+++ resolved
@@ -32,58 +32,6 @@
 	loc = loc*size - make_float3(0.5f, 0.5f, 0.5f);
 }
 
-<<<<<<< HEAD
-static void density_object_texture_space(BL::Object b_ob,
-                                         float radius,
-                                         float3& loc,
-                                         float3& size)
-{
-	if(b_ob.type() == BL::Object::type_MESH) {
-		BL::Mesh b_mesh(b_ob.data());
-		loc = get_float3(b_mesh.texspace_location());
-		size = get_float3(b_mesh.texspace_size());
-	}
-	else {
-		/* TODO(sergey): Not supported currently. */
-	}
-	/* Adjust texture space to include density points on the boundaries. */
-	size = size + make_float3(radius, radius, radius);
-	density_texture_space_invert(loc, size);
-}
-
-static void density_particle_system_texture_space(
-        BL::Object b_ob,
-        BL::ParticleSystem b_particle_system,
-        float radius,
-        float3& loc,
-        float3& size)
-{
-	if(b_particle_system.settings().type() == BL::ParticleSettings::type_HAIR) {
-		/* TODO(sergey): Not supported currently. */
-		return;
-	}
-	Transform tfm = get_transform(b_ob.matrix_world());
-	Transform itfm = transform_inverse(tfm);
-	float3 min = make_float3(FLT_MAX, FLT_MAX, FLT_MAX),
-	       max = make_float3(-FLT_MAX, -FLT_MAX, -FLT_MAX);
-	float3 particle_size = make_float3(radius, radius, radius);
-	for(int i = 0; i < b_particle_system.particles.length(); ++i) {
-		BL::Particle particle = b_particle_system.particles[i];
-		if (particle.alive_state() == BL::Particle::alive_state_ALIVE) {
-			float3 location = get_float3(particle.location());
-			location = transform_point(&itfm, location);
-			min = ccl::min(min, location - particle_size);
-			max = ccl::max(max, location + particle_size);
-		}
-	}
-	/* Calculate texture space from the particle bounds.  */
-	loc = (min + max) * 0.5f;
-	size = (max - min) * 0.5f;
-	density_texture_space_invert(loc, size);
-}
-
-=======
->>>>>>> f6c11062
 }  /* namespace */
 
 void point_density_texture_space(BL::Scene& b_scene,
