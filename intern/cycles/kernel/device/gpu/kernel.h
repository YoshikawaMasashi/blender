/*
 * Copyright 2011-2013 Blender Foundation
 *
 * Licensed under the Apache License, Version 2.0 (the "License");
 * you may not use this file except in compliance with the License.
 * You may obtain a copy of the License at
 *
 * http://www.apache.org/licenses/LICENSE-2.0
 *
 * Unless required by applicable law or agreed to in writing, software
 * distributed under the License is distributed on an "AS IS" BASIS,
 * WITHOUT WARRANTIES OR CONDITIONS OF ANY KIND, either express or implied.
 * See the License for the specific language governing permissions and
 * limitations under the License.
 */

/* Common GPU kernels. */

#include "kernel/device/gpu/parallel_active_index.h"
#include "kernel/device/gpu/parallel_prefix_sum.h"
#include "kernel/device/gpu/parallel_sorted_index.h"
#include "kernel/device/gpu/work_stealing.h"

#ifdef __KERNEL_METAL__
#  include "kernel/device/metal/context_begin.h"
#endif

#include "kernel/integrator/state.h"
#include "kernel/integrator/state_flow.h"
#include "kernel/integrator/state_util.h"

#include "kernel/integrator/init_from_bake.h"
#include "kernel/integrator/init_from_camera.h"
#include "kernel/integrator/intersect_closest.h"
#include "kernel/integrator/intersect_shadow.h"
#include "kernel/integrator/intersect_subsurface.h"
#include "kernel/integrator/intersect_volume_stack.h"
#include "kernel/integrator/shade_background.h"
#include "kernel/integrator/shade_light.h"
#include "kernel/integrator/shade_shadow.h"
#include "kernel/integrator/shade_surface.h"
#include "kernel/integrator/shade_volume.h"

#include "kernel/bake/bake.h"

#include "kernel/film/adaptive_sampling.h"

#ifdef __KERNEL_METAL__
#  include "kernel/device/metal/context_end.h"
#endif

#include "kernel/film/read.h"

/* --------------------------------------------------------------------
 * Integrator.
 */

ccl_gpu_kernel(GPU_KERNEL_BLOCK_NUM_THREADS, GPU_KERNEL_MAX_REGISTERS)
    ccl_gpu_kernel_signature(integrator_reset, int num_states)
{
  const int state = ccl_gpu_global_id_x();

  if (state < num_states) {
    INTEGRATOR_STATE_WRITE(state, path, queued_kernel) = 0;
    INTEGRATOR_STATE_WRITE(state, shadow_path, queued_kernel) = 0;
  }
}

ccl_gpu_kernel(GPU_KERNEL_BLOCK_NUM_THREADS, GPU_KERNEL_MAX_REGISTERS)
    ccl_gpu_kernel_signature(integrator_init_from_camera,
                             ccl_global KernelWorkTile *tiles,
                             const int num_tiles,
                             ccl_global float *render_buffer,
                             const int max_tile_work_size)
{
  const int work_index = ccl_gpu_global_id_x();

  if (work_index >= max_tile_work_size * num_tiles) {
    return;
  }

  const int tile_index = work_index / max_tile_work_size;
  const int tile_work_index = work_index - tile_index * max_tile_work_size;

  ccl_global const KernelWorkTile *tile = &tiles[tile_index];

  if (tile_work_index >= tile->work_size) {
    return;
  }

  const int state = tile->path_index_offset + tile_work_index;

  uint x, y, sample;
  get_work_pixel(tile, tile_work_index, &x, &y, &sample);

  ccl_gpu_kernel_call(
      integrator_init_from_camera(nullptr, state, tile, render_buffer, x, y, sample));
}

ccl_gpu_kernel(GPU_KERNEL_BLOCK_NUM_THREADS, GPU_KERNEL_MAX_REGISTERS)
    ccl_gpu_kernel_signature(integrator_init_from_bake,
                             ccl_global KernelWorkTile *tiles,
                             const int num_tiles,
                             ccl_global float *render_buffer,
                             const int max_tile_work_size)
{
  const int work_index = ccl_gpu_global_id_x();

  if (work_index >= max_tile_work_size * num_tiles) {
    return;
  }

  const int tile_index = work_index / max_tile_work_size;
  const int tile_work_index = work_index - tile_index * max_tile_work_size;

  ccl_global const KernelWorkTile *tile = &tiles[tile_index];

  if (tile_work_index >= tile->work_size) {
    return;
  }

  const int state = tile->path_index_offset + tile_work_index;

  uint x, y, sample;
  get_work_pixel(tile, tile_work_index, &x, &y, &sample);

  ccl_gpu_kernel_call(
      integrator_init_from_bake(nullptr, state, tile, render_buffer, x, y, sample));
}

ccl_gpu_kernel(GPU_KERNEL_BLOCK_NUM_THREADS, GPU_KERNEL_MAX_REGISTERS)
    ccl_gpu_kernel_signature(integrator_intersect_closest,
                             ccl_global const int *path_index_array,
                             const int work_size)
{
  const int global_index = ccl_gpu_global_id_x();

  if (global_index < work_size) {
    const int state = (path_index_array) ? path_index_array[global_index] : global_index;
    ccl_gpu_kernel_call(integrator_intersect_closest(NULL, state));
  }
}

ccl_gpu_kernel(GPU_KERNEL_BLOCK_NUM_THREADS, GPU_KERNEL_MAX_REGISTERS)
    ccl_gpu_kernel_signature(integrator_intersect_shadow,
                             ccl_global const int *path_index_array,
                             const int work_size)
{
  const int global_index = ccl_gpu_global_id_x();

  if (global_index < work_size) {
    const int state = (path_index_array) ? path_index_array[global_index] : global_index;
    ccl_gpu_kernel_call(integrator_intersect_shadow(NULL, state));
  }
}

ccl_gpu_kernel(GPU_KERNEL_BLOCK_NUM_THREADS, GPU_KERNEL_MAX_REGISTERS)
    ccl_gpu_kernel_signature(integrator_intersect_subsurface,
                             ccl_global const int *path_index_array,
                             const int work_size)
{
  const int global_index = ccl_gpu_global_id_x();

  if (global_index < work_size) {
    const int state = (path_index_array) ? path_index_array[global_index] : global_index;
    ccl_gpu_kernel_call(integrator_intersect_subsurface(NULL, state));
  }
}

ccl_gpu_kernel(GPU_KERNEL_BLOCK_NUM_THREADS, GPU_KERNEL_MAX_REGISTERS)
    ccl_gpu_kernel_signature(integrator_intersect_volume_stack,
                             ccl_global const int *path_index_array,
                             const int work_size)
{
  const int global_index = ccl_gpu_global_id_x();

  if (global_index < work_size) {
    const int state = (path_index_array) ? path_index_array[global_index] : global_index;
    ccl_gpu_kernel_call(integrator_intersect_volume_stack(NULL, state));
  }
}

ccl_gpu_kernel(GPU_KERNEL_BLOCK_NUM_THREADS, GPU_KERNEL_MAX_REGISTERS)
    ccl_gpu_kernel_signature(integrator_shade_background,
                             ccl_global const int *path_index_array,
                             ccl_global float *render_buffer,
                             const int work_size)
{
  const int global_index = ccl_gpu_global_id_x();

  if (global_index < work_size) {
    const int state = (path_index_array) ? path_index_array[global_index] : global_index;
    ccl_gpu_kernel_call(integrator_shade_background(NULL, state, render_buffer));
  }
}

ccl_gpu_kernel(GPU_KERNEL_BLOCK_NUM_THREADS, GPU_KERNEL_MAX_REGISTERS)
    ccl_gpu_kernel_signature(integrator_shade_light,
                             ccl_global const int *path_index_array,
                             ccl_global float *render_buffer,
                             const int work_size)
{
  const int global_index = ccl_gpu_global_id_x();

  if (global_index < work_size) {
    const int state = (path_index_array) ? path_index_array[global_index] : global_index;
    ccl_gpu_kernel_call(integrator_shade_light(NULL, state, render_buffer));
  }
}

ccl_gpu_kernel(GPU_KERNEL_BLOCK_NUM_THREADS, GPU_KERNEL_MAX_REGISTERS)
    ccl_gpu_kernel_signature(integrator_shade_shadow,
                             ccl_global const int *path_index_array,
                             ccl_global float *render_buffer,
                             const int work_size)
{
  const int global_index = ccl_gpu_global_id_x();

  if (global_index < work_size) {
    const int state = (path_index_array) ? path_index_array[global_index] : global_index;
    ccl_gpu_kernel_call(integrator_shade_shadow(NULL, state, render_buffer));
  }
}

ccl_gpu_kernel(GPU_KERNEL_BLOCK_NUM_THREADS, GPU_KERNEL_MAX_REGISTERS)
    ccl_gpu_kernel_signature(integrator_shade_surface,
                             ccl_global const int *path_index_array,
                             ccl_global float *render_buffer,
                             const int work_size)
{
  const int global_index = ccl_gpu_global_id_x();

  if (global_index < work_size) {
    const int state = (path_index_array) ? path_index_array[global_index] : global_index;
    ccl_gpu_kernel_call(integrator_shade_surface(NULL, state, render_buffer));
  }
}

ccl_gpu_kernel(GPU_KERNEL_BLOCK_NUM_THREADS, GPU_KERNEL_MAX_REGISTERS)
    ccl_gpu_kernel_signature(integrator_shade_surface_raytrace,
                             ccl_global const int *path_index_array,
                             ccl_global float *render_buffer,
                             const int work_size)
{
  const int global_index = ccl_gpu_global_id_x();

  if (global_index < work_size) {
    const int state = (path_index_array) ? path_index_array[global_index] : global_index;
    ccl_gpu_kernel_call(integrator_shade_surface_raytrace(NULL, state, render_buffer));
  }
}

ccl_gpu_kernel(GPU_KERNEL_BLOCK_NUM_THREADS, GPU_KERNEL_MAX_REGISTERS)
    ccl_gpu_kernel_signature(integrator_shade_volume,
                             ccl_global const int *path_index_array,
                             ccl_global float *render_buffer,
                             const int work_size)
{
  const int global_index = ccl_gpu_global_id_x();

  if (global_index < work_size) {
    const int state = (path_index_array) ? path_index_array[global_index] : global_index;
    ccl_gpu_kernel_call(integrator_shade_volume(NULL, state, render_buffer));
  }
}

ccl_gpu_kernel_threads(GPU_PARALLEL_ACTIVE_INDEX_DEFAULT_BLOCK_SIZE)
    ccl_gpu_kernel_signature(integrator_queued_paths_array,
                             int num_states,
                             ccl_global int *indices,
                             ccl_global int *num_indices,
                             int kernel_index)
{
  ccl_gpu_kernel_lambda(INTEGRATOR_STATE(state, path, queued_kernel) == kernel_index,
                        int kernel_index);
  ccl_gpu_kernel_lambda_pass.kernel_index = kernel_index;

  gpu_parallel_active_index_array<GPU_PARALLEL_ACTIVE_INDEX_DEFAULT_BLOCK_SIZE>(
      num_states, indices, num_indices, ccl_gpu_kernel_lambda_pass);
}

ccl_gpu_kernel_threads(GPU_PARALLEL_ACTIVE_INDEX_DEFAULT_BLOCK_SIZE)
    ccl_gpu_kernel_signature(integrator_queued_shadow_paths_array,
                             int num_states,
                             ccl_global int *indices,
                             ccl_global int *num_indices,
                             int kernel_index)
{
  ccl_gpu_kernel_lambda(INTEGRATOR_STATE(state, shadow_path, queued_kernel) == kernel_index,
                        int kernel_index);
  ccl_gpu_kernel_lambda_pass.kernel_index = kernel_index;

  gpu_parallel_active_index_array<GPU_PARALLEL_ACTIVE_INDEX_DEFAULT_BLOCK_SIZE>(
      num_states, indices, num_indices, ccl_gpu_kernel_lambda_pass);
}

ccl_gpu_kernel_threads(GPU_PARALLEL_ACTIVE_INDEX_DEFAULT_BLOCK_SIZE)
    ccl_gpu_kernel_signature(integrator_active_paths_array,
                             int num_states,
                             ccl_global int *indices,
                             ccl_global int *num_indices)
{
  ccl_gpu_kernel_lambda(INTEGRATOR_STATE(state, path, queued_kernel) != 0);

  gpu_parallel_active_index_array<GPU_PARALLEL_ACTIVE_INDEX_DEFAULT_BLOCK_SIZE>(
      num_states, indices, num_indices, ccl_gpu_kernel_lambda_pass);
}

ccl_gpu_kernel_threads(GPU_PARALLEL_ACTIVE_INDEX_DEFAULT_BLOCK_SIZE)
    ccl_gpu_kernel_signature(integrator_terminated_paths_array,
                             int num_states,
                             ccl_global int *indices,
                             ccl_global int *num_indices,
                             int indices_offset)
{
  ccl_gpu_kernel_lambda(INTEGRATOR_STATE(state, path, queued_kernel) == 0);

  gpu_parallel_active_index_array<GPU_PARALLEL_ACTIVE_INDEX_DEFAULT_BLOCK_SIZE>(
      num_states, indices + indices_offset, num_indices, ccl_gpu_kernel_lambda_pass);
}

ccl_gpu_kernel_threads(GPU_PARALLEL_ACTIVE_INDEX_DEFAULT_BLOCK_SIZE)
    ccl_gpu_kernel_signature(integrator_terminated_shadow_paths_array,
                             int num_states,
                             ccl_global int *indices,
                             ccl_global int *num_indices,
                             int indices_offset)
{
  ccl_gpu_kernel_lambda(INTEGRATOR_STATE(state, shadow_path, queued_kernel) == 0);

  gpu_parallel_active_index_array<GPU_PARALLEL_ACTIVE_INDEX_DEFAULT_BLOCK_SIZE>(
      num_states, indices + indices_offset, num_indices, ccl_gpu_kernel_lambda_pass);
}

ccl_gpu_kernel_threads(GPU_PARALLEL_SORTED_INDEX_DEFAULT_BLOCK_SIZE)
    ccl_gpu_kernel_signature(integrator_sorted_paths_array,
                             int num_states,
                             int num_states_limit,
                             ccl_global int *indices,
                             ccl_global int *num_indices,
                             ccl_global int *key_counter,
                             ccl_global int *key_prefix_sum,
                             int kernel_index)
{
  ccl_gpu_kernel_lambda((INTEGRATOR_STATE(state, path, queued_kernel) == kernel_index) ?
                            INTEGRATOR_STATE(state, path, shader_sort_key) :
                            GPU_PARALLEL_SORTED_INDEX_INACTIVE_KEY,
                        int kernel_index);
  ccl_gpu_kernel_lambda_pass.kernel_index = kernel_index;

  const uint state_index = ccl_gpu_global_id_x();
  gpu_parallel_sorted_index_array(state_index,
                                  num_states,
                                  num_states_limit,
                                  indices,
                                  num_indices,
                                  key_counter,
                                  key_prefix_sum,
                                  ccl_gpu_kernel_lambda_pass);
}

ccl_gpu_kernel_threads(GPU_PARALLEL_ACTIVE_INDEX_DEFAULT_BLOCK_SIZE)
    ccl_gpu_kernel_signature(integrator_compact_paths_array,
                             int num_states,
                             ccl_global int *indices,
                             ccl_global int *num_indices,
                             int num_active_paths)
{
  ccl_gpu_kernel_lambda((state >= num_active_paths) &&
                            (INTEGRATOR_STATE(state, path, queued_kernel) != 0),
                        int num_active_paths);
  ccl_gpu_kernel_lambda_pass.num_active_paths = num_active_paths;

  gpu_parallel_active_index_array<GPU_PARALLEL_ACTIVE_INDEX_DEFAULT_BLOCK_SIZE>(
      num_states, indices, num_indices, ccl_gpu_kernel_lambda_pass);
}

ccl_gpu_kernel_threads(GPU_PARALLEL_SORTED_INDEX_DEFAULT_BLOCK_SIZE)
    ccl_gpu_kernel_signature(integrator_compact_states,
                             ccl_global const int *active_terminated_states,
                             const int active_states_offset,
                             const int terminated_states_offset,
                             const int work_size)
{
  const int global_index = ccl_gpu_global_id_x();

  if (global_index < work_size) {
    const int from_state = active_terminated_states[active_states_offset + global_index];
    const int to_state = active_terminated_states[terminated_states_offset + global_index];

    ccl_gpu_kernel_call(integrator_state_move(NULL, to_state, from_state));
  }
}

ccl_gpu_kernel_threads(GPU_PARALLEL_ACTIVE_INDEX_DEFAULT_BLOCK_SIZE)
    ccl_gpu_kernel_signature(integrator_compact_shadow_paths_array,
                             int num_states,
                             ccl_global int *indices,
                             ccl_global int *num_indices,
                             int num_active_paths)
{
  ccl_gpu_kernel_lambda((state >= num_active_paths) &&
                            (INTEGRATOR_STATE(state, shadow_path, queued_kernel) != 0),
                        int num_active_paths);
  ccl_gpu_kernel_lambda_pass.num_active_paths = num_active_paths;

  gpu_parallel_active_index_array<GPU_PARALLEL_ACTIVE_INDEX_DEFAULT_BLOCK_SIZE>(
      num_states, indices, num_indices, ccl_gpu_kernel_lambda_pass);
}

ccl_gpu_kernel_threads(GPU_PARALLEL_SORTED_INDEX_DEFAULT_BLOCK_SIZE)
    ccl_gpu_kernel_signature(integrator_compact_shadow_states,
                             ccl_global const int *active_terminated_states,
                             const int active_states_offset,
                             const int terminated_states_offset,
                             const int work_size)
{
  const int global_index = ccl_gpu_global_id_x();

  if (global_index < work_size) {
    const int from_state = active_terminated_states[active_states_offset + global_index];
    const int to_state = active_terminated_states[terminated_states_offset + global_index];

    ccl_gpu_kernel_call(integrator_shadow_state_move(NULL, to_state, from_state));
  }
}

ccl_gpu_kernel_threads(GPU_PARALLEL_PREFIX_SUM_DEFAULT_BLOCK_SIZE) ccl_gpu_kernel_signature(
    prefix_sum, ccl_global int *counter, ccl_global int *prefix_sum, int num_values)
{
  gpu_parallel_prefix_sum(ccl_gpu_global_id_x(), counter, prefix_sum, num_values);
}

/* --------------------------------------------------------------------
 * Adaptive sampling.
 */

ccl_gpu_kernel(GPU_KERNEL_BLOCK_NUM_THREADS, GPU_KERNEL_MAX_REGISTERS)
    ccl_gpu_kernel_signature(adaptive_sampling_convergence_check,
                             ccl_global float *render_buffer,
                             int sx,
                             int sy,
                             int sw,
                             int sh,
                             float threshold,
                             bool reset,
                             int offset,
                             int stride,
                             ccl_global uint *num_active_pixels)
{
  const int work_index = ccl_gpu_global_id_x();
  const int y = work_index / sw;
  const int x = work_index - y * sw;

  bool converged = true;

  if (x < sw && y < sh) {
    converged = ccl_gpu_kernel_call(kernel_adaptive_sampling_convergence_check(
        nullptr, render_buffer, sx + x, sy + y, threshold, reset, offset, stride));
  }

  /* NOTE: All threads specified in the mask must execute the intrinsic. */
  const auto num_active_pixels_mask = ccl_gpu_ballot(!converged);
  const int lane_id = ccl_gpu_thread_idx_x % ccl_gpu_warp_size;
  if (lane_id == 0) {
    atomic_fetch_and_add_uint32(num_active_pixels, ccl_gpu_popc(num_active_pixels_mask));
  }
}

ccl_gpu_kernel(GPU_KERNEL_BLOCK_NUM_THREADS, GPU_KERNEL_MAX_REGISTERS)
    ccl_gpu_kernel_signature(adaptive_sampling_filter_x,
                             ccl_global float *render_buffer,
                             int sx,
                             int sy,
                             int sw,
                             int sh,
                             int offset,
                             int stride)
{
  const int y = ccl_gpu_global_id_x();

  if (y < sh) {
    ccl_gpu_kernel_call(
        kernel_adaptive_sampling_filter_x(NULL, render_buffer, sy + y, sx, sw, offset, stride));
  }
}

ccl_gpu_kernel(GPU_KERNEL_BLOCK_NUM_THREADS, GPU_KERNEL_MAX_REGISTERS)
    ccl_gpu_kernel_signature(adaptive_sampling_filter_y,
                             ccl_global float *render_buffer,
                             int sx,
                             int sy,
                             int sw,
                             int sh,
                             int offset,
                             int stride)
{
  const int x = ccl_gpu_global_id_x();

  if (x < sw) {
    ccl_gpu_kernel_call(
        kernel_adaptive_sampling_filter_y(NULL, render_buffer, sx + x, sy, sh, offset, stride));
  }
}

/* --------------------------------------------------------------------
 * Cryptomatte.
 */

ccl_gpu_kernel(GPU_KERNEL_BLOCK_NUM_THREADS, GPU_KERNEL_MAX_REGISTERS)
    ccl_gpu_kernel_signature(cryptomatte_postprocess,
                             ccl_global float *render_buffer,
                             int num_pixels)
{
  const int pixel_index = ccl_gpu_global_id_x();

  if (pixel_index < num_pixels) {
    ccl_gpu_kernel_call(kernel_cryptomatte_post(nullptr, render_buffer, pixel_index));
  }
}

/* --------------------------------------------------------------------
 * Film.
 */

<<<<<<< HEAD
#define KERNEL_FILM_CONVERT_VARIANT(variant, input_channel_count) \
  ccl_gpu_kernel(GPU_KERNEL_BLOCK_NUM_THREADS, GPU_KERNEL_MAX_REGISTERS) \
      ccl_gpu_kernel_signature(film_convert_##variant, \
                               const KernelFilmConvert kfilm_convert, \
                               ccl_global float *pixels, \
                               ccl_global float *render_buffer, \
                               int num_pixels, \
                               int width, \
                               int offset, \
                               int stride, \
                               int rgba_offset, \
                               int rgba_stride) \
=======
/* Common implementation for float destination. */
template<typename Processor>
ccl_device_inline void kernel_gpu_film_convert_common(const KernelFilmConvert *kfilm_convert,
                                                      float *pixels,
                                                      float *render_buffer,
                                                      int num_pixels,
                                                      int width,
                                                      int offset,
                                                      int stride,
                                                      int dst_offset,
                                                      int dst_stride,
                                                      const Processor &processor)
{
  const int render_pixel_index = ccl_gpu_global_id_x();
  if (render_pixel_index >= num_pixels) {
    return;
  }

  const int x = render_pixel_index % width;
  const int y = render_pixel_index / width;

  ccl_global const float *buffer = render_buffer + offset + x * kfilm_convert->pass_stride +
                                   y * stride * kfilm_convert->pass_stride;

  ccl_global float *pixel = pixels +
                            (render_pixel_index + dst_offset) * kfilm_convert->pixel_stride;

  processor(kfilm_convert, buffer, pixel);
}

ccl_device_inline void kernel_gpu_film_convert_half_write(ccl_global uchar4 *rgba,
                                                          const int rgba_offset,
                                                          const int rgba_stride,
                                                          const int x,
                                                          const int y,
                                                          const half4 half_pixel)
{
  /* Work around HIP issue with half float display, see T92972. */
#ifdef __KERNEL_HIP__
  ccl_global half *out = ((ccl_global half *)rgba) + (rgba_offset + y * rgba_stride + x) * 4;
  out[0] = half_pixel.x;
  out[1] = half_pixel.y;
  out[2] = half_pixel.z;
  out[3] = half_pixel.w;
#else
  ccl_global half4 *out = ((ccl_global half4 *)rgba) + rgba_offset + y * rgba_stride + x;
  *out = half_pixel;
#endif
}

/* Common implementation for half4 destination and 4-channel input pass. */
template<typename Processor>
ccl_device_inline void kernel_gpu_film_convert_half_rgba_common_rgba(
    const KernelFilmConvert *kfilm_convert,
    uchar4 *rgba,
    float *render_buffer,
    int num_pixels,
    int width,
    int offset,
    int stride,
    int rgba_offset,
    int rgba_stride,
    const Processor &processor)
{
  const int render_pixel_index = ccl_gpu_global_id_x();
  if (render_pixel_index >= num_pixels) {
    return;
  }

  const int x = render_pixel_index % width;
  const int y = render_pixel_index / width;

  ccl_global const float *buffer = render_buffer + offset + x * kfilm_convert->pass_stride +
                                   y * stride * kfilm_convert->pass_stride;

  float pixel[4];
  processor(kfilm_convert, buffer, pixel);

  film_apply_pass_pixel_overlays_rgba(kfilm_convert, buffer, pixel);

  const half4 half_pixel = float4_to_half4_display(
      make_float4(pixel[0], pixel[1], pixel[2], pixel[3]));
  kernel_gpu_film_convert_half_write(rgba, rgba_offset, rgba_stride, x, y, half_pixel);
}

/* Common implementation for half4 destination and 3-channel input pass. */
template<typename Processor>
ccl_device_inline void kernel_gpu_film_convert_half_rgba_common_rgb(
    const KernelFilmConvert *kfilm_convert,
    uchar4 *rgba,
    float *render_buffer,
    int num_pixels,
    int width,
    int offset,
    int stride,
    int rgba_offset,
    int rgba_stride,
    const Processor &processor)
{
  kernel_gpu_film_convert_half_rgba_common_rgba(
      kfilm_convert,
      rgba,
      render_buffer,
      num_pixels,
      width,
      offset,
      stride,
      rgba_offset,
      rgba_stride,
      [&processor](const KernelFilmConvert *kfilm_convert,
                   ccl_global const float *buffer,
                   float *pixel_rgba) {
        processor(kfilm_convert, buffer, pixel_rgba);
        pixel_rgba[3] = 1.0f;
      });
}

/* Common implementation for half4 destination and single channel input pass. */
template<typename Processor>
ccl_device_inline void kernel_gpu_film_convert_half_rgba_common_value(
    const KernelFilmConvert *kfilm_convert,
    uchar4 *rgba,
    float *render_buffer,
    int num_pixels,
    int width,
    int offset,
    int stride,
    int rgba_offset,
    int rgba_stride,
    const Processor &processor)
{
  kernel_gpu_film_convert_half_rgba_common_rgba(
      kfilm_convert,
      rgba,
      render_buffer,
      num_pixels,
      width,
      offset,
      stride,
      rgba_offset,
      rgba_stride,
      [&processor](const KernelFilmConvert *kfilm_convert,
                   ccl_global const float *buffer,
                   float *pixel_rgba) {
        float value;
        processor(kfilm_convert, buffer, &value);

        pixel_rgba[0] = value;
        pixel_rgba[1] = value;
        pixel_rgba[2] = value;
        pixel_rgba[3] = 1.0f;
      });
}

#define KERNEL_FILM_CONVERT_PROC(name) \
  ccl_gpu_kernel(GPU_KERNEL_BLOCK_NUM_THREADS, GPU_KERNEL_MAX_REGISTERS) name

#define KERNEL_FILM_CONVERT_DEFINE(variant, channels) \
  KERNEL_FILM_CONVERT_PROC(kernel_gpu_film_convert_##variant) \
  (const KernelFilmConvert kfilm_convert, \
   float *pixels, \
   float *render_buffer, \
   int num_pixels, \
   int width, \
   int offset, \
   int stride, \
   int rgba_offset, \
   int rgba_stride) \
>>>>>>> 7689f501
  { \
    const int render_pixel_index = ccl_gpu_global_id_x(); \
    if (render_pixel_index >= num_pixels) { \
      return; \
    } \
\
    const int x = render_pixel_index % width; \
    const int y = render_pixel_index / width; \
\
    ccl_global const float *buffer = render_buffer + offset + x * kfilm_convert.pass_stride + \
                                     y * stride * kfilm_convert.pass_stride; \
\
    ccl_global float *pixel = pixels + \
                              (render_pixel_index + rgba_offset) * kfilm_convert.pixel_stride; \
\
    film_get_pass_pixel_##variant(&kfilm_convert, buffer, pixel); \
  } \
\
  ccl_gpu_kernel(GPU_KERNEL_BLOCK_NUM_THREADS, GPU_KERNEL_MAX_REGISTERS) \
      ccl_gpu_kernel_signature(film_convert_##variant##_half_rgba, \
                               const KernelFilmConvert kfilm_convert, \
                               ccl_global uchar4 *rgba, \
                               ccl_global float *render_buffer, \
                               int num_pixels, \
                               int width, \
                               int offset, \
                               int stride, \
                               int rgba_offset, \
                               int rgba_stride) \
  { \
    const int render_pixel_index = ccl_gpu_global_id_x(); \
    if (render_pixel_index >= num_pixels) { \
      return; \
    } \
\
    const int x = render_pixel_index % width; \
    const int y = render_pixel_index / width; \
\
    ccl_global const float *buffer = render_buffer + offset + x * kfilm_convert.pass_stride + \
                                     y * stride * kfilm_convert.pass_stride; \
\
    float pixel[4]; \
    film_get_pass_pixel_##variant(&kfilm_convert, buffer, pixel); \
\
    if (input_channel_count == 1) { \
      pixel[1] = pixel[2] = pixel[0]; \
    } \
    if (input_channel_count <= 3) { \
      pixel[3] = 1.0f; \
    } \
\
    film_apply_pass_pixel_overlays_rgba(&kfilm_convert, buffer, pixel); \
\
    ccl_global half4 *out = ((ccl_global half4 *)rgba) + rgba_offset + y * rgba_stride + x; \
    *out = float4_to_half4_display(make_float4(pixel[0], pixel[1], pixel[2], pixel[3])); \
  }

/* 1 channel inputs */
KERNEL_FILM_CONVERT_VARIANT(depth, 1)
KERNEL_FILM_CONVERT_VARIANT(mist, 1)
KERNEL_FILM_CONVERT_VARIANT(sample_count, 1)
KERNEL_FILM_CONVERT_VARIANT(float, 1)

/* 3 channel inputs */
KERNEL_FILM_CONVERT_VARIANT(light_path, 3)
KERNEL_FILM_CONVERT_VARIANT(float3, 3)

/* 4 channel inputs */
KERNEL_FILM_CONVERT_VARIANT(motion, 4)
KERNEL_FILM_CONVERT_VARIANT(cryptomatte, 4)
KERNEL_FILM_CONVERT_VARIANT(shadow_catcher, 4)
KERNEL_FILM_CONVERT_VARIANT(shadow_catcher_matte_with_shadow, 4)
KERNEL_FILM_CONVERT_VARIANT(combined, 4)
KERNEL_FILM_CONVERT_VARIANT(float4, 4)

#undef KERNEL_FILM_CONVERT_VARIANT

/* --------------------------------------------------------------------
 * Shader evaluation.
 */

/* Displacement */

ccl_gpu_kernel(GPU_KERNEL_BLOCK_NUM_THREADS, GPU_KERNEL_MAX_REGISTERS)
    ccl_gpu_kernel_signature(shader_eval_displace,
                             ccl_global KernelShaderEvalInput *input,
                             ccl_global float *output,
                             const int offset,
                             const int work_size)
{
  int i = ccl_gpu_global_id_x();
  if (i < work_size) {
    ccl_gpu_kernel_call(kernel_displace_evaluate(NULL, input, output, offset + i));
  }
}

/* Background */

ccl_gpu_kernel(GPU_KERNEL_BLOCK_NUM_THREADS, GPU_KERNEL_MAX_REGISTERS)
    ccl_gpu_kernel_signature(shader_eval_background,
                             ccl_global KernelShaderEvalInput *input,
                             ccl_global float *output,
                             const int offset,
                             const int work_size)
{
  int i = ccl_gpu_global_id_x();
  if (i < work_size) {
    ccl_gpu_kernel_call(kernel_background_evaluate(NULL, input, output, offset + i));
  }
}

/* Curve Shadow Transparency */

ccl_gpu_kernel(GPU_KERNEL_BLOCK_NUM_THREADS, GPU_KERNEL_MAX_REGISTERS)
    ccl_gpu_kernel_signature(shader_eval_curve_shadow_transparency,
                             ccl_global KernelShaderEvalInput *input,
                             ccl_global float *output,
                             const int offset,
                             const int work_size)
{
  int i = ccl_gpu_global_id_x();
  if (i < work_size) {
    ccl_gpu_kernel_call(
        kernel_curve_shadow_transparency_evaluate(NULL, input, output, offset + i));
  }
}

/* --------------------------------------------------------------------
 * Denoising.
 */

ccl_gpu_kernel(GPU_KERNEL_BLOCK_NUM_THREADS, GPU_KERNEL_MAX_REGISTERS)
    ccl_gpu_kernel_signature(filter_color_preprocess,
                             ccl_global float *render_buffer,
                             int full_x,
                             int full_y,
                             int width,
                             int height,
                             int offset,
                             int stride,
                             int pass_stride,
                             int pass_denoised)
{
  const int work_index = ccl_gpu_global_id_x();
  const int y = work_index / width;
  const int x = work_index - y * width;

  if (x >= width || y >= height) {
    return;
  }

  const uint64_t render_pixel_index = offset + (x + full_x) + (y + full_y) * stride;
  ccl_global float *buffer = render_buffer + render_pixel_index * pass_stride;

  ccl_global float *color_out = buffer + pass_denoised;
  color_out[0] = clamp(color_out[0], 0.0f, 10000.0f);
  color_out[1] = clamp(color_out[1], 0.0f, 10000.0f);
  color_out[2] = clamp(color_out[2], 0.0f, 10000.0f);
}

ccl_gpu_kernel(GPU_KERNEL_BLOCK_NUM_THREADS, GPU_KERNEL_MAX_REGISTERS)
    ccl_gpu_kernel_signature(filter_guiding_preprocess,
                             ccl_global float *guiding_buffer,
                             int guiding_pass_stride,
                             int guiding_pass_albedo,
                             int guiding_pass_normal,
                             ccl_global const float *render_buffer,
                             int render_offset,
                             int render_stride,
                             int render_pass_stride,
                             int render_pass_sample_count,
                             int render_pass_denoising_albedo,
                             int render_pass_denoising_normal,
                             int full_x,
                             int full_y,
                             int width,
                             int height,
                             int num_samples)
{
  const int work_index = ccl_gpu_global_id_x();
  const int y = work_index / width;
  const int x = work_index - y * width;

  if (x >= width || y >= height) {
    return;
  }

  const uint64_t guiding_pixel_index = x + y * width;
  ccl_global float *guiding_pixel = guiding_buffer + guiding_pixel_index * guiding_pass_stride;

  const uint64_t render_pixel_index = render_offset + (x + full_x) + (y + full_y) * render_stride;
  ccl_global const float *buffer = render_buffer + render_pixel_index * render_pass_stride;

  float pixel_scale;
  if (render_pass_sample_count == PASS_UNUSED) {
    pixel_scale = 1.0f / num_samples;
  }
  else {
    pixel_scale = 1.0f / __float_as_uint(buffer[render_pass_sample_count]);
  }

  /* Albedo pass. */
  if (guiding_pass_albedo != PASS_UNUSED) {
    kernel_assert(render_pass_denoising_albedo != PASS_UNUSED);

    ccl_global const float *aledo_in = buffer + render_pass_denoising_albedo;
    ccl_global float *albedo_out = guiding_pixel + guiding_pass_albedo;

    albedo_out[0] = aledo_in[0] * pixel_scale;
    albedo_out[1] = aledo_in[1] * pixel_scale;
    albedo_out[2] = aledo_in[2] * pixel_scale;
  }

  /* Normal pass. */
  if (guiding_pass_normal != PASS_UNUSED) {
    kernel_assert(render_pass_denoising_normal != PASS_UNUSED);

    ccl_global const float *normal_in = buffer + render_pass_denoising_normal;
    ccl_global float *normal_out = guiding_pixel + guiding_pass_normal;

    normal_out[0] = normal_in[0] * pixel_scale;
    normal_out[1] = normal_in[1] * pixel_scale;
    normal_out[2] = normal_in[2] * pixel_scale;
  }
}

ccl_gpu_kernel(GPU_KERNEL_BLOCK_NUM_THREADS, GPU_KERNEL_MAX_REGISTERS)
    ccl_gpu_kernel_signature(filter_guiding_set_fake_albedo,
                             ccl_global float *guiding_buffer,
                             int guiding_pass_stride,
                             int guiding_pass_albedo,
                             int width,
                             int height)
{
  kernel_assert(guiding_pass_albedo != PASS_UNUSED);

  const int work_index = ccl_gpu_global_id_x();
  const int y = work_index / width;
  const int x = work_index - y * width;

  if (x >= width || y >= height) {
    return;
  }

  const uint64_t guiding_pixel_index = x + y * width;
  ccl_global float *guiding_pixel = guiding_buffer + guiding_pixel_index * guiding_pass_stride;

  ccl_global float *albedo_out = guiding_pixel + guiding_pass_albedo;

  albedo_out[0] = 0.5f;
  albedo_out[1] = 0.5f;
  albedo_out[2] = 0.5f;
}

ccl_gpu_kernel(GPU_KERNEL_BLOCK_NUM_THREADS, GPU_KERNEL_MAX_REGISTERS)
    ccl_gpu_kernel_signature(filter_color_postprocess,
                             ccl_global float *render_buffer,
                             int full_x,
                             int full_y,
                             int width,
                             int height,
                             int offset,
                             int stride,
                             int pass_stride,
                             int num_samples,
                             int pass_noisy,
                             int pass_denoised,
                             int pass_sample_count,
                             int num_components,
                             bool use_compositing)
{
  const int work_index = ccl_gpu_global_id_x();
  const int y = work_index / width;
  const int x = work_index - y * width;

  if (x >= width || y >= height) {
    return;
  }

  const uint64_t render_pixel_index = offset + (x + full_x) + (y + full_y) * stride;
  ccl_global float *buffer = render_buffer + render_pixel_index * pass_stride;

  float pixel_scale;
  if (pass_sample_count == PASS_UNUSED) {
    pixel_scale = num_samples;
  }
  else {
    pixel_scale = __float_as_uint(buffer[pass_sample_count]);
  }

  ccl_global float *denoised_pixel = buffer + pass_denoised;

  denoised_pixel[0] *= pixel_scale;
  denoised_pixel[1] *= pixel_scale;
  denoised_pixel[2] *= pixel_scale;

  if (num_components == 3) {
    /* Pass without alpha channel. */
  }
  else if (!use_compositing) {
    /* Currently compositing passes are either 3-component (derived by dividing light passes)
     * or do not have transparency (shadow catcher). Implicitly rely on this logic, as it
     * simplifies logic and avoids extra memory allocation. */
    ccl_global const float *noisy_pixel = buffer + pass_noisy;
    denoised_pixel[3] = noisy_pixel[3];
  }
  else {
    /* Assigning to zero since this is a default alpha value for 3-component passes, and it
     * is an opaque pixel for 4 component passes. */

    denoised_pixel[3] = 0;
  }
}

/* --------------------------------------------------------------------
 * Shadow catcher.
 */

ccl_gpu_kernel(GPU_KERNEL_BLOCK_NUM_THREADS, GPU_KERNEL_MAX_REGISTERS)
    ccl_gpu_kernel_signature(integrator_shadow_catcher_count_possible_splits,
                             int num_states,
                             ccl_global uint *num_possible_splits)
{
  const int state = ccl_gpu_global_id_x();

  bool can_split = false;

  if (state < num_states) {
    can_split = ccl_gpu_kernel_call(kernel_shadow_catcher_path_can_split(nullptr, state));
  }

  /* NOTE: All threads specified in the mask must execute the intrinsic. */
  const auto can_split_mask = ccl_gpu_ballot(can_split);
  const int lane_id = ccl_gpu_thread_idx_x % ccl_gpu_warp_size;
  if (lane_id == 0) {
    atomic_fetch_and_add_uint32(num_possible_splits, ccl_gpu_popc(can_split_mask));
  }
}<|MERGE_RESOLUTION|>--- conflicted
+++ resolved
@@ -523,7 +523,26 @@
  * Film.
  */
 
-<<<<<<< HEAD
+ccl_device_inline void kernel_gpu_film_convert_half_write(ccl_global uchar4 *rgba,
+                                                          const int rgba_offset,
+                                                          const int rgba_stride,
+                                                          const int x,
+                                                          const int y,
+                                                          const half4 half_pixel)
+{
+  /* Work around HIP issue with half float display, see T92972. */
+#ifdef __KERNEL_HIP__
+  ccl_global half *out = ((ccl_global half *)rgba) + (rgba_offset + y * rgba_stride + x) * 4;
+  out[0] = half_pixel.x;
+  out[1] = half_pixel.y;
+  out[2] = half_pixel.z;
+  out[3] = half_pixel.w;
+#else
+  ccl_global half4 *out = ((ccl_global half4 *)rgba) + rgba_offset + y * rgba_stride + x;
+  *out = half_pixel;
+#endif
+}
+
 #define KERNEL_FILM_CONVERT_VARIANT(variant, input_channel_count) \
   ccl_gpu_kernel(GPU_KERNEL_BLOCK_NUM_THREADS, GPU_KERNEL_MAX_REGISTERS) \
       ccl_gpu_kernel_signature(film_convert_##variant, \
@@ -536,176 +555,6 @@
                                int stride, \
                                int rgba_offset, \
                                int rgba_stride) \
-=======
-/* Common implementation for float destination. */
-template<typename Processor>
-ccl_device_inline void kernel_gpu_film_convert_common(const KernelFilmConvert *kfilm_convert,
-                                                      float *pixels,
-                                                      float *render_buffer,
-                                                      int num_pixels,
-                                                      int width,
-                                                      int offset,
-                                                      int stride,
-                                                      int dst_offset,
-                                                      int dst_stride,
-                                                      const Processor &processor)
-{
-  const int render_pixel_index = ccl_gpu_global_id_x();
-  if (render_pixel_index >= num_pixels) {
-    return;
-  }
-
-  const int x = render_pixel_index % width;
-  const int y = render_pixel_index / width;
-
-  ccl_global const float *buffer = render_buffer + offset + x * kfilm_convert->pass_stride +
-                                   y * stride * kfilm_convert->pass_stride;
-
-  ccl_global float *pixel = pixels +
-                            (render_pixel_index + dst_offset) * kfilm_convert->pixel_stride;
-
-  processor(kfilm_convert, buffer, pixel);
-}
-
-ccl_device_inline void kernel_gpu_film_convert_half_write(ccl_global uchar4 *rgba,
-                                                          const int rgba_offset,
-                                                          const int rgba_stride,
-                                                          const int x,
-                                                          const int y,
-                                                          const half4 half_pixel)
-{
-  /* Work around HIP issue with half float display, see T92972. */
-#ifdef __KERNEL_HIP__
-  ccl_global half *out = ((ccl_global half *)rgba) + (rgba_offset + y * rgba_stride + x) * 4;
-  out[0] = half_pixel.x;
-  out[1] = half_pixel.y;
-  out[2] = half_pixel.z;
-  out[3] = half_pixel.w;
-#else
-  ccl_global half4 *out = ((ccl_global half4 *)rgba) + rgba_offset + y * rgba_stride + x;
-  *out = half_pixel;
-#endif
-}
-
-/* Common implementation for half4 destination and 4-channel input pass. */
-template<typename Processor>
-ccl_device_inline void kernel_gpu_film_convert_half_rgba_common_rgba(
-    const KernelFilmConvert *kfilm_convert,
-    uchar4 *rgba,
-    float *render_buffer,
-    int num_pixels,
-    int width,
-    int offset,
-    int stride,
-    int rgba_offset,
-    int rgba_stride,
-    const Processor &processor)
-{
-  const int render_pixel_index = ccl_gpu_global_id_x();
-  if (render_pixel_index >= num_pixels) {
-    return;
-  }
-
-  const int x = render_pixel_index % width;
-  const int y = render_pixel_index / width;
-
-  ccl_global const float *buffer = render_buffer + offset + x * kfilm_convert->pass_stride +
-                                   y * stride * kfilm_convert->pass_stride;
-
-  float pixel[4];
-  processor(kfilm_convert, buffer, pixel);
-
-  film_apply_pass_pixel_overlays_rgba(kfilm_convert, buffer, pixel);
-
-  const half4 half_pixel = float4_to_half4_display(
-      make_float4(pixel[0], pixel[1], pixel[2], pixel[3]));
-  kernel_gpu_film_convert_half_write(rgba, rgba_offset, rgba_stride, x, y, half_pixel);
-}
-
-/* Common implementation for half4 destination and 3-channel input pass. */
-template<typename Processor>
-ccl_device_inline void kernel_gpu_film_convert_half_rgba_common_rgb(
-    const KernelFilmConvert *kfilm_convert,
-    uchar4 *rgba,
-    float *render_buffer,
-    int num_pixels,
-    int width,
-    int offset,
-    int stride,
-    int rgba_offset,
-    int rgba_stride,
-    const Processor &processor)
-{
-  kernel_gpu_film_convert_half_rgba_common_rgba(
-      kfilm_convert,
-      rgba,
-      render_buffer,
-      num_pixels,
-      width,
-      offset,
-      stride,
-      rgba_offset,
-      rgba_stride,
-      [&processor](const KernelFilmConvert *kfilm_convert,
-                   ccl_global const float *buffer,
-                   float *pixel_rgba) {
-        processor(kfilm_convert, buffer, pixel_rgba);
-        pixel_rgba[3] = 1.0f;
-      });
-}
-
-/* Common implementation for half4 destination and single channel input pass. */
-template<typename Processor>
-ccl_device_inline void kernel_gpu_film_convert_half_rgba_common_value(
-    const KernelFilmConvert *kfilm_convert,
-    uchar4 *rgba,
-    float *render_buffer,
-    int num_pixels,
-    int width,
-    int offset,
-    int stride,
-    int rgba_offset,
-    int rgba_stride,
-    const Processor &processor)
-{
-  kernel_gpu_film_convert_half_rgba_common_rgba(
-      kfilm_convert,
-      rgba,
-      render_buffer,
-      num_pixels,
-      width,
-      offset,
-      stride,
-      rgba_offset,
-      rgba_stride,
-      [&processor](const KernelFilmConvert *kfilm_convert,
-                   ccl_global const float *buffer,
-                   float *pixel_rgba) {
-        float value;
-        processor(kfilm_convert, buffer, &value);
-
-        pixel_rgba[0] = value;
-        pixel_rgba[1] = value;
-        pixel_rgba[2] = value;
-        pixel_rgba[3] = 1.0f;
-      });
-}
-
-#define KERNEL_FILM_CONVERT_PROC(name) \
-  ccl_gpu_kernel(GPU_KERNEL_BLOCK_NUM_THREADS, GPU_KERNEL_MAX_REGISTERS) name
-
-#define KERNEL_FILM_CONVERT_DEFINE(variant, channels) \
-  KERNEL_FILM_CONVERT_PROC(kernel_gpu_film_convert_##variant) \
-  (const KernelFilmConvert kfilm_convert, \
-   float *pixels, \
-   float *render_buffer, \
-   int num_pixels, \
-   int width, \
-   int offset, \
-   int stride, \
-   int rgba_offset, \
-   int rgba_stride) \
->>>>>>> 7689f501
   { \
     const int render_pixel_index = ccl_gpu_global_id_x(); \
     if (render_pixel_index >= num_pixels) { \
@@ -759,8 +608,9 @@
 \
     film_apply_pass_pixel_overlays_rgba(&kfilm_convert, buffer, pixel); \
 \
-    ccl_global half4 *out = ((ccl_global half4 *)rgba) + rgba_offset + y * rgba_stride + x; \
-    *out = float4_to_half4_display(make_float4(pixel[0], pixel[1], pixel[2], pixel[3])); \
+    const half4 half_pixel = float4_to_half4_display( \
+        make_float4(pixel[0], pixel[1], pixel[2], pixel[3])); \
+    kernel_gpu_film_convert_half_write(rgba, rgba_offset, rgba_stride, x, y, half_pixel); \
   }
 
 /* 1 channel inputs */
