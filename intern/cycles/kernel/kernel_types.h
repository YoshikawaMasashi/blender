--- conflicted
+++ resolved
@@ -293,20 +293,14 @@
 	PATH_RAY_VOLUME_SCATTER      = (1 << 10), /* volume scattering */
 
 	/* Special flag to tag unaligned BVH nodes. */
-	PATH_RAY_NODE_UNALIGNED = 2048,
-
-<<<<<<< HEAD
-	PATH_RAY_MIS_SKIP            = (1 << 11),
-	PATH_RAY_DIFFUSE_ANCESTOR    = (1 << 12),
-	PATH_RAY_SINGLE_PASS_DONE    = (1 << 13),
-	PATH_RAY_DENOISING_PASS_DONE = (1 << 14),
-=======
-	PATH_RAY_ALL_VISIBILITY = (1|2|4|8|16|32|64|128|256|512|1024|2048),
-
-	PATH_RAY_MIS_SKIP = 4096,
-	PATH_RAY_DIFFUSE_ANCESTOR = 8192,
-	PATH_RAY_SINGLE_PASS_DONE = 16384,
->>>>>>> 7212ebd0
+	PATH_RAY_NODE_UNALIGNED = (1 << 11),
+
+	PATH_RAY_ALL_VISIBILITY = ((1 << 12)-1),
+
+	PATH_RAY_MIS_SKIP            = (1 << 12),
+	PATH_RAY_DIFFUSE_ANCESTOR    = (1 << 13),
+	PATH_RAY_SINGLE_PASS_DONE    = (1 << 14),
+	PATH_RAY_DENOISING_PASS_DONE = (1 << 15),
 };
 
 /* Closure Label */
