/*
 * Copyright 2011-2013 Blender Foundation
 *
 * Licensed under the Apache License, Version 2.0 (the "License");
 * you may not use this file except in compliance with the License.
 * You may obtain a copy of the License at
 *
 * http://www.apache.org/licenses/LICENSE-2.0
 *
 * Unless required by applicable law or agreed to in writing, software
 * distributed under the License is distributed on an "AS IS" BASIS,
 * WITHOUT WARRANTIES OR CONDITIONS OF ANY KIND, either express or implied.
 * See the License for the specific language governing permissions and
 * limitations under the License.
 */

/* Triangle Primitive
 *
 * Basic triangle with 3 vertices is used to represent mesh surfaces. For BVH
 * ray intersection we use a precomputed triangle storage to accelerate
 * intersection at the cost of more memory usage */

#pragma once

CCL_NAMESPACE_BEGIN

<<<<<<< HEAD
/* normal on triangle  */
ccl_device_inline float3 triangle_normal(const KernelGlobals *kg, ShaderData *sd)
=======
/* Normal on triangle. */
ccl_device_inline float3 triangle_normal(KernelGlobals *kg, ShaderData *sd)
>>>>>>> b5840f9b
{
  /* load triangle vertices */
  const uint4 tri_vindex = kernel_tex_fetch(__tri_vindex, sd->prim);
  const float3 v0 = float4_to_float3(kernel_tex_fetch(__prim_tri_verts, tri_vindex.w + 0));
  const float3 v1 = float4_to_float3(kernel_tex_fetch(__prim_tri_verts, tri_vindex.w + 1));
  const float3 v2 = float4_to_float3(kernel_tex_fetch(__prim_tri_verts, tri_vindex.w + 2));

  /* return normal */
  if (sd->object_flag & SD_OBJECT_NEGATIVE_SCALE_APPLIED) {
    return normalize(cross(v2 - v0, v1 - v0));
  }
  else {
    return normalize(cross(v1 - v0, v2 - v0));
  }
}

<<<<<<< HEAD
/* point and normal on triangle  */
ccl_device_inline void triangle_point_normal(const KernelGlobals *kg,
                                             int object,
                                             int prim,
                                             float u,
                                             float v,
                                             float3 *P,
                                             float3 *Ng,
                                             int *shader)
=======
/* Point and normal on triangle. */
ccl_device_inline void triangle_point_normal(
    KernelGlobals *kg, int object, int prim, float u, float v, float3 *P, float3 *Ng, int *shader)
>>>>>>> b5840f9b
{
  /* load triangle vertices */
  const uint4 tri_vindex = kernel_tex_fetch(__tri_vindex, prim);
  float3 v0 = float4_to_float3(kernel_tex_fetch(__prim_tri_verts, tri_vindex.w + 0));
  float3 v1 = float4_to_float3(kernel_tex_fetch(__prim_tri_verts, tri_vindex.w + 1));
  float3 v2 = float4_to_float3(kernel_tex_fetch(__prim_tri_verts, tri_vindex.w + 2));
  /* compute point */
  float t = 1.0f - u - v;
  *P = (u * v0 + v * v1 + t * v2);
  /* get object flags */
  int object_flag = kernel_tex_fetch(__object_flag, object);
  /* compute normal */
  if (object_flag & SD_OBJECT_NEGATIVE_SCALE_APPLIED) {
    *Ng = normalize(cross(v2 - v0, v1 - v0));
  }
  else {
    *Ng = normalize(cross(v1 - v0, v2 - v0));
  }
  /* shader`*/
  *shader = kernel_tex_fetch(__tri_shader, prim);
}

/* Triangle vertex locations */

ccl_device_inline void triangle_vertices(const KernelGlobals *kg, int prim, float3 P[3])
{
  const uint4 tri_vindex = kernel_tex_fetch(__tri_vindex, prim);
  P[0] = float4_to_float3(kernel_tex_fetch(__prim_tri_verts, tri_vindex.w + 0));
  P[1] = float4_to_float3(kernel_tex_fetch(__prim_tri_verts, tri_vindex.w + 1));
  P[2] = float4_to_float3(kernel_tex_fetch(__prim_tri_verts, tri_vindex.w + 2));
}

/* Interpolate smooth vertex normal from vertices */

ccl_device_inline float3
triangle_smooth_normal(const KernelGlobals *kg, float3 Ng, int prim, float u, float v)
{
  /* load triangle vertices */
  const uint4 tri_vindex = kernel_tex_fetch(__tri_vindex, prim);
  float3 n0 = float4_to_float3(kernel_tex_fetch(__tri_vnormal, tri_vindex.x));
  float3 n1 = float4_to_float3(kernel_tex_fetch(__tri_vnormal, tri_vindex.y));
  float3 n2 = float4_to_float3(kernel_tex_fetch(__tri_vnormal, tri_vindex.z));

  float3 N = safe_normalize((1.0f - u - v) * n2 + u * n0 + v * n1);

  return is_zero(N) ? Ng : N;
}

/* Ray differentials on triangle */

ccl_device_inline void triangle_dPdudv(const KernelGlobals *kg,
                                       int prim,
                                       ccl_addr_space float3 *dPdu,
                                       ccl_addr_space float3 *dPdv)
{
  /* fetch triangle vertex coordinates */
  const uint4 tri_vindex = kernel_tex_fetch(__tri_vindex, prim);
  const float3 p0 = float4_to_float3(kernel_tex_fetch(__prim_tri_verts, tri_vindex.w + 0));
  const float3 p1 = float4_to_float3(kernel_tex_fetch(__prim_tri_verts, tri_vindex.w + 1));
  const float3 p2 = float4_to_float3(kernel_tex_fetch(__prim_tri_verts, tri_vindex.w + 2));

  /* compute derivatives of P w.r.t. uv */
  *dPdu = (p0 - p2);
  *dPdv = (p1 - p2);
}

/* Reading attributes on various triangle elements */

ccl_device float triangle_attribute_float(const KernelGlobals *kg,
                                          const ShaderData *sd,
                                          const AttributeDescriptor desc,
                                          float *dx,
                                          float *dy)
{
  if (desc.element & (ATTR_ELEMENT_VERTEX | ATTR_ELEMENT_VERTEX_MOTION | ATTR_ELEMENT_CORNER)) {
    float f0, f1, f2;

    if (desc.element & (ATTR_ELEMENT_VERTEX | ATTR_ELEMENT_VERTEX_MOTION)) {
      const uint4 tri_vindex = kernel_tex_fetch(__tri_vindex, sd->prim);
      f0 = kernel_tex_fetch(__attributes_float, desc.offset + tri_vindex.x);
      f1 = kernel_tex_fetch(__attributes_float, desc.offset + tri_vindex.y);
      f2 = kernel_tex_fetch(__attributes_float, desc.offset + tri_vindex.z);
    }
    else {
      const int tri = desc.offset + sd->prim * 3;
      f0 = kernel_tex_fetch(__attributes_float, tri + 0);
      f1 = kernel_tex_fetch(__attributes_float, tri + 1);
      f2 = kernel_tex_fetch(__attributes_float, tri + 2);
    }

#ifdef __RAY_DIFFERENTIALS__
    if (dx)
      *dx = sd->du.dx * f0 + sd->dv.dx * f1 - (sd->du.dx + sd->dv.dx) * f2;
    if (dy)
      *dy = sd->du.dy * f0 + sd->dv.dy * f1 - (sd->du.dy + sd->dv.dy) * f2;
#endif

    return sd->u * f0 + sd->v * f1 + (1.0f - sd->u - sd->v) * f2;
  }
  else {
#ifdef __RAY_DIFFERENTIALS__
    if (dx)
      *dx = 0.0f;
    if (dy)
      *dy = 0.0f;
#endif

    if (desc.element & (ATTR_ELEMENT_FACE | ATTR_ELEMENT_OBJECT | ATTR_ELEMENT_MESH)) {
      const int offset = (desc.element == ATTR_ELEMENT_FACE) ? desc.offset + sd->prim :
                                                               desc.offset;
      return kernel_tex_fetch(__attributes_float, offset);
    }
    else {
      return 0.0f;
    }
  }
}

ccl_device float2 triangle_attribute_float2(const KernelGlobals *kg,
                                            const ShaderData *sd,
                                            const AttributeDescriptor desc,
                                            float2 *dx,
                                            float2 *dy)
{
  if (desc.element & (ATTR_ELEMENT_VERTEX | ATTR_ELEMENT_VERTEX_MOTION | ATTR_ELEMENT_CORNER)) {
    float2 f0, f1, f2;

    if (desc.element & (ATTR_ELEMENT_VERTEX | ATTR_ELEMENT_VERTEX_MOTION)) {
      const uint4 tri_vindex = kernel_tex_fetch(__tri_vindex, sd->prim);
      f0 = kernel_tex_fetch(__attributes_float2, desc.offset + tri_vindex.x);
      f1 = kernel_tex_fetch(__attributes_float2, desc.offset + tri_vindex.y);
      f2 = kernel_tex_fetch(__attributes_float2, desc.offset + tri_vindex.z);
    }
    else {
      const int tri = desc.offset + sd->prim * 3;
      f0 = kernel_tex_fetch(__attributes_float2, tri + 0);
      f1 = kernel_tex_fetch(__attributes_float2, tri + 1);
      f2 = kernel_tex_fetch(__attributes_float2, tri + 2);
    }

#ifdef __RAY_DIFFERENTIALS__
    if (dx)
      *dx = sd->du.dx * f0 + sd->dv.dx * f1 - (sd->du.dx + sd->dv.dx) * f2;
    if (dy)
      *dy = sd->du.dy * f0 + sd->dv.dy * f1 - (sd->du.dy + sd->dv.dy) * f2;
#endif

    return sd->u * f0 + sd->v * f1 + (1.0f - sd->u - sd->v) * f2;
  }
  else {
#ifdef __RAY_DIFFERENTIALS__
    if (dx)
      *dx = make_float2(0.0f, 0.0f);
    if (dy)
      *dy = make_float2(0.0f, 0.0f);
#endif

    if (desc.element & (ATTR_ELEMENT_FACE | ATTR_ELEMENT_OBJECT | ATTR_ELEMENT_MESH)) {
      const int offset = (desc.element == ATTR_ELEMENT_FACE) ? desc.offset + sd->prim :
                                                               desc.offset;
      return kernel_tex_fetch(__attributes_float2, offset);
    }
    else {
      return make_float2(0.0f, 0.0f);
    }
  }
}

ccl_device float3 triangle_attribute_float3(const KernelGlobals *kg,
                                            const ShaderData *sd,
                                            const AttributeDescriptor desc,
                                            float3 *dx,
                                            float3 *dy)
{
  if (desc.element & (ATTR_ELEMENT_VERTEX | ATTR_ELEMENT_VERTEX_MOTION | ATTR_ELEMENT_CORNER)) {
    float3 f0, f1, f2;

    if (desc.element & (ATTR_ELEMENT_VERTEX | ATTR_ELEMENT_VERTEX_MOTION)) {
      const uint4 tri_vindex = kernel_tex_fetch(__tri_vindex, sd->prim);
      f0 = float4_to_float3(kernel_tex_fetch(__attributes_float3, desc.offset + tri_vindex.x));
      f1 = float4_to_float3(kernel_tex_fetch(__attributes_float3, desc.offset + tri_vindex.y));
      f2 = float4_to_float3(kernel_tex_fetch(__attributes_float3, desc.offset + tri_vindex.z));
    }
    else {
      const int tri = desc.offset + sd->prim * 3;
      f0 = float4_to_float3(kernel_tex_fetch(__attributes_float3, tri + 0));
      f1 = float4_to_float3(kernel_tex_fetch(__attributes_float3, tri + 1));
      f2 = float4_to_float3(kernel_tex_fetch(__attributes_float3, tri + 2));
    }

#ifdef __RAY_DIFFERENTIALS__
    if (dx)
      *dx = sd->du.dx * f0 + sd->dv.dx * f1 - (sd->du.dx + sd->dv.dx) * f2;
    if (dy)
      *dy = sd->du.dy * f0 + sd->dv.dy * f1 - (sd->du.dy + sd->dv.dy) * f2;
#endif

    return sd->u * f0 + sd->v * f1 + (1.0f - sd->u - sd->v) * f2;
  }
  else {
#ifdef __RAY_DIFFERENTIALS__
    if (dx)
      *dx = make_float3(0.0f, 0.0f, 0.0f);
    if (dy)
      *dy = make_float3(0.0f, 0.0f, 0.0f);
#endif

    if (desc.element & (ATTR_ELEMENT_FACE | ATTR_ELEMENT_OBJECT | ATTR_ELEMENT_MESH)) {
      const int offset = (desc.element == ATTR_ELEMENT_FACE) ? desc.offset + sd->prim :
                                                               desc.offset;
      return float4_to_float3(kernel_tex_fetch(__attributes_float3, offset));
    }
    else {
      return make_float3(0.0f, 0.0f, 0.0f);
    }
  }
}

ccl_device float4 triangle_attribute_float4(const KernelGlobals *kg,
                                            const ShaderData *sd,
                                            const AttributeDescriptor desc,
                                            float4 *dx,
                                            float4 *dy)
{
  if (desc.element & (ATTR_ELEMENT_VERTEX | ATTR_ELEMENT_VERTEX_MOTION | ATTR_ELEMENT_CORNER |
                      ATTR_ELEMENT_CORNER_BYTE)) {
    float4 f0, f1, f2;

    if (desc.element & (ATTR_ELEMENT_VERTEX | ATTR_ELEMENT_VERTEX_MOTION)) {
      const uint4 tri_vindex = kernel_tex_fetch(__tri_vindex, sd->prim);
      f0 = kernel_tex_fetch(__attributes_float3, desc.offset + tri_vindex.x);
      f1 = kernel_tex_fetch(__attributes_float3, desc.offset + tri_vindex.y);
      f2 = kernel_tex_fetch(__attributes_float3, desc.offset + tri_vindex.z);
    }
    else {
      const int tri = desc.offset + sd->prim * 3;
      if (desc.element == ATTR_ELEMENT_CORNER) {
        f0 = kernel_tex_fetch(__attributes_float3, tri + 0);
        f1 = kernel_tex_fetch(__attributes_float3, tri + 1);
        f2 = kernel_tex_fetch(__attributes_float3, tri + 2);
      }
      else {
        f0 = color_srgb_to_linear_v4(
            color_uchar4_to_float4(kernel_tex_fetch(__attributes_uchar4, tri + 0)));
        f1 = color_srgb_to_linear_v4(
            color_uchar4_to_float4(kernel_tex_fetch(__attributes_uchar4, tri + 1)));
        f2 = color_srgb_to_linear_v4(
            color_uchar4_to_float4(kernel_tex_fetch(__attributes_uchar4, tri + 2)));
      }
    }

#ifdef __RAY_DIFFERENTIALS__
    if (dx)
      *dx = sd->du.dx * f0 + sd->dv.dx * f1 - (sd->du.dx + sd->dv.dx) * f2;
    if (dy)
      *dy = sd->du.dy * f0 + sd->dv.dy * f1 - (sd->du.dy + sd->dv.dy) * f2;
#endif

    return sd->u * f0 + sd->v * f1 + (1.0f - sd->u - sd->v) * f2;
  }
  else {
#ifdef __RAY_DIFFERENTIALS__
    if (dx)
      *dx = make_float4(0.0f, 0.0f, 0.0f, 0.0f);
    if (dy)
      *dy = make_float4(0.0f, 0.0f, 0.0f, 0.0f);
#endif

    if (desc.element & (ATTR_ELEMENT_FACE | ATTR_ELEMENT_OBJECT | ATTR_ELEMENT_MESH)) {
      const int offset = (desc.element == ATTR_ELEMENT_FACE) ? desc.offset + sd->prim :
                                                               desc.offset;
      return kernel_tex_fetch(__attributes_float3, offset);
    }
    else {
      return make_float4(0.0f, 0.0f, 0.0f, 0.0f);
    }
  }
}

CCL_NAMESPACE_END<|MERGE_RESOLUTION|>--- conflicted
+++ resolved
@@ -24,13 +24,8 @@
 
 CCL_NAMESPACE_BEGIN
 
-<<<<<<< HEAD
-/* normal on triangle  */
+/* Normal on triangle. */
 ccl_device_inline float3 triangle_normal(const KernelGlobals *kg, ShaderData *sd)
-=======
-/* Normal on triangle. */
-ccl_device_inline float3 triangle_normal(KernelGlobals *kg, ShaderData *sd)
->>>>>>> b5840f9b
 {
   /* load triangle vertices */
   const uint4 tri_vindex = kernel_tex_fetch(__tri_vindex, sd->prim);
@@ -47,8 +42,7 @@
   }
 }
 
-<<<<<<< HEAD
-/* point and normal on triangle  */
+/* Point and normal on triangle. */
 ccl_device_inline void triangle_point_normal(const KernelGlobals *kg,
                                              int object,
                                              int prim,
@@ -57,11 +51,6 @@
                                              float3 *P,
                                              float3 *Ng,
                                              int *shader)
-=======
-/* Point and normal on triangle. */
-ccl_device_inline void triangle_point_normal(
-    KernelGlobals *kg, int object, int prim, float u, float v, float3 *P, float3 *Ng, int *shader)
->>>>>>> b5840f9b
 {
   /* load triangle vertices */
   const uint4 tri_vindex = kernel_tex_fetch(__tri_vindex, prim);
