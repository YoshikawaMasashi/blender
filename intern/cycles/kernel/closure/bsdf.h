--- conflicted
+++ resolved
@@ -39,16 +39,6 @@
 CCL_NAMESPACE_BEGIN
 
 ccl_device_forceinline int bsdf_sample(KernelGlobals *kg,
-<<<<<<< HEAD
-                                  ShaderData *sd,
-                                  const ShaderClosure *sc,
-                                  float randu,
-                                  float randv,
-                                  float3 *eval,
-                                  float3 *omega_in,
-                                  differential3 *domega_in,
-                                  float *pdf)
-=======
                                        ShaderData *sd,
                                        const ShaderClosure *sc,
                                        float randu,
@@ -57,7 +47,6 @@
                                        float3 *omega_in,
                                        differential3 *domega_in,
                                        float *pdf)
->>>>>>> 5e9132b3
 {
 	int label;
 
