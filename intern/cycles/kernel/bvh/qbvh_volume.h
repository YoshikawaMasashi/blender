--- conflicted
+++ resolved
@@ -91,10 +91,6 @@
 	                       &near_x, &near_y, &near_z,
 	                       &far_x, &far_y, &far_z);
 
-<<<<<<< HEAD
-	IsectPrecalc isect_precalc;
-	triangle_intersect_precalc(dir, &isect_precalc);
-
 #if 1
 	/* try to intersect with VDB volumes */
 	int num_volumes = kernel_data.tables.num_volumes;
@@ -113,8 +109,6 @@
 	}
 #endif
 
-=======
->>>>>>> 49f4ac17
 	/* Traversal loop. */
 	do {
 		do {
