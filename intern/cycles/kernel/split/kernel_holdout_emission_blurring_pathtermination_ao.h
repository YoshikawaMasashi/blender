--- conflicted
+++ resolved
@@ -248,18 +248,10 @@
 			if(probability != 1.0f) {
 				float terminate = path_state_rng_1D_for_decision(kg, &rng, state, PRNG_TERMINATE);
 				if(terminate >= probability) {
-<<<<<<< HEAD
-					ASSIGN_RAY_STATE(ray_state, ray_index, RAY_UPDATE_BUFFER);
-					*enqueue_flag = 1;
-				}
-				else {
-					throughput_coop[ray_index] = throughput/probability;
-=======
 					kernel_split_path_end(kg, ray_index);
 				}
 				else {
 					kernel_split_state.throughput[ray_index] = throughput/probability;
->>>>>>> 5e9132b3
 				}
 			}
 
