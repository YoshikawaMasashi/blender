--- conflicted
+++ resolved
@@ -391,6 +391,9 @@
 			case NODE_TEX_BRICK:
 				svm_node_tex_brick(kg, sd, stack, node, &offset);
 				break;
+			case NODE_TEX_VOXEL:
+				svm_node_tex_voxel(kg, sd, stack, node, &offset);
+				break;
 #  endif  /* __TEXTURES__ */
 #  ifdef __EXTRA_NODES__
 			case NODE_NORMAL:
@@ -446,71 +449,8 @@
 			case NODE_BLACKBODY:
 				svm_node_blackbody(kg, sd, stack, node.y, node.z);
 				break;
-<<<<<<< HEAD
-			case NODE_SET_DISPLACEMENT:
-				svm_node_set_displacement(sd, stack, node.y);
-				break;
-			case NODE_SET_BUMP:
-				svm_node_set_bump(kg, sd, stack, node);
-				break;
-			case NODE_MATH:
-				svm_node_math(kg, sd, stack, node.y, node.z, node.w, &offset);
-				break;
-			case NODE_VECTOR_MATH:
-				svm_node_vector_math(kg, sd, stack, node.y, node.z, node.w, &offset);
-				break;
-			case NODE_VECTOR_TRANSFORM:
-				svm_node_vector_transform(kg, sd, stack, node);
-				break;
-			case NODE_NORMAL:
-				svm_node_normal(kg, sd, stack, node.y, node.z, node.w, &offset);
-				break;
-#endif  /* __EXTRA_NODES__ */
-			case NODE_MAPPING:
-				svm_node_mapping(kg, sd, stack, node.y, node.z, &offset);
-				break;
-			case NODE_MIN_MAX:
-				svm_node_min_max(kg, sd, stack, node.y, node.z, &offset);
-				break;
-			case NODE_TEX_COORD:
-				svm_node_tex_coord(kg, sd, path_flag, stack, node, &offset);
-				break;
-#ifdef __EXTRA_NODES__
-			case NODE_TEX_COORD_BUMP_DX:
-				svm_node_tex_coord_bump_dx(kg, sd, path_flag, stack, node, &offset);
-				break;
-			case NODE_TEX_COORD_BUMP_DY:
-				svm_node_tex_coord_bump_dy(kg, sd, path_flag, stack, node, &offset);
-				break;
-			case NODE_CLOSURE_SET_NORMAL:
-				svm_node_set_normal(kg, sd, stack, node.y, node.z );
-				break;
-			case NODE_RGB_RAMP:
-				svm_node_rgb_ramp(kg, sd, stack, node, &offset);
-				break;
-			case NODE_RGB_CURVES:
-				svm_node_rgb_curves(kg, sd, stack, node, &offset);
-				break;
-			case NODE_VECTOR_CURVES:
-				svm_node_vector_curves(kg, sd, stack, node, &offset);
-				break;
-			case NODE_LIGHT_FALLOFF:
-				svm_node_light_falloff(sd, stack, node);
-				break;
-#endif  /* __EXTRA_NODES__ */
-			case NODE_TANGENT:
-				svm_node_tangent(kg, sd, stack, node);
-				break;
-			case NODE_NORMAL_MAP:
-				svm_node_normal_map(kg, sd, stack, node);
-				break;
-			case NODE_TEX_VOXEL:
-				svm_node_tex_voxel(kg, sd, stack, node, &offset);
-				break;
-=======
 #  endif  /* __EXTRA_NODES__ */
 #endif  /* NODES_GROUP(NODE_GROUP_LEVEL_3) */
->>>>>>> cf7a5e93
 			case NODE_END:
 				return;
 			default:
