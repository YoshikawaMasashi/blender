--- conflicted
+++ resolved
@@ -311,11 +311,7 @@
 #  endif /* NODES_FEATURE(NODE_FEATURE_BUMP) */
 #  ifdef __TEXTURES__
       case NODE_TEX_IMAGE:
-<<<<<<< HEAD
-        svm_node_tex_image(kg, sd, path_flag, stack, node);
-=======
-        svm_node_tex_image(kg, sd, stack, node, &offset);
->>>>>>> e7e454f9
+        svm_node_tex_image(kg, sd, path_flag, stack, node, &offset);
         break;
       case NODE_TEX_IMAGE_BOX:
         svm_node_tex_image_box(kg, sd, path_flag, stack, node);
