/*
 * Copyright 2011-2015 Blender Foundation
 *
 * Licensed under the Apache License, Version 2.0 (the "License");
 * you may not use this file except in compliance with the License.
 * You may obtain a copy of the License at
 *
 * http://www.apache.org/licenses/LICENSE-2.0
 *
 * Unless required by applicable law or agreed to in writing, software
 * distributed under the License is distributed on an "AS IS" BASIS,
 * WITHOUT WARRANTIES OR CONDITIONS OF ANY KIND, either express or implied.
 * See the License for the specific language governing permissions and
 * limitations under the License.
 */

CCL_NAMESPACE_BEGIN

/* TODO(sergey): Think of making it more generic volume-type attribute
 * sampler.
 */
ccl_device void svm_node_tex_voxel(KernelGlobals *kg,
                                   ShaderData *sd,
                                   float *stack,
                                   uint4 node,
                                   int *offset)
{
	uint co_offset, density_out_offset, color_out_offset, space;
	decode_node_uchar4(node.z, &co_offset, &density_out_offset, &color_out_offset, &space);
#ifdef __VOLUME__
	int id = node.y;
	float3 co = stack_load_float3(stack, co_offset);
	if(space == NODE_TEX_VOXEL_SPACE_OBJECT) {
		co = volume_normalized_position(kg, sd, co);
	}
	else {
		kernel_assert(space == NODE_TEX_VOXEL_SPACE_WORLD);
		Transform tfm;
		tfm.x = read_node_float(kg, offset);
		tfm.y = read_node_float(kg, offset);
		tfm.z = read_node_float(kg, offset);
		tfm.w = read_node_float(kg, offset);
		co = transform_point(&tfm, co);
	}
<<<<<<< HEAD
=======
#  if defined(__KERNEL_GPU__)
	float4 r = volume_image_texture_3d(id, co.x, co.y, co.z);
#  else
>>>>>>> f6c11062
	float4 r = kernel_tex_image_interp_3d(id, co.x, co.y, co.z);
#  endif
#else
	float4 r = make_float4(0.0f, 0.0f, 0.0f, 0.0f);
#endif
	if (stack_valid(density_out_offset))
		stack_store_float(stack, density_out_offset, r.w);
	if (stack_valid(color_out_offset))
		stack_store_float3(stack, color_out_offset, make_float3(r.x, r.y, r.z));
}

CCL_NAMESPACE_END<|MERGE_RESOLUTION|>--- conflicted
+++ resolved
@@ -42,12 +42,9 @@
 		tfm.w = read_node_float(kg, offset);
 		co = transform_point(&tfm, co);
 	}
-<<<<<<< HEAD
-=======
 #  if defined(__KERNEL_GPU__)
 	float4 r = volume_image_texture_3d(id, co.x, co.y, co.z);
 #  else
->>>>>>> f6c11062
 	float4 r = kernel_tex_image_interp_3d(id, co.x, co.y, co.z);
 #  endif
 #else
