--- conflicted
+++ resolved
@@ -1,17 +1,7 @@
 
 set(INC
-<<<<<<< HEAD
-	.
-	../graph
-	../kernel
-	../kernel/svm
+	..
 	../kernel/openvdb
-	../kernel/osl
-	../util
-	../render
-=======
-	..
->>>>>>> 49f4ac17
 	../../glew-mx
 )
 
