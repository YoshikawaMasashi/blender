--- conflicted
+++ resolved
@@ -37,17 +37,11 @@
 		pixel_samples = 0;
 		total_pixel_samples = 0;
 		current_tile_sample = 0;
-<<<<<<< HEAD
-		finished_tiles = 0;
-		start_time = time_dt();
-		render_start_time = time_dt();
-=======
 		rendered_tiles = 0;
 		denoised_tiles = 0;
 		start_time = time_dt();
 		render_start_time = time_dt();
 		end_time = 0.0;
->>>>>>> 5e9132b3
 		status = "Initializing";
 		substatus = "";
 		sync_status = "";
@@ -83,17 +77,11 @@
 		pixel_samples = 0;
 		total_pixel_samples = 0;
 		current_tile_sample = 0;
-<<<<<<< HEAD
-		finished_tiles = 0;
-		start_time = time_dt();
-		render_start_time = time_dt();
-=======
 		rendered_tiles = 0;
 		denoised_tiles = 0;
 		start_time = time_dt();
 		render_start_time = time_dt();
 		end_time = 0.0;
->>>>>>> 5e9132b3
 		status = "Initializing";
 		substatus = "";
 		sync_status = "";
@@ -160,10 +148,7 @@
 		thread_scoped_lock lock(progress_mutex);
 
 		start_time = time_dt();
-<<<<<<< HEAD
-=======
 		end_time = 0.0;
->>>>>>> 5e9132b3
 	}
 
 	void set_render_start_time()
@@ -187,19 +172,6 @@
 	{
 		thread_scoped_lock lock(progress_mutex);
 
-<<<<<<< HEAD
-		total_time_ = time_dt() - start_time;
-		render_time_ = time_dt() - render_start_time;
-	}
-
-	void reset_sample()
-	{
-		thread_scoped_lock lock(progress_mutex);
-
-		pixel_samples = 0;
-		current_tile_sample = 0;
-		finished_tiles = 0;
-=======
 		double time = (end_time > 0) ? end_time : time_dt();
 
 		total_time_ = time - start_time;
@@ -209,26 +181,12 @@
 	void set_end_time()
 	{
 		end_time = time_dt();
->>>>>>> 5e9132b3
-	}
-
-	void set_total_pixel_samples(uint64_t total_pixel_samples_)
-	{
-		thread_scoped_lock lock(progress_mutex);
-
-<<<<<<< HEAD
-		total_pixel_samples = total_pixel_samples_;
-	}
-
-	float get_progress()
-	{
-		if(total_pixel_samples > 0) {
-			return ((float) pixel_samples) / total_pixel_samples;
-		}
-		return 0.0f;
-	}
-
-=======
+	}
+
+	void reset_sample()
+	{
+		thread_scoped_lock lock(progress_mutex);
+
 		pixel_samples = 0;
 		current_tile_sample = 0;
 		rendered_tiles = 0;
@@ -250,7 +208,6 @@
 		return 0.0f;
 	}
 
->>>>>>> 5e9132b3
 	void add_samples(uint64_t pixel_samples_, int tile_sample)
 	{
 		thread_scoped_lock lock(progress_mutex);
@@ -265,45 +222,26 @@
 		set_update();
 	}
 
-<<<<<<< HEAD
-	void add_finished_tile()
-	{
-		thread_scoped_lock lock(progress_mutex);
-
-		finished_tiles++;
+	void add_finished_tile(bool denoised)
+	{
+		thread_scoped_lock lock(progress_mutex);
+
+		if(denoised) {
+			denoised_tiles++;
+		}
+		else {
+			rendered_tiles++;
+		}
 	}
 
 	int get_current_sample()
 	{
+		thread_scoped_lock lock(progress_mutex);
 		/* Note that the value here always belongs to the last tile that updated,
 		 * so it's only useful if there is only one active tile. */
 		return current_tile_sample;
 	}
 
-	int get_finished_tiles()
-	{
-		return finished_tiles;
-=======
-	void add_finished_tile(bool denoised)
-	{
-		thread_scoped_lock lock(progress_mutex);
-
-		if(denoised) {
-			denoised_tiles++;
-		}
-		else {
-			rendered_tiles++;
-		}
-	}
-
-	int get_current_sample()
-	{
-		thread_scoped_lock lock(progress_mutex);
-		/* Note that the value here always belongs to the last tile that updated,
-		 * so it's only useful if there is only one active tile. */
-		return current_tile_sample;
-	}
-
 	int get_rendered_tiles()
 	{
 		thread_scoped_lock lock(progress_mutex);
@@ -314,7 +252,6 @@
 	{
 		thread_scoped_lock lock(progress_mutex);
 		return denoised_tiles;
->>>>>>> 5e9132b3
 	}
 
 	/* status messages */
@@ -407,17 +344,11 @@
 	int current_tile_sample;
 	/* Stores the number of tiles that's already finished.
 	 * Used to determine whether all but the last tile are finished rendering, in which case the current_tile_sample is displayed. */
-<<<<<<< HEAD
-	int finished_tiles;
-
-	double start_time, render_start_time;
-=======
 	int rendered_tiles, denoised_tiles;
 
 	double start_time, render_start_time;
 	/* End time written when render is done, so it doesn't keep increasing on redraws. */
 	double end_time;
->>>>>>> 5e9132b3
 
 	string status;
 	string substatus;
