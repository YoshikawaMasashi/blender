#!/usr/bin/env bash
# ##### BEGIN GPL LICENSE BLOCK #####
#
#  This program is free software; you can redistribute it and/or
#  modify it under the terms of the GNU General Public License
#  as published by the Free Software Foundation; either version 2
#  of the License, or (at your option) any later version.
#
#  This program is distributed in the hope that it will be useful,
#  but WITHOUT ANY WARRANTY; without even the implied warranty of
#  MERCHANTABILITY or FITNESS FOR A PARTICULAR PURPOSE.  See the
#  GNU General Public License for more details.
#
#  You should have received a copy of the GNU General Public License
#  along with this program; if not, write to the Free Software Foundation,
#  Inc., 51 Franklin Street, Fifth Floor, Boston, MA 02110-1301, USA.
#
# ##### END GPL LICENSE BLOCK #####

# A shell script installing/building all needed dependencies to build Blender, for some Linux distributions.

# ----------------------------------------------------------------------------
# Debugging Helpers
#
# Use for developing this script (keep first).

# Useful for debugging this script:
USE_DEBUG_TRAP=${USE_DEBUG_TRAP:-0}
USE_DEBUG_LOG=${USE_DEBUG_LOG:-0}

# Print the line that exits.
if [ $USE_DEBUG_TRAP -ne 0 ]; then
  err_report() {
    echo "Error on line $1"
    exit 1
  }
  trap 'err_report $LINENO' ERR
fi

# Noisy, show every line that runs with it's line number.
if [ $USE_DEBUG_LOG -ne 0 ]; then
  PS4='\e[0;33m$(printf %4d ${LINENO}):\e\033[0m '
  set -x
fi

# ----------------------------------------------------------------------------
# Args and Help Handling

# Parse command line!
ARGS=$( \
getopt \
-o s:i:t:h \
--long source:,install:,tmp:,info:,threads:,help,show-deps,no-sudo,no-build,no-confirm,\
with-all,with-opencollada,with-jack,with-embree,with-oidn,\
ver-ocio:,ver-oiio:,ver-llvm:,ver-osl:,ver-osd:,ver-openvdb:,ver-openxr:,\
force-all,force-python,force-numpy,force-boost,\
force-ocio,force-openexr,force-oiio,force-llvm,force-osl,force-osd,force-openvdb,\
<<<<<<< HEAD
force-ffmpeg,force-opencollada,force-alembic,force-embree,force-oidn,force-openxr,\
build-all,build-python,build-numpy,build-boost,\
build-ocio,build-openexr,build-oiio,build-llvm,build-osl,build-osd,build-openvdb,\
build-ffmpeg,build-opencollada,build-alembic,build-embree,build-oidn,build-openxr,\
skip-python,skip-numpy,skip-boost,\
skip-ocio,skip-openexr,skip-oiio,skip-llvm,skip-osl,skip-osd,skip-openvdb,\
skip-ffmpeg,skip-opencollada,skip-alembic,skip-embree,skip-oidn,skip-openxr \
=======
force-ffmpeg,force-opencollada,force-alembic,force-embree,force-oidn,force-usd,\
build-all,build-python,build-numpy,build-boost,\
build-ocio,build-openexr,build-oiio,build-llvm,build-osl,build-osd,build-openvdb,\
build-ffmpeg,build-opencollada,build-alembic,build-embree,build-oidn,build-usd,\
skip-python,skip-numpy,skip-boost,\
skip-ocio,skip-openexr,skip-oiio,skip-llvm,skip-osl,skip-osd,skip-openvdb,\
skip-ffmpeg,skip-opencollada,skip-alembic,skip-embree,skip-oidn,skip-usd \
>>>>>>> a6755f2f
-- "$@" \
)

COMMANDLINE=$@

DISTRO=""
RPM=""
SRC="$HOME/src/blender-deps"
INST="/opt/lib"
TMP="/tmp"
CWD=$PWD
INFO_PATH=$CWD
SCRIPT_DIR=$( cd "$( dirname "${BASH_SOURCE[0]}" )" && pwd )

# Do not install some optional, potentially conflicting libs by default...
WITH_ALL=false

# Do not yet enable opencollada or embree, use --with-opencollada/--with-embree (or --with-all) option to try it.
WITH_OPENCOLLADA=false
WITH_EMBREE=false
WITH_OIDN=false

THREADS=$(nproc)

COMMON_INFO="\"Source code of dependencies needed to be compiled will be downloaded and extracted into '\$SRC'.
Built libs of dependencies needed to be compiled will be installed into '\$INST'.
Please edit \\\$SRC and/or \\\$INST variables at the beginning of this script,
or use --source/--install options, if you want to use other paths!

Number of threads for building: \$THREADS (automatically detected, use --threads=<nbr> to override it).
Full install: \$WITH_ALL (use --with-all option to enable it).
Building OpenCOLLADA: \$WITH_OPENCOLLADA (use --with-opencollada option to enable it).
Building Embree: \$WITH_EMBREE (use --with-embree option to enable it).
Building OpenImageDenoise: \$WITH_OIDN (use --with-oidn option to enable it).

Example:
Full install without OpenCOLLADA: --with-all --skip-opencollada

Use --help to show all available options!\""

ARGUMENTS_INFO="\"COMMAND LINE ARGUMENTS:
    -h, --help
        Show this message and exit.

    --show-deps
        Show main dependencies of Blender (including officially supported versions) and exit.

    -s <path>, --source=<path>
        Use a specific path where to store downloaded libraries sources (defaults to '\$SRC').

    -i <path>, --install=<path>
        Use a specific path where to install built libraries (defaults to '\$INST').

    --tmp=<path>
        Use a specific temp path (defaults to '\$TMP').

    --info=<path>
        Use a specific info path (to store BUILD_NOTES.txt, defaults to '\$INFO_PATH').

    -t n, --threads=n
        Use a specific number of threads when building the libraries (auto-detected as '\$THREADS').

    --no-sudo
        Disable use of sudo (this script won't be able to do much though, will just print needed packages...).

    --no-build
        Do not build (compile) anything, dependencies not installable with the package manager will remain missing.

    --no-confirm
        Disable any interaction with user (suitable for automated run).

    --with-all
        By default, a number of optional and not-so-often needed libraries are not installed.
        This option will try to install them, at the cost of potential conflicts (depending on
        how your package system is set…).
        Note this option also implies all other (more specific) --with-foo options below.

    --with-opencollada
        Build and install the OpenCOLLADA libraries.

    --with-embree
        Build and install the Embree libraries.

    --with-oidn
        Build and install the OpenImageDenoise libraries.

    --with-jack
        Install the jack libraries.

    --ver-ocio=<ver>
        Force version of OCIO library.

    --ver-oiio=<ver>
        Force version of OIIO library.

    --ver-llvm=<ver>
        Force version of LLVM library.

    --ver-osl=<ver>
        Force version of OSL library.

    --ver-osd=<ver>
        Force version of OSD library.

    --ver-openvdb=<ver>
        Force version of OpenVDB library.

    --ver-openxr=<ver>
        Force version of OpenXR-SDK.

    Note about the --ver-foo options:
        It may not always work as expected (some libs are actually checked out from a git rev...), yet it might help
        to fix some build issues (like LLVM mismatch with the version used by your graphic system).

    --build-all
        Force the build of all possible libraries.

    --build-python
        Force the build of Python.

    --build-numpy
        Force the build of NumPy.

    --build-boost
        Force the build of Boost.

    --build-ocio
        Force the build of OpenColorIO.

    --build-openexr
        Force the build of OpenEXR.

    --build-oiio
        Force the build of OpenImageIO.

    --build-llvm
        Force the build of LLVM.

    --build-osl
        Force the build of OpenShadingLanguage.

    --build-osd
        Force the build of OpenSubdiv.

    --build-openvdb
        Force the build of OpenVDB.

    --build-alembic
        Force the build of Alembic.

    --build-opencollada
        Force the build of OpenCOLLADA.

    --build-embree
        Force the build of Embree.

    --build-oidn
        Force the build of OpenImageDenoise.

    --build-ffmpeg
        Force the build of FFMpeg.

<<<<<<< HEAD
    --build-openxr
        Force the build of OpenXR-SDK.
=======
    --build-usd
        Force the build of Universal Scene Description.
>>>>>>> a6755f2f

    Note about the --build-foo options:
        * They force the script to prefer building dependencies rather than using available packages.
          This may make things simpler and allow working around some distribution bugs, but on the other hand it will
          use much more space on your hard drive.
        * Please be careful with the Blender building options if you have both 'official' dev packages and
          install_deps' built ones on your system, by default CMake will prefer official packages, which may lead to
          linking issues. Please ensure your CMake configuration always uses all correct library paths.
        * If the “force-built” library is a dependency of others, it will force the build
          of those libraries as well (e.g. --build-boost also implies --build-oiio and --build-osl...).

    --force-all
        Force the rebuild of all built libraries.

    --force-python
        Force the rebuild of Python.

    --force-numpy
        Force the rebuild of NumPy.

    --force-boost
        Force the rebuild of Boost.

    --force-ocio
        Force the rebuild of OpenColorIO.

    --force-openexr
        Force the rebuild of OpenEXR.

    --force-oiio
        Force the rebuild of OpenImageIO.

    --force-llvm
        Force the rebuild of LLVM.

    --force-osl
        Force the rebuild of OpenShadingLanguage.

    --force-osd
        Force the rebuild of OpenSubdiv.

    --force-openvdb
        Force the rebuild of OpenVDB.

    --force-alembic
        Force the rebuild of Alembic.

    --force-opencollada
        Force the rebuild of OpenCOLLADA.

    --force-embree
        Force the rebuild of Embree.

    --force-oidn
        Force the rebuild of OpenImageDenoise.

    --force-ffmpeg
        Force the rebuild of FFMpeg.

<<<<<<< HEAD
    --force-openxr
        Force the rebuild of OpenXR-SDK.
=======
    --force-usd
        Force the rebuild of Universal Scene Description.
>>>>>>> a6755f2f

    Note about the --force-foo options:
        * They obviously only have an effect if those libraries are built by this script
          (i.e. if there is no available and satisfactory package)!
        * If the “force-rebuilt” library is a dependency of others, it will force the rebuild
          of those libraries too (e.g. --force-boost will also rebuild oiio and osl...).

    --skip-python
        Unconditionally skip Python installation/building.

    --skip-numpy
        Unconditionally skip NumPy installation/building.

    --skip-boost
        Unconditionally skip Boost installation/building.

    --skip-ocio
        Unconditionally skip OpenColorIO installation/building.

    --skip-openexr
        Unconditionally skip OpenEXR installation/building.

    --skip-oiio
        Unconditionally skip OpenImageIO installation/building.

    --skip-llvm
        Unconditionally skip LLVM installation/building.

    --skip-osl
        Unconditionally skip OpenShadingLanguage installation/building.

    --skip-osd
        Unconditionally skip OpenSubdiv installation/building.

    --skip-openvdb
        Unconditionally skip OpenVDB installation/building.

    --skip-alembic
        Unconditionally skip Alembic installation/building.

    --skip-opencollada
        Unconditionally skip OpenCOLLADA installation/building.

    --skip-Embree
        Unconditionally skip Embree installation/building.

    --skip-oidn
        Unconditionally skip OpenImageDenoise installation/building.

    --skip-ffmpeg
        Unconditionally skip FFMpeg installation/building.

<<<<<<< HEAD
    --skip-openxr
        Unconditionally skip OpenXR-SDK installation/building.\""
=======
    --skip-usd
        Unconditionally skip Universal Scene Description installation/building.\""
>>>>>>> a6755f2f

# ----------------------------------------------------------------------------
# Main Vars

DO_SHOW_DEPS=false

SUDO="sudo"

NO_BUILD=false
NO_CONFIRM=false
USE_CXX11=true

CLANG_FORMAT_VERSION_MIN="6.0"

PYTHON_VERSION="3.7.4"
PYTHON_VERSION_MIN="3.7"
PYTHON_FORCE_BUILD=false
PYTHON_FORCE_REBUILD=false
PYTHON_SKIP=false

NUMPY_VERSION="1.17.0"
NUMPY_VERSION_MIN="1.8"
NUMPY_FORCE_BUILD=false
NUMPY_FORCE_REBUILD=false
NUMPY_SKIP=false

BOOST_VERSION="1.70.0"
BOOST_VERSION_MIN="1.49"
BOOST_FORCE_BUILD=false
BOOST_FORCE_REBUILD=false
BOOST_SKIP=false

OCIO_VERSION="1.1.0"
OCIO_VERSION_MIN="1.0"
OCIO_FORCE_BUILD=false
OCIO_FORCE_REBUILD=false
OCIO_SKIP=false

OPENEXR_VERSION="2.4.0"
OPENEXR_VERSION_MIN="2.0.1"
ILMBASE_VERSION="2.4.0"
ILMBASE_VERSION_MIN="2.3"
OPENEXR_FORCE_BUILD=false
OPENEXR_FORCE_REBUILD=false
OPENEXR_SKIP=false
_with_built_openexr=false

OIIO_VERSION="1.8.13"
OIIO_VERSION_MIN="1.8.13"
OIIO_VERSION_MAX="99.99.0"  # UNKNOWN currently # Not supported by current OSL...
OIIO_FORCE_BUILD=false
OIIO_FORCE_REBUILD=false
OIIO_SKIP=false

LLVM_VERSION="9.0.1"
LLVM_VERSION_MIN="6.0"
LLVM_VERSION_FOUND=""
LLVM_FORCE_BUILD=false
LLVM_FORCE_REBUILD=false
LLVM_SKIP=false

# OSL needs to be compiled for now!
OSL_VERSION="1.10.9"
OSL_VERSION_MIN=$OSL_VERSION
OSL_FORCE_BUILD=false
OSL_FORCE_REBUILD=false
OSL_SKIP=false

# OpenSubdiv needs to be compiled for now
OSD_VERSION="3.4.0_RC2"
OSD_VERSION_MIN=$OSD_VERSION
OSD_FORCE_BUILD=false
OSD_FORCE_REBUILD=false
OSD_SKIP=false

# OpenVDB needs to be compiled for now
OPENVDB_BLOSC_VERSION="1.5.0"

OPENVDB_VERSION="7.0.0"
OPENVDB_VERSION_MIN=$OPENVDB_VERSION
OPENVDB_FORCE_BUILD=false
OPENVDB_FORCE_REBUILD=false
OPENVDB_SKIP=false

# Alembic needs to be compiled for now
ALEMBIC_VERSION="1.7.12"
ALEMBIC_VERSION_MIN=$ALEMBIC_VERSION
ALEMBIC_FORCE_BUILD=false
ALEMBIC_FORCE_REBUILD=false
ALEMBIC_SKIP=false

USD_VERSION="19.11"
USD_FORCE_BUILD=false
USD_FORCE_REBUILD=false
USD_SKIP=false

OPENCOLLADA_VERSION="1.6.68"
OPENCOLLADA_FORCE_BUILD=false
OPENCOLLADA_FORCE_REBUILD=false
OPENCOLLADA_SKIP=false

EMBREE_VERSION="3.8.0"
EMBREE_FORCE_BUILD=false
EMBREE_FORCE_REBUILD=false
EMBREE_SKIP=false

OIDN_VERSION="1.0.0"
OIDN_FORCE_BUILD=false
OIDN_FORCE_REBUILD=false
OIDN_SKIP=false

FFMPEG_VERSION="4.0.2"
FFMPEG_VERSION_MIN="2.8.4"
FFMPEG_FORCE_BUILD=false
FFMPEG_FORCE_REBUILD=false
FFMPEG_SKIP=false
_ffmpeg_list_sep=";"

OPENXR_VERSION="1.0.3"
OPENXR_FORCE_BUILD=false
OPENXR_FORCE_REBUILD=false
OPENXR_SKIP=false

# FFMPEG optional libs.
VORBIS_USE=false
VORBIS_DEV=""
OGG_USE=false
OGG_DEV=""
THEORA_USE=false
THEORA_DEV=""
XVID_USE=false
XVID_DEV=""
X264_USE=false
X264_DEV=""
X264_VERSION_MIN=0.118
VPX_USE=false
VPX_VERSION_MIN=0.9.7
VPX_DEV=""
OPUS_USE=false
OPUS_VERSION_MIN=1.1.1
OPUS_DEV=""
MP3LAME_USE=false
MP3LAME_DEV=""
OPENJPEG_USE=false
OPENJPEG_DEV=""

# Whether to use system GLEW or not (OpenSubDiv needs recent glew to work).
NO_SYSTEM_GLEW=false

# Switch to english language, else some things (like check_package_DEB()) won't work!
LANG_BACK=$LANG
LANG=""
export LANG

# ----------------------------------------------------------------------------
# Generic Helpers

BLACK=$(tput setaf 0)
RED=$(tput setaf 1)
GREEN=$(tput setaf 2)
YELLOW=$(tput setaf 3)
LIME_YELLOW=$(tput setaf 190)
POWDER_BLUE=$(tput setaf 153)
BLUE=$(tput setaf 4)
MAGENTA=$(tput setaf 5)
CYAN=$(tput setaf 6)
WHITE=$(tput setaf 7)
BRIGHT=$(tput bold)
NORMAL=$(tput sgr0)
BLINK=$(tput blink)
REVERSE=$(tput smso)
UNDERLINE=$(tput smul)

_echo() {
  if [ "X$1" = "X-n" ]; then
     shift; printf "%s" "$@"
  else
     printf "%s\n" "$@"
  fi
}

ERROR() {
  _echo "${BRIGHT}${RED}ERROR! ${NORMAL}${RED}$@${NORMAL}"
}

WARNING() {
  _echo "${BRIGHT}${YELLOW}WARNING! ${NORMAL}${YELLOW}$@${NORMAL}"
}

INFO() {
  _echo "${GREEN}$@${NORMAL}"
}

PRINT() {
  _echo "$@"
}

# ----------------------------------------------------------------------------
# Args Handling

# Finish parsing the commandline args.
eval set -- "$ARGS"
while true; do
  case $1 in
    -s|--source)
      SRC="$2"; shift; shift; continue
    ;;
    -i|--install)
      INST="$2"; shift; shift; continue
    ;;
    --tmp)
      TMP="$2"; shift; shift; continue
    ;;
    --info)
      INFO_PATH="$2"; shift; shift; continue
    ;;
    -t|--threads)
      THREADS="$2"; shift; shift; continue
    ;;
    -h|--help)
      PRINT ""
      PRINT "USAGE:"
      PRINT ""
      PRINT "`eval _echo "$COMMON_INFO"`"
      PRINT ""
      PRINT "`eval _echo "$ARGUMENTS_INFO"`"
      PRINT ""
      exit 0
    ;;
    --show-deps)
      # We have to defer...
      DO_SHOW_DEPS=true; shift; continue
    ;;
    --no-sudo)
      PRINT ""
      WARNING "--no-sudo enabled, this script might not be able to do much..."
      PRINT ""
      SUDO=""; shift; continue
    ;;
    --no-build)
      PRINT ""
      WARNING "--no-build enabled, this script will not be able to install all dependencies..."
      PRINT ""
      NO_BUILD=true; shift; continue
    ;;
    --no-confirm)
      NO_CONFIRM=true; shift; continue
    ;;
    --with-all)
      WITH_ALL=true; shift; continue
    ;;
    --with-opencollada)
      WITH_OPENCOLLADA=true; shift; continue
    ;;
    --with-embree)
      WITH_EMBREE=true; shift; continue
    ;;
    --with-oidn)
      WITH_OIDN=true; shift; continue
    ;;
    --with-jack)
      WITH_JACK=true; shift; continue;
    ;;
    --ver-ocio)
      OCIO_VERSION="$2"
      OCIO_VERSION_MIN=$OCIO_VERSION
      shift; shift; continue
    ;;
    --ver-oiio)
      OIIO_VERSION="$2"
      OIIO_VERSION_MIN=$OIIO_VERSION
      shift; shift; continue
    ;;
    --ver-llvm)
      LLVM_VERSION="$2"
      LLVM_VERSION_MIN=$LLVM_VERSION
      shift; shift; continue
    ;;
    --ver-osl)
      OSL_VERSION="$2"
      OSL_VERSION_MIN=$OSL_VERSION
      shift; shift; continue
    ;;
    --ver-osd)
      OSD_VERSION="$2"
      OSD_VERSION_MIN=$OSD_VERSION
      shift; shift; continue
    ;;
    --ver-openvdb)
      OPENVDB_VERSION="$2"
      OPENVDB_VERSION_MIN=$OPENVDB_VERSION
      shift; shift; continue
    ;;
    --ver-openxr)
      OPENXR_VERSION="$2"
      OPENXR_VERSION_MIN=$OPENXR_VERSION
      shift; shift; continue
    ;;
    --build-all)
      PYTHON_FORCE_BUILD=true
      NUMPY_FORCE_BUILD=true
      BOOST_FORCE_BUILD=true
      OCIO_FORCE_BUILD=true
      OPENEXR_FORCE_BUILD=true
      OIIO_FORCE_BUILD=true
      LLVM_FORCE_BUILD=true
      OSL_FORCE_BUILD=true
      OSD_FORCE_BUILD=true
      OPENVDB_FORCE_BUILD=true
      OPENCOLLADA_FORCE_BUILD=true
      EMBREE_FORCE_BUILD=true
      OIDN_FORCE_BUILD=true
      FFMPEG_FORCE_BUILD=true
      ALEMBIC_FORCE_BUILD=true
<<<<<<< HEAD
      OPENXR_FORCE_BUILD=true
=======
      USD_FORCE_BUILD=true
>>>>>>> a6755f2f
      shift; continue
    ;;
    --build-python)
      PYTHON_FORCE_BUILD=true
      NUMPY_FORCE_BUILD=true
      shift; continue
    ;;
    --build-numpy)
      PYTHON_FORCE_BUILD=true
      NUMPY_FORCE_BUILD=true
      shift; continue
    ;;
    --build-boost)
      BOOST_FORCE_BUILD=true; shift; continue
    ;;
    --build-ocio)
      OCIO_FORCE_BUILD=true; shift; continue
    ;;
    --build-openexr)
      OPENEXR_FORCE_BUILD=true; shift; continue
    ;;
    --build-oiio)
      OIIO_FORCE_BUILD=true; shift; continue
    ;;
    --build-llvm)
      LLVM_FORCE_BUILD=true; shift; continue
    ;;
    --build-osl)
      OSL_FORCE_BUILD=true; shift; continue
    ;;
    --build-osd)
      OSD_FORCE_BUILD=true; shift; continue
    ;;
    --build-openvdb)
      OPENVDB_FORCE_BUILD=true; shift; continue
    ;;
    --build-opencollada)
      OPENCOLLADA_FORCE_BUILD=true; shift; continue
    ;;
    --build-embree)
      EMBREE_FORCE_BUILD=true; shift; continue
    ;;
    --build-oidn)
      OIDN_FORCE_BUILD=true; shift; continue
    ;;
    --build-ffmpeg)
      FFMPEG_FORCE_BUILD=true; shift; continue
    ;;
    --build-alembic)
      ALEMBIC_FORCE_BUILD=true; shift; continue
    ;;
<<<<<<< HEAD
    --build-openxr)
      OPENXR_FORCE_BUILD=true; shift; continue
=======
    --build-usd)
      USD_FORCE_BUILD=true; shift; continue
>>>>>>> a6755f2f
    ;;
    --force-all)
      PYTHON_FORCE_REBUILD=true
      NUMPY_FORCE_REBUILD=true
      BOOST_FORCE_REBUILD=true
      OCIO_FORCE_REBUILD=true
      OPENEXR_FORCE_REBUILD=true
      OIIO_FORCE_REBUILD=true
      LLVM_FORCE_REBUILD=true
      OSL_FORCE_REBUILD=true
      OSD_FORCE_REBUILD=true
      OPENVDB_FORCE_REBUILD=true
      OPENCOLLADA_FORCE_REBUILD=true
      EMBREE_FORCE_REBUILD=true
      OIDN_FORCE_REBUILD=true
      FFMPEG_FORCE_REBUILD=true
      ALEMBIC_FORCE_REBUILD=true
<<<<<<< HEAD
      OPENXR_FORCE_REBUILD=true
=======
      USD_FORCE_REBUILD=true
>>>>>>> a6755f2f
      shift; continue
    ;;
    --force-python)
      PYTHON_FORCE_REBUILD=true
      NUMPY_FORCE_REBUILD=true
      shift; continue
    ;;
    --force-numpy)
      NUMPY_FORCE_REBUILD=true; shift; continue
    ;;
    --force-boost)
      BOOST_FORCE_REBUILD=true; shift; continue
    ;;
    --force-ocio)
      OCIO_FORCE_REBUILD=true; shift; continue
    ;;
    --force-openexr)
      OPENEXR_FORCE_REBUILD=true; shift; continue
    ;;
    --force-oiio)
      OIIO_FORCE_REBUILD=true; shift; continue
    ;;
    --force-llvm)
      LLVM_FORCE_REBUILD=true; shift; continue
    ;;
    --force-osl)
      OSL_FORCE_REBUILD=true; shift; continue
    ;;
    --force-osd)
      OSD_FORCE_REBUILD=true; shift; continue
    ;;
    --force-openvdb)
      OPENVDB_FORCE_REBUILD=true; shift; continue
    ;;
    --force-opencollada)
      OPENCOLLADA_FORCE_REBUILD=true; shift; continue
    ;;
    --force-embree)
      EMBREE_FORCE_REBUILD=true; shift; continue
    ;;
    --force-oidn)
      OIDN_FORCE_REBUILD=true; shift; continue
    ;;
    --force-ffmpeg)
      FFMPEG_FORCE_REBUILD=true; shift; continue
    ;;
    --force-alembic)
      ALEMBIC_FORCE_REBUILD=true; shift; continue
    ;;
<<<<<<< HEAD
    --force-openxr)
      OPENXR_FORCE_REBUILD=true; shift; continue
=======
    --force-usd)
      USD_FORCE_REBUILD=true; shift; continue
>>>>>>> a6755f2f
    ;;
    --skip-python)
      PYTHON_SKIP=true; shift; continue
    ;;
    --skip-numpy)
      NUMPY_SKIP=true; shift; continue
    ;;
    --skip-boost)
      BOOST_SKIP=true; shift; continue
    ;;
    --skip-ocio)
      OCIO_SKIP=true; shift; continue
    ;;
    --skip-openexr)
      OPENEXR_SKIP=true; shift; continue
    ;;
    --skip-oiio)
      OIIO_SKIP=true; shift; continue
    ;;
    --skip-llvm)
      LLVM_SKIP=true; shift; continue
    ;;
    --skip-osl)
      OSL_SKIP=true; shift; continue
    ;;
    --skip-osd)
      OSD_SKIP=true; shift; continue
    ;;
    --skip-openvdb)
      OPENVDB_SKIP=true; shift; continue
    ;;
    --skip-opencollada)
      OPENCOLLADA_SKIP=true; shift; continue
    ;;
    --skip-embree)
      EMBREE_SKIP=true; shift; continue
    ;;
    --skip-oidn)
      OIDN_SKIP=true; shift; continue
    ;;
    --skip-ffmpeg)
      FFMPEG_SKIP=true; shift; continue
    ;;
    --skip-alembic)
      ALEMBIC_SKIP=true; shift; continue
    ;;
<<<<<<< HEAD
    --skip-openxr)
      OPENXR_SKIP=true; shift; continue
=======
    --skip-usd)
      USD_SKIP=true; shift; continue
>>>>>>> a6755f2f
    ;;
    --)
      # no more arguments to parse
      break
    ;;
    *)
      PRINT ""
      ERROR "Wrong parameter '$1'; Usage:"
      PRINT ""
      PRINT "`eval _echo "$COMMON_INFO"`"
      PRINT ""
      exit 1
    ;;
  esac
done

if [ "$WITH_ALL" = true -a "$OPENCOLLADA_SKIP" = false ]; then
  WITH_OPENCOLLADA=true
fi
if [ "$WITH_ALL" = true -a "$EMBREE_SKIP" = false ]; then
  WITH_EMBREE=true
fi
if [ "$WITH_ALL" = true -a "$OIDN_SKIP" = false ]; then
  WITH_OIDN=true
fi
if [ "$WITH_ALL" = true ]; then
  WITH_JACK=true
fi


WARNING "****WARNING****"
PRINT "If you are experiencing issues building Blender, _*TRY A FRESH, CLEAN BUILD FIRST*_!"
PRINT "The same goes for install_deps itself, if you encounter issues, please first erase everything in $SRC and $INST"
PRINT "(provided obviously you did not add anything yourself in those dirs!), and run install_deps.sh again!"
PRINT "Often, changes in the libs built by this script, or in your distro package, cannot be handled simply, so..."
PRINT ""
PRINT "You may also try to use the '--build-foo' options to bypass your distribution's packages"
PRINT "for some troublesome/buggy libraries..."
PRINT ""
PRINT ""
PRINT "Ran with:"
PRINT "    install_deps.sh $COMMANDLINE"
PRINT ""
PRINT ""


# This has to be done here, because user might force some versions...
PYTHON_SOURCE=( "https://www.python.org/ftp/python/$PYTHON_VERSION/Python-$PYTHON_VERSION.tgz" )
NUMPY_SOURCE=( "https://github.com/numpy/numpy/releases/download/v$NUMPY_VERSION/numpy-$NUMPY_VERSION.tar.gz" )

_boost_version_nodots=`echo "$BOOST_VERSION" | sed -r 's/\./_/g'`
BOOST_SOURCE=( "http://sourceforge.net/projects/boost/files/boost/$BOOST_VERSION/boost_$_boost_version_nodots.tar.bz2/download" )
BOOST_BUILD_MODULES="--with-system --with-filesystem --with-thread --with-regex --with-locale --with-date_time --with-wave --with-iostreams --with-python --with-program_options"

OCIO_USE_REPO=false
OCIO_SOURCE=( "https://github.com/imageworks/OpenColorIO/archive/v$OCIO_VERSION.tar.gz")
#~ OCIO_SOURCE_REPO=( "https://github.com/imageworks/OpenColorIO.git" )
#~ OCIO_SOURCE_REPO_UID="6de971097c7f552300f669ed69ca0b6cf5a70843"

OPENEXR_USE_REPO=false
#~ OPENEXR_SOURCE=( "https://github.com/openexr/openexr/releases/download/v$OPENEXR_VERSION/openexr-$OPENEXR_VERSION.tar.gz" )
OPENEXR_SOURCE_REPO_UID="0ac2ea34c8f3134148a5df4052e40f155b76f6fb"
OPENEXR_SOURCE=( "https://github.com/openexr/openexr/archive/$OPENEXR_SOURCE_REPO_UID.tar.gz" )
#~ OPENEXR_SOURCE_REPO=( "https://github.com/mont29/openexr.git" )
ILMBASE_SOURCE=( "https://github.com/openexr/openexr/releases/download/v$ILMBASE_VERSION/ilmbase-$ILMBASE_VERSION.tar.gz" )

OIIO_USE_REPO=false
OIIO_SOURCE=( "https://github.com/OpenImageIO/oiio/archive/Release-$OIIO_VERSION.tar.gz" )
#~ OIIO_SOURCE_REPO=( "https://github.com/OpenImageIO/oiio.git" )
#~ OIIO_SOURCE_REPO_UID="c9e67275a0b248ead96152f6d2221cc0c0f278a4"

_LLVM_SOURCE_ROOT="https://github.com/llvm/llvm-project/releases/download/llvmorg-$LLVM_VERSION"
LLVM_SOURCE=( "$_LLVM_SOURCE_ROOT/llvm-$LLVM_VERSION.src.tar.xz" )
LLVM_CLANG_SOURCE=( "$_LLVM_SOURCE_ROOT/clang-$LLVM_VERSION.src.tar.xz" "$_LLVM_SOURCE_ROOT/cfe-$LLVM_VERSION.src.tar.xz" )

OSL_USE_REPO=false
OSL_SOURCE=( "https://github.com/imageworks/OpenShadingLanguage/archive/Release-$OSL_VERSION.tar.gz" )
#~ OSL_SOURCE_REPO=( "https://github.com/imageworks/OpenShadingLanguage.git" )
#~ OSL_SOURCE_REPO_BRANCH="master"
#~ OSL_SOURCE_REPO_UID="85179714e1bc69cd25ecb6bb711c1a156685d395"
#~ OSL_SOURCE=( "https://github.com/Nazg-Gul/OpenShadingLanguage/archive/Release-1.5.11.tar.gz" )
#~ OSL_SOURCE_REPO=( "https://github.com/mont29/OpenShadingLanguage.git" )
#~ OSL_SOURCE_REPO_UID="85179714e1bc69cd25ecb6bb711c1a156685d395"
#~ OSL_SOURCE_REPO=( "https://github.com/Nazg-Gul/OpenShadingLanguage.git" )
#~ OSL_SOURCE_REPO_UID="7d40ff5fe8e47b030042afb92d0e955f5aa96f48"
#~ OSL_SOURCE_REPO_BRANCH="blender-fixes"

OSD_USE_REPO=false
# Script foo to make the version string compliant with the archive name:
# ${Varname//SearchForThisChar/ReplaceWithThisChar}
OSD_SOURCE=( "https://github.com/PixarAnimationStudios/OpenSubdiv/archive/v${OSD_VERSION//./_}.tar.gz" )
#~ OSD_SOURCE_REPO=( "https://github.com/PixarAnimationStudios/OpenSubdiv.git" )
#~ OSD_SOURCE_REPO_UID="404659fffa659da075d1c9416e4fc939139a84ee"
#~ OSD_SOURCE_REPO_BRANCH="dev"

OPENVDB_USE_REPO=false
OPENVDB_BLOSC_SOURCE=( "https://github.com/Blosc/c-blosc/archive/v${OPENVDB_BLOSC_VERSION}.tar.gz" )
OPENVDB_SOURCE=( "https://github.com/dreamworksanimation/openvdb/archive/v${OPENVDB_VERSION}.tar.gz" )
#~ OPENVDB_SOURCE_REPO=( "https:///dreamworksanimation/openvdb.git" )
#~ OPENVDB_SOURCE_REPO_UID="404659fffa659da075d1c9416e4fc939139a84ee"
#~ OPENVDB_SOURCE_REPO_BRANCH="dev"

ALEMBIC_USE_REPO=false
ALEMBIC_SOURCE=( "https://github.com/alembic/alembic/archive/${ALEMBIC_VERSION}.tar.gz" )
# ALEMBIC_SOURCE_REPO=( "https://github.com/alembic/alembic.git" )
# ALEMBIC_SOURCE_REPO_UID="e6c90d4faa32c4550adeaaf3f556dad4b73a92bb"
# ALEMBIC_SOURCE_REPO_BRANCH="master"

USD_SOURCE=( "https://github.com/PixarAnimationStudios/USD/archive/v${USD_VERSION}.tar.gz" )

OPENCOLLADA_USE_REPO=false
OPENCOLLADA_SOURCE=( "https://github.com/KhronosGroup/OpenCOLLADA/archive/v${OPENCOLLADA_VERSION}.tar.gz" )
#~ OPENCOLLADA_SOURCE_REPO=( "https://github.com/KhronosGroup/OpenCOLLADA.git" )
#~ OPENCOLLADA_REPO_UID="e937c3897b86fc0da53cde97257f5156"
#~ OPENCOLLADA_REPO_BRANCH="master"

EMBREE_USE_REPO=false
EMBREE_SOURCE=( "https://github.com/embree/embree/archive/v${EMBREE_VERSION}.tar.gz" )
#~ EMBREE_SOURCE_REPO=( "https://github.com/embree/embree.git" )
#~ EMBREE_REPO_UID="4a12bfed63c90e85b6eab98b8cdd8dd2a3ba5809"
#~ EMBREE_REPO_BRANCH="master"

OIDN_USE_REPO=false
OIDN_SOURCE=( "https://github.com/OpenImageDenoise/oidn/releases/download/v${OIDN_VERSION}/oidn-${OIDN_VERSION}.src.tar.gz" )
#~ OIDN_SOURCE_REPO=( "https://github.com/OpenImageDenoise/oidn.git" )
#~ OIDN_REPO_UID="dabfd9c80101edae9d25a710160d12d6d963c591"
#~ OIDN_REPO_BRANCH="master"

FFMPEG_SOURCE=( "http://ffmpeg.org/releases/ffmpeg-$FFMPEG_VERSION.tar.bz2" )

OPENXR_USE_REPO=false
OPENXR_SOURCE=("https://github.com/KhronosGroup/OpenXR-SDK/archive/release-${OPENXR_VERSION}.tar.gz")
#~ OPENXR_SOURCE_REPO=("https://github.com/KhronosGroup/OpenXR-SDK-Source.git")
#~ OPENXR_REPO_UID="2bcc4fe291100728e7b78b91f0621961787a8c58"
#~ OPENXR_REPO_BRANCH="master"

# C++11 is required now
CXXFLAGS_BACK=$CXXFLAGS
CXXFLAGS="$CXXFLAGS -std=c++11"
export CXXFLAGS

# ----------------------------------------------------------------------------
# Show Dependencies

# Need those to be after we defined versions...
DEPS_COMMON_INFO="\"COMMON DEPENDENCIES:

Those libraries should be available as packages in all recent distributions (optional ones are [between brackets]):

    * Basics of dev environment (cmake, gcc, svn , git, ...).
    * libjpeg, libpng, libtiff, [openjpeg2], [libopenal].
    * libx11, libxcursor, libxi, libxrandr, libxinerama (and other libx... as needed).
    * libsqlite3, libbz2, libssl, libfftw3, libxml2, libtinyxml, yasm, libyaml-cpp.
    * libsdl1.2, libglew, [libglewmx].\""

DEPS_SPECIFIC_INFO="\"BUILDABLE DEPENDENCIES:

The following libraries will probably not all be available as packages in your distribution
(install_deps will by default try to install packages, and fall back to building missing ones).
You can force install_deps to build those with '--build-all' or relevant 'build-foo' options, see '--help' message.
You may also want to build them yourself (optional ones are [between brackets]):

    * Python $PYTHON_VERSION_MIN (from $PYTHON_SOURCE).
    * [NumPy $NUMPY_VERSION_MIN] (from $NUMPY_SOURCE).
    * Boost $BOOST_VERSION_MIN (from $BOOST_SOURCE, modules: $BOOST_BUILD_MODULES).
    * [FFMpeg $FFMPEG_VERSION_MIN (needs libvorbis, libogg, libtheora, libx264, libmp3lame, libxvidcore, libvpx, ...)] (from $FFMPEG_SOURCE).
    * [OpenColorIO $OCIO_VERSION_MIN] (from $OCIO_SOURCE).
    * ILMBase $ILMBASE_VERSION_MIN (from $ILMBASE_SOURCE).
    * OpenEXR $OPENEXR_VERSION_MIN (from $OPENEXR_SOURCE).
    * OpenImageIO $OIIO_VERSION_MIN (from $OIIO_SOURCE).
    * [LLVM $LLVM_VERSION_MIN (with clang)] (from $LLVM_SOURCE, and $LLVM_CLANG_SOURCE).
    * [OpenShadingLanguage $OSL_VERSION_MIN] (from $OSL_SOURCE_REPO, branch $OSL_SOURCE_REPO_BRANCH, commit $OSL_SOURCE_REPO_UID).
    * [OpenSubDiv $OSD_VERSION_MIN] (from $OSD_SOURCE_REPO, branch $OSD_SOURCE_REPO_BRANCH, commit $OSD_SOURCE_REPO_UID).
    * [OpenVDB $OPENVDB_VERSION_MIN] (from $OPENVDB_SOURCE), [Blosc $OPENVDB_BLOSC_VERSION] (from $OPENVDB_BLOSC_SOURCE).
    * [OpenCollada $OPENCOLLADA_VERSION] (from $OPENCOLLADA_SOURCE).
    * [Embree $EMBREE_VERSION] (from $EMBREE_SOURCE).
    * [OpenImageDenoise $OIDN_VERSION] (from $OIDN_SOURCE).
    * [Alembic $ALEMBIC_VERSION] (from $ALEMBIC_SOURCE).
    * [Universal Scene Description $USD_VERSION] (from $USD_SOURCE).\""

if [ "$DO_SHOW_DEPS" = true ]; then
  PRINT ""
  PRINT "Blender dependencies (libraries needed to build it):"
  PRINT ""
  PRINT "`eval _echo "$DEPS_COMMON_INFO"`"
  PRINT ""
  PRINT "`eval _echo "$DEPS_SPECIFIC_INFO"`"
  PRINT ""
  exit 0
fi

# ----------------------------------------------------------------------------
# Generic Helpers

# Check return code of wget for success...
download() {
  declare -a sources=("${!1}")
  sources_count=${#sources[@]}
  error=1

  for (( i=0; $i < $sources_count; i++ ))
  do
    wget -c ${sources[$i]} -O $2
    if [ $? -eq 0 ]; then
      error=0
      break
    fi
  done

  if [ $error -eq 1 ]; then
    ERROR "wget could not find ${sources[@]}, or could not write it to $2, exiting"
    exit 1
  fi
}

version_sanitize() {
  # Remove suffix such as '1.3_RC2', keeping only '1.3'.
  # Needed for numeric comparisons.
  local val=$(sed -r 's/^([^_]+).*/\1/' <<< "$1")
  # Remove trailing punctuation such as '1.0.', keeping only '1.0'.
  val=$(sed -r 's/[[:punct:]]*$//g' <<< "$val")
  echo $val
}

# Return 0 if $1 = $2 (i.e. 1.01.0 = 1.1, but 1.1.1 != 1.1), else 1.
# $1 and $2 should be version numbers made of numbers only.
version_eq() {
  local VER_1=$(version_sanitize "$1")
  local VER_2=$(version_sanitize "$2")
  local IFS='.'

  # Split both version numbers into their numeric elements.
  arr1=( $VER_1 )
  arr2=( $VER_2 )

  ret=1

  count1=${#arr1[@]}
  count2=${#arr2[@]}
  if [ $count2 -ge $count1 ]; then
    _t=$count1
    count1=$count2
    count2=$_t
    arr1=( $VER_2 )
    arr2=( $VER_1 )
  fi

  ret=0
  for (( i=0; $i < $count2; i++ ))
  do
    if [ $(( 10#${arr1[$i]} )) -ne $(( 10#${arr2[$i]} )) ]; then
      ret=1
      break
    fi
  done

  for (( i=$count2; $i < $count1; i++ ))
  do
    if [ $(( 10#${arr1[$i]} )) -ne 0 ]; then
      ret=1
      break
    fi
  done

  return $ret
}

# Return 0 if $1 >= $2, else 1.
# $1 and $2 should be version numbers made of numbers only.
version_ge() {
  version_eq $1 $2
  if [ $? -eq 1 -a $(_echo "$1" "$2" | sort --version-sort | head --lines=1) = "$1" ]; then
    return 1
  else
    return 0
  fi
}

# Return 0 if $3 > $1 >= $2, else 1.
# $1 and $2 should be version numbers made of numbers only.
version_ge_lt() {
  version_ge $1 $3
  if [ $? -eq 0 ]; then
    return 1
  else
    version_ge $1 $2
    return $?
  fi
}

# Return 0 if $1 is into $2 (e.g. 3.3.2 is into 3.3, but not 3.3.0 or 3.3.5), else 1.
# $1 and $2 should be version numbers made of numbers only.
# $1 should be at least as long as $2!
version_match() {
  local VER_1=$(version_sanitize "$1")
  local VER_2=$(version_sanitize "$2")
  local IFS='.'

  # Split both version numbers into their numeric elements.
  arr1=( $VER_1 )
  arr2=( $VER_2 )

  ret=1

  count1=${#arr1[@]}
  count2=${#arr2[@]}
  if [ $count1 -ge $count2 ]; then
    ret=0
    for (( i=0; $i < $count2; i++ ))
    do
      if [ $(( 10#${arr1[$i]} )) -ne $(( 10#${arr2[$i]} )) ]; then
        ret=1
        break
      fi
    done
  fi

  return $ret
}

# ----------------------------------------------------------------------------
# Generic compile helpers

prepare_opt() {
  INFO "Ensuring $INST exists and is writable by us"
  if [ ! $SUDO ]; then
    WARNING "--no-sudo enabled, might be impossible to create install dir..."
  fi
  if [ ! -d  $INST ]; then
    $SUDO mkdir -p $INST
  fi

  if [ ! -w $INST ]; then
    $SUDO chown $USER $INST
    $SUDO chmod 775 $INST
  fi
}

# Check whether the current package needs to be recompiled, based on a dummy file containing a magic number in its name...
magic_compile_check() {
  if [ -f $INST/.$1-magiccheck-$2-$USE_CXX11 ]; then
    return 0
  else
    return 1
  fi
}

magic_compile_set() {
  rm -f $INST/.$1-magiccheck-*
  touch $INST/.$1-magiccheck-$2-$USE_CXX11
}

# Note: should clean nicely in $INST, but not in $SRC, when we switch to a new version of a lib...
_clean() {
  rm -rf `readlink -f $_inst_shortcut`
  # Only remove $_src dir when not using git repo (avoids to re-clone the whole repo every time!!!).
  if [ $_git == false ]; then
    rm -rf $_src
  fi
  rm -rf $_inst
  rm -rf $_inst_shortcut
}

_create_inst_shortcut() {
  rm -f $_inst_shortcut
  ln -s $_inst $_inst_shortcut
}

# ldconfig
run_ldconfig() {
  _lib_path="$INST/$1/lib"
  _lib64_path="$INST/$1/lib64"
  _ldconf_path="/etc/ld.so.conf.d/$1.conf"
  PRINT ""
  if [ ! $SUDO ]; then
    WARNING "--no-sudo enabled, impossible to run ldconfig for $1, you'll have to do it yourself..."
  else
    INFO "Running ldconfig for $1..."
    $SUDO sh -c "/bin/echo -e \"$_lib_path\n$_lib64_path\" > $_ldconf_path"
    $SUDO /sbin/ldconfig  # XXX OpenSuse does not include sbin in command path with sudo!!!
  fi
  PRINT ""
}

# ----------------------------------------------------------------------------
# Build Python

_init_python() {
  _src=$SRC/Python-$PYTHON_VERSION
  _git=false
  _inst=$INST/python-$PYTHON_VERSION
  _inst_shortcut=$INST/python-$PYTHON_VERSION_MIN
}

clean_Python() {
  clean_Numpy
  _init_python
  _clean
}

compile_Python() {
  if [ "$NO_BUILD" = true ]; then
    WARNING "--no-build enabled, Python will not be compiled!"
    return
  fi

  # To be changed each time we make edits that would modify the compiled result!
  py_magic=1
  _init_python

  # Clean install if needed!
  magic_compile_check python-$PYTHON_VERSION $py_magic
  if [ $? -eq 1 -o "$PYTHON_FORCE_REBUILD" = true ]; then
    clean_Python
  fi

  if [ ! -d $_inst ]; then
    INFO "Building Python-$PYTHON_VERSION"

    prepare_opt

    if [ ! -d $_src ]; then
      mkdir -p $SRC
      download PYTHON_SOURCE[@] $_src.tgz

      INFO "Unpacking Python-$PYTHON_VERSION"
      tar -C $SRC -xf $_src.tgz
    fi

    cd $_src

    ./configure --prefix=$_inst --libdir=$_inst/lib --enable-ipv6 \
        --enable-loadable-sqlite-extensions --with-dbmliborder=bdb \
        --with-computed-gotos --with-pymalloc

    make -j$THREADS && make install
    make clean

    if [ -d $_inst ]; then
      _create_inst_shortcut
    else
      ERROR "Python--$PYTHON_VERSION failed to compile, exiting"
      exit 1
    fi

    magic_compile_set python-$PYTHON_VERSION $py_magic

    cd $CWD
    INFO "Done compiling Python-$PYTHON_VERSION!"
  else
    INFO "Own Python-$PYTHON_VERSION is up to date, nothing to do!"
    INFO "If you want to force rebuild of this lib, use the --force-python option."
  fi
}

# ----------------------------------------------------------------------------
# Build Numpy

_init_numpy() {
  _src=$SRC/numpy-$NUMPY_VERSION
  _git=false
  _inst=$INST/numpy-$NUMPY_VERSION
  _python=$INST/python-$PYTHON_VERSION
  _site=lib/python$PYTHON_VERSION_MIN/site-packages
  _inst_shortcut=$_python/$_site/numpy
}

clean_Numpy() {
  _init_numpy
  _clean
}

compile_Numpy() {
  if [ "$NO_BUILD" = true ]; then
    WARNING "--no-build enabled, Numpy will not be compiled!"
    return
  fi

  # To be changed each time we make edits that would modify the compiled result!
  numpy_magic=0
  _init_numpy

  # Clean install if needed!
  magic_compile_check numpy-$NUMPY_VERSION $numpy_magic
  if [ $? -eq 1 -o "$NUMPY_FORCE_REBUILD" = true ]; then
    clean_Numpy
  fi

  if [ ! -d $_inst ]; then
    INFO "Building Numpy-$NUMPY_VERSION"

    prepare_opt

    if [ ! -d $_src ]; then
      mkdir -p $SRC
      download NUMPY_SOURCE[@] $_src.tar.gz

      INFO "Unpacking Numpy-$NUMPY_VERSION"
      tar -C $SRC -xf $_src.tar.gz
    fi

    cd $_src

    $_python/bin/python3 setup.py install --old-and-unmanageable --prefix=$_inst

    if [ -d $_inst ]; then
      # Can't use _create_inst_shortcut here...
      rm -f $_inst_shortcut
      ln -s $_inst/$_site/numpy $_inst_shortcut
    else
      ERROR "Numpy-$NUMPY_VERSION failed to compile, exiting"
      exit 1
    fi

    magic_compile_set numpy-$NUMPY_VERSION $numpy_magic

    cd $CWD
    INFO "Done compiling Numpy-$NUMPY_VERSION!"
  else
    INFO "Own Numpy-$NUMPY_VERSION is up to date, nothing to do!"
    INFO "If you want to force rebuild of this lib, use the --force-numpy option."
  fi
}

# ----------------------------------------------------------------------------
# Build Boost

_init_boost() {
  _src=$SRC/boost-$BOOST_VERSION
  _git=false
  _inst=$INST/boost-$BOOST_VERSION
  _inst_shortcut=$INST/boost
}

clean_Boost() {
  _init_boost
  _clean
}

compile_Boost() {
  if [ "$NO_BUILD" = true ]; then
    WARNING "--no-build enabled, Boost will not be compiled!"
    return
  fi

  # To be changed each time we make edits that would modify the compiled result!
  boost_magic=11

  _init_boost

  # Clean install if needed!
  magic_compile_check boost-$BOOST_VERSION $boost_magic
  if [ $? -eq 1 -o "$BOOST_FORCE_REBUILD" = true ]; then
    clean_Boost
  fi

  if [ ! -d $_inst ]; then
    INFO "Building Boost-$BOOST_VERSION"

    # Rebuild dependencies as well!
    OIIO_FORCE_BUILD=true
    OIIO_FORCE_REBUILD=true
    OSL_FORCE_BUILD=true
    OSL_FORCE_REBUILD=true
    OPENVDB_FORCE_BUILD=true
    OPENVDB_FORCE_REBUILD=true

    prepare_opt

    if [ ! -d $_src ]; then
      INFO "Downloading Boost-$BOOST_VERSION"
      mkdir -p $SRC
      download BOOST_SOURCE[@] $_src.tar.bz2
      tar -C $SRC --transform "s,\w*,boost-$BOOST_VERSION,x" -xf $_src.tar.bz2
    fi

    cd $_src
    if [ ! -f $_src/b2 ]; then
      ./bootstrap.sh
    fi
    ./b2 -j$THREADS -a $BOOST_BUILD_MODULES \
         --prefix=$_inst --disable-icu boost.locale.icu=off install
    ./b2 --clean

    if [ -d $_inst ]; then
      _create_inst_shortcut
    else
      ERROR "Boost-$BOOST_VERSION failed to compile, exiting"
      exit 1
    fi

    magic_compile_set boost-$BOOST_VERSION $boost_magic

    cd $CWD
    INFO "Done compiling Boost-$BOOST_VERSION!"
  else
    INFO "Own Boost-$BOOST_VERSION is up to date, nothing to do!"
    INFO "If you want to force rebuild of this lib, use the --force-boost option."
  fi

  # Just always run it, much simpler this way!
  run_ldconfig "boost"
}

# ----------------------------------------------------------------------------
# Build OCIO

_init_ocio() {
  _src=$SRC/OpenColorIO-$OCIO_VERSION
  if [ "$OCIO_USE_REPO" = true ]; then
    _git=true
  else
    _git=false
  fi
  _inst=$INST/ocio-$OCIO_VERSION
  _inst_shortcut=$INST/ocio
}

clean_OCIO() {
  _init_ocio
  _clean
}

compile_OCIO() {
  if [ "$NO_BUILD" = true ]; then
    WARNING "--no-build enabled, OpenColorIO will not be compiled!"
    return
  fi

  # To be changed each time we make edits that would modify the compiled result!
  ocio_magic=2
  _init_ocio

  # Clean install if needed!
  magic_compile_check ocio-$OCIO_VERSION $ocio_magic
  if [ $? -eq 1 -o "$OCIO_FORCE_REBUILD" = true ]; then
    clean_OCIO
  fi

  if [ ! -d $_inst ]; then
    INFO "Building OpenColorIO-$OCIO_VERSION"

    prepare_opt

    if [ ! -d $_src ]; then
      INFO "Downloading OpenColorIO-$OCIO_VERSION"
      mkdir -p $SRC

      if [ "$OCIO_USE_REPO" = true ]; then
        git clone ${OCIO_SOURCE_REPO[0]} $_src
      else
        download OCIO_SOURCE[@] $_src.tar.gz
        INFO "Unpacking OpenColorIO-$OCIO_VERSION"
        tar -C $SRC --transform "s,(.*/?)imageworks-OpenColorIO[^/]*(.*),\1OpenColorIO-$OCIO_VERSION\2,x" \
            -xf $_src.tar.gz
      fi

    fi

    cd $_src

    if [ "$OCIO_USE_REPO" = true ]; then
      # XXX For now, always update from latest repo...
      git pull origin master
      git checkout $OCIO_SOURCE_REPO_UID
      git reset --hard
    fi

    # Always refresh the whole build!
    if [ -d build ]; then
      rm -rf build
    fi
    mkdir build
    cd build

    cmake_d="-D CMAKE_BUILD_TYPE=Release"
    cmake_d="$cmake_d -D CMAKE_PREFIX_PATH=$_inst"
    cmake_d="$cmake_d -D CMAKE_INSTALL_PREFIX=$_inst"
    cmake_d="$cmake_d -D OCIO_BUILD_APPS=OFF"
    cmake_d="$cmake_d -D OCIO_BUILD_PYGLUE=OFF"
    cmake_d="$cmake_d -D STOP_ON_WARNING=OFF"

    if file /bin/cp | grep -q '32-bit'; then
      cflags="-fPIC -m32 -march=i686"
    else
      cflags="-fPIC"
    fi
    cflags="$cflags -Wno-error=unused-function -Wno-error=deprecated-declarations"

    cmake $cmake_d -D CMAKE_CXX_FLAGS="$cflags" -D CMAKE_EXE_LINKER_FLAGS="-lgcc_s -lgcc" ..

    make -j$THREADS && make install

    # Force linking against static libs
    rm -f $_inst/lib/*.so*

    # Additional depencencies
    cp ext/dist/lib/libtinyxml.a $_inst/lib
    cp ext/dist/lib/libyaml-cpp.a $_inst/lib

    make clean

    if [ -d $_inst ]; then
      _create_inst_shortcut
    else
      ERROR "OpenColorIO-$OCIO_VERSION failed to compile, exiting"
      exit 1
    fi

    magic_compile_set ocio-$OCIO_VERSION $ocio_magic

    cd $CWD
    INFO "Done compiling OpenColorIO-$OCIO_VERSION!"
  else
    INFO "Own OpenColorIO-$OCIO_VERSION is up to date, nothing to do!"
    INFO "If you want to force rebuild of this lib, use the --force-ocio option."
  fi

  run_ldconfig "ocio"
}

# ----------------------------------------------------------------------------
# Build ILMBase

_init_ilmbase() {
  _src=$SRC/ILMBase-$ILMBASE_VERSION
  _git=false
  _inst=$TMP/ilmbase-$ILMBASE_VERSION
  _inst_shortcut=$TMP/ilmbase
}

clean_ILMBASE() {
  _init_ilmbase
  _clean
}

compile_ILMBASE() {
  if [ "$NO_BUILD" = true ]; then
    WARNING "--no-build enabled, ILMBase will not be compiled!"
    return
  fi

  # To be changed each time we make edits that would modify the compiled result!
  ilmbase_magic=10
  _init_ilmbase

  # Clean install if needed!
  magic_compile_check ilmbase-$ILMBASE_VERSION $ilmbase_magic
  if [ $? -eq 1 -o "$OPENEXR_FORCE_REBUILD" = true ]; then
    clean_ILMBASE
    rm -rf $_openexr_inst
  fi

  if [ ! -d $_openexr_inst ]; then
    INFO "Building ILMBase-$ILMBASE_VERSION"

    # Rebuild dependencies as well!
    OPENEXR_FORCE_BUILD=true
    OPENEXR_FORCE_REBUILD=true

    prepare_opt

    if [ ! -d $_src ]; then
      INFO "Downloading ILMBase-$ILMBASE_VERSION"
      mkdir -p $SRC
      download ILMBASE_SOURCE[@] $_src.tar.gz

      INFO "Unpacking ILMBase-$ILMBASE_VERSION"
      tar -C $SRC --transform "s,(.*/?)ilmbase-[^/]*(.*),\1ILMBase-$ILMBASE_VERSION\2,x" -xf $_src.tar.gz

    fi

    cd $_src
    # Always refresh the whole build!
    if [ -d build ]; then
      rm -rf build
    fi
    mkdir build
    cd build

    cmake_d="-D CMAKE_BUILD_TYPE=Release"
    cmake_d="$cmake_d -D CMAKE_PREFIX_PATH=$_inst"
    cmake_d="$cmake_d -D CMAKE_INSTALL_PREFIX=$_inst"
    cmake_d="$cmake_d -D BUILD_SHARED_LIBS=ON"
    cmake_d="$cmake_d -D NAMESPACE_VERSIONING=OFF"  # VERY IMPORTANT!!!

    if file /bin/cp | grep -q '32-bit'; then
      cflags="-fPIC -m32 -march=i686"
    else
      cflags="-fPIC"
    fi

    cmake $cmake_d -D CMAKE_CXX_FLAGS="$cflags" -D CMAKE_EXE_LINKER_FLAGS="-lgcc_s -lgcc" ..

    make -j$THREADS && make install

    make clean

    if [ -d $_inst ]; then
      _create_inst_shortcut
    else
      ERROR "ILMBase-$ILMBASE_VERSION failed to compile, exiting"
      exit 1
    fi
    cd $CWD
    INFO "Done compiling ILMBase-$ILMBASE_VERSION!"
  else
    INFO "Own ILMBase-$ILMBASE_VERSION is up to date, nothing to do!"
    INFO "If you want to force rebuild of this lib (and openexr), use the --force-openexr option."
  fi

  magic_compile_set ilmbase-$ILMBASE_VERSION $ilmbase_magic
}

# ----------------------------------------------------------------------------
# Build OpenEXR

_init_openexr() {
  _src=$SRC/OpenEXR-$OPENEXR_VERSION
  _git=true
  _inst=$_openexr_inst
  _inst_shortcut=$INST/openexr
}

clean_OPENEXR() {
  clean_ILMBASE
  _init_openexr
  _clean
}

compile_OPENEXR() {
  if [ "$NO_BUILD" = true ]; then
    WARNING "--no-build enabled, OpenEXR will not be compiled!"
    return
  fi

  # To be changed each time we make edits that would modify the compiled result!
  openexr_magic=14

  # Clean install if needed!
  magic_compile_check openexr-$OPENEXR_VERSION $openexr_magic
  if [ $? -eq 1 -o "$OPENEXR_FORCE_REBUILD" = true ]; then
    clean_OPENEXR
  fi

  _openexr_inst=$INST/openexr-$OPENEXR_VERSION
  compile_ILMBASE
  PRINT ""
  _ilmbase_inst=$_inst_shortcut
  _init_openexr

  if [ ! -d $_inst ]; then
    INFO "Building OpenEXR-$OPENEXR_VERSION"

    # Rebuild dependencies as well!
    OIIO_FORCE_BUILD=true
    OIIO_FORCE_REBUILD=true

    prepare_opt

    if [ ! -d $_src ]; then
      INFO "Downloading OpenEXR-$OPENEXR_VERSION"
      mkdir -p $SRC

      if [ "$OPENEXR_USE_REPO" = true ]; then
        git clone ${OPENEXR_SOURCE_REPO[0]} $_src
      else
        download OPENEXR_SOURCE[@] $_src.tar.gz
        INFO "Unpacking OpenEXR-$OPENEXR_VERSION"
        tar -C $SRC --transform "s,(.*/?)openexr[^/]*(.*),\1OpenEXR-$OPENEXR_VERSION\2,x" -xf $_src.tar.gz
      fi

    fi

    cd $_src

    if [ "$OPENEXR_USE_REPO" = true ]; then
      # XXX For now, always update from latest repo...
      git pull origin master
      git checkout $OPENEXR_SOURCE_REPO_UID
      git reset --hard
      oiio_src_path="../OpenEXR"
    else
      oiio_src_path=".."
    fi

    # Always refresh the whole build!
    if [ -d build ]; then
      rm -rf build
    fi
    mkdir build
    cd build

    cmake_d="-D CMAKE_BUILD_TYPE=Release"
    cmake_d="$cmake_d -D CMAKE_PREFIX_PATH=$_inst"
    cmake_d="$cmake_d -D CMAKE_INSTALL_PREFIX=$_inst"
    cmake_d="$cmake_d -D ILMBASE_PACKAGE_PREFIX=$_ilmbase_inst"
    cmake_d="$cmake_d -D BUILD_SHARED_LIBS=ON"
    cmake_d="$cmake_d -D NAMESPACE_VERSIONING=OFF"  # VERY IMPORTANT!!!

    if file /bin/cp | grep -q '32-bit'; then
      cflags="-fPIC -m32 -march=i686"
    else
      cflags="-fPIC"
    fi

    cmake $cmake_d -D CMAKE_CXX_FLAGS="$cflags" -D CMAKE_EXE_LINKER_FLAGS="-lgcc_s -lgcc" $oiio_src_path

    make -j$THREADS && make install

    make clean

    if [ -d $_inst ]; then
      _create_inst_shortcut
      # Copy ilmbase files here (blender expects same dir for ilmbase and openexr :/).
      cp -an $_ilmbase_inst/* $_inst_shortcut
    else
      ERROR "OpenEXR-$OPENEXR_VERSION failed to compile, exiting"
      exit 1
    fi

    magic_compile_set openexr-$OPENEXR_VERSION $openexr_magic

    cd $CWD
    INFO "Done compiling OpenEXR-$OPENEXR_VERSION!"
  else
    INFO "Own OpenEXR-$OPENEXR_VERSION is up to date, nothing to do!"
    INFO "If you want to force rebuild of this lib, use the --force-openexr option."
  fi

  _with_built_openexr=true

  # Just always run it, much simpler this way!
  run_ldconfig "openexr"
}

# ----------------------------------------------------------------------------
# Build OIIO

_init_oiio() {
  _src=$SRC/OpenImageIO-$OIIO_VERSION
  _git=true
  _inst=$INST/oiio-$OIIO_VERSION
  _inst_shortcut=$INST/oiio
}

clean_OIIO() {
  _init_oiio
  _clean
}

compile_OIIO() {
  if [ "$NO_BUILD" = true ]; then
    WARNING "--no-build enabled, OpenImageIO will not be compiled!"
    return
  fi

  # To be changed each time we make edits that would modify the compiled result!
  oiio_magic=17
  _init_oiio

  # Clean install if needed!
  magic_compile_check oiio-$OIIO_VERSION $oiio_magic
  if [ $? -eq 1 -o "$OIIO_FORCE_REBUILD" = true ]; then
    clean_OIIO
  fi

  if [ ! -d $_inst ]; then
    INFO "Building OpenImageIO-$OIIO_VERSION"

    # Rebuild dependencies as well!
    OSL_FORCE_BUILD=true
    OSL_FORCE_REBUILD=true

    prepare_opt

    if [ ! -d $_src ]; then
      mkdir -p $SRC

      if [ "$OIIO_USE_REPO" = true ]; then
        git clone ${OIIO_SOURCE_REPO[0]} $_src
      else
        download OIIO_SOURCE[@] "$_src.tar.gz"
        INFO "Unpacking OpenImageIO-$OIIO_VERSION"
        tar -C $SRC --transform "s,(.*/?)oiio-Release-[^/]*(.*),\1OpenImageIO-$OIIO_VERSION\2,x" -xf $_src.tar.gz
      fi
    fi

    cd $_src

    if [ "$OIIO_USE_REPO" = true ]; then
      # XXX For now, always update from latest repo...
      git pull origin master
      # Stick to same rev as windows' libs...
      git checkout $OIIO_SOURCE_REPO_UID
      git reset --hard
    fi

    # Always refresh the whole build!
    if [ -d build ]; then
      rm -rf build
    fi
    mkdir build
    cd build

    cmake_d="-D CMAKE_BUILD_TYPE=Release"
    cmake_d="$cmake_d -D CMAKE_PREFIX_PATH=$_inst"
    cmake_d="$cmake_d -D CMAKE_INSTALL_PREFIX=$_inst"
    cmake_d="$cmake_d -D STOP_ON_WARNING=OFF"
    cmake_d="$cmake_d -D BUILDSTATIC=OFF"
    cmake_d="$cmake_d -D LINKSTATIC=OFF"
    cmake_d="$cmake_d -D USE_SIMD=sse2"

    cmake_d="$cmake_d -D OPENEXR_VERSION=$OPENEXR_VERSION"

    if [ "$_with_built_openexr" = true ]; then
      cmake_d="$cmake_d -D ILMBASE_HOME=$INST/openexr"
      cmake_d="$cmake_d -D OPENEXR_HOME=$INST/openexr"
      INFO "ILMBASE_HOME=$INST/openexr"
    fi

    # ptex is only needed when nicholas bishop is ready
    cmake_d="$cmake_d -D USE_PTEX=OFF"

    # Optional tests and cmd tools
    cmake_d="$cmake_d -D USE_QT=OFF"
    cmake_d="$cmake_d -D USE_PYTHON=OFF"
    cmake_d="$cmake_d -D USE_FFMPEG=OFF"
    cmake_d="$cmake_d -D USE_OPENCV=OFF"
    cmake_d="$cmake_d -D BUILD_TESTING=OFF"
    cmake_d="$cmake_d -D OIIO_BUILD_TESTS=OFF"
    cmake_d="$cmake_d -D OIIO_BUILD_TOOLS=OFF"
    cmake_d="$cmake_d -D TXT2MAN="
    #cmake_d="$cmake_d -D CMAKE_EXPORT_COMPILE_COMMANDS=ON"
    #cmake_d="$cmake_d -D CMAKE_VERBOSE_MAKEFILE=ON"

    if [ -d $INST/boost ]; then
      cmake_d="$cmake_d -D BOOST_ROOT=$INST/boost -D Boost_NO_SYSTEM_PATHS=ON"
    fi

    # Looks like we do not need ocio in oiio for now...
#    if [ -d $INST/ocio ]; then
#      cmake_d="$cmake_d -D OCIO_PATH=$INST/ocio"
#    fi
    cmake_d="$cmake_d -D USE_OCIO=OFF"

    cmake_d="$cmake_d -D OIIO_BUILD_CPP11=ON"

    if file /bin/cp | grep -q '32-bit'; then
      cflags="-fPIC -m32 -march=i686"
    else
      cflags="-fPIC"
    fi

    cmake $cmake_d -D CMAKE_CXX_FLAGS="$cflags" -D CMAKE_EXE_LINKER_FLAGS="-lgcc_s -lgcc" ..

    make -j$THREADS && make install
    make clean

    if [ -d $_inst ]; then
      _create_inst_shortcut
    else
      ERROR "OpenImageIO-$OIIO_VERSION failed to compile, exiting"
      exit 1
    fi

    magic_compile_set oiio-$OIIO_VERSION $oiio_magic

    cd $CWD
    INFO "Done compiling OpenImageIO-$OIIO_VERSION!"
  else
    INFO "Own OpenImageIO-$OIIO_VERSION is up to date, nothing to do!"
    INFO "If you want to force rebuild of this lib, use the --force-oiio option."
  fi

  # Just always run it, much simpler this way!
  run_ldconfig "oiio"
}

# ----------------------------------------------------------------------------
# Build LLVM

_init_llvm() {
  _src=$SRC/LLVM-$LLVM_VERSION
  _src_clang=$SRC/CLANG-$LLVM_VERSION
  _git=false
  _inst=$INST/llvm-$LLVM_VERSION
  _inst_shortcut=$INST/llvm
}

clean_LLVM() {
  _init_llvm
  _clean
}

compile_LLVM() {
  if [ "$NO_BUILD" = true ]; then
    WARNING "--no-build enabled, LLVM will not be compiled!"
    return
  fi

  # To be changed each time we make edits that would modify the compiled result!
  llvm_magic=3
  _init_llvm

  # Clean install if needed!
  magic_compile_check llvm-$LLVM_VERSION $llvm_magic
  if [ $? -eq 1 -o "$LLVM_FORCE_REBUILD" = true ]; then
    clean_LLVM
  fi

  if [ ! -d $_inst ]; then
    INFO "Building LLVM-$LLVM_VERSION (CLANG included!)"

    # Rebuild dependencies as well!
    OSL_FORCE_BUILD=true
    OSL_FORCE_REBUILD=true

    prepare_opt

    if [ ! -d $_src -o true ]; then
      mkdir -p $SRC
      download LLVM_SOURCE[@] "$_src.tar.xz"
      download LLVM_CLANG_SOURCE[@] "$_src_clang.tar.xz"

      INFO "Unpacking LLVM-$LLVM_VERSION"
      tar -C $SRC --transform "s,([^/]*/?)llvm-[^/]*(.*),\1LLVM-$LLVM_VERSION\2,x" \
          -xf $_src.tar.xz
      INFO "Unpacking CLANG-$LLVM_VERSION to $_src/tools/clang"
      # Stupid clang guys renamed 'clang' to 'cfe' for now handle both cases... :(
      tar -C $_src/tools \
          --transform "s,([^/]*/?)(clang|cfe)-[^/]*(.*),\1clang\3,x" \
          -xf $_src_clang.tar.xz

      cd $_src

      cd $CWD

    fi

    cd $_src

    # Always refresh the whole build!
    if [ -d build ]; then
      rm -rf build
    fi
    mkdir build
    cd build

    cmake_d="-D CMAKE_BUILD_TYPE=Release"
    cmake_d="$cmake_d -D CMAKE_INSTALL_PREFIX=$_inst"
    cmake_d="$cmake_d -D LLVM_ENABLE_FFI=ON"
    cmake_d="$cmake_d -D LLVM_TARGETS_TO_BUILD=X86"
    cmake_d="$cmake_d -D LLVM_ENABLE_TERMINFO=OFF"

    if [ -d $_FFI_INCLUDE_DIR ]; then
      cmake_d="$cmake_d -D FFI_INCLUDE_DIR=$_FFI_INCLUDE_DIR"
    fi

    cmake $cmake_d ..

    make -j$THREADS && make install
    make clean

    if [ -d $_inst ]; then
      _create_inst_shortcut
    else
      ERROR "LLVM-$LLVM_VERSION failed to compile, exiting"
      exit 1
    fi

    magic_compile_set llvm-$LLVM_VERSION $llvm_magic

    cd $CWD
    INFO "Done compiling LLVM-$LLVM_VERSION (CLANG included)!"
  else
    INFO "Own LLVM-$LLVM_VERSION (CLANG included) is up to date, nothing to do!"
    INFO "If you want to force rebuild of this lib, use the --force-llvm option."
  fi
}

# ----------------------------------------------------------------------------
# Build OSL

_init_osl() {
  _src=$SRC/OpenShadingLanguage-$OSL_VERSION
  _git=true
  _inst=$INST/osl-$OSL_VERSION
  _inst_shortcut=$INST/osl
}

clean_OSL() {
  _init_osl
  _clean
}

compile_OSL() {
  if [ "$NO_BUILD" = true ]; then
    WARNING "--no-build enabled, OpenShadingLanguage will not be compiled!"
    return
  fi

  # To be changed each time we make edits that would modify the compiled result!
  osl_magic=21
  _init_osl

  # Clean install if needed!
  magic_compile_check osl-$OSL_VERSION $osl_magic
  if [ $? -eq 1 -o "$OSL_FORCE_REBUILD" = true ]; then
    #~ rm -Rf $_src  # XXX Radical, but not easy to change remote repo fully automatically
    clean_OSL
  fi

  if [ ! -d $_inst ]; then
    INFO "Building OpenShadingLanguage-$OSL_VERSION"

    prepare_opt

    if [ ! -d $_src ]; then
      mkdir -p $SRC

      if [ "$OSL_USE_REPO" = true ]; then
        git clone ${OSL_SOURCE_REPO[0]} $_src
      else
        download OSL_SOURCE[@] "$_src.tar.gz"
        INFO "Unpacking OpenShadingLanguage-$OSL_VERSION"
        tar -C $SRC --transform "s,(.*/?)OpenShadingLanguage-[^/]*(.*),\1OpenShadingLanguage-$OSL_VERSION\2,x" \
            -xf $_src.tar.gz
      fi
    fi

    cd $_src

    if [ "$OSL_USE_REPO" = true ]; then
      git remote set-url origin ${OSL_SOURCE_REPO[0]}
      # XXX For now, always update from latest repo...
      git pull --no-edit -X theirs origin $OSL_SOURCE_REPO_BRANCH
      # Stick to same rev as windows' libs...
      git checkout $OSL_SOURCE_REPO_UID
      git reset --hard
    fi

    # Always refresh the whole build!
    if [ -d build ]; then
      rm -rf build
    fi
    mkdir build
    cd build

    cmake_d="-D CMAKE_BUILD_TYPE=Release"
    cmake_d="$cmake_d -D CMAKE_INSTALL_PREFIX=$_inst"
    cmake_d="$cmake_d -D BUILD_TESTING=OFF"
    cmake_d="$cmake_d -D STOP_ON_WARNING=OFF"
    cmake_d="$cmake_d -D BUILDSTATIC=OFF"
    cmake_d="$cmake_d -D OSL_BUILD_PLUGINS=OFF"
    cmake_d="$cmake_d -D OSL_BUILD_TESTS=OFF"
    cmake_d="$cmake_d -D USE_SIMD=sse2"
    cmake_d="$cmake_d -D USE_LLVM_BITCODE=OFF"
    cmake_d="$cmake_d -D USE_PARTIO=OFF"

    #~ cmake_d="$cmake_d -D ILMBASE_VERSION=$ILMBASE_VERSION"

    if [ "$_with_built_openexr" = true ]; then
      INFO "ILMBASE_HOME=$INST/openexr"
      cmake_d="$cmake_d -D ILMBASE_HOME=$INST/openexr"
      # XXX Temp workaround... sigh, ILMBase really messed the things up by defining their custom names ON by default :(
      cmake_d="$cmake_d -D ILMBASE_CUSTOM=ON"
      cmake_d="$cmake_d -D ILMBASE_CUSTOM_LIBRARIES='Half;Iex;Imath;IlmThread'"
    fi

    if [ -d $INST/boost ]; then
      cmake_d="$cmake_d -D BOOST_ROOT=$INST/boost -D Boost_NO_SYSTEM_PATHS=ON"
    fi

    if [ -d $INST/oiio ]; then
      cmake_d="$cmake_d -D OPENIMAGEIO_ROOT_DIR=$INST/oiio"
    fi

    if [ ! -z $LLVM_VERSION_FOUND ]; then
      cmake_d="$cmake_d -D LLVM_VERSION=$LLVM_VERSION_FOUND"
      if [ -d $INST/llvm ]; then
        cmake_d="$cmake_d -D LLVM_DIRECTORY=$INST/llvm"
        cmake_d="$cmake_d -D LLVM_STATIC=ON"
      fi
    fi

    #~ cmake_d="$cmake_d -D CMAKE_EXPORT_COMPILE_COMMANDS=ON"
    #~ cmake_d="$cmake_d -D CMAKE_VERBOSE_MAKEFILE=ON"

    cmake $cmake_d ..

    make -j$THREADS && make install
    make clean

    if [ -d $_inst ]; then
      _create_inst_shortcut
    else
      ERROR "OpenShadingLanguage-$OSL_VERSION failed to compile, exiting"
      exit 1
    fi

    magic_compile_set osl-$OSL_VERSION $osl_magic

    cd $CWD
    INFO "Done compiling OpenShadingLanguage-$OSL_VERSION!"
  else
    INFO "Own OpenShadingLanguage-$OSL_VERSION is up to date, nothing to do!"
    INFO "If you want to force rebuild of this lib, use the --force-osl option."
  fi

  run_ldconfig "osl"
}

# ----------------------------------------------------------------------------
# Build OSD

_init_osd() {
  _src=$SRC/OpenSubdiv-$OSD_VERSION
  _git=true
  _inst=$INST/osd-$OSD_VERSION
  _inst_shortcut=$INST/osd
}

clean_OSD() {
  _init_osd
  _clean
}

compile_OSD() {
  if [ "$NO_BUILD" = true ]; then
    WARNING "--no-build enabled, OpenSubdiv will not be compiled!"
    return
  fi

  # To be changed each time we make edits that would modify the compiled result!
  osd_magic=2
  _init_osd

  # Clean install if needed!
  magic_compile_check osd-$OSD_VERSION $osd_magic
  if [ $? -eq 1 -o "$OSD_FORCE_REBUILD" = true ]; then
    clean_OSD
  fi

  if [ ! -d $_inst ]; then
    INFO "Building OpenSubdiv-$OSD_VERSION"

    prepare_opt

    if [ ! -d $_src ]; then
      mkdir -p $SRC

      if [ "$OSD_USE_REPO" = true ]; then
        git clone ${OSD_SOURCE_REPO[0]} $_src
      else
        download OSD_SOURCE[@] "$_src.tar.gz"
        INFO "Unpacking OpenSubdiv-$OSD_VERSION"
        tar -C $SRC --transform "s,(.*/?)OpenSubdiv-[^/]*(.*),\1OpenSubdiv-$OSD_VERSION\2,x" \
            -xf $_src.tar.gz
      fi
    fi

    cd $_src

    if [ "$OSD_USE_REPO" = true ]; then
      git remote set-url origin ${OSD_SOURCE_REPO[0]}
      # XXX For now, always update from latest repo...
      git pull --no-edit -X theirs origin $OSD_SOURCE_REPO_BRANCH
      # Stick to same rev as windows' libs...
      git checkout $OSD_SOURCE_REPO_UID
      git reset --hard
    fi

    # Always refresh the whole build!
    if [ -d build ]; then
      rm -rf build
    fi
    mkdir build
    cd build

    cmake_d="-D CMAKE_BUILD_TYPE=Release"
    cmake_d="$cmake_d -D CMAKE_INSTALL_PREFIX=$_inst"
    # ptex is only needed when nicholas bishop is ready
    cmake_d="$cmake_d -D NO_PTEX=1"
    cmake_d="$cmake_d -D NO_CLEW=1 -D NO_CUDA=1 -D NO_OPENCL=1"
    # maya plugin, docs, tutorials, regression tests and examples are not needed
    cmake_d="$cmake_d -D NO_MAYA=1 -D NO_DOC=1 -D NO_TUTORIALS=1 -D NO_REGRESSION=1 -DNO_EXAMPLES=1"

    cmake $cmake_d ..

    make -j$THREADS && make install
    make clean

    if [ -d $_inst ]; then
      _create_inst_shortcut
    else
      ERROR "OpenSubdiv-$OSD_VERSION failed to compile, exiting"
      exit 1
    fi

    magic_compile_set osd-$OSD_VERSION $osd_magic

    cd $CWD
    INFO "Done compiling OpenSubdiv-$OSD_VERSION!"
  else
    INFO "Own OpenSubdiv-$OSD_VERSION is up to date, nothing to do!"
    INFO "If you want to force rebuild of this lib, use the --force-osd option."
  fi

  run_ldconfig "osd"
}

# ----------------------------------------------------------------------------
# Build Blosc

_init_blosc() {
  _src=$SRC/c-blosc-$OPENVDB_BLOSC_VERSION
  _git=false
  _inst=$INST/blosc-$OPENVDB_BLOSC_VERSION
  _inst_shortcut=$INST/blosc
}

clean_BLOSC() {
  _init_blosc
  _clean
}

compile_BLOSC() {
  if [ "$NO_BUILD" = true ]; then
    WARNING "--no-build enabled, Blosc will not be compiled!"
    return
  fi

  # To be changed each time we make edits that would modify the compiled result!
  blosc_magic=0
  _init_blosc

  # Clean install if needed!
  magic_compile_check blosc-$OPENVDB_BLOSC_VERSION $blosc_magic
  if [ $? -eq 1 -o "$OPENVDB_FORCE_REBUILD" = true ]; then
    clean_BLOSC
    rm -rf $_inst
  fi

  if [ ! -d $_inst ]; then
    INFO "Building Blosc-$OPENVDB_BLOSC_VERSION"

    # Rebuild dependencies as well!
    OPENVDB_FORCE_BUILD=true
    OPENVDB_FORCE_REBUILD=true

    prepare_opt

    if [ ! -d $_src ]; then
      INFO "Downloading Blosc-$OPENVDB_BLOSC_VERSION"
      mkdir -p $SRC
      download OPENVDB_BLOSC_SOURCE[@] $_src.tar.gz

      INFO "Unpacking Blosc-$OPENVDB_BLOSC_VERSION"
      tar -C $SRC -xf $_src.tar.gz
    fi

    cd $_src
    # Always refresh the whole build!
    if [ -d build ]; then
      rm -rf build
    fi
    mkdir build
    cd build

    cmake_d="-D CMAKE_BUILD_TYPE=Release"
    cmake_d="$cmake_d -D CMAKE_INSTALL_PREFIX=$_inst"
    cmake_d="$cmake_d -D BUILD_STATIC=OFF"
    cmake_d="$cmake_d -D BUILD_TESTS=OFF"
    cmake_d="$cmake_d -D BUILD_BENCHMARKS=OFF"
    INFO "$cmake_d"

    cmake $cmake_d ..

    make -j$THREADS && make install

    make clean

    if [ -d $_inst ]; then
      _create_inst_shortcut
    else
      ERROR "Blosc-$OPENVDB_BLOSC_VERSION failed to compile, exiting"
      exit 1
    fi
    cd $CWD
    INFO "Done compiling Blosc-$OPENVDB_BLOSC_VERSION!"
  else
    INFO "Own Blosc-$OPENVDB_BLOSC_VERSION is up to date, nothing to do!"
    INFO "If you want to force rebuild of this lib (and openvdb), use the --force-openvdb option."
  fi

  magic_compile_set blosc-$OPENVDB_BLOSC_VERSION $blosc_magic

  run_ldconfig "blosc"
}

# ----------------------------------------------------------------------------
# Build OpenVDB

_init_openvdb() {
  _src=$SRC/openvdb-$OPENVDB_VERSION
  _git=false
  _inst=$INST/openvdb-$OPENVDB_VERSION
  _inst_shortcut=$INST/openvdb
}

clean_OPENVDB() {
  _init_openvdb
  _clean
}

compile_OPENVDB() {
  if [ "$NO_BUILD" = true ]; then
    WARNING "--no-build enabled, OpenVDB will not be compiled!"
    return
  fi

  compile_BLOSC
  PRINT ""

  # To be changed each time we make edits that would modify the compiled result!
  openvdb_magic=1
  _init_openvdb

  # Clean install if needed!
  magic_compile_check openvdb-$OPENVDB_VERSION $openvdb_magic
  if [ $? -eq 1 -o "$OPENVDB_FORCE_REBUILD" = true ]; then
    clean_OPENVDB
  fi

  if [ ! -d $_inst ]; then
    INFO "Building OpenVDB-$OPENVDB_VERSION"

    prepare_opt

    if [ ! -d $_src -o true ]; then
      mkdir -p $SRC
      download OPENVDB_SOURCE[@] "$_src.tar.gz"

      INFO "Unpacking OpenVDB-$OPENVDB_VERSION"
      tar -C $SRC -xf $_src.tar.gz
    fi

    cd $_src

    #~ if [ "$OPENVDB_USE_REPO" = true ]; then
      #~ git remote set-url origin ${OPENVDB_SOURCE_REPO[0]}
      #~ # XXX For now, always update from latest repo...
      #~ git pull --no-edit -X theirs origin $OPENVDB_SOURCE_REPO_BRANCH
      #~ # Stick to same rev as windows' libs...
      #~ git checkout $OPENVDB_SOURCE_REPO_UID
      #~ git reset --hard
    #~ fi

    # Source builds here
    cd openvdb

    make_d="DESTDIR=$_inst"
    make_d="$make_d HDSO=/usr"

    if [ -d $INST/boost ]; then
      make_d="$make_d BOOST_INCL_DIR=$INST/boost/include BOOST_LIB_DIR=$INST/boost/lib"
    fi

    if [ "$_with_built_openexr" = true ]; then
      make_d="$make_d ILMBASE_INCL_DIR=$INST/openexr/include ILMBASE_LIB_DIR=$INST/openexr/lib"
      make_d="$make_d EXR_INCL_DIR=$INST/openexr/include EXR_LIB_DIR=$INST/openexr/lib"
      INFO "ILMBASE_HOME=$INST/openexr"
    fi

    if [ -d $INST/blosc ]; then
      make_d="$make_d BLOSC_INCL_DIR=$INST/blosc/include BLOSC_LIB_DIR=$INST/blosc/lib"
    fi

    # Build without log4cplus, glfw, python module & docs
    make_d="$make_d LOG4CPLUS_INCL_DIR= GLFW_INCL_DIR= PYTHON_VERSION= DOXYGEN="

    make -j$THREADS lib $make_d install
    make clean

    if [ -d $_inst ]; then
      _create_inst_shortcut
    else
      ERROR "OpenVDB-$OPENVDB_VERSION failed to compile, exiting"
      exit 1
    fi

    magic_compile_set openvdb-$OPENVDB_VERSION $openvdb_magic

    cd $CWD
    INFO "Done compiling OpenVDB-$OPENVDB_VERSION!"
  else
    INFO "Own OpenVDB-$OPENVDB_VERSION is up to date, nothing to do!"
    INFO "If you want to force rebuild of this lib, use the --force-openvdb option."
  fi

  run_ldconfig "openvdb"
}

# ----------------------------------------------------------------------------
# Build Alembic

_init_alembic() {
  _src=$SRC/alembic-$ALEMBIC_VERSION
  _git=false
  _inst=$INST/alembic-$ALEMBIC_VERSION
  _inst_shortcut=$INST/alembic
}

clean_ALEMBIC() {
  _init_alembic
  _clean
}

compile_ALEMBIC() {
  if [ "$NO_BUILD" = true ]; then
    WARNING "--no-build enabled, Alembic will not be compiled!"
    return
  fi

  # To be changed each time we make edits that would modify the compiled result!
  alembic_magic=2
  _init_alembic

  # Clean install if needed!
  magic_compile_check alembic-$ALEMBIC_VERSION $alembic_magic
  if [ $? -eq 1 -o "$ALEMBIC_FORCE_REBUILD" = true ]; then
    clean_ALEMBIC
  fi

  if [ ! -d $_inst ]; then
    INFO "Building Alembic-$ALEMBIC_VERSION"

    prepare_opt

    if [ ! -d $_src ]; then
      mkdir -p $SRC
      download ALEMBIC_SOURCE[@] "$_src.tar.gz"

      INFO "Unpacking Alembic-$ALEMBIC_VERSION"
      tar -C $SRC -xf $_src.tar.gz
    fi

    cd $_src

    cmake_d="-D CMAKE_INSTALL_PREFIX=$_inst"

    if [ -d $INST/boost ]; then
      if [ -d $INST/boost ]; then
        cmake_d="$cmake_d -D BOOST_ROOT=$INST/boost"
      fi
      cmake_d="$cmake_d -D USE_STATIC_BOOST=ON"
    else
      cmake_d="$cmake_d -D USE_STATIC_BOOST=OFF"
    fi

    if [ "$_with_built_openexr" = true ]; then
      cmake_d="$cmake_d -D ILMBASE_ROOT=$INST/openexr"
      cmake_d="$cmake_d -D USE_ARNOLD=OFF"
      cmake_d="$cmake_d -D USE_BINARIES=OFF"
      cmake_d="$cmake_d -D USE_EXAMPLES=OFF"
      cmake_d="$cmake_d -D USE_HDF5=OFF"
      cmake_d="$cmake_d -D USE_MAYA=OFF"
      cmake_d="$cmake_d -D USE_PRMAN=OFF"
      cmake_d="$cmake_d -D USE_PYALEMBIC=OFF"
      cmake_d="$cmake_d -D USE_STATIC_HDF5=OFF"
      cmake_d="$cmake_d -D ALEMBIC_ILMBASE_LINK_STATIC=OFF"
      cmake_d="$cmake_d -D ALEMBIC_SHARED_LIBS=OFF"
      INFO "ILMBASE_ROOT=$INST/openexr"
    fi

    cmake $cmake_d ./
    make -j$THREADS install
    make clean

    if [ -d $_inst ]; then
      _create_inst_shortcut
    else
      ERROR "Alembic-$ALEMBIC_VERSION failed to compile, exiting"
      exit 1
    fi

    magic_compile_set alembic-$ALEMBIC_VERSION $alembic_magic

    cd $CWD
    INFO "Done compiling Alembic-$ALEMBIC_VERSION!"
  else
    INFO "Own Alembic-$ALEMBIC_VERSION is up to date, nothing to do!"
    INFO "If you want to force rebuild of this lib, use the --force-alembic option."
  fi

  run_ldconfig "alembic"
}

#### Build USD ####
_init_usd() {
  _src=$SRC/USD-$USD_VERSION
  _git=false
  _inst=$INST/usd-$USD_VERSION
  _inst_shortcut=$INST/usd
}

clean_USD() {
  _init_usd
  _clean
}

compile_USD() {
  if [ "$NO_BUILD" = true ]; then
    WARNING "--no-build enabled, USD will not be compiled!"
    return
  fi

  # To be changed each time we make edits that would modify the compiled result!
  usd_magic=1
  _init_usd

  # Clean install if needed!
  magic_compile_check usd-$USD_VERSION $usd_magic
  if [ $? -eq 1 -o "$USD_FORCE_REBUILD" = true ]; then
    clean_USD
  fi

  if [ ! -d $_inst ]; then
    INFO "Building USD-$USD_VERSION"

    prepare_opt

    if [ ! -d $_src ]; then
      mkdir -p $SRC
      download USD_SOURCE[@] "$_src.tar.gz"

      INFO "Unpacking USD-$USD_VERSION"
      tar -C $SRC -xf $_src.tar.gz
      patch -d $_src -p1 < $SCRIPT_DIR/patches/usd.diff
    fi

    cd $_src

    cmake_d="-D CMAKE_INSTALL_PREFIX=$_inst"
    # For the reasoning behind these options, please see usd.cmake.
    if [ -d $INST/boost ]; then
      cmake_d="$cmake_d $cmake_d -D BOOST_ROOT=$INST/boost"
    fi
    cmake_d="$cmake_d -DPXR_SET_INTERNAL_NAMESPACE=usdBlender"
    cmake_d="$cmake_d -DPXR_ENABLE_PYTHON_SUPPORT=OFF"
    cmake_d="$cmake_d -DPXR_BUILD_IMAGING=OFF"
    cmake_d="$cmake_d -DPXR_BUILD_TESTS=OFF"
    cmake_d="$cmake_d -DBUILD_SHARED_LIBS=ON"
    cmake_d="$cmake_d -DPXR_BUILD_MONOLITHIC=ON"
    cmake_d="$cmake_d -DPXR_BUILD_USD_TOOLS=OFF"
    cmake_d="$cmake_d -DCMAKE_DEBUG_POSTFIX=_d"

    cmake $cmake_d ./
    make -j$THREADS install
    make clean

    if [ -d $_inst ]; then
      _create_inst_shortcut
    else
      ERROR "USD-$USD_VERSION failed to compile, exiting"
      exit 1
    fi

    magic_compile_set usd-$USD_VERSION $usd_magic

    cd $CWD
    INFO "Done compiling USD-$USD_VERSION!"
  else
    INFO "Own USD-$USD_VERSION is up to date, nothing to do!"
    INFO "If you want to force rebuild of this lib, use the --force-usd option."
  fi

  run_ldconfig "usd"
}

# ----------------------------------------------------------------------------
# Build OpenCOLLADA
_init_opencollada() {
  _src=$SRC/OpenCOLLADA-$OPENCOLLADA_VERSION
  _git=true
  _inst=$INST/opencollada-$OPENCOLLADA_VERSION
  _inst_shortcut=$INST/opencollada
}

clean_OpenCOLLADA() {
  _init_opencollada
  _clean
}

compile_OpenCOLLADA() {
  if [ "$NO_BUILD" = true ]; then
    WARNING "--no-build enabled, OpenCOLLADA will not be compiled!"
    return
  fi

  # To be changed each time we make edits that would modify the compiled results!
  opencollada_magic=9
  _init_opencollada

  # Clean install if needed!
  magic_compile_check opencollada-$OPENCOLLADA_VERSION $opencollada_magic
  if [ $? -eq 1 -o "$OPENCOLLADA_FORCE_REBUILD" = true ]; then
    clean_OpenCOLLADA
  fi

  if [ ! -d $_inst ]; then
    INFO "Building OpenCOLLADA-$OPENCOLLADA_VERSION"

    prepare_opt

    if [ ! -d $_src ]; then
      mkdir -p $SRC
      if [ "$OPENCOLLADA_USE_REPO" = true ]; then
        git clone $OPENCOLLADA_SOURCE_REPO $_src
      else
        download OPENCOLLADA_SOURCE[@] "$_src.tar.gz"
        INFO "Unpacking OpenCOLLADA-$OPENCOLLADA_VERSION"
        tar -C $SRC -xf $_src.tar.gz
      fi
    fi

    cd $_src

    if [ "$OPENCOLLADA_USE_REPO" = true ]; then
      git pull origin $OPENCOLLADA_REPO_BRANCH

      # Stick to same rev as windows' libs...
      git checkout $OPENCOLLADA_REPO_UID
      git reset --hard
    fi

    # Always refresh the whole build!
    if [ -d build ]; then
      rm -rf build
    fi
    mkdir build
    cd build

    cmake_d="-D CMAKE_BUILD_TYPE=Release"
    cmake_d="$cmake_d -D CMAKE_INSTALL_PREFIX=$_inst"
    cmake_d="$cmake_d -D USE_EXPAT=OFF"
    cmake_d="$cmake_d -D USE_LIBXML=ON"
    # XXX Does not work!
#    cmake_d="$cmake_d -D USE_STATIC=OFF"
    cmake_d="$cmake_d -D USE_STATIC=ON"

    cmake $cmake_d ../

    make -j$THREADS && make install
    make clean

    if [ -d $_inst ]; then
      _create_inst_shortcut
    else
      ERROR "OpenCOLLADA-$OPENCOLLADA_VERSION failed to compile, exiting"
      exit 1
    fi

    magic_compile_set opencollada-$OPENCOLLADA_VERSION $opencollada_magic

    cd $CWD
    INFO "Done compiling OpenCOLLADA-$OPENCOLLADA_VERSION!"
  else
    INFO "Own OpenCOLLADA-$OPENCOLLADA_VERSION is up to date, nothing to do!"
    INFO "If you want to force rebuild of this lib, use the --force-opencollada option."
  fi
}

# ----------------------------------------------------------------------------
# Build Embree

_init_embree() {
  _src=$SRC/embree-$EMBREE_VERSION
  _git=true
  _inst=$INST/embree-$EMBREE_VERSION
  _inst_shortcut=$INST/embree
}

clean_Embree() {
  _init_embree
  _clean
}

compile_Embree() {
  if [ "$NO_BUILD" = true ]; then
    WARNING "--no-build enabled, Embree will not be compiled!"
    return
  fi

  # To be changed each time we make edits that would modify the compiled results!
  embree_magic=9
  _init_embree

  # Clean install if needed!
  magic_compile_check embree-$EMBREE_VERSION $embree_magic
  if [ $? -eq 1 -o "$EMBREE_FORCE_REBUILD" = true ]; then
    clean_Embree
  fi

  if [ ! -d $_inst ]; then
    INFO "Building Embree-$EMBREE_VERSION"

    prepare_opt

    if [ ! -d $_src ]; then
      mkdir -p $SRC
      if [ "EMBREE_USE_REPO" = true ]; then
        git clone $EMBREE_SOURCE_REPO $_src
      else
        download EMBREE_SOURCE[@] "$_src.tar.gz"
        INFO "Unpacking Embree-$EMBREE_VERSION"
        tar -C $SRC -xf $_src.tar.gz
      fi
    fi

    cd $_src

    if [ "$EMBREE_USE_REPO" = true ]; then
      git pull origin $EMBREE_REPO_BRANCH

      # Stick to same rev as windows' libs...
      git checkout $EMBREE_REPO_UID
      git reset --hard
    fi

    # Always refresh the whole build!
    if [ -d build ]; then
      rm -rf build
    fi
    mkdir build
    cd build

    cmake_d="-D CMAKE_BUILD_TYPE=Release"
    cmake_d="$cmake_d -D CMAKE_INSTALL_PREFIX=$_inst"
    cmake_d="$cmake_d -D EMBREE_ISPC_SUPPORT=OFF"
    cmake_d="$cmake_d -D EMBREE_TUTORIALS=OFF"
    cmake_d="$cmake_d -D EMBREE_STATIC_LIB=ON"
    cmake_d="$cmake_d -D EMBREE_RAY_MASK=ON"
    cmake_d="$cmake_d -D EMBREE_FILTER_FUNCTION=ON"
    cmake_d="$cmake_d -D EMBREE_BACKFACE_CULLING=OFF"
    cmake_d="$cmake_d -D EMBREE_TASKING_SYSTEM=INTERNAL"
    cmake_d="$cmake_d -D EMBREE_MAX_ISA=AVX2"

    cmake $cmake_d ../

    make -j$THREADS && make install
    make clean

    if [ -d $_inst ]; then
      _create_inst_shortcut
    else
      ERROR "Embree-$EMBREE_VERSION failed to compile, exiting"
      exit 1
    fi

    magic_compile_set embree-$EMBREE_VERSION $embree_magic

    cd $CWD
    INFO "Done compiling Embree-$EMBREE_VERSION!"
  else
    INFO "Own Embree-$EMBREE_VERSION is up to date, nothing to do!"
    INFO "If you want to force rebuild of this lib, use the --force-embree option."
  fi
}

# ----------------------------------------------------------------------------
# Build OpenImageDenoise

_init_oidn() {
  _src=$SRC/oidn-$OIDN_VERSION
  _git=true
  _inst=$INST/oidn-$OIDN_VERSION
  _inst_shortcut=$INST/oidn
}

clean_oidn() {
  _init_oidn
  _clean
}

compile_OIDN() {
  if [ "$NO_BUILD" = true ]; then
    WARNING "--no-build enabled, OpenImageDenoise will not be compiled!"
    return
  fi

  # To be changed each time we make edits that would modify the compiled results!
  oidn_magic=9
  _init_oidn

  # Clean install if needed!
  magic_compile_check oidn-$OIDN_VERSION $oidn_magic
  if [ $? -eq 1 -o "$OIDN_FORCE_REBUILD" = true ]; then
    clean_oidn
  fi

  if [ ! -d $_inst ]; then
    INFO "Building OpenImageDenoise-$OIDN_VERSION"

    prepare_opt

    if [ ! -d $_src ]; then
      mkdir -p $SRC
      if [ "OIDN_USE_REPO" = true ]; then
        git clone $OIDN_SOURCE_REPO $_src
      else
        download OIDN_SOURCE[@] "$_src.tar.gz"
        INFO "Unpacking OpenImageDenoise-$OIDN_VERSION"
        tar -C $SRC -xf $_src.tar.gz
      fi
    fi

    cd $_src

    if [ "$OIDN_USE_REPO" = true ]; then
      git pull origin $OIDN_REPO_BRANCH

      # Stick to same rev as windows' libs...
      git checkout $OIDN_REPO_UID
      git reset --hard
    fi

    # Always refresh the whole build!
    if [ -d build ]; then
      rm -rf build
    fi
    mkdir build
    cd build

    cmake_d="-D CMAKE_BUILD_TYPE=Release"
    cmake_d="$cmake_d -D CMAKE_INSTALL_PREFIX=$_inst"
    cmake_d="$cmake_d -D WITH_EXAMPLE=OFF"
    cmake_d="$cmake_d -D WITH_TEST=OFF"
    cmake_d="$cmake_d -D OIDN_STATIC_LIB=ON"

    cmake $cmake_d ../

    make -j$THREADS && make install
    make clean

    if [ -d $_inst ]; then
      _create_inst_shortcut
    else
      ERROR "OpenImageDenoise-$OIDN_VERSION failed to compile, exiting"
      exit 1
    fi

    magic_compile_set oidn-$OIDN_VERSION $oidn_magic

    cd $CWD
    INFO "Done compiling OpenImageDenoise-$OIDN_VERSION!"
  else
    INFO "Own OpenImageDenoise-$OIDN_VERSION is up to date, nothing to do!"
    INFO "If you want to force rebuild of this lib, use the --force-oidn option."
  fi

  run_ldconfig "oidn"
}

# ----------------------------------------------------------------------------
# Build FFMPEG

_init_ffmpeg() {
  _src=$SRC/ffmpeg-$FFMPEG_VERSION
  _inst=$INST/ffmpeg-$FFMPEG_VERSION
  _inst_shortcut=$INST/ffmpeg
}

clean_FFmpeg() {
  _init_ffmpeg
  _clean
}

compile_FFmpeg() {
  if [ "$NO_BUILD" = true ]; then
    WARNING "--no-build enabled, ffmpeg will not be compiled!"
    return
  fi

  # To be changed each time we make edits that would modify the compiled result!
  ffmpeg_magic=5
  _init_ffmpeg

  # Clean install if needed!
  magic_compile_check ffmpeg-$FFMPEG_VERSION $ffmpeg_magic
  if [ $? -eq 1 -o "$FFMPEG_FORCE_REBUILD" = true ]; then
    clean_FFmpeg
  fi

  if [ ! -d $_inst ]; then
    INFO "Building ffmpeg-$FFMPEG_VERSION"

    prepare_opt

    if [ ! -d $_src ]; then
      INFO "Downloading ffmpeg-$FFMPEG_VERSION"
      mkdir -p $SRC
      download FFMPEG_SOURCE[@] "$_src.tar.bz2"

      INFO "Unpacking ffmpeg-$FFMPEG_VERSION"
      tar -C $SRC -xf $_src.tar.bz2
    fi

    cd $_src

    extra=""

    if [ "$VORBIS_USE" = true ]; then
      extra="$extra --enable-libvorbis"
    fi

    if [ "$THEORA_USE" = true ]; then
      extra="$extra --enable-libtheora"
    fi

    if [ "$XVID_USE" = true ]; then
      extra="$extra --enable-libxvid"
    fi

    if [ "$X264_USE" = true ]; then
      extra="$extra --enable-libx264"
    fi

    if [ "$VPX_USE" = true ]; then
      extra="$extra --enable-libvpx"
    fi

    if [ "$OPUS_USE" = true ]; then
      extra="$extra --enable-libopus"
    fi

    if [ "$MP3LAME_USE" = true ]; then
      extra="$extra --enable-libmp3lame"
    fi

    if [ "$OPENJPEG_USE" = true ]; then
      extra="$extra --enable-libopenjpeg"
    fi

    ./configure --cc="gcc -Wl,--as-needed" \
        --extra-ldflags="-pthread -static-libgcc" \
        --prefix=$_inst --enable-static \
        --disable-ffplay --disable-doc \
        --enable-gray \
        --enable-avfilter --disable-vdpau \
        --disable-bzlib --disable-libgsm --disable-libspeex \
        --enable-pthreads --enable-zlib --enable-stripping --enable-runtime-cpudetect \
        --disable-vaapi --disable-nonfree --enable-gpl \
        --disable-postproc --disable-librtmp --disable-libopencore-amrnb \
        --disable-libopencore-amrwb --disable-libdc1394 --disable-version3 --disable-outdev=sdl \
        --disable-libxcb \
        --disable-outdev=xv --disable-indev=sndio --disable-outdev=sndio \
        --disable-outdev=alsa --disable-indev=sdl --disable-indev=alsa --disable-indev=jack \
        --disable-indev=lavfi $extra

    make -j$THREADS && make install
    make clean

    if [ -d $_inst ]; then
      _create_inst_shortcut
    else
      ERROR "FFmpeg-$FFMPEG_VERSION failed to compile, exiting"
      exit 1
    fi

    magic_compile_set ffmpeg-$FFMPEG_VERSION $ffmpeg_magic

    cd $CWD
    INFO "Done compiling ffmpeg-$FFMPEG_VERSION!"
  else
    INFO "Own ffmpeg-$FFMPEG_VERSION is up to date, nothing to do!"
    INFO "If you want to force rebuild of this lib, use the --force-ffmpeg option."
  fi
}

# ----------------------------------------------------------------------------
# Build OpenXR SDK

_init_openxr_sdk() {
  _src=$SRC/OpenXR-SDK-$OPENXR_VERSION
  _git=true
  _inst=$INST/openxr-sdk-$OPENXR_VERSION
  _inst_shortcut=$INST/openxr-sdk
}

clean_OpenXR_SDK() {
  _init_openxr_sdk
  _clean
}

compile_OpenXR_SDK() {
  if [ "$NO_BUILD" = true ]; then
    WARNING "--no-build enabled, OpenXR will not be compiled!"
    return
  fi

  # To be changed each time we make edits that would modify the compiled result!
  openxr_magic=0
  _init_openxr_sdk

  # Clean install if needed!
  magic_compile_check openxr-$OPENXR_VERSION $openxr_magic
  if [ $? -eq 1 -o "$OPENXR_FORCE_REBUILD" = true ]; then
    clean_OpenXR_SDK
  fi

  if [ ! -d $_inst ]; then
    INFO "Building OpenXR-SDK-$OPENXR_VERSION"

    prepare_opt

    if [ ! -d $_src ]; then
      mkdir -p $SRC

      if [ "$OPENXR_USE_REPO" = true ]; then
        git clone $OPENXR_SOURCE_REPO $_src
      else
        download OPENXR_SOURCE[@] "$_src.tar.gz"
        INFO "Unpacking OpenXR-SDK-$OPENXR_VERSION"
        tar -C $SRC --transform "s,(.*/?)OpenXR-SDK-[^/]*(.*),\1OpenXR-SDK-$OPENXR_VERSION\2,x" \
            -xf $_src.tar.gz
      fi
    fi

    cd $_src

    if [ "$OPENXR_USE_REPO" = true ]; then
      git pull origin $OPENXR_REPO_BRANCH

      # Stick to same rev as windows' libs...
      git checkout $OPENXR_REPO_UID
      git reset --hard
    fi

    # Always refresh the whole build!
    if [ -d build ]; then
      rm -rf build
    fi
    mkdir build
    cd build

    cmake_d="-D CMAKE_BUILD_TYPE=Release"
    cmake_d="$cmake_d -D CMAKE_INSTALL_PREFIX=$_inst"
    cmake_d="$cmake_d -D BUILD_FORCE_GENERATION=OFF"
    cmake_d="$cmake_d -D BUILD_LOADER=ON"

    cmake $cmake_d ..

    make -j$THREADS && make install
    make clean

    if [ -d $_inst ]; then
      _create_inst_shortcut
    else
      ERROR "OpenXR-SDK-$OPENXR_VERSION failed to compile, exiting"
      exit 1
    fi

    magic_compile_set openxr-$OPENXR_VERSION $openxr_magic

    cd $CWD
    INFO "Done compiling OpenXR-SDK-$OPENXR_VERSION!"
  else
    INFO "Own OpenXR-SDK-$OPENXR_VERSION is up to date, nothing to do!"
    INFO "If you want to force rebuild of this lib, use the --force-openxr option."
  fi

  run_ldconfig "openxr-sdk"
}


# ----------------------------------------------------------------------------
# Install on DEB-like

get_package_version_DEB() {
    dpkg-query -W -f '${Version}' $1 | sed -r 's/([0-9]+:)?(([0-9]+\.?)+([0-9]+)).*/\2/'
}

check_package_DEB() {
  r=`apt-cache show $1 | grep -c 'Package:'`

  if [ $r -ge 1 ]; then
    return 0
  else
    return 1
  fi
}

check_package_installed_DEB() {
  r=`dpkg-query -W -f='${Status}' $1 | grep -c "install ok"`

  if [ $r -ge 1 ]; then
    return 0
  else
    return 1
  fi
}

check_package_version_match_DEB() {
  v=`apt-cache policy $1 | grep 'Candidate:' | sed -r 's/.*:\s*([0-9]+:)(([0-9]+\.?)+).*/\2/'`

  if [ -z "$v" ]; then
    return 1
  fi

  version_match $v $2
  return $?
}

check_package_version_ge_DEB() {
  v=`apt-cache policy $1 | grep 'Candidate:' | sed -r 's/.*:\s*([0-9]+:)?(([0-9]+\.?)+).*/\2/'`

  if [ -z "$v" ]; then
    return 1
  fi

  version_ge $v $2
  return $?
}

check_package_version_ge_lt_DEB() {
  v=`apt-cache policy $1 | grep 'Candidate:' | sed -r 's/.*:\s*([0-9]+:)?(([0-9]+\.?)+).*/\2/'`

  if [ -z "$v" ]; then
    return 1
  fi

  version_ge_lt $v $2 $3
  return $?
}

install_packages_DEB() {
  if [ ! $SUDO ]; then
    WARNING "--no-sudo enabled, impossible to run apt-get install for $@, you'll have to do it yourself..."
  else
    $SUDO apt-get install -y $@
    if [ $? -ge 1 ]; then
      ERROR "apt-get failed to install requested packages, exiting."
      exit 1
    fi
  fi
}

install_DEB() {
  PRINT ""
  INFO "Installing dependencies for DEB-based distribution"
  PRINT ""
  PRINT "`eval _echo "$COMMON_INFO"`"
  PRINT ""

  if [ "$NO_CONFIRM" = false ]; then
    read -p "Do you want to continue (Y/n)?"
    [ "$(echo ${REPLY:=Y} | tr [:upper:] [:lower:])" != "y" ] && exit
  fi

  if [ ! $SUDO ]; then
    WARNING "--no-sudo enabled, impossible to run apt-get update, you'll have to do it yourself..."
  else
    $SUDO apt-get update
  fi

  # These libs should always be available in debian/ubuntu official repository...
  VORBIS_DEV="libvorbis-dev"
  OGG_DEV="libogg-dev"
  THEORA_DEV="libtheora-dev"

  _packages="gawk cmake cmake-curses-gui build-essential libjpeg-dev libpng-dev libtiff-dev \
             git libfreetype6-dev libx11-dev flex bison libtbb-dev libxxf86vm-dev \
             libxcursor-dev libxi-dev wget libsqlite3-dev libxrandr-dev libxinerama-dev \
             libbz2-dev libncurses5-dev libssl-dev liblzma-dev libreadline-dev \
             libopenal-dev libglew-dev yasm $THEORA_DEV $VORBIS_DEV $OGG_DEV \
             libsdl1.2-dev libfftw3-dev patch bzip2 libxml2-dev libtinyxml-dev libjemalloc-dev"
             # libglewmx-dev  (broken in deb testing currently...)

  VORBIS_USE=true
  OGG_USE=true
  THEORA_USE=true

  PRINT ""
  # We need openjp2, libopenjpeg is an old version
  OPENJPEG_DEV="libopenjp2-7-dev"
  check_package_DEB $OPENJPEG_DEV
  if [ $? -eq 0 ]; then
    _packages="$_packages $OPENJPEG_DEV"
    OPENJPEG_USE=true
  fi

  PRINT ""
  # Some not-so-old distro (ubuntu 12.4) do not have it, do not fail in this case, just warn.
  YAMLCPP_DEV="libyaml-cpp-dev"
  check_package_DEB $YAMLCPP_DEV
  if [ $? -eq 0 ]; then
    _packages="$_packages $YAMLCPP_DEV"
  else
    PRINT ""
    WARNING "libyaml-cpp-dev not found, you may have to install it by hand to get Blender compiling..."
    PRINT ""
  fi

  PRINT ""
  CLANG_FORMAT="clang-format"
  check_package_version_ge_DEB $CLANG_FORMAT $CLANG_FORMAT_VERSION_MIN
  if [ $? -eq 0 ]; then
    _packages="$_packages $CLANG_FORMAT"
  else
    PRINT ""
    WARNING "clang-format $CLANG_FORMAT_VERSION_MIN or higher not found, this is NOT needed to get Blender compiling..."
    PRINT ""
  fi

  if [ "$WITH_JACK" = true ]; then
    _packages="$_packages libspnav-dev"
    # Only install jack if jack2 is not already installed!
    JACK="libjack-dev"
    JACK2="libjack-jackd2-dev"
    check_package_installed_DEB $JACK2
    if [ $? -eq 0 ]; then
      _packages="$_packages $JACK2"
    else
      _packages="$_packages $JACK"
    fi
  fi

  PRINT ""
  install_packages_DEB $_packages

  PRINT""
  LIBSNDFILE_DEV="libsndfile1-dev"
  check_package_DEB $LIBSNDFILE_DEV
  if [ $? -eq 0 ]; then
    install_packages_DEB $LIBSNDFILE_DEV
  fi

  PRINT ""
  X264_DEV="libx264-dev"
  check_package_version_ge_DEB $X264_DEV $X264_VERSION_MIN
  if [ $? -eq 0 ]; then
    install_packages_DEB $X264_DEV
    X264_USE=true
  fi

  if [ "$WITH_ALL" = true ]; then
    PRINT ""
    XVID_DEV="libxvidcore-dev"
    check_package_DEB $XVID_DEV
    if [ $? -eq 0 ]; then
      install_packages_DEB $XVID_DEV
      XVID_USE=true
    fi

    PRINT ""
    MP3LAME_DEV="libmp3lame-dev"
    check_package_DEB $MP3LAME_DEV
    if [ $? -eq 0 ]; then
      install_packages_DEB $MP3LAME_DEV
      MP3LAME_USE=true
    fi

    PRINT ""
    VPX_DEV="libvpx-dev"
    check_package_version_ge_DEB $VPX_DEV $VPX_VERSION_MIN
    if [ $? -eq 0 ]; then
      install_packages_DEB $VPX_DEV
      VPX_USE=true
    fi

    PRINT ""
    OPUS_DEV="libopus-dev"
    check_package_version_ge_DEB $OPUS_DEV $OPUS_VERSION_MIN
    if [ $? -eq 0 ]; then
      install_packages_DEB $OPUS_DEV
      OPUS_USE=true
    fi
  fi

  # Check cmake/glew versions and disable features for older distros.
  # This is so Blender can at least compile.
  PRINT ""
  _cmake=`get_package_version_DEB cmake`
  version_ge $_cmake "2.8.10"
  if [ $? -eq 1 ]; then
    version_ge $_cmake "2.8.8"
    if [ $? -eq 1 ]; then
      WARNING "OpenVDB and OpenCOLLADA disabled because cmake-$_cmake is not enough"
      OPENVDB_SKIP=true
      OPENCOLLADA_SKIP=true
    else
      WARNING "OpenVDB disabled because cmake-$_cmake is not enough"
      OPENVDB_SKIP=true
    fi
  fi

  PRINT ""
  _glew=`get_package_version_DEB libglew-dev`
  if [ -z $_glew ]; then
    # Stupid virtual package in Ubuntu 12.04 doesn't show version number...
    _glew=`apt-cache showpkg libglew-dev|tail -n1|awk '{print $2}'|sed 's/-.*//'`
  fi
  version_ge $_glew "1.9.0"
  if [ $? -eq 1 ]; then
    version_ge $_glew "1.7.0"
    if [ $? -eq 1 ]; then
      WARNING "OpenSubdiv disabled because GLEW-$_glew is not enough"
      WARNING "Blender will not use system GLEW library"
      OSD_SKIP=true
      NO_SYSTEM_GLEW=true
    else
      WARNING "OpenSubdiv will compile with GLEW-$_glew but with limited capability"
      WARNING "Blender will not use system GLEW library"
      NO_SYSTEM_GLEW=true
    fi
  fi


  PRINT ""
  _do_compile_python=false
  if [ "$PYTHON_SKIP" = true ]; then
    WARNING "Skipping Python/NumPy installation, as requested..."
  elif [ "$PYTHON_FORCE_BUILD" = true ]; then
    INFO "Forced Python/NumPy building, as requested..."
    _do_compile_python=true
  else
    check_package_DEB python$PYTHON_VERSION_MIN-dev
    if [ $? -eq 0 ]; then
      install_packages_DEB python$PYTHON_VERSION_MIN-dev
      clean_Python
      PRINT ""
      if [ "$NUMPY_SKIP" = true ]; then
        WARNING "Skipping NumPy installation, as requested..."
      else
        check_package_DEB python3-numpy
        if [ $? -eq 0 ]; then
          install_packages_DEB python3-numpy
        else
          WARNING "Sorry, using python package but no valid numpy package available!" \
                  "    Use --build-numpy to force building of both Python and NumPy."
        fi
      fi
    else
      _do_compile_python=true
    fi
  fi

  if $_do_compile_python; then
    install_packages_DEB libffi-dev
    compile_Python
    PRINT ""
    if [ "$NUMPY_SKIP" = true ]; then
      WARNING "Skipping NumPy installation, as requested..."
    else
      compile_Numpy
    fi
  fi


  PRINT ""
  if [ "$BOOST_SKIP" = true ]; then
    WARNING "Skipping Boost installation, as requested..."
  elif [ "$BOOST_FORCE_BUILD" = true ]; then
    INFO "Forced Boost building, as requested..."
    compile_Boost
  else
    check_package_version_ge_DEB libboost-dev $BOOST_VERSION_MIN
    if [ $? -eq 0 ]; then
      install_packages_DEB libboost-dev

      boost_version=$(echo `get_package_version_DEB libboost-dev` | sed -r 's/^([0-9]+\.[0-9]+).*/\1/')

      install_packages_DEB libboost-{filesystem,iostreams,locale,regex,system,thread,wave,program-options}$boost_version-dev
      clean_Boost
    else
      compile_Boost
    fi
  fi


  PRINT ""
  if [ "$OCIO_SKIP" = true ]; then
    WARNING "Skipping OpenColorIO installation, as requested..."
  elif [ "$OCIO_FORCE_BUILD" = true ]; then
    INFO "Forced OpenColorIO building, as requested..."
    compile_OCIO
  else
    # XXX Always force build of own OCIO, until linux distro guys update their package to default libyaml-cpp ver (0.5)!
    #check_package_version_ge_DEB libopencolorio-dev $OCIO_VERSION_MIN
    #if [ $? -eq 0 ]; then
      #install_packages_DEB libopencolorio-dev
      #clean_OCIO
    #else
      compile_OCIO
    #fi
  fi


  PRINT ""
  if [ "$OPENEXR_SKIP" = true ]; then
    WARNING "Skipping ILMBase/OpenEXR installation, as requested..."
  elif [ "$OPENEXR_FORCE_BUILD" = true ]; then
    INFO "Forced ILMBase/OpenEXR building, as requested..."
    compile_OPENEXR
  else
    check_package_version_ge_DEB libopenexr-dev $OPENEXR_VERSION_MIN
    if [ $? -eq 0 ]; then
      install_packages_DEB libopenexr-dev
      OPENEXR_VERSION=`get_package_version_DEB libopenexr-dev`
      ILMBASE_VERSION=$OPENEXR_VERSION
      clean_OPENEXR
    else
      compile_OPENEXR
    fi
  fi


  PRINT ""
  if [ "$OIIO_SKIP" = true ]; then
    WARNING "Skipping OpenImageIO installation, as requested..."
  elif [ "$OIIO_FORCE_BUILD" = true ]; then
    INFO "Forced OpenImageIO building, as requested..."
    compile_OIIO
  else
    # XXX Debian Testing / Ubuntu 16.04 pulls in WAY too many deps (gtk2/opencv ?!) incl. OCIO build against libyaml-cpp0.3 so build for now...
    #check_package_version_ge_lt_DEB libopenimageio-dev $OIIO_VERSION_MIN $OIIO_VERSION_MAX
    #if [ $? -eq 0 -a "$_with_built_openexr" = false ]; then
    #  install_packages_DEB libopenimageio-dev
    #  clean_OIIO
    #else
      compile_OIIO
    #fi
  fi


  PRINT ""
  have_llvm=false
  _do_compile_llvm=false
  if [ "$LLVM_SKIP" = true ]; then
    WARNING "Skipping LLVM installation, as requested (this also implies skipping OSL!)..."
    OSL_SKIP=true
  elif [ "$LLVM_FORCE_BUILD" = true ]; then
    INFO "Forced LLVM building, as requested..."
    _do_compile_llvm=true
  else
    check_package_DEB clang-$LLVM_VERSION_MIN
    if [ $? -eq 0 ]; then
      install_packages_DEB llvm-$LLVM_VERSION_MIN-dev clang-$LLVM_VERSION_MIN
      have_llvm=true
      LLVM_VERSION_FOUND=$LLVM_VERSION_MIN
      clean_LLVM
    else
      _do_compile_llvm=true
    fi
  fi

  if [ "$_do_compile_llvm" = true ]; then
    install_packages_DEB libffi-dev
    # LLVM can't find the debian ffi header dir
    _FFI_INCLUDE_DIR=`dpkg -L libffi-dev | grep -e ".*/ffi.h" | sed -r 's/(.*)\/ffi.h/\1/'`
    PRINT ""
    compile_LLVM
    have_llvm=true
    LLVM_VERSION_FOUND=$LLVM_VERSION
  fi


  PRINT ""
  _do_compile_osl=false
  if [ "$OSL_SKIP" = true ]; then
    WARNING "Skipping OpenShadingLanguage installation, as requested..."
  elif [ "$OSL_FORCE_BUILD" = true ]; then
    INFO "Forced OpenShadingLanguage building, as requested..."
    _do_compile_osl=true
  else
    # No package currently!
    _do_compile_osl=true
  fi

  if [ "$_do_compile_osl" = true ]; then
    if [ "$have_llvm" = true ]; then
      PRINT ""
      compile_OSL
    else
      WARNING "No LLVM available, cannot build OSL!"
    fi
  fi


  PRINT ""
  if [ "$OSD_SKIP" = true ]; then
    WARNING "Skipping OpenSubdiv installation, as requested..."
  elif [ "$OSD_FORCE_BUILD" = true ]; then
    INFO "Forced OpenSubdiv building, as requested..."
    compile_OSD
  else
    # No package currently!
    PRINT ""
    compile_OSD
  fi

  PRINT ""
  if [ "$OPENVDB_SKIP" = true ]; then
    WARNING "Skipping OpenVDB installation, as requested..."
  elif [ "$OPENVDB_FORCE_BUILD" = true ]; then
    INFO "Forced OpenVDB building, as requested..."
    compile_OPENVDB
  else
    check_package_version_ge_DEB libopenvdb-dev $OPENVDB_VERSION_MIN
    if [ $? -eq 0 ]; then
      install_packages_DEB libopenvdb-dev libblosc-dev
      clean_OPENVDB
    else
      compile_OPENVDB
    fi
  fi

  PRINT ""
  if [ "$ALEMBIC_SKIP" = true ]; then
    WARNING "Skipping Alembic installation, as requested..."
  elif [ "$ALEMBIC_FORCE_BUILD" = true ]; then
    INFO "Forced Alembic building, as requested..."
    compile_ALEMBIC
  else
    # No package currently, only HDF5!
    compile_ALEMBIC
  fi

  PRINT ""
  if [ "$USD_SKIP" = true ]; then
    WARNING "Skipping USD installation, as requested..."
  elif [ "$USD_FORCE_BUILD" = true ]; then
    INFO "Forced USD building, as requested..."
    compile_USD
  else
    compile_USD
  fi

  if [ "$WITH_OPENCOLLADA" = true ]; then
    _do_compile_collada=false
    PRINT ""
    if [ "$OPENCOLLADA_SKIP" = true ]; then
      WARNING "Skipping OpenCOLLADA installation, as requested..."
    elif [ "$OPENCOLLADA_FORCE_BUILD" = true ]; then
      INFO "Forced OpenCollada building, as requested..."
      _do_compile_collada=true
    else
      # No package currently!
      _do_compile_collada=true
    fi

    if [ "$_do_compile_collada" = true ]; then
      install_packages_DEB libpcre3-dev
      # Find path to libxml shared lib...
      _XML2_LIB=`dpkg -L libxml2-dev | grep -e ".*/libxml2.so"`
      # No package
      PRINT ""
      compile_OpenCOLLADA
    fi
  fi

  if [ "$WITH_EMBREE" = true ]; then
    _do_compile_embree=false
    PRINT ""
    if [ "$EMBREE_SKIP" = true ]; then
      WARNING "Skipping Embree installation, as requested..."
    elif [ "$EMBREE_FORCE_BUILD" = true ]; then
      INFO "Forced Embree building, as requested..."
      _do_compile_embree=true
    else
      # No package currently!
      _do_compile_embree=true
    fi

    if [ "$_do_compile_embree" = true ]; then
      compile_Embree
    fi
  fi

  if [ "$WITH_OIDN" = true ]; then
    _do_compile_oidn=false
    PRINT ""
    if [ "$OIDN_SKIP" = true ]; then
      WARNING "Skipping OpenImgeDenoise installation, as requested..."
    elif [ "$OIDN_FORCE_BUILD" = true ]; then
      INFO "Forced OpenImageDenoise building, as requested..."
      _do_compile_oidn=true
    else
      # No package currently!
      _do_compile_oidn=true
    fi

    if [ "$_do_compile_oidn" = true ]; then
      compile_OIDN
    fi
  fi

  PRINT ""
  if [ "$FFMPEG_SKIP" = true ]; then
    WARNING "Skipping FFMpeg installation, as requested..."
  elif [ "$FFMPEG_FORCE_BUILD" = true ]; then
    INFO "Forced FFMpeg building, as requested..."
    compile_FFmpeg
  else
    # XXX Debian Testing / Ubuntu 16.04 finally includes FFmpeg, so check as usual
    check_package_DEB ffmpeg
    if [ $? -eq 0 ]; then
      check_package_version_ge_DEB ffmpeg $FFMPEG_VERSION_MIN
      if [ $? -eq 0 ]; then
        install_packages_DEB libavdevice-dev
        clean_FFmpeg
      else
        compile_FFmpeg
      fi
    else
      compile_FFmpeg
    fi
  fi

  PRINT ""
  if [ "$OPENXR_SKIP" = true ]; then
    WARNING "Skipping OpenXR-SDK installation, as requested..."
  elif [ "$OPENXR_FORCE_BUILD" = true ]; then
    INFO "Forced OpenXR-SDK building, as requested..."
    compile_OpenXR_SDK
  else
    # No package currently!
    PRINT ""
    compile_OpenXR_SDK
  fi
}


# ----------------------------------------------------------------------------
# Install on RPM-like

rpm_flavour() {
  if [ -f /etc/redhat-release ]; then
    if [ "`grep '[6-7]\.' /etc/redhat-release`" ]; then
      RPM="RHEL"
    else
      RPM="FEDORA"
    fi
  elif [ -f /etc/SuSE-release ]; then
    RPM="SUSE"
  fi
}

get_package_version_RPM() {
  rpm_flavour
  if [ "$RPM" = "RHEL" ]; then
    yum info $1 | grep Version | tail -n 1 | sed -r 's/.*:\s+(([0-9]+\.?)+).*/\1/'
  elif [ "$RPM" = "FEDORA" ]; then
    dnf info $1 | grep Version | tail -n 1 | sed -r 's/.*:\s+(([0-9]+\.?)+).*/\1/'
  elif [ "$RPM" = "SUSE" ]; then
    zypper info $1 | grep Version | tail -n 1 | sed -r 's/.*:\s+(([0-9]+\.?)+).*/\1/'
  fi
}

check_package_RPM() {
  rpm_flavour
  if [ "$RPM" = "RHEL" ]; then
    r=`yum info $1 | grep -c 'Summary'`
  elif [ "$RPM" = "FEDORA" ]; then
    r=`dnf info $1 | grep -c 'Summary'`
  elif [ "$RPM" = "SUSE" ]; then
    r=`zypper info $1 | grep -c 'Summary'`
  fi

  if [ $r -ge 1 ]; then
    return 0
  else
    return 1
  fi
}

check_package_version_match_RPM() {
  v=`get_package_version_RPM $1`

  if [ -z "$v" ]; then
    return 1
  fi

  version_match $v $2
  return $?
}

check_package_version_ge_RPM() {
  v=`get_package_version_RPM $1`

  if [ -z "$v" ]; then
    return 1
  fi

  version_ge $v $2
  return $?
}

check_package_version_ge_lt_RPM() {
  v=`get_package_version_RPM $1`

  if [ -z "$v" ]; then
    return 1
  fi

  version_ge_lt $v $2 $3
  return $?
}

install_packages_RPM() {
  rpm_flavour
  if [ ! $SUDO ]; then
    WARNING "--no-sudo enabled, impossible to install $@, you'll have to do it yourself..."
  fi
  if [ "$RPM" = "RHEL" ]; then
    $SUDO yum install -y $@
    if [ $? -ge 1 ]; then
      ERROR "yum failed to install requested packages, exiting."
      exit 1
    fi

  elif [ "$RPM" = "FEDORA" ]; then
    $SUDO dnf install -y $@
    if [ $? -ge 1 ]; then
      ERROR "dnf failed to install requested packages, exiting."
      exit 1
    fi

  elif [ "$RPM" = "SUSE" ]; then
    $SUDO zypper --non-interactive install --auto-agree-with-licenses $@
    if [ $? -ge 1 ]; then
      ERROR "zypper failed to install requested packages, exiting."
      exit 1
    fi
  fi
}

install_RPM() {
  PRINT ""
  INFO "Installing dependencies for RPM-based distribution"
  PRINT ""
  PRINT "`eval _echo "$COMMON_INFO"`"
  PRINT ""

  if [ "$NO_CONFIRM" = false ]; then
    read -p "Do you want to continue (Y/n)?"
    [ "$(echo ${REPLY:=Y} | tr [:upper:] [:lower:])" != "y" ] && exit
  fi

  # Enable non-free repositories for all flavours
  if [ ! $SUDO ]; then
    WARNING "--no-sudo enabled, impossible to install third party repositories, you'll have to do it yourself..."
  else
    rpm_flavour
    if [ "$RPM" = "FEDORA" ]; then
      _fedora_rel="`egrep "[0-9]{1,}" /etc/fedora-release -o`"
      $SUDO dnf -y install --nogpgcheck \
      http://download1.rpmfusion.org/free/fedora/rpmfusion-free-release-$_fedora_rel.noarch.rpm \
      http://download1.rpmfusion.org/nonfree/fedora/rpmfusion-nonfree-release-$_fedora_rel.noarch.rpm

      $SUDO dnf -y update

    elif [ "$RPM" = "RHEL" ]; then
      if [ "`grep '[^.]6\.' /etc/redhat-release`" ]; then
        ERROR "Building with GCC 4.4 is not supported!"
        exit 1
      else
        $SUDO yum -y install --nogpgcheck \
        http://download.fedoraproject.org/pub/epel/7/$(uname -i)/e/epel-release-7-6.noarch.rpm \
        http://li.nux.ro/download/nux/dextop/el7/x86_64/nux-dextop-release-0-5.el7.nux.noarch.rpm

        $SUDO yum -y update
      fi

    elif [ "$RPM" = "SUSE" ]; then
      # Packman repo now includes name in link...
      _suse_rel="`grep -w VERSION /etc/os-release | sed 's/[^0-9.]*//g'`"
      _suse_name="`grep -w NAME /etc/os-release | gawk '{print $2}' | sed 's/\"//'`"
      if [ $_suse_name ]; then
        _suse_rel="${_suse_name}_${_suse_rel}"
      fi

      PRINT ""
      INFO "About to add 'packman' repository from http://packman.inode.at/suse/openSUSE_$_suse_rel/"
      INFO "This is only needed if you do not already have a packman repository enabled..."
      read -p "Do you want to add this repo (Y/n)?"
      if [ "$(echo ${REPLY:=Y} | tr [:upper:] [:lower:])" == "y" ]; then
        INFO "    Installing packman..."
        $SUDO zypper ar -f -n packman http://ftp.gwdg.de/pub/linux/misc/packman/suse/openSUSE_$_suse_rel/ packman
        INFO "    Done."
      else
        INFO "    Skipping packman installation."
      fi
      $SUDO zypper --non-interactive --gpg-auto-import-keys update --auto-agree-with-licenses
    fi
  fi

  # These libs should always be available in fedora/suse official repository...
  OPENJPEG_DEV="openjpeg2-devel"
  VORBIS_DEV="libvorbis-devel"
  OGG_DEV="libogg-devel"
  THEORA_DEV="libtheora-devel"

  _packages="gcc gcc-c++ git make cmake tar bzip2 xz findutils flex bison \
             libtiff-devel libjpeg-devel libpng-devel sqlite-devel fftw-devel SDL-devel \
             libX11-devel libXi-devel libXcursor-devel libXrandr-devel libXinerama-devel \
             wget ncurses-devel readline-devel $OPENJPEG_DEV openal-soft-devel \
             glew-devel yasm $THEORA_DEV $VORBIS_DEV $OGG_DEV patch \
             libxml2-devel yaml-cpp-devel tinyxml-devel jemalloc-devel"

  OPENJPEG_USE=true
  VORBIS_USE=true
  OGG_USE=true
  THEORA_USE=true

  if [ "$RPM" = "FEDORA" -o "$RPM" = "RHEL" ]; then
    _packages="$_packages freetype-devel tbb-devel"

    if [ "$WITH_JACK" = true ]; then
      _packages="$_packages jack-audio-connection-kit-devel"
    fi

    PRINT ""
    install_packages_RPM $_packages

    PRINT ""
    X264_DEV="x264-devel"
    check_package_version_ge_RPM $X264_DEV $X264_VERSION_MIN
    if [ $? -eq 0 ]; then
      install_packages_RPM $X264_DEV
      X264_USE=true
    fi

    if [ "$WITH_ALL" = true ]; then
      PRINT ""
      XVID_DEV="xvidcore-devel"
      check_package_RPM $XVID_DEV
      if [ $? -eq 0 ]; then
        install_packages_RPM $XVID_DEV
        XVID_USE=true
      fi

      PRINT ""
      MP3LAME_DEV="lame-devel"
      check_package_RPM $MP3LAME_DEV
      if [ $? -eq 0 ]; then
        install_packages_RPM $MP3LAME_DEV
        MP3LAME_USE=true
      fi
    fi

  elif [ "$RPM" = "SUSE" ]; then
    _packages="$_packages freetype2-devel"

    PRINT ""
    install_packages_RPM $_packages

    PRINT ""
    # Install TBB on openSUSE, from temporary repo
    check_package_RPM tbb-devel
    if [ $? -eq 0 ]; then
      install_packages_RPM tbb-devel
    else
      $SUDO zypper ar -f http://download.opensuse.org/repositories/devel:/libraries:/c_c++/openSUSE_$_suse_rel/devel:libraries:c_c++.repo
      $SUDO zypper -n --gpg-auto-import-keys install tbb-devel
      $SUDO zypper rr devel_libraries_c_c++
    fi

    PRINT ""
    X264_DEV="libx264-devel"
    check_package_version_ge_RPM $X264_DEV $X264_VERSION_MIN
    if [ $? -eq 0 ]; then
      install_packages_RPM $X264_DEV
      X264_USE=true
    fi

    if [ "$WITH_ALL" = true ]; then
      PRINT ""
      XVID_DEV="libxvidcore-devel"
      check_package_RPM $XVID_DEV
      if [ $? -eq 0 ]; then
        install_packages_RPM $XVID_DEV
        XVID_USE=true
      fi

      PRINT ""
      MP3LAME_DEV="libmp3lame-devel"
      check_package_RPM $MP3LAME_DEV
      if [ $? -eq 0 ]; then
        install_packages_RPM $MP3LAME_DEV
        MP3LAME_USE=true
      fi
    fi
  fi

  PRINT""
  LIBSNDFILE_DEV="libsndfile-devel"
  check_package_RPM $LIBSNDFILE_DEV
  if [ $? -eq 0 ]; then
    install_packages_RPM $LIBSNDFILE_DEV
  fi

  if [ "$WITH_ALL" = true ]; then
    PRINT ""
    VPX_DEV="libvpx-devel"
    check_package_version_ge_RPM $VPX_DEV $VPX_VERSION_MIN
    if [ $? -eq 0 ]; then
      install_packages_RPM $VPX_DEV
      VPX_USE=true
    fi

    PRINT ""
    install_packages_RPM libspnav-devel

    PRINT ""
    OPUS_DEV="libopus-devel"
    check_package_version_ge_RPM $OPUS_DEV $OPUS_VERSION_MIN
    if [ $? -eq 0 ]; then
      install_packages_RPM $OPUS_DEV
      OPUS_USE=true
    fi
  fi

  PRINT ""
  CLANG_FORMAT="clang"  # Yeah, on fedora/suse clang-format is part of main clang package...
  check_package_version_ge_RPM $CLANG_FORMAT $CLANG_FORMAT_VERSION_MIN
  if [ $? -eq 0 ]; then
    install_packages_RPM $CLANG_FORMAT
  else
    PRINT ""
    WARNING "clang-format $CLANG_FORMAT_VERSION_MIN or higher not found, this is NOT needed to get Blender compiling..."
    PRINT ""
  fi

  PRINT ""
  _do_compile_python=false
  if [ "$PYTHON_SKIP" = true ]; then
    WARNING "Skipping Python installation, as requested..."
  elif [ "$PYTHON_FORCE_BUILD" = true ]; then
    INFO "Forced Python/NumPy building, as requested..."
    _do_compile_python=true
  else
    check_package_version_match_RPM python3-devel $PYTHON_VERSION_MIN
    if [ $? -eq 0 ]; then
      install_packages_RPM python3-devel
      clean_Python
      PRINT ""
      if [ "$NUMPY_SKIP" = true ]; then
        WARNING "Skipping NumPy installation, as requested..."
      else
        check_package_version_ge_RPM python3-numpy $NUMPY_VERSION_MIN
        if [ $? -eq 0 ]; then
          install_packages_RPM python3-numpy
        else
          WARNING "Sorry, using python package but no valid numpy package available!" \
                  "    Use --build-numpy to force building of both Python and NumPy."
        fi
      fi
    else
      _do_compile_python=true
    fi
  fi

  if [ "$_do_compile_python" = true ]; then
    install_packages_RPM libffi-devel
    compile_Python
    PRINT ""
    if [ "$NUMPY_SKIP" = true ]; then
      WARNING "Skipping NumPy installation, as requested..."
    else
      compile_Numpy
    fi
  fi


  PRINT ""
  _do_compile_boost=false
  if [ "$BOOST_SKIP" = true ]; then
    WARNING "Skipping Boost installation, as requested..."
  elif [ "$BOOST_FORCE_BUILD" = true ]; then
    INFO "Forced Boost building, as requested..."
    _do_compile_boost=true
  else
    check_package_version_ge_RPM boost-devel $BOOST_VERSION_MIN
    if [ $? -eq 0 ]; then
      install_packages_RPM boost-devel
      clean_Boost
    else
      _do_compile_boost=true
    fi
  fi

  if [ "$_do_compile_boost" = true ]; then
    if [ "$RPM" = "SUSE" ]; then
      install_packages_RPM gcc-fortran
    else
      install_packages_RPM libquadmath-devel bzip2-devel
    fi
    PRINT ""
    compile_Boost
  fi


  PRINT ""
  if [ "$OCIO_SKIP" = true ]; then
    WARNING "Skipping OpenColorIO installation, as requested..."
  elif [ "$OCIO_FORCE_BUILD" = true ]; then
    INFO "Forced OpenColorIO building, as requested..."
    compile_OCIO
  else
    if [ "$RPM" = "SUSE" ]; then
      check_package_version_ge_RPM OpenColorIO-devel $OCIO_VERSION_MIN
      if [ $? -eq 0 ]; then
        install_packages_RPM OpenColorIO-devel
        clean_OCIO
      else
        compile_OCIO
      fi
    # XXX Fedora/RHEL OCIO still depends on libyaml-cpp v0.3 even when system default is v0.5!
    else
      compile_OCIO
    fi
  fi

  PRINT ""
  if [ "$OPENEXR_SKIP" = true ]; then
    WARNING "Skipping ILMBase/OpenEXR installation, as requested..."
  elif [ "$OPENEXR_FORCE_BUILD" = true ]; then
    INFO "Forced ILMBase/OpenEXR building, as requested..."
    compile_OPENEXR
  else
    check_package_version_ge_RPM openexr-devel $OPENEXR_VERSION_MIN
    if [ $? -eq 0 ]; then
      install_packages_RPM openexr-devel
      OPENEXR_VERSION=`get_package_version_RPM openexr-devel`
      ILMBASE_VERSION=$OPENEXR_VERSION
      clean_OPENEXR
    else
      compile_OPENEXR
    fi
  fi

  PRINT ""
  if [ "$OIIO_SKIP" = true ]; then
    WARNING "Skipping OpenImageIO installation, as requested..."
  elif [ "$OIIO_FORCE_BUILD" = true ]; then
    INFO "Forced OpenImageIO building, as requested..."
    compile_OIIO
  else
    # XXX RPM distros pulls in too much and depends on old libs, so better to build for now...
    #check_package_version_ge_lt_RPM OpenImageIO-devel $OIIO_VERSION_MIN $OIIO_VERSION_MAX
    #if [ $? -eq 0 -a $_with_built_openexr == false ]; then
    #  install_packages_RPM OpenImageIO-devel
    #  clean_OIIO
    #else
      compile_OIIO
    #fi
  fi


  PRINT ""
  have_llvm=false
  _do_compile_llvm=false
  if [ "$LLVM_SKIP" = true ]; then
    WARNING "Skipping LLVM installation, as requested (this also implies skipping OSL!)..."
    OSL_SKIP=true
  elif [ "$LLVM_FORCE_BUILD" = true ]; then
    INFO "Forced LLVM building, as requested..."
    _do_compile_llvm=true
  else
    if [ "$RPM" = "SUSE" ]; then
      CLANG_DEV="llvm-clang-devel"
    else
      CLANG_DEV="clang-devel"
    fi
    check_package_version_match_RPM $CLANG_DEV $LLVM_VERSION
    if [ $? -eq 0 ]; then
      install_packages_RPM llvm-devel $CLANG_DEV
      have_llvm=true
      LLVM_VERSION_FOUND=$LLVM_VERSION
      clean_LLVM
    else
      _do_compile_llvm=true
    fi
  fi

  if [ "$_do_compile_llvm" = true ]; then
    install_packages_RPM libffi-devel
    # LLVM can't find the fedora ffi header dir...
    _FFI_INCLUDE_DIR=`rpm -ql libffi-devel | grep -e ".*/ffi.h" | sed -r 's/(.*)\/ffi.h/\1/'`
    PRINT ""
    compile_LLVM
    have_llvm=true
    LLVM_VERSION_FOUND=$LLVM_VERSION
  fi


  PRINT ""
  _do_compile_osl=false
  if [ "$OSL_SKIP" = true ]; then
    WARNING "Skipping OpenShadingLanguage installation, as requested..."
  elif [ "$OSL_FORCE_BUILD" = true ]; then
    INFO "Forced OpenShadingLanguage building, as requested..."
    _do_compile_osl=true
  else
    # No package currently!
    _do_compile_osl=true
  fi

  if [ "$_do_compile_osl" = true ]; then
    if [ "$have_llvm" = true ]; then
      PRINT ""
      compile_OSL
    else
      WARNING "No LLVM available, cannot build OSL!"
    fi
  fi


  PRINT ""
  if [ "$OSD_SKIP" = true ]; then
    WARNING "Skipping OpenSubdiv installation, as requested..."
  elif [ "$OSD_FORCE_BUILD" = true ]; then
    INFO "Forced OpenSubdiv building, as requested..."
    compile_OSD
  else
    # No package currently!
    compile_OSD
  fi


  PRINT ""
  if [ "$OPENVDB_SKIP" = true ]; then
    WARNING "Skipping OpenVDB installation, as requested..."
  elif [ "$OPENVDB_FORCE_BUILD" = true ]; then
    INFO "Forced OpenVDB building, as requested..."
    compile_OPENVDB
  else
    # No package currently!
    compile_OPENVDB
  fi

  PRINT ""
  if [ "$ALEMBIC_SKIP" = true ]; then
    WARNING "Skipping Alembic installation, as requested..."
  elif [ "$ALEMBIC_FORCE_BUILD" = true ]; then
    INFO "Forced Alembic building, as requested..."
    compile_ALEMBIC
  else
    # No package currently!
    compile_ALEMBIC
  fi

  PRINT ""
  if [ "$USD_SKIP" = true ]; then
    WARNING "Skipping USD installation, as requested..."
  elif [ "$USD_FORCE_BUILD" = true ]; then
    INFO "Forced USD building, as requested..."
    compile_USD
  else
    compile_USD
  fi

  if [ "$WITH_OPENCOLLADA" = true ]; then
    PRINT ""
    _do_compile_collada=false
    if [ "$OPENCOLLADA_SKIP" = true ]; then
      WARNING "Skipping OpenCOLLADA installation, as requested..."
    elif [ "$OPENCOLLADA_FORCE_BUILD" = true ]; then
      INFO "Forced OpenCollada building, as requested..."
      _do_compile_collada=true
    else
      # No package...
      _do_compile_collada=true
    fi

    if [ "$_do_compile_collada" = true ]; then
      install_packages_RPM pcre-devel
      # Find path to libxml shared lib...
      _XML2_LIB=`rpm -ql libxml2-devel | grep -e ".*/libxml2.so"`
      PRINT ""
      compile_OpenCOLLADA
    fi
  fi

  if [ "$WITH_EMBREE" = true ]; then
    PRINT ""
    _do_compile_embree=false
    if [ "$OPENCOLLADA_SKIP" = true ]; then
      WARNING "Skipping Embree installation, as requested..."
    elif [ "$EMBREE_FORCE_BUILD" = true ]; then
      INFO "Forced Embree building, as requested..."
      _do_compile_embree=true
    else
      # No package...
      _do_compile_embree=true
    fi

    if [ "$_do_compile_embree" = true ]; then
      compile_Embree
    fi
  fi

  if [ "$WITH_OIDN" = true ]; then
    _do_compile_oidn=false
    PRINT ""
    if [ "$OIDN_SKIP" = true ]; then
      WARNING "Skipping OpenImgeDenoise installation, as requested..."
    elif [ "$OIDN_FORCE_BUILD" = true ]; then
      INFO "Forced OpenImageDenoise building, as requested..."
      _do_compile_oidn=true
    else
      # No package currently!
      _do_compile_oidn=true
    fi

    if [ "$_do_compile_oidn" = true ]; then
      compile_OIDN
    fi
  fi

  PRINT ""
  if [ "$FFMPEG_SKIP" = true ]; then
    WARNING "Skipping FFMpeg installation, as requested..."
  elif [ "$FFMPEG_FORCE_BUILD" = true ]; then
    INFO "Forced FFMpeg building, as requested..."
    compile_FFmpeg
  else
    check_package_version_ge_RPM ffmpeg-devel $FFMPEG_VERSION_MIN
    if [ $? -eq 0 ]; then
      install_packages_RPM ffmpeg ffmpeg-devel
      clean_FFmpeg
    else
      compile_FFmpeg
    fi
  fi

  PRINT ""
  if [ "$OPENXR_SKIP" = true ]; then
    WARNING "Skipping OpenXR-SDK installation, as requested..."
  elif [ "$OPENXR_FORCE_BUILD" = true ]; then
    INFO "Forced OpenXR-SDK building, as requested..."
    compile_OpenXR_SDK
  else
    # No package currently!
    compile_OpenXR_SDK
  fi
}


# ----------------------------------------------------------------------------
# Install on ARCH-like

get_package_version_ARCH() {
  pacman -Si $1 | grep Version | tail -n 1 | sed -r 's/.*:\s+?(([0-9]+\.?)+).*/\1/'
}

check_package_ARCH() {
  r=`pacman -Si $1 | grep -c 'Description'`

  if [ $r -ge 1 ]; then
    return 0
  else
    return 1
  fi
}

check_package_version_match_ARCH() {
  v=`get_package_version_ARCH $1`

  if [ -z "$v" ]; then
    return 1
  fi

  version_match $v $2
  return $?
}

check_package_version_ge_ARCH() {
  v=`get_package_version_ARCH $1`

  if [ -z "$v" ]; then
    return 1
  fi

  version_ge $v $2
  return $?
}

check_package_version_ge_lt_ARCH() {
  v=`get_package_version_ARCH $1`

  if [ -z "$v" ]; then
    return 1
  fi

  version_ge_lt $v $2 $3
  return $?
}

install_packages_ARCH() {
  if [ ! $SUDO ]; then
    WARNING "--no-sudo enabled, impossible to run pacman for $@, you'll have to do it yourself..."
  else
    $SUDO pacman -S --needed --noconfirm $@
    if [ $? -ge 1 ]; then
      ERROR "pacman failed to install requested packages, exiting."
      exit 1
    fi
  fi
}

install_ARCH() {
  PRINT ""
  INFO "Installing dependencies for ARCH-based distribution"
  PRINT ""
  PRINT "`eval _echo "$COMMON_INFO"`"
  PRINT ""

  if [ "$NO_CONFIRM" = false ]; then
    read -p "Do you want to continue (Y/n)?"
    [ "$(echo ${REPLY:=Y} | tr [:upper:] [:lower:])" != "y" ] && exit
  fi

  # Check for sudo...
  if [ $SUDO ]; then
    if [ ! -x "/usr/bin/sudo" ]; then
      PRINT ""
      ERROR "This script requires sudo but it is not installed."
      PRINT "Please setup sudo according to:"
      PRINT "https://wiki.archlinux.org/index.php/Sudo"
      PRINT "and try again."
      PRINT ""
      exit
    fi
  fi

  if [ ! $SUDO ]; then
    WARNING "--no-sudo enabled, impossible to run pacman -Sy, you'll have to do it yourself..."
  else
    $SUDO pacman -Sy
  fi

  # These libs should always be available in arch official repository...
  OPENJPEG_DEV="openjpeg2"
  VORBIS_DEV="libvorbis"
  OGG_DEV="libogg"
  THEORA_DEV="libtheora"

  BASE_DEVEL="base-devel"

  # Avoid conflicts when gcc-multilib is installed
  pacman -Qi gcc-multilib &>/dev/null
  if [ $? -eq 0 ]; then
    BASE_DEVEL=`pacman -Sgq base-devel | sed -e 's/^gcc$/gcc-multilib/g' | paste -s -d' '`
  fi

  _packages="$BASE_DEVEL git cmake \
             libxi libxcursor libxrandr libxinerama glew libpng libtiff wget openal \
             $OPENJPEG_DEV $VORBIS_DEV $OGG_DEV $THEORA_DEV yasm sdl fftw intel-tbb \
             libxml2 yaml-cpp tinyxml python-requests jemalloc"

  OPENJPEG_USE=true
  VORBIS_USE=true
  OGG_USE=true
  THEORA_USE=true

  if [ "$WITH_ALL" = true ]; then
    _packages="$_packages libspnav"
  fi

  if [ "$WITH_JACK" = true ]; then
    _packages="$_packages jack2"
  fi

  PRINT ""
  install_packages_ARCH $_packages

  PRINT""
  LIBSNDFILE_DEV="libsndfile"
  check_package_ARCH $LIBSNDFILE_DEV
  if [ $? -eq 0 ]; then
    install_packages_ARCH $LIBSNDFILE_DEV
  fi

  PRINT ""
  X264_DEV="x264"
  check_package_version_ge_ARCH $X264_DEV $X264_VERSION_MIN
  if [ $? -eq 0 ]; then
    install_packages_ARCH $X264_DEV
    X264_USE=true
  fi

  if [ "$WITH_ALL" = true ]; then
    PRINT ""
    XVID_DEV="xvidcore"
    check_package_ARCH $XVID_DEV
    if [ $? -eq 0 ]; then
      install_packages_ARCH $XVID_DEV
      XVID_USE=true
    fi

    PRINT ""
    MP3LAME_DEV="lame"
    check_package_ARCH $MP3LAME_DEV
    if [ $? -eq 0 ]; then
      install_packages_ARCH $MP3LAME_DEV
      MP3LAME_USE=true
    fi

    PRINT ""
    VPX_DEV="libvpx"
    check_package_version_ge_ARCH $VPX_DEV $VPX_VERSION_MIN
    if [ $? -eq 0 ]; then
      install_packages_ARCH $VPX_DEV
      VPX_USE=true
    fi

    PRINT ""
    OPUS_DEV="opus"
    check_package_version_ge_ARCH $OPUS_DEV $OPUS_VERSION_MIN
    if [ $? -eq 0 ]; then
      install_packages_ARCH $OPUS_DEV
      OPUS_USE=true
    fi
  fi


  PRINT ""
  CLANG_FORMAT="clang"  # Yeah, on arch clang-format is part of main clang package...
  check_package_version_ge_ARCH $CLANG_FORMAT $CLANG_FORMAT_VERSION_MIN
  if [ $? -eq 0 ]; then
    install_packages_ARCH $CLANG_FORMAT
  else
    PRINT ""
    WARNING "clang-format $CLANG_FORMAT_VERSION_MIN or higher not found, this is NOT needed to get Blender compiling..."
    PRINT ""
  fi


  PRINT ""
  _do_compile_python=false
  if [ "$PYTHON_SKIP" = true ]; then
    WARNING "Skipping Python installation, as requested..."
  elif [ "$PYTHON_FORCE_BUILD" = true ]; then
    INFO "Forced Python/NumPy building, as requested..."
    _do_compile_python=true
  else
    check_package_version_ge_ARCH python $PYTHON_VERSION_MIN
    if [ $? -eq 0 ]; then
      install_packages_ARCH python
      clean_Python
      PRINT ""
      if [ "$NUMPY_SKIP" = true ]; then
        WARNING "Skipping NumPy installation, as requested..."
      else
        check_package_version_ge_ARCH python-numpy $NUMPY_VERSION_MIN
        if [ $? -eq 0 ]; then
          install_packages_ARCH python-numpy
        else
          WARNING "Sorry, using python package but no valid numpy package available!" \
                  "Use --build-numpy to force building of both Python and NumPy."
        fi
      fi
    else
      _do_compile_python=true
    fi
  fi

  if [ "$_do_compile_python" = true ]; then
    install_packages_ARCH libffi
    compile_Python
    PRINT ""
    if [ "$NUMPY_SKIP" = true ]; then
      WARNING "Skipping NumPy installation, as requested..."
    else
      compile_Numpy
    fi
  fi


  PRINT ""
  if [ "$BOOST_SKIP" = true ]; then
    WARNING "Skipping Boost installation, as requested..."
  elif [ "$BOOST_FORCE_BUILD" = true ]; then
    INFO "Forced Boost building, as requested..."
    compile_Boost
  else
    check_package_version_ge_ARCH boost $BOOST_VERSION_MIN
    if [ $? -eq 0 ]; then
      install_packages_ARCH boost
      clean_Boost
    else
      compile_Boost
    fi
  fi


  PRINT ""
  if [ "$OCIO_SKIP" = true ]; then
    WARNING "Skipping OpenColorIO installation, as requested..."
  elif [ "$OCIO_FORCE_BUILD" = true ]; then
    INFO "Forced OpenColorIO building, as requested..."
    compile_OCIO
  else
    check_package_version_ge_ARCH opencolorio $OCIO_VERSION_MIN
    if [ $? -eq 0 ]; then
      install_packages_ARCH opencolorio
      clean_OCIO
    else
      compile_OCIO
    fi
  fi


  PRINT ""
  if [ "$OPENEXR_SKIP" = true ]; then
    WARNING "Skipping ILMBase/OpenEXR installation, as requested..."
  elif [ "$OPENEXR_FORCE_BUILD" = true ]; then
    INFO "Forced ILMBase/OpenEXR building, as requested..."
    compile_OPENEXR
  else
    check_package_version_ge_ARCH openexr $OPENEXR_VERSION_MIN
    if [ $? -eq 0 ]; then
      install_packages_ARCH openexr
      OPENEXR_VERSION=`get_package_version_ARCH openexr`
      ILMBASE_VERSION=$OPENEXR_VERSION
      clean_OPENEXR
    else
      compile_OPENEXR
    fi
  fi


  PRINT ""
  if [ "$OIIO_SKIP" = true ]; then
    WARNING "Skipping OpenImageIO installation, as requested..."
  elif [ "$OIIO_FORCE_BUILD" = true ]; then
    INFO "Forced OpenImageIO building, as requested..."
    compile_OIIO
  else
    check_package_version_ge_lt_ARCH openimageio $OIIO_VERSION_MIN $OIIO_VERSION_MAX
    if [ $? -eq 0 ]; then
      install_packages_ARCH openimageio
      clean_OIIO
    else
      compile_OIIO
    fi
  fi


  PRINT ""
  have_llvm=false
  _do_compile_llvm=false
  if [ "$LLVM_SKIP" = true ]; then
    WARNING "Skipping LLVM installation, as requested (this also implies skipping OSL!)..."
    OSL_SKIP=true
  elif [ "$LLVM_FORCE_BUILD" = true ]; then
    INFO "Forced LLVM building, as requested..."
    _do_compile_llvm=true
  else
    check_package_version_match_ARCH llvm $LLVM_VERSION_MIN
    if [ $? -eq 0 ]; then
      install_packages_ARCH llvm clang
      have_llvm=true
      LLVM_VERSION=`get_package_version_ARCH llvm`
      LLVM_VERSION_FOUND=$LLVM_VERSION
      clean_LLVM
    else
      _do_compile_llvm=true
    fi
  fi

  if [ "$_do_compile_llvm" = true ]; then
    install_packages_ARCH libffi
    # LLVM can't find the arch ffi header dir...
    _FFI_INCLUDE_DIR=`pacman -Ql libffi | grep -e ".*/ffi.h" | awk '{print $2}' | sed -r 's/(.*)\/ffi.h/\1/'`
    PRINT ""
    compile_LLVM
    have_llvm=true
    LLVM_VERSION_FOUND=$LLVM_VERSION
  fi


  PRINT ""
  _do_compile_osl=false
  if [ "$OSL_SKIP" = true ]; then
    WARNING "Skipping OpenShadingLanguage installation, as requested..."
  elif [ "$OSL_FORCE_BUILD" = true ]; then
    INFO "Forced OpenShadingLanguage building, as requested..."
    _do_compile_osl=true
  else
    # XXX Compile for now due to requirement of LLVM 3.4 ...
    #check_package_version_ge_ARCH openshadinglanguage $OSL_VERSION_MIN
    #if [ $? -eq 0 ]; then
    #  install_packages_ARCH openshadinglanguage
    #  clean_OSL
    #else
      _do_compile_osl=true
    #fi
  fi

  if [ "$_do_compile_osl" = true ]; then
    if [ "$have_llvm" = true ]; then
      PRINT ""
      compile_OSL
    else
      WARNING "No LLVM available, cannot build OSL!"
    fi
  fi


  PRINT ""
  if [ "$OSD_SKIP" = true ]; then
    WARNING "Skipping OpenSubdiv installation, as requested..."
  elif [ "$OSD_FORCE_BUILD" = true ]; then
    INFO "Forced OpenSubdiv building, as requested..."
    compile_OSD
  else
    check_package_version_ge_ARCH opensubdiv $OSD_VERSION_MIN
    if [ $? -eq 0 ]; then
      install_packages_ARCH opensubdiv
      clean_OSD
    else
      compile_OSD
    fi
  fi


  PRINT ""
  if [ "$OPENVDB_SKIP" = true ]; then
    WARNING "Skipping OpenVDB installation, as requested..."
  elif [ "$OPENVDB_FORCE_BUILD" = true ]; then
    INFO "Forced OpenVDB building, as requested..."
    compile_OPENVDB
  else
    check_package_version_ge_ARCH openvdb $OPENVDB_VERSION_MIN
    if [ $? -eq 0 ]; then
      install_packages_ARCH openvdb
      clean_OPENVDB
    else
      compile_OPENVDB
    fi
  fi

  PRINT ""
  if [ "$ALEMBIC_SKIP" = true ]; then
    WARNING "Skipping Alembic installation, as requested..."
  elif [ "$ALEMBIC_FORCE_BUILD" = true ]; then
    INFO "Forced Alembic building, as requested..."
    compile_ALEMBIC
  else
    compile_ALEMBIC
  fi

  PRINT ""
  if [ "$USD_SKIP" = true ]; then
    WARNING "Skipping USD installation, as requested..."
  elif [ "$USD_FORCE_BUILD" = true ]; then
    INFO "Forced USD building, as requested..."
    compile_USD
  else
    compile_USD
  fi

  if [ "$WITH_OPENCOLLADA" = true ]; then
    PRINT ""
    _do_compile_collada=false
    if [ "$OPENCOLLADA_SKIP" = true ]; then
      WARNING "Skipping OpenCOLLADA installation, as requested..."
    elif [ "$OPENCOLLADA_FORCE_BUILD" = true ]; then
      INFO "Forced OpenCollada building, as requested..."
      _do_compile_collada=true
    else
      check_package_ARCH opencollada
      if [ $? -eq 0 ]; then
        install_packages_ARCH opencollada
        clean_OpenCOLLADA
      else
        _do_compile_collada=true
      fi
    fi

    if [ "$_do_compile_collada" = true ]; then
      install_packages_ARCH pcre
      # Find path to libxml shared lib...
      _XML2_LIB=`pacman -Ql libxml2 | grep -e ".*/libxml2.so$" | gawk '{print $2}'`
      PRINT ""
      compile_OpenCOLLADA
    fi
  fi

  if [ "$WITH_EMBREE" = true ]; then
    PRINT ""
    _do_compile_embree=false
    if [ "$EMBREE_SKIP" = true ]; then
      WARNING "Skipping Embree installation, as requested..."
    elif [ "$EMBREE_FORCE_BUILD" = true ]; then
      INFO "Forced Embree building, as requested..."
      _do_compile_embree=true
    else
      check_package_ARCH embree
      if [ $? -eq 0 ]; then
        install_packages_ARCH embree
        clean_Embree
      else
        _do_compile_embree=true
      fi
    fi

    if [ "$_do_compile_embree" = true ]; then
      compile_Embree
    fi
  fi

  if [ "$WITH_OIDN" = true ]; then
    _do_compile_oidn=false
    PRINT ""
    if [ "$OIDN_SKIP" = true ]; then
      WARNING "Skipping OpenImgeDenoise installation, as requested..."
    elif [ "$OIDN_FORCE_BUILD" = true ]; then
      INFO "Forced OpenImageDenoise building, as requested..."
      _do_compile_oidn=true
    else
      # No package currently!
      _do_compile_oidn=true
    fi

    if [ "$_do_compile_oidn" = true ]; then
      compile_OIDN
    fi
  fi

  PRINT ""
  if [ "$FFMPEG_SKIP" = true ]; then
    WARNING "Skipping FFMpeg installation, as requested..."
  elif [ "$FFMPEG_FORCE_BUILD" = true ]; then
    INFO "Forced FFMpeg building, as requested..."
    compile_FFmpeg
  else
    check_package_version_ge_ARCH ffmpeg $FFMPEG_VERSION_MIN
    if [ $? -eq 0 ]; then
      install_packages_ARCH ffmpeg
      clean_FFmpeg
    else
      compile_FFmpeg
    fi
  fi

  PRINT ""
  if [ "$OPENXR_SKIP" = true ]; then
    WARNING "Skipping OpenXR-SDK installation, as requested..."
  elif [ "$OPENXR_FORCE_BUILD" = true ]; then
    INFO "Forced OpenXR-SDK building, as requested..."
    compile_OpenXR_SDK
  else
    # No package currently!
    compile_OpenXR_SDK
  fi
}


# ----------------------------------------------------------------------------
# Install on other distro (very limited!)

install_OTHER() {
  PRINT ""
  WARNING "Attempt to build main dependencies for other linux distributions."
  PRINT ""
  PRINT "`eval _echo "$COMMON_INFO"`"
  PRINT ""

  ERROR "Failed to detect distribution type."
  PRINT ""
  PRINT "Your distribution is not supported by this script, you'll have to install dependencies and"
  PRINT "dev packages yourself. However, this script can still attempt to build main (complex) libraries for you,"
  PRINT "if you use '--build-foo' options (you can try '--build-all' one first)."
  PRINT ""
  PRINT "Quite obviously, it assumes dependencies from those libraries are already available, otherwise please"
  PRINT "install them (you can also use error messages printed out by build process to find missing libraries...)."
  PRINT ""
  PRINT "`eval _echo "$DEPS_COMMON_INFO"`"
  PRINT ""
  PRINT "`eval _echo "$DEPS_SPECIFIC_INFO"`"
  PRINT ""

  if [ "$NO_CONFIRM" = false ]; then
    read -p "Do you want to continue (Y/n)?"
    [ "$(echo ${REPLY:=Y} | tr [:upper:] [:lower:])" != "y" ] && exit
  fi

  PRINT ""
  _do_compile_python=false
  if [ "$PYTHON_SKIP" = true ]; then
    WARNING "Skipping Python/NumPy installation, as requested..."
  elif [ "$PYTHON_FORCE_BUILD" = true ]; then
    INFO "Forced Python/NumPy building, as requested..."
    _do_compile_python=true
  fi

  if [ "$_do_compile_python" = true ]; then
    compile_Python
    PRINT ""
    if [ "$NUMPY_SKIP" = true ]; then
      WARNING "Skipping NumPy installation, as requested..."
    else
      compile_Numpy
    fi
  fi


  PRINT ""
  if [ "$BOOST_SKIP" = true ]; then
    WARNING "Skipping Boost installation, as requested..."
  elif [ "$BOOST_FORCE_BUILD" = true ]; then
    INFO "Forced Boost building, as requested..."
    compile_Boost
  fi


  PRINT ""
  if [ "$OCIO_SKIP" = true ]; then
    WARNING "Skipping OpenColorIO installation, as requested..."
  elif [ "$OCIO_FORCE_BUILD" = true ]; then
    INFO "Forced OpenColorIO building, as requested..."
    compile_OCIO
  fi


  PRINT ""
  if [ "$OPENEXR_SKIP" = true ]; then
    WARNING "Skipping ILMBase/OpenEXR installation, as requested..."
  elif [ "$OPENEXR_FORCE_BUILD" = true ]; then
    INFO "Forced ILMBase/OpenEXR building, as requested..."
    compile_OPENEXR
  fi


  PRINT ""
  if [ "$OIIO_SKIP" = true ]; then
    WARNING "Skipping OpenImageIO installation, as requested..."
  elif [ "$OIIO_FORCE_BUILD" = true ]; then
    INFO "Forced OpenImageIO building, as requested..."
    compile_OIIO
  fi


  PRINT ""
  have_llvm=false
  _do_compile_llvm=false
  if [ "$LLVM_SKIP" = true ]; then
    WARNING "Skipping LLVM installation, as requested (this also implies skipping OSL!)..."
  elif [ "$LLVM_FORCE_BUILD" = true ]; then
    INFO "Forced LLVM building, as requested..."
    _do_compile_llvm=true
  fi

  if [ "$_do_compile_llvm" = true ]; then
    PRINT ""
    compile_LLVM
    have_llvm=true
    LLVM_VERSION_FOUND=$LLVM_VERSION
  fi


  PRINT ""
  _do_compile_osl=false
  if [ "$OSL_SKIP" = true ]; then
    WARNING "Skipping OpenShadingLanguage installation, as requested..."
  elif [ "$OSL_FORCE_BUILD" = true ]; then
    INFO "Forced OpenShadingLanguage building, as requested..."
    _do_compile_osl=true
  fi

  if [ "$_do_compile_osl" = true ]; then
    if [ "$have_llvm" = true ]; then
      PRINT ""
      compile_OSL
    else
      WARNING "No LLVM available, cannot build OSL!"
    fi
  fi


  PRINT ""
  _do_compile_osd=false
  if [ "$OSD_SKIP" = true ]; then
    WARNING "Skipping OpenSubdiv installation, as requested..."
  elif [ "$OSD_FORCE_BUILD" = true ]; then
    INFO "Forced OpenSubdiv building, as requested..."
    _do_compile_osd=true
  fi

  if [ "$_do_compile_osd" = true ]; then
    PRINT ""
    compile_OSD
  fi


  if [ "$WITH_OPENCOLLADA" = true ]; then
    _do_compile_collada=false
    PRINT ""
    if [ "$OPENCOLLADA_SKIP" = true ]; then
      WARNING "Skipping OpenCOLLADA installation, as requested..."
    elif [ "$OPENCOLLADA_FORCE_BUILD" = true ]; then
      INFO "Forced OpenCollada building, as requested..."
      _do_compile_collada=true
    fi

    if [ "$_do_compile_collada" = true ]; then
      PRINT ""
      compile_OpenCOLLADA
    fi
  fi

  if [ "$WITH_EMBREE" = true ]; then
    _do_compile_embree=false
    PRINT ""
    if [ "$EMBREE_SKIP" = true ]; then
      WARNING "Skipping Embree installation, as requested..."
    elif [ "$EMBREE_FORCE_BUILD" = true ]; then
      INFO "Forced Embree building, as requested..."
      _do_compile_embree=true
    fi

    if [ "$_do_compile_embree" = true ]; then
      PRINT ""
      compile_Embree
    fi
  fi

  if [ "$WITH_OIDN" = true ]; then
    _do_compile_oidn=false
    PRINT ""
    if [ "$OIDN_SKIP" = true ]; then
      WARNING "Skipping OpenImgeDenoise installation, as requested..."
    elif [ "$OIDN_FORCE_BUILD" = true ]; then
      INFO "Forced OpenImageDenoise building, as requested..."
      _do_compile_oidn=true
    else
      # No package currently!
      _do_compile_oidn=true
    fi

    if [ "$_do_compile_oidn" = true ]; then
      compile_OIDN
    fi
  fi

  PRINT ""
  if [ "$FFMPEG_SKIP" = true ]; then
    WARNING "Skipping FFMpeg installation, as requested..."
  elif [ "$FFMPEG_FORCE_BUILD" = true ]; then
    INFO "Forced FFMpeg building, as requested..."
    compile_FFmpeg
  fi

  PRINT ""
  if [ "$OPENXR_SKIP" = true ]; then
    WARNING "Skipping OpenXR-SDK installation, as requested..."
  elif [ "$OPENXR_FORCE_BUILD" = true ]; then
    INFO "Forced OpenXR-SDK building, as requested..."
    compile_OpenXR_SDK
  else
    # No package currently!
    compile_OpenXR_SDK
  fi
}

# ----------------------------------------------------------------------------
# Printing User Info

print_info_ffmpeglink_DEB() {
  dpkg -L $_packages | grep -e ".*\/lib[^\/]\+\.so" | gawk '{ printf(nlines ? "'"$_ffmpeg_list_sep"'%s" : "%s", gensub(/.*lib([^\/]+)\.so/, "\\1", "g", $0)); nlines++ }'
}

print_info_ffmpeglink_RPM() {
  rpm -ql $_packages | grep -e ".*\/lib[^\/]\+\.so" | gawk '{ printf(nlines ? "'"$_ffmpeg_list_sep"'%s" : "%s", gensub(/.*lib([^\/]+)\.so/, "\\1", "g", $0)); nlines++ }'
}

print_info_ffmpeglink_ARCH() {
  pacman -Ql $_packages | grep -e ".*\/lib[^\/]\+\.so$" | gawk '{ printf(nlines ? "'"$_ffmpeg_list_sep"'%s" : "%s", gensub(/.*lib([^\/]+)\.so/, "\\1", "g", $0)); nlines++ }'
}

print_info_ffmpeglink() {
  # This func must only print a ';'-separated list of libs...
  if [ -z "$DISTRO" ]; then
    ERROR "Failed to detect distribution type"
    exit 1
  fi

  # Create list of packages from which to get libs names...
  _packages=""

  if [ "$THEORA_USE" = true ]; then
    _packages="$_packages $THEORA_DEV"
  fi

  if [ "$VORBIS_USE" = true ]; then
    _packages="$_packages $VORBIS_DEV"
  fi

  if [ "$OGG_USE" = true ]; then
    _packages="$_packages $OGG_DEV"
  fi

  if [ "$XVID_USE" = true ]; then
    _packages="$_packages $XVID_DEV"
  fi

  if [ "$VPX_USE" = true ]; then
    _packages="$_packages $VPX_DEV"
  fi

  if [ "$OPUS_USE" = true ]; then
    _packages="$_packages $OPUS_DEV"
  fi

  if [ "$MP3LAME_USE" = true ]; then
    _packages="$_packages $MP3LAME_DEV"
  fi

  if [ "$X264_USE" = true ]; then
    _packages="$_packages $X264_DEV"
  fi

  if [ "$OPENJPEG_USE" = true ]; then
    _packages="$_packages $OPENJPEG_DEV"
  fi

  if [ "$DISTRO" = "DEB" ]; then
    print_info_ffmpeglink_DEB
  elif [ "$DISTRO" = "RPM" ]; then
    print_info_ffmpeglink_RPM
  elif [ "$DISTRO" = "ARCH" ]; then
    print_info_ffmpeglink_ARCH
  # XXX TODO!
  else
    PRINT "<Could not determine additional link libraries needed for ffmpeg, replace this by valid list of libs...>"
  fi
}

print_info() {
  PRINT ""
  PRINT ""
  PRINT "Ran with:"
  PRINT "    install_deps.sh $COMMANDLINE"
  PRINT ""
  PRINT ""
  PRINT "If you're using CMake add this to your configuration flags:"

  _buildargs="-U *SNDFILE* -U *PYTHON* -U *BOOST* -U *Boost*"
  _buildargs="$_buildargs -U *OPENCOLORIO* -U *OPENEXR* -U *OPENIMAGEIO* -U *LLVM* -U *CYCLES*"
  _buildargs="$_buildargs -U *OPENSUBDIV* -U *OPENVDB* -U *COLLADA* -U *FFMPEG* -U *ALEMBIC* -U *USD*"

  _1="-D WITH_CODEC_SNDFILE=ON"
  PRINT "  $_1"
  _buildargs="$_buildargs $_1"

  _1="-D PYTHON_VERSION=$PYTHON_VERSION_MIN"
  PRINT "  $_1"
  _buildargs="$_buildargs $_1"
  if [ -d "$INST/python-$PYTHON_VERSION_MIN" ]; then
    _1="-D PYTHON_ROOT_DIR=$INST/python-$PYTHON_VERSION_MIN"
    PRINT "  $_1"
    _buildargs="$_buildargs $_1"
  fi

  if [ -d $INST/boost ]; then
    _1="-D BOOST_ROOT=$INST/boost"
    _2="-D Boost_NO_SYSTEM_PATHS=ON"
    PRINT "  $_1"
    PRINT "  $_2"
    _buildargs="$_buildargs $_1 $_2"
  fi

  if [ "$OCIO_SKIP" = false ]; then
    _1="-D WITH_OPENCOLORIO=ON"
    PRINT "  $_1"
    _buildargs="$_buildargs $_1"
    if [ -d $INST/ocio ]; then
      _1="-D OPENCOLORIO_ROOT_DIR=$INST/ocio"
      PRINT "  $_1"
      _buildargs="$_buildargs $_1"
    fi
  fi

  if [ -d $INST/openexr ]; then
    _1="-D OPENEXR_ROOT_DIR=$INST/openexr"
    PRINT "  $_1"
    _buildargs="$_buildargs $_1"
  fi

  if [ -d $INST/oiio ]; then
    _1="-D WITH_OPENIMAGEIO=ON"
    _2="-D OPENIMAGEIO_ROOT_DIR=$INST/oiio"
    PRINT "  $_1"
    PRINT "  $_2"
    _buildargs="$_buildargs $_1 $_2"
  fi

  if [ "$OSL_SKIP" = false ]; then
    _1="-D WITH_CYCLES_OSL=ON"
    _2="-D WITH_LLVM=ON"
    _3="-D LLVM_VERSION=$LLVM_VERSION_FOUND"
    PRINT "  $_1"
    PRINT "  $_2"
    PRINT "  $_3"
    _buildargs="$_buildargs $_1 $_2 $_3"
    if [ -d $INST/osl ]; then
      _1="-D OSL_ROOT_DIR=$INST/osl"
      PRINT "  $_1"
      _buildargs="$_buildargs $_1"
    fi
    if [ -d $INST/llvm ]; then
      _1="-D LLVM_ROOT_DIR=$INST/llvm"
      _2="-D LLVM_STATIC=ON"
      PRINT "  $_1"
      PRINT "  $_2"
      _buildargs="$_buildargs $_1 $_2"
    fi
  else
    _1="-D WITH_CYCLES_OSL=OFF"
    _2="-D WITH_LLVM=OFF"
    PRINT "  $_1"
    PRINT "  $_2"
    _buildargs="$_buildargs $_1 $_2"
  fi

  if [ "$OSD_SKIP" = false ]; then
    _1="-D WITH_OPENSUBDIV=ON"
    PRINT "  $_1"
    _buildargs="$_buildargs $_1"
    if [ -d $INST/osd ]; then
      _1="-D OPENSUBDIV_ROOT_DIR=$INST/osd"
      PRINT "  $_1"
      _buildargs="$_buildargs $_1"
    fi
  fi

  if [ "$OPENVDB_SKIP" = false ]; then
    _1="-D WITH_OPENVDB=ON"
    _2="-D WITH_OPENVDB_BLOSC=ON"
    PRINT "  $_1"
    PRINT "  $_2"
    _buildargs="$_buildargs $_1 $_2"
    if [ -d $INST/openvdb ]; then
      _1="-D OPENVDB_ROOT_DIR=$INST/openvdb"
      PRINT "  $_1"
      _buildargs="$_buildargs $_1"
    fi
    if [ -d $INST/blosc ]; then
      _1="-D BLOSC_ROOT_DIR=$INST/blosc"
      PRINT "  $_1"
      _buildargs="$_buildargs $_1"
    fi
  fi

  if [ "$WITH_OPENCOLLADA" = true ]; then
    _1="-D WITH_OPENCOLLADA=ON"
    PRINT "  $_1"
    _buildargs="$_buildargs $_1"
    if [ -d $INST/opencollada ]; then
      _1="-D OPENCOLLADA_ROOT_DIR=$INST/opencollada"
      PRINT "  $_1"
      _buildargs="$_buildargs $_1"
    fi
  fi

  if [ "$WITH_EMBREE" = true ]; then
    _1="-D WITH_CYCLES_EMBREE=ON"
    PRINT "  $_1"
    _buildargs="$_buildargs $_1"
    if [ -d $INST/embree ]; then
      _1="-D EMBREE_ROOT_DIR=$INST/embree"
      PRINT "  $_1"
      _buildargs="$_buildargs $_1"
    fi
  fi

  if [ "$WITH_OIDN" = true ]; then
    _1="-D WITH_OPENIMAGEDENOISE=ON"
    PRINT "  $_1"
    _buildargs="$_buildargs $_1"
    if [ -d $INST/oidn ]; then
      _1="-D OPENIMAGEDENOISE_ROOT_DIR=$INST/oidn"
      PRINT "  $_1"
      _buildargs="$_buildargs $_1"
    fi
  fi

  if [ "$WITH_JACK" = true ]; then
    _1="-D WITH_JACK=ON"
    _2="-D WITH_JACK_DYNLOAD=ON"
    PRINT "  $_1"
    PRINT "  $_2"
    _buildargs="$_buildargs $_1 $_2"
  fi

  if [ "$ALEMBIC_SKIP" = false ]; then
    _1="-D WITH_ALEMBIC=ON"
    PRINT "  $_1"
    _buildargs="$_buildargs $_1"
    if [ -d $INST/alembic ]; then
      _1="-D ALEMBIC_ROOT_DIR=$INST/alembic"
      PRINT "  $_1"
      _buildargs="$_buildargs $_1"
    fi
  fi

  if [ "$USD_SKIP" = false ]; then
    _1="-D WITH_USD=ON"
    PRINT "  $_1"
    _buildargs="$_buildargs $_1"
  fi

  if [ "$NO_SYSTEM_GLEW" = true ]; then
    _1="-D WITH_SYSTEM_GLEW=OFF"
    PRINT "  $_1"
    _buildargs="$_buildargs $_1"
  fi

  if [ "$FFMPEG_SKIP" = false ]; then
    _1="-D WITH_CODEC_FFMPEG=ON"
    _2="-D FFMPEG_LIBRARIES='avformat;avcodec;avutil;avdevice;swscale;swresample;lzma;rt;`print_info_ffmpeglink`'"
    PRINT "  $_1"
    PRINT "  $_2"
    _buildargs="$_buildargs $_1 $_2"
    if [ -d $INST/ffmpeg ]; then
      _1="-D FFMPEG=$INST/ffmpeg"
      PRINT "  $_1"
      _buildargs="$_buildargs $_1"
    fi
  fi

  if [ "$OPENXR_SKIP" = false ]; then
    _1="-D WITH_OPENXR=ON"
    PRINT "  $_1"
    _buildargs="$_buildargs $_1"
    if [ -d $INST/openxr-sdk ]; then
      _1="-D OPENXR_ROOT_DIR=$INST/openxr-sdk"
      PRINT "  $_1"
      _buildargs="$_buildargs $_1"
    fi
  fi

  PRINT ""
  PRINT "Or even simpler, just run (in your blender-source dir):"
  PRINT "  make -j$THREADS BUILD_CMAKE_ARGS=\"$_buildargs\""

  PRINT ""
  PRINT "Or in all your build directories:"
  PRINT "  cmake $_buildargs ."
}

# ----------------------------------------------------------------------------
# "Main"

# Detect distribution type used on this machine
if [ -f /etc/debian_version ]; then
  DISTRO="DEB"
  install_DEB
elif [ -f /etc/arch-release ]; then
  DISTRO="ARCH"
  install_ARCH
elif [ -f /etc/redhat-release -o /etc/SuSE-release ]; then
  DISTRO="RPM"
  install_RPM
else
  DISTRO="OTHER"
  install_OTHER
fi

print_info | tee $INFO_PATH/BUILD_NOTES.txt
PRINT ""
PRINT "This information has been written to $INFO_PATH/BUILD_NOTES.txt"
PRINT ""

# Switch back to user language.
LANG=LANG_BACK
export LANG

CXXFLAGS=$CXXFLAGS_BACK
export CXXFLAGS<|MERGE_RESOLUTION|>--- conflicted
+++ resolved
@@ -55,23 +55,16 @@
 ver-ocio:,ver-oiio:,ver-llvm:,ver-osl:,ver-osd:,ver-openvdb:,ver-openxr:,\
 force-all,force-python,force-numpy,force-boost,\
 force-ocio,force-openexr,force-oiio,force-llvm,force-osl,force-osd,force-openvdb,\
-<<<<<<< HEAD
-force-ffmpeg,force-opencollada,force-alembic,force-embree,force-oidn,force-openxr,\
-build-all,build-python,build-numpy,build-boost,\
-build-ocio,build-openexr,build-oiio,build-llvm,build-osl,build-osd,build-openvdb,\
-build-ffmpeg,build-opencollada,build-alembic,build-embree,build-oidn,build-openxr,\
-skip-python,skip-numpy,skip-boost,\
-skip-ocio,skip-openexr,skip-oiio,skip-llvm,skip-osl,skip-osd,skip-openvdb,\
-skip-ffmpeg,skip-opencollada,skip-alembic,skip-embree,skip-oidn,skip-openxr \
-=======
 force-ffmpeg,force-opencollada,force-alembic,force-embree,force-oidn,force-usd,\
+force-openxr,\
 build-all,build-python,build-numpy,build-boost,\
 build-ocio,build-openexr,build-oiio,build-llvm,build-osl,build-osd,build-openvdb,\
 build-ffmpeg,build-opencollada,build-alembic,build-embree,build-oidn,build-usd,\
+build-openxr,\
 skip-python,skip-numpy,skip-boost,\
 skip-ocio,skip-openexr,skip-oiio,skip-llvm,skip-osl,skip-osd,skip-openvdb,\
-skip-ffmpeg,skip-opencollada,skip-alembic,skip-embree,skip-oidn,skip-usd \
->>>>>>> a6755f2f
+skip-ffmpeg,skip-opencollada,skip-alembic,skip-embree,skip-oidn,skip-usd, \
+skip-openxr\
 -- "$@" \
 )
 
@@ -234,13 +227,11 @@
     --build-ffmpeg
         Force the build of FFMpeg.
 
-<<<<<<< HEAD
+    --build-usd
+        Force the build of Universal Scene Description.
+
     --build-openxr
         Force the build of OpenXR-SDK.
-=======
-    --build-usd
-        Force the build of Universal Scene Description.
->>>>>>> a6755f2f
 
     Note about the --build-foo options:
         * They force the script to prefer building dependencies rather than using available packages.
@@ -300,13 +291,11 @@
     --force-ffmpeg
         Force the rebuild of FFMpeg.
 
-<<<<<<< HEAD
+    --force-usd
+        Force the rebuild of Universal Scene Description.
+
     --force-openxr
         Force the rebuild of OpenXR-SDK.
-=======
-    --force-usd
-        Force the rebuild of Universal Scene Description.
->>>>>>> a6755f2f
 
     Note about the --force-foo options:
         * They obviously only have an effect if those libraries are built by this script
@@ -359,13 +348,11 @@
     --skip-ffmpeg
         Unconditionally skip FFMpeg installation/building.
 
-<<<<<<< HEAD
+    --skip-usd
+        Unconditionally skip Universal Scene Description installation/building.\""
+
     --skip-openxr
         Unconditionally skip OpenXR-SDK installation/building.\""
-=======
-    --skip-usd
-        Unconditionally skip Universal Scene Description installation/building.\""
->>>>>>> a6755f2f
 
 # ----------------------------------------------------------------------------
 # Main Vars
@@ -680,11 +667,8 @@
       OIDN_FORCE_BUILD=true
       FFMPEG_FORCE_BUILD=true
       ALEMBIC_FORCE_BUILD=true
-<<<<<<< HEAD
+      USD_FORCE_BUILD=true
       OPENXR_FORCE_BUILD=true
-=======
-      USD_FORCE_BUILD=true
->>>>>>> a6755f2f
       shift; continue
     ;;
     --build-python)
@@ -736,13 +720,11 @@
     --build-alembic)
       ALEMBIC_FORCE_BUILD=true; shift; continue
     ;;
-<<<<<<< HEAD
+    --build-usd)
+      USD_FORCE_BUILD=true; shift; continue
+    ;;
     --build-openxr)
       OPENXR_FORCE_BUILD=true; shift; continue
-=======
-    --build-usd)
-      USD_FORCE_BUILD=true; shift; continue
->>>>>>> a6755f2f
     ;;
     --force-all)
       PYTHON_FORCE_REBUILD=true
@@ -760,11 +742,8 @@
       OIDN_FORCE_REBUILD=true
       FFMPEG_FORCE_REBUILD=true
       ALEMBIC_FORCE_REBUILD=true
-<<<<<<< HEAD
+      USD_FORCE_REBUILD=true
       OPENXR_FORCE_REBUILD=true
-=======
-      USD_FORCE_REBUILD=true
->>>>>>> a6755f2f
       shift; continue
     ;;
     --force-python)
@@ -814,13 +793,11 @@
     --force-alembic)
       ALEMBIC_FORCE_REBUILD=true; shift; continue
     ;;
-<<<<<<< HEAD
+    --force-usd)
+      USD_FORCE_REBUILD=true; shift; continue
+    ;;
     --force-openxr)
       OPENXR_FORCE_REBUILD=true; shift; continue
-=======
-    --force-usd)
-      USD_FORCE_REBUILD=true; shift; continue
->>>>>>> a6755f2f
     ;;
     --skip-python)
       PYTHON_SKIP=true; shift; continue
@@ -867,13 +844,11 @@
     --skip-alembic)
       ALEMBIC_SKIP=true; shift; continue
     ;;
-<<<<<<< HEAD
+    --skip-usd)
+      USD_SKIP=true; shift; continue
+    ;;
     --skip-openxr)
       OPENXR_SKIP=true; shift; continue
-=======
-    --skip-usd)
-      USD_SKIP=true; shift; continue
->>>>>>> a6755f2f
     ;;
     --)
       # no more arguments to parse
