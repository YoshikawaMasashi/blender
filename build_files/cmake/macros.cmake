# ***** BEGIN GPL LICENSE BLOCK *****
#
# This program is free software; you can redistribute it and/or
# modify it under the terms of the GNU General Public License
# as published by the Free Software Foundation; either version 2
# of the License, or (at your option) any later version.
#
# This program is distributed in the hope that it will be useful,
# but WITHOUT ANY WARRANTY; without even the implied warranty of
# MERCHANTABILITY or FITNESS FOR A PARTICULAR PURPOSE.  See the
# GNU General Public License for more details.
#
# You should have received a copy of the GNU General Public License
# along with this program; if not, write to the Free Software Foundation,
# Inc., 51 Franklin Street, Fifth Floor, Boston, MA 02110-1301, USA.
#
# The Original Code is Copyright (C) 2006, Blender Foundation
# All rights reserved.
#
# The Original Code is: all of this file.
#
# Contributor(s): Jacques Beaurain.
#
# ***** END GPL LICENSE BLOCK *****

macro(list_insert_after
	list_id item_check item_add
	)
	set(_index)
	list(FIND "${list_id}" "${item_check}" _index)
	if("${_index}" MATCHES "-1")
		message(FATAL_ERROR "'${list_id}' doesn't contain '${item_check}'")
	endif()
	math(EXPR _index "${_index} + 1")
	list(INSERT ${list_id} "${_index}" ${item_add})
	unset(_index)
endmacro()

macro(list_insert_before
	list_id item_check item_add
	)
	set(_index)
	list(FIND "${list_id}" "${item_check}" _index)
	if("${_index}" MATCHES "-1")
		message(FATAL_ERROR "'${list_id}' doesn't contain '${item_check}'")
	endif()
	list(INSERT ${list_id} "${_index}" ${item_add})
	unset(_index)
endmacro()

function(list_assert_duplicates
	list_id
	)

	# message(STATUS "list data: ${list_id}")

	list(LENGTH list_id _len_before)
	list(REMOVE_DUPLICATES list_id)
	list(LENGTH list_id _len_after)
	# message(STATUS "list size ${_len_before} -> ${_len_after}")
	if(NOT _len_before EQUAL _len_after)
		message(FATAL_ERROR "duplicate found in list which should not contain duplicates: ${list_id}")
	endif()
	unset(_len_before)
	unset(_len_after)
endfunction()


# foo_bar.spam --> foo_barMySuffix.spam
macro(file_suffix
	file_name_new file_name file_suffix
	)

	get_filename_component(_file_name_PATH ${file_name} PATH)
	get_filename_component(_file_name_NAME_WE ${file_name} NAME_WE)
	get_filename_component(_file_name_EXT ${file_name} EXT)
	set(${file_name_new} "${_file_name_PATH}/${_file_name_NAME_WE}${file_suffix}${_file_name_EXT}")

	unset(_file_name_PATH)
	unset(_file_name_NAME_WE)
	unset(_file_name_EXT)
endmacro()

# useful for adding debug suffix to library lists:
# /somepath/foo.lib --> /somepath/foo_d.lib
macro(file_list_suffix
	fp_list_new fp_list fn_suffix
	)

	# incase of empty list
	set(_fp)
	set(_fp_suffixed)

	set(fp_list_new)

	foreach(_fp ${fp_list})
		file_suffix(_fp_suffixed "${_fp}" "${fn_suffix}")
		list(APPEND "${fp_list_new}" "${_fp_suffixed}")
	endforeach()

	unset(_fp)
	unset(_fp_suffixed)

endmacro()

if(UNIX AND NOT APPLE)
	macro(find_package_static)
		set(_cmake_find_library_suffixes_back ${CMAKE_FIND_LIBRARY_SUFFIXES})
		set(CMAKE_FIND_LIBRARY_SUFFIXES .a ${CMAKE_FIND_LIBRARY_SUFFIXES})
		find_package(${ARGV})
		set(CMAKE_FIND_LIBRARY_SUFFIXES ${_cmake_find_library_suffixes_back})
		unset(_cmake_find_library_suffixes_back)
	endmacro()

	macro(find_library_static)
		set(_cmake_find_library_suffixes_back ${CMAKE_FIND_LIBRARY_SUFFIXES})
		set(CMAKE_FIND_LIBRARY_SUFFIXES .a ${CMAKE_FIND_LIBRARY_SUFFIXES})
		find_library(${ARGV})
		set(CMAKE_FIND_LIBRARY_SUFFIXES ${_cmake_find_library_suffixes_back})
		unset(_cmake_find_library_suffixes_back)
	endmacro()
endif()

function(target_link_libraries_optimized
	TARGET
	LIBS
	)

	foreach(_LIB ${LIBS})
		target_link_libraries(${TARGET} optimized "${_LIB}")
	endforeach()
endfunction()

function(target_link_libraries_debug
	TARGET
	LIBS
	)

	foreach(_LIB ${LIBS})
		target_link_libraries(${TARGET} debug "${_LIB}")
	endforeach()
endfunction()

# Nicer makefiles with -I/1/foo/ instead of -I/1/2/3/../../foo/
# use it instead of include_directories()
function(blender_include_dirs
	includes
	)

	set(_ALL_INCS "")
	foreach(_INC ${ARGV})
		get_filename_component(_ABS_INC ${_INC} ABSOLUTE)
		list(APPEND _ALL_INCS ${_ABS_INC})
		# for checking for invalid includes, disable for regular use
		##if(NOT EXISTS "${_ABS_INC}/")
		##	message(FATAL_ERROR "Include not found: ${_ABS_INC}/")
		##endif()
	endforeach()
	include_directories(${_ALL_INCS})
endfunction()

function(blender_include_dirs_sys
	includes
	)

	set(_ALL_INCS "")
	foreach(_INC ${ARGV})
		get_filename_component(_ABS_INC ${_INC} ABSOLUTE)
		list(APPEND _ALL_INCS ${_ABS_INC})
		##if(NOT EXISTS "${_ABS_INC}/")
		##	message(FATAL_ERROR "Include not found: ${_ABS_INC}/")
		##endif()
	endforeach()
	include_directories(SYSTEM ${_ALL_INCS})
endfunction()

function(blender_source_group
	sources
	)

	# Group by location on disk
	source_group("Source Files" FILES CMakeLists.txt)

	foreach(_SRC ${sources})
		get_filename_component(_SRC_EXT ${_SRC} EXT)
		if((${_SRC_EXT} MATCHES ".h") OR
		   (${_SRC_EXT} MATCHES ".hpp") OR
		   (${_SRC_EXT} MATCHES ".hh"))

			set(GROUP_ID "Header Files")
		else()
			set(GROUP_ID "Source Files")
		endif()
		source_group("${GROUP_ID}" FILES ${_SRC})
	endforeach()
endfunction()


# Support per-target CMake flags
# Read from: CMAKE_C_FLAGS_**** (made upper case) when set.
#
# 'name' should always match the target name,
# use this macro before add_library or add_executable.
#
# Optionally takes an arg passed to set(), eg PARENT_SCOPE.
macro(add_cc_flags_custom_test
	name
	)

	string(TOUPPER ${name} _name_upper)
	if(DEFINED CMAKE_C_FLAGS_${_name_upper})
		message(STATUS "Using custom CFLAGS: CMAKE_C_FLAGS_${_name_upper} in \"${CMAKE_CURRENT_SOURCE_DIR}\"")
		set(CMAKE_C_FLAGS "${CMAKE_C_FLAGS} ${CMAKE_C_FLAGS_${_name_upper}}" ${ARGV1})
	endif()
	if(DEFINED CMAKE_CXX_FLAGS_${_name_upper})
		message(STATUS "Using custom CXXFLAGS: CMAKE_CXX_FLAGS_${_name_upper} in \"${CMAKE_CURRENT_SOURCE_DIR}\"")
		set(CMAKE_CXX_FLAGS "${CMAKE_CXX_FLAGS} ${CMAKE_CXX_FLAGS_${_name_upper}}" ${ARGV1})
	endif()
	unset(_name_upper)

endmacro()


# only MSVC uses SOURCE_GROUP
function(blender_add_lib__impl
	name
	sources
	includes
	includes_sys
	)

	# message(STATUS "Configuring library ${name}")

	# include_directories(${includes})
	# include_directories(SYSTEM ${includes_sys})
	blender_include_dirs("${includes}")
	blender_include_dirs_sys("${includes_sys}")

	add_library(${name} ${sources})

	# works fine without having the includes
	# listed is helpful for IDE's (QtCreator/MSVC)
	blender_source_group("${sources}")

	#if enabled, set the FOLDER property for visual studio projects
	if(WINDOWS_USE_VISUAL_STUDIO_FOLDERS)
		get_filename_component(FolderDir ${CMAKE_CURRENT_SOURCE_DIR} DIRECTORY)
		string(REPLACE ${CMAKE_SOURCE_DIR} "" FolderDir ${FolderDir})
		set_target_properties(${name} PROPERTIES FOLDER ${FolderDir})
	endif()

	list_assert_duplicates("${sources}")
	list_assert_duplicates("${includes}")
	# Not for system includes because they can resolve to the same path
	# list_assert_duplicates("${includes_sys}")

endfunction()


function(blender_add_lib_nolist
	name
	sources
	includes
	includes_sys
	)

	add_cc_flags_custom_test(${name} PARENT_SCOPE)

	blender_add_lib__impl(${name} "${sources}" "${includes}" "${includes_sys}")
endfunction()

function(blender_add_lib
	name
	sources
	includes
	includes_sys
	)

	add_cc_flags_custom_test(${name} PARENT_SCOPE)

	blender_add_lib__impl(${name} "${sources}" "${includes}" "${includes_sys}")

	set_property(GLOBAL APPEND PROPERTY BLENDER_LINK_LIBS ${name})
endfunction()


function(SETUP_LIBDIRS)

	# NOTE: For all new libraries, use absolute library paths.
	# This should eventually be phased out.

	if(NOT MSVC)
		link_directories(${JPEG_LIBPATH} ${PNG_LIBPATH} ${ZLIB_LIBPATH} ${FREETYPE_LIBPATH})

		if(WITH_PYTHON)  #  AND NOT WITH_PYTHON_MODULE  # WIN32 needs
			link_directories(${PYTHON_LIBPATH})
		endif()
		if(WITH_SDL AND NOT WITH_SDL_DYNLOAD)
			link_directories(${SDL_LIBPATH})
		endif()
		if(WITH_CODEC_FFMPEG)
			link_directories(${FFMPEG_LIBPATH})
		endif()
		if(WITH_IMAGE_OPENEXR)
			link_directories(${OPENEXR_LIBPATH})
		endif()
		if(WITH_IMAGE_TIFF)
			link_directories(${TIFF_LIBPATH})
		endif()
		if(WITH_BOOST)
			link_directories(${BOOST_LIBPATH})
		endif()
		if(WITH_OPENIMAGEIO)
			link_directories(${OPENIMAGEIO_LIBPATH})
		endif()
		if(WITH_OPENCOLORIO)
			link_directories(${OPENCOLORIO_LIBPATH})
		endif()
		if(WITH_OPENVDB)
			link_directories(${OPENVDB_LIBPATH})
		endif()
		if(WITH_OPENAL)
			link_directories(${OPENAL_LIBPATH})
		endif()
		if(WITH_JACK AND NOT WITH_JACK_DYNLOAD)
			link_directories(${JACK_LIBPATH})
		endif()
		if(WITH_CODEC_SNDFILE)
			link_directories(${LIBSNDFILE_LIBPATH})
		endif()
		if(WITH_FFTW3)
			link_directories(${FFTW3_LIBPATH})
		endif()
		if(WITH_OPENCOLLADA)
			link_directories(${OPENCOLLADA_LIBPATH})
			## Never set
			# link_directories(${PCRE_LIBPATH})
			# link_directories(${EXPAT_LIBPATH})
		endif()
		if(WITH_LLVM)
			link_directories(${LLVM_LIBPATH})
		endif()

		if(WITH_ALEMBIC)
			link_directories(${ALEMBIC_LIBPATH})
			link_directories(${HDF5_LIBPATH})
		endif()

		if(WIN32 AND NOT UNIX)
			link_directories(${PTHREADS_LIBPATH})
		endif()
	endif()
endfunction()

macro(setup_platform_linker_flags)
	set(CMAKE_EXE_LINKER_FLAGS "${CMAKE_EXE_LINKER_FLAGS} ${PLATFORM_LINKFLAGS}")
	set(CMAKE_EXE_LINKER_FLAGS_DEBUG "${CMAKE_EXE_LINKER_FLAGS_DEBUG} ${PLATFORM_LINKFLAGS_DEBUG}")
endmacro()

function(setup_liblinks
	target
	)

	set(CMAKE_EXE_LINKER_FLAGS "${CMAKE_EXE_LINKER_FLAGS} ${PLATFORM_LINKFLAGS}" PARENT_SCOPE)
	set(CMAKE_EXE_LINKER_FLAGS_DEBUG "${CMAKE_EXE_LINKER_FLAGS_DEBUG} ${PLATFORM_LINKFLAGS_DEBUG}" PARENT_SCOPE)

	set(CMAKE_SHARED_LINKER_FLAGS "${CMAKE_SHARED_LINKER_FLAGS} ${PLATFORM_LINKFLAGS}" PARENT_SCOPE)
	set(CMAKE_SHARED_LINKER_FLAGS_DEBUG "${CMAKE_SHARED_LINKER_FLAGS_DEBUG} ${PLATFORM_LINKFLAGS_DEBUG}" PARENT_SCOPE)

	set(CMAKE_MODULE_LINKER_FLAGS "${CMAKE_MODULE_LINKER_FLAGS} ${PLATFORM_LINKFLAGS}" PARENT_SCOPE)
	set(CMAKE_MODULE_LINKER_FLAGS_DEBUG "${CMAKE_MODULE_LINKER_FLAGS_DEBUG} ${PLATFORM_LINKFLAGS_DEBUG}" PARENT_SCOPE)

	target_link_libraries(
		${target}
		${PNG_LIBRARIES}
		${FREETYPE_LIBRARY}
	)

	# since we are using the local libs for python when compiling msvc projects, we need to add _d when compiling debug versions
	if(WITH_PYTHON)  # AND NOT WITH_PYTHON_MODULE  # WIN32 needs
		target_link_libraries(${target} ${PYTHON_LINKFLAGS})

		if(WIN32 AND NOT UNIX)
			file_list_suffix(PYTHON_LIBRARIES_DEBUG "${PYTHON_LIBRARIES}" "_d")
			target_link_libraries_debug(${target} "${PYTHON_LIBRARIES_DEBUG}")
			target_link_libraries_optimized(${target} "${PYTHON_LIBRARIES}")
			unset(PYTHON_LIBRARIES_DEBUG)
		else()
			target_link_libraries(${target} ${PYTHON_LIBRARIES})
		endif()
	endif()

	if(WITH_LZO AND WITH_SYSTEM_LZO)
		target_link_libraries(${target} ${LZO_LIBRARIES})
	endif()
	if(WITH_SYSTEM_GLEW)
		target_link_libraries(${target} ${BLENDER_GLEW_LIBRARIES})
	endif()
	if(WITH_BULLET AND WITH_SYSTEM_BULLET)
		target_link_libraries(${target} ${BULLET_LIBRARIES})
	endif()
	if(WITH_AUDASPACE AND WITH_SYSTEM_AUDASPACE)
		target_link_libraries(${target} ${AUDASPACE_C_LIBRARIES} ${AUDASPACE_PY_LIBRARIES})
	endif()
	if(WITH_OPENAL)
		target_link_libraries(${target} ${OPENAL_LIBRARY})
	endif()
	if(WITH_FFTW3)
		target_link_libraries(${target} ${FFTW3_LIBRARIES})
	endif()
	if(WITH_JACK AND NOT WITH_JACK_DYNLOAD)
		target_link_libraries(${target} ${JACK_LIBRARIES})
	endif()
	if(WITH_CODEC_SNDFILE)
		target_link_libraries(${target} ${LIBSNDFILE_LIBRARIES})
	endif()
	if(WITH_SDL AND NOT WITH_SDL_DYNLOAD)
		target_link_libraries(${target} ${SDL_LIBRARY})
	endif()
	if(WITH_IMAGE_TIFF)
		target_link_libraries(${target} ${TIFF_LIBRARY})
	endif()
	if(WITH_OPENIMAGEIO)
		target_link_libraries(${target} ${OPENIMAGEIO_LIBRARIES})
	endif()
	if(WITH_OPENCOLORIO)
		target_link_libraries(${target} ${OPENCOLORIO_LIBRARIES})
	endif()
	if(WITH_OPENSUBDIV OR WITH_CYCLES_OPENSUBDIV)
			target_link_libraries(${target} ${OPENSUBDIV_LIBRARIES})
	endif()
	if(WITH_OPENVDB)
		target_link_libraries(${target} ${OPENVDB_LIBRARIES} ${TBB_LIBRARIES} ${BLOSC_LIBRARIES})
	endif()
	if(WITH_CYCLES_OSL)
		target_link_libraries(${target} ${OSL_LIBRARIES})
	endif()
	if(WITH_BOOST)
		target_link_libraries(${target} ${BOOST_LIBRARIES})
		if(Boost_USE_STATIC_LIBS AND Boost_USE_ICU)
			target_link_libraries(${target} ${ICU_LIBRARIES})
		endif()
	endif()
	target_link_libraries(${target} ${JPEG_LIBRARIES})
	if(WITH_ALEMBIC)
		target_link_libraries(${target} ${ALEMBIC_LIBRARIES} ${HDF5_LIBRARIES})
	endif()
	if(WITH_IMAGE_OPENEXR)
		target_link_libraries(${target} ${OPENEXR_LIBRARIES})
	endif()
	if(WITH_IMAGE_OPENJPEG)
		target_link_libraries(${target} ${OPENJPEG_LIBRARIES})
	endif()
	if(WITH_CODEC_FFMPEG)
		target_link_libraries(${target} ${FFMPEG_LIBRARIES})
	endif()
	if(WITH_OPENCOLLADA)
		if(WIN32 AND NOT UNIX)
			file_list_suffix(OPENCOLLADA_LIBRARIES_DEBUG "${OPENCOLLADA_LIBRARIES}" "_d")
			target_link_libraries_debug(${target} "${OPENCOLLADA_LIBRARIES_DEBUG}")
			target_link_libraries_optimized(${target} "${OPENCOLLADA_LIBRARIES}")
			unset(OPENCOLLADA_LIBRARIES_DEBUG)

			file_list_suffix(PCRE_LIBRARIES_DEBUG "${PCRE_LIBRARIES}" "_d")
			target_link_libraries_debug(${target} "${PCRE_LIBRARIES_DEBUG}")
			target_link_libraries_optimized(${target} "${PCRE_LIBRARIES}")
			unset(PCRE_LIBRARIES_DEBUG)

			if(EXPAT_LIB)
				file_list_suffix(EXPAT_LIB_DEBUG "${EXPAT_LIB}" "_d")
				target_link_libraries_debug(${target} "${EXPAT_LIB_DEBUG}")
				target_link_libraries_optimized(${target} "${EXPAT_LIB}")
				unset(EXPAT_LIB_DEBUG)
			endif()
		else()
			target_link_libraries(
				${target}
				${OPENCOLLADA_LIBRARIES}
				${PCRE_LIBRARIES}
				${XML2_LIBRARIES}
				${EXPAT_LIB}
			)
		endif()
	endif()
	if(WITH_MEM_JEMALLOC)
		target_link_libraries(${target} ${JEMALLOC_LIBRARIES})
	endif()
	if(WITH_MOD_CLOTH_ELTOPO)
		target_link_libraries(${target} ${LAPACK_LIBRARIES})
	endif()
	if(WITH_LLVM)
		target_link_libraries(${target} ${LLVM_LIBRARY})
	endif()
	if(WIN32 AND NOT UNIX)
		target_link_libraries(${target} ${PTHREADS_LIBRARIES})
	endif()
	if(UNIX AND NOT APPLE)
		if(WITH_OPENMP_STATIC)
			target_link_libraries(${target} ${OpenMP_LIBRARIES})
		endif()
		if(WITH_INPUT_NDOF)
			target_link_libraries(${target} ${NDOF_LIBRARIES})
		endif()
	endif()
	if(WITH_SYSTEM_GLOG)
		target_link_libraries(${target} ${GLOG_LIBRARIES})
	endif()
	if(WITH_SYSTEM_GFLAGS)
		target_link_libraries(${target} ${GFLAGS_LIBRARIES})
	endif()

	# We put CLEW and CUEW here because OPENSUBDIV_LIBRARIES depends on them..
	if(WITH_CYCLES OR WITH_COMPOSITOR OR WITH_OPENSUBDIV)
		target_link_libraries(${target} "extern_clew")
		if(WITH_CUDA_DYNLOAD)
			target_link_libraries(${target} "extern_cuew")
		else()
			target_link_libraries(${target} ${CUDA_CUDA_LIBRARY})
		endif()
	endif()

	target_link_libraries(
		${target}
		${ZLIB_LIBRARIES}
	)

	#system libraries with no dependencies such as platform link libs or opengl should go last
	target_link_libraries(${target}
			${BLENDER_GL_LIBRARIES})

	#target_link_libraries(${target} ${PLATFORM_LINKLIBS} ${CMAKE_DL_LIBS})
	target_link_libraries(${target} ${PLATFORM_LINKLIBS})
endfunction()


function(SETUP_BLENDER_SORTED_LIBS)

	get_property(BLENDER_LINK_LIBS GLOBAL PROPERTY BLENDER_LINK_LIBS)

	list(APPEND BLENDER_LINK_LIBS
		bf_windowmanager
		bf_render
	)

	if(WITH_MOD_FLUID)
		list(APPEND BLENDER_LINK_LIBS bf_intern_elbeem)
	endif()

	if(WITH_CYCLES)
		list(APPEND BLENDER_LINK_LIBS
			cycles_render
			cycles_graph
			cycles_bvh
			cycles_device
			cycles_kernel
			cycles_util
			cycles_subd)
		if(WITH_CYCLES_OSL)
			list(APPEND BLENDER_LINK_LIBS cycles_kernel_osl)
		endif()
	endif()

	if(WITH_AUDASPACE AND NOT WITH_SYSTEM_AUDASPACE)
		list(APPEND BLENDER_LINK_LIBS
			audaspace
			audaspace-py)
	endif()

	# Sort libraries
	set(BLENDER_SORTED_LIBS
		bf_windowmanager

		bf_editor_undo

		bf_editor_space_api
		bf_editor_space_action
		bf_editor_space_buttons
		bf_editor_space_console
		bf_editor_space_file
		bf_editor_space_graph
		bf_editor_space_image
		bf_editor_space_info
		bf_editor_space_logic
		bf_editor_space_nla
		bf_editor_space_node
		bf_editor_space_outliner
		bf_editor_space_script
		bf_editor_space_sequencer
		bf_editor_space_statusbar
		bf_editor_space_text
		bf_editor_space_time
		bf_editor_space_topbar
		bf_editor_space_userpref
		bf_editor_space_view3d
		bf_editor_space_clip

		bf_editor_transform
		bf_editor_uvedit
		bf_editor_curve
		bf_editor_interface
		bf_editor_gizmo_library
		bf_editor_mesh
		bf_editor_metaball
		bf_editor_object
		bf_editor_gpencil
		bf_editor_lattice
		bf_editor_armature
		bf_editor_physics
		bf_editor_render
		bf_editor_scene
		bf_editor_screen
		bf_editor_sculpt_paint
		bf_editor_sound
		bf_editor_animation
		bf_editor_datafiles
		bf_editor_mask
		bf_editor_io
<<<<<<< HEAD
		bf_editor_hair
=======
		bf_editor_util
>>>>>>> ed7f6b51

		bf_render
		bf_python
		bf_python_ext
		bf_python_mathutils
		bf_python_gpu
		bf_python_bmesh
		bf_freestyle
		bf_ikplugin
		bf_modifiers
		bf_gpencil_modifiers
		bf_alembic
		bf_bmesh
		bf_gpu
		bf_draw
		bf_blenloader
		bf_blenkernel
		bf_shader_fx
		bf_gpencil_modifiers
		bf_physics
		bf_nodes
		bf_rna
		bf_editor_gizmo_library  # rna -> gizmo bad-level calls
		bf_python
		bf_imbuf
		bf_blenlib
		bf_depsgraph
		bf_intern_ghost
		bf_intern_string
		bf_avi
		bf_imbuf_cineon
		bf_imbuf_openexr
		bf_imbuf_openimageio
		bf_imbuf_dds
		bf_collada
		bf_intern_elbeem
		bf_intern_memutil
		bf_intern_guardedalloc
		bf_intern_ctr
		bf_intern_utfconv
		bf_intern_smoke
		extern_lzma
		extern_curve_fit_nd
		bf_intern_moto
		extern_openjpeg
		bf_dna

		bf_blenfont
		bf_gpu  # duplicate for blenfont
		bf_blentranslation
		bf_intern_audaspace
		audaspace
		audaspace-py
		bf_intern_mikktspace
		bf_intern_dualcon
		bf_intern_cycles
		cycles_render
		cycles_graph
		cycles_bvh
		cycles_device
		cycles_kernel
		cycles_util
		cycles_subd
		bf_intern_opencolorio
		bf_intern_gawain
		bf_intern_eigen
		extern_rangetree
		extern_wcwidth
		bf_intern_libmv
		extern_sdlew

		bf_intern_glew_mx
		bf_intern_clog
		bf_intern_opensubdiv
	)

	if(NOT WITH_SYSTEM_GLOG)
		list(APPEND BLENDER_SORTED_LIBS extern_glog)
	endif()

	if(NOT WITH_SYSTEM_GFLAGS)
		list(APPEND BLENDER_SORTED_LIBS extern_gflags)
	endif()

	if(WITH_COMPOSITOR)
		# added for opencl compositor
		list_insert_before(BLENDER_SORTED_LIBS "bf_blenkernel" "bf_compositor")
		list_insert_after(BLENDER_SORTED_LIBS "bf_compositor" "bf_intern_opencl")
	endif()

	if(WITH_LIBMV)
		list(APPEND BLENDER_SORTED_LIBS extern_ceres)
	endif()

	if(WITH_MOD_CLOTH_ELTOPO)
		list(APPEND BLENDER_SORTED_LIBS extern_eltopo)
	endif()

	if(NOT WITH_SYSTEM_LZO)
		list(APPEND BLENDER_SORTED_LIBS extern_minilzo)
	endif()

	if(NOT WITH_SYSTEM_GLEW)
		list(APPEND BLENDER_SORTED_LIBS ${BLENDER_GLEW_LIBRARIES})
	endif()

	if(WITH_BINRELOC)
		list(APPEND BLENDER_SORTED_LIBS extern_binreloc)
	endif()

	if(WITH_CXX_GUARDEDALLOC)
		list(APPEND BLENDER_SORTED_LIBS bf_intern_guardedalloc_cpp)
	endif()

	if(WITH_IK_SOLVER)
		list_insert_after(BLENDER_SORTED_LIBS "bf_intern_elbeem" "bf_intern_iksolver")
	endif()

	if(WITH_IK_ITASC)
		list(APPEND BLENDER_SORTED_LIBS bf_intern_itasc)
	endif()

	if(WITH_GHOST_XDND)
		list(APPEND BLENDER_SORTED_LIBS extern_xdnd)
	endif()

	if(WITH_CYCLES_OSL)
		list_insert_after(BLENDER_SORTED_LIBS "cycles_kernel" "cycles_kernel_osl")
	endif()

	if(WITH_INTERNATIONAL)
		list(APPEND BLENDER_SORTED_LIBS bf_intern_locale)
	endif()

	if(WITH_BULLET)
		list_insert_after(BLENDER_SORTED_LIBS "bf_blenkernel" "bf_intern_rigidbody")
	endif()

	if(WITH_BULLET AND NOT WITH_SYSTEM_BULLET)
		list_insert_after(BLENDER_SORTED_LIBS "extern_openjpeg" "extern_bullet")
	endif()

	if(WIN32)
		list(APPEND BLENDER_SORTED_LIBS bf_intern_gpudirect)
	endif()

	if(WITH_OPENVDB)
		list(APPEND BLENDER_SORTED_LIBS bf_intern_openvdb)
	endif()

	foreach(SORTLIB ${BLENDER_SORTED_LIBS})
		set(REMLIB ${SORTLIB})
		foreach(SEARCHLIB ${BLENDER_LINK_LIBS})
			if(${SEARCHLIB} STREQUAL ${SORTLIB})
				set(REMLIB "")
			endif()
		endforeach()
		if(REMLIB)
			# message(STATUS "Removing library ${REMLIB} from blender linking because: not configured")
			list(APPEND REM_MSG ${REMLIB})
			list(REMOVE_ITEM BLENDER_SORTED_LIBS ${REMLIB})
		endif()
	endforeach()
	if(REM_MSG)
		list(SORT REM_MSG)
		message(STATUS "Blender Skipping: (${REM_MSG})")
	endif()


	set(BLENDER_SORTED_LIBS ${BLENDER_SORTED_LIBS} PARENT_SCOPE)

	# for top-level tests
	set_property(GLOBAL PROPERTY BLENDER_SORTED_LIBS_PROP ${BLENDER_SORTED_LIBS})
endfunction()

macro(TEST_SSE_SUPPORT
	_sse_flags
	_sse2_flags)

	include(CheckCSourceRuns)

	# message(STATUS "Detecting SSE support")
	if(CMAKE_COMPILER_IS_GNUCC OR (CMAKE_C_COMPILER_ID MATCHES "Clang"))
		set(${_sse_flags} "-msse")
		set(${_sse2_flags} "-msse2")
	elseif(MSVC)
		# x86_64 has this auto enabled
		if("${CMAKE_SIZEOF_VOID_P}" EQUAL "8")
			set(${_sse_flags} "")
			set(${_sse2_flags} "")
		else()
			set(${_sse_flags} "/arch:SSE")
			set(${_sse2_flags} "/arch:SSE2")
		endif()
	elseif(CMAKE_C_COMPILER_ID MATCHES "Intel")
		set(${_sse_flags} "")  # icc defaults to -msse
		set(${_sse2_flags} "")  # icc defaults to -msse2
	else()
		message(WARNING "SSE flags for this compiler: '${CMAKE_C_COMPILER_ID}' not known")
		set(${_sse_flags})
		set(${_sse2_flags})
	endif()

	set(CMAKE_REQUIRED_FLAGS "${${_sse_flags}} ${${_sse2_flags}}")

	if(NOT DEFINED SUPPORT_SSE_BUILD)
		# result cached
		check_c_source_runs("
			#include <xmmintrin.h>
			int main(void) { __m128 v = _mm_setzero_ps(); return 0; }"
		SUPPORT_SSE_BUILD)

		if(SUPPORT_SSE_BUILD)
			message(STATUS "SSE Support: detected.")
		else()
			message(STATUS "SSE Support: missing.")
		endif()
	endif()

	if(NOT DEFINED SUPPORT_SSE2_BUILD)
		# result cached
		check_c_source_runs("
			#include <emmintrin.h>
			int main(void) { __m128d v = _mm_setzero_pd(); return 0; }"
		SUPPORT_SSE2_BUILD)

		if(SUPPORT_SSE2_BUILD)
			message(STATUS "SSE2 Support: detected.")
		else()
			message(STATUS "SSE2 Support: missing.")
		endif()
	endif()

	unset(CMAKE_REQUIRED_FLAGS)
endmacro()

# Only print message if running CMake first time
macro(message_first_run)
	if(FIRST_RUN)
		message(${ARGV})
	endif()
endmacro()

# when we have warnings as errors applied globally this
# needs to be removed for some external libs which we dont maintain.

# utility macro
macro(remove_cc_flag
	_flag)

	foreach(flag ${ARGV})
		string(REGEX REPLACE ${flag} "" CMAKE_C_FLAGS "${CMAKE_C_FLAGS}")
		string(REGEX REPLACE ${flag} "" CMAKE_C_FLAGS_DEBUG "${CMAKE_C_FLAGS_DEBUG}")
		string(REGEX REPLACE ${flag} "" CMAKE_C_FLAGS_RELEASE "${CMAKE_C_FLAGS_RELEASE}")
		string(REGEX REPLACE ${flag} "" CMAKE_C_FLAGS_MINSIZEREL "${CMAKE_C_FLAGS_MINSIZEREL}")
		string(REGEX REPLACE ${flag} "" CMAKE_C_FLAGS_RELWITHDEBINFO "${CMAKE_C_FLAGS_RELWITHDEBINFO}")

		string(REGEX REPLACE ${flag} "" CMAKE_CXX_FLAGS "${CMAKE_CXX_FLAGS}")
		string(REGEX REPLACE ${flag} "" CMAKE_CXX_FLAGS_DEBUG "${CMAKE_CXX_FLAGS_DEBUG}")
		string(REGEX REPLACE ${flag} "" CMAKE_CXX_FLAGS_RELEASE "${CMAKE_CXX_FLAGS_RELEASE}")
		string(REGEX REPLACE ${flag} "" CMAKE_CXX_FLAGS_MINSIZEREL "${CMAKE_CXX_FLAGS_MINSIZEREL}")
		string(REGEX REPLACE ${flag} "" CMAKE_CXX_FLAGS_RELWITHDEBINFO "${CMAKE_CXX_FLAGS_RELWITHDEBINFO}")
	endforeach()
	unset(flag)

endmacro()

macro(add_c_flag
	flag)

	set(CMAKE_C_FLAGS "${CMAKE_C_FLAGS} ${flag}")
	set(CMAKE_CXX_FLAGS "${CMAKE_CXX_FLAGS} ${flag}")
endmacro()

macro(add_cxx_flag
	flag)

	set(CMAKE_CXX_FLAGS "${CMAKE_CXX_FLAGS} ${flag}")
endmacro()

macro(remove_strict_flags)

	if(CMAKE_COMPILER_IS_GNUCC)
		remove_cc_flag(
			"-Wstrict-prototypes"
			"-Wmissing-prototypes"
			"-Wmissing-declarations"
			"-Wmissing-format-attribute"
			"-Wunused-local-typedefs"
			"-Wunused-macros"
			"-Wunused-parameter"
			"-Wwrite-strings"
			"-Wredundant-decls"
			"-Wundef"
			"-Wshadow"
			"-Wdouble-promotion"
			"-Wold-style-definition"
			"-Werror=[^ ]+"
			"-Werror"
		)

		# negate flags implied by '-Wall'
		add_c_flag("${C_REMOVE_STRICT_FLAGS}")
		add_cxx_flag("${CXX_REMOVE_STRICT_FLAGS}")
	endif()

	if(CMAKE_C_COMPILER_ID MATCHES "Clang")
		remove_cc_flag(
			"-Wunused-parameter"
			"-Wunused-variable"
			"-Werror=[^ ]+"
			"-Werror"
		)

		# negate flags implied by '-Wall'
		add_c_flag("${C_REMOVE_STRICT_FLAGS}")
		add_cxx_flag("${CXX_REMOVE_STRICT_FLAGS}")
	endif()

	if(MSVC)
		# TODO
	endif()

endmacro()

macro(remove_extra_strict_flags)
	if(CMAKE_COMPILER_IS_GNUCC)
		remove_cc_flag(
			"-Wunused-parameter"
		)
	endif()

	if(CMAKE_C_COMPILER_ID MATCHES "Clang")
		remove_cc_flag(
			"-Wunused-parameter"
		)
	endif()

	if(MSVC)
		# TODO
	endif()
endmacro()

# note, we can only append flags on a single file so we need to negate the options.
# at the moment we cant shut up ffmpeg deprecations, so use this, but will
# probably add more removals here.
macro(remove_strict_c_flags_file
	filenames)
	foreach(_SOURCE ${ARGV})
		if(CMAKE_COMPILER_IS_GNUCC OR
		   (CMAKE_C_COMPILER_ID MATCHES "Clang"))
			set_source_files_properties(${_SOURCE}
				PROPERTIES
					COMPILE_FLAGS "${C_REMOVE_STRICT_FLAGS}"
			)
		endif()
		if(MSVC)
			# TODO
		endif()
	endforeach()
	unset(_SOURCE)
endmacro()

macro(remove_strict_cxx_flags_file
	filenames)
	remove_strict_c_flags_file(${filenames} ${ARHV})
	foreach(_SOURCE ${ARGV})
		if(CMAKE_COMPILER_IS_GNUCC OR
		   (CMAKE_CXX_COMPILER_ID MATCHES "Clang"))
			set_source_files_properties(${_SOURCE}
				PROPERTIES
					COMPILE_FLAGS "${CXX_REMOVE_STRICT_FLAGS}"
			)
		endif()
		if(MSVC)
			# TODO
		endif()
	endforeach()
	unset(_SOURCE)
endmacro()

# External libs may need 'signed char' to be default.
macro(remove_cc_flag_unsigned_char)
	if(CMAKE_COMPILER_IS_GNUCC OR
	   (CMAKE_C_COMPILER_ID MATCHES "Clang") OR
	   (CMAKE_C_COMPILER_ID MATCHES "Intel"))
		remove_cc_flag("-funsigned-char")
	elseif(MSVC)
		remove_cc_flag("/J")
	else()
		message(WARNING
			"Compiler '${CMAKE_C_COMPILER_ID}' failed to disable 'unsigned char' flag."
			"Build files need updating."
		)
	endif()
endmacro()

function(ADD_CHECK_C_COMPILER_FLAG
	_CFLAGS
	_CACHE_VAR
	_FLAG
	)

	include(CheckCCompilerFlag)

	CHECK_C_COMPILER_FLAG("${_FLAG}" "${_CACHE_VAR}")
	if(${_CACHE_VAR})
		# message(STATUS "Using CFLAG: ${_FLAG}")
		set(${_CFLAGS} "${${_CFLAGS}} ${_FLAG}" PARENT_SCOPE)
	else()
		message(STATUS "Unsupported CFLAG: ${_FLAG}")
	endif()
endfunction()

function(ADD_CHECK_CXX_COMPILER_FLAG
	_CXXFLAGS
	_CACHE_VAR
	_FLAG
	)

	include(CheckCXXCompilerFlag)

	CHECK_CXX_COMPILER_FLAG("${_FLAG}" "${_CACHE_VAR}")
	if(${_CACHE_VAR})
		# message(STATUS "Using CXXFLAG: ${_FLAG}")
		set(${_CXXFLAGS} "${${_CXXFLAGS}} ${_FLAG}" PARENT_SCOPE)
	else()
		message(STATUS "Unsupported CXXFLAG: ${_FLAG}")
	endif()
endfunction()

function(get_blender_version)
	# extracts header vars and defines them in the parent scope:
	#
	# - BLENDER_VERSION (major.minor)
	# - BLENDER_VERSION_MAJOR
	# - BLENDER_VERSION_MINOR
	# - BLENDER_SUBVERSION (used for internal versioning mainly)
	# - BLENDER_VERSION_CHAR (a, b, c, ...or empty string)
	# - BLENDER_VERSION_CYCLE (alpha, beta, rc, release)

	# So cmake depends on BKE_blender.h, beware of inf-loops!
	CONFIGURE_FILE(${CMAKE_SOURCE_DIR}/source/blender/blenkernel/BKE_blender_version.h
	               ${CMAKE_BINARY_DIR}/source/blender/blenkernel/BKE_blender_version.h.done)

	file(STRINGS ${CMAKE_SOURCE_DIR}/source/blender/blenkernel/BKE_blender_version.h _contents REGEX "^#define[ \t]+BLENDER_.*$")

	string(REGEX REPLACE ".*#define[ \t]+BLENDER_VERSION[ \t]+([0-9]+).*" "\\1" _out_version "${_contents}")
	string(REGEX REPLACE ".*#define[ \t]+BLENDER_SUBVERSION[ \t]+([0-9]+).*" "\\1" _out_subversion "${_contents}")
	string(REGEX REPLACE ".*#define[ \t]+BLENDER_VERSION_CHAR[ \t]+([a-z]+).*" "\\1" _out_version_char "${_contents}")
	string(REGEX REPLACE ".*#define[ \t]+BLENDER_VERSION_CYCLE[ \t]+([a-z]+).*" "\\1" _out_version_cycle "${_contents}")

	if(NOT ${_out_version} MATCHES "[0-9]+")
		message(FATAL_ERROR "Version parsing failed for BLENDER_VERSION")
	endif()

	if(NOT ${_out_subversion} MATCHES "[0-9]+")
		message(FATAL_ERROR "Version parsing failed for BLENDER_SUBVERSION")
	endif()

	# clumsy regex, only single char are ok but it could be unset

	string(LENGTH "${_out_version_char}" _out_version_char_len)
	if(NOT _out_version_char_len EQUAL 1)
		set(_out_version_char "")
	elseif(NOT ${_out_version_char} MATCHES "[a-z]+")
		message(FATAL_ERROR "Version parsing failed for BLENDER_VERSION_CHAR")
	endif()

	if(NOT ${_out_version_cycle} MATCHES "[a-z]+")
		message(FATAL_ERROR "Version parsing failed for BLENDER_VERSION_CYCLE")
	endif()

	math(EXPR _out_version_major "${_out_version} / 100")
	math(EXPR _out_version_minor "${_out_version} % 100")

	# for packaging, alpha to numbers
	string(COMPARE EQUAL "${_out_version_char}" "" _out_version_char_empty)
	if(${_out_version_char_empty})
		set(_out_version_char_index "0")
	else()
		set(_char_ls a b c d e f g h i j k l m n o p q r s t u v w x y z)
		list(FIND _char_ls ${_out_version_char} _out_version_char_index)
		math(EXPR _out_version_char_index "${_out_version_char_index} + 1")
	endif()

	# output vars
	set(BLENDER_VERSION "${_out_version_major}.${_out_version_minor}" PARENT_SCOPE)
	set(BLENDER_VERSION_MAJOR "${_out_version_major}" PARENT_SCOPE)
	set(BLENDER_VERSION_MINOR "${_out_version_minor}" PARENT_SCOPE)
	set(BLENDER_SUBVERSION "${_out_subversion}" PARENT_SCOPE)
	set(BLENDER_VERSION_CHAR "${_out_version_char}" PARENT_SCOPE)
	set(BLENDER_VERSION_CHAR_INDEX "${_out_version_char_index}" PARENT_SCOPE)
	set(BLENDER_VERSION_CYCLE "${_out_version_cycle}" PARENT_SCOPE)

endfunction()


# hacks to override initial project settings
# these macros must be called directly before/after project(Blender)
macro(blender_project_hack_pre)
	# ------------------
	# GCC -O3 HACK START
	# needed because O3 can cause problems but
	# allow the builder to set O3 manually after.
	if(DEFINED CMAKE_C_FLAGS_RELEASE)
		set(_reset_standard_cflags_rel OFF)
	else()
		set(_reset_standard_cflags_rel ON)
	endif()
	if(DEFINED CMAKE_CXX_FLAGS_RELEASE)
		set(_reset_standard_cxxflags_rel OFF)
	else()
		set(_reset_standard_cxxflags_rel ON)
	endif()
endmacro()


macro(blender_project_hack_post)
	# ----------------
	# GCC -O3 HACK END
	if(_reset_standard_cflags_rel)
		string(REGEX REPLACE "-O3" "-O2" CMAKE_C_FLAGS_RELEASE "${CMAKE_C_FLAGS_RELEASE}")
		set(CMAKE_C_FLAGS_RELEASE "${CMAKE_C_FLAGS_RELEASE}" CACHE STRING "" FORCE)
		mark_as_advanced(CMAKE_C_FLAGS_RELEASE)
	endif()

	if(_reset_standard_cxxflags_rel)
		string(REGEX REPLACE "-O3" "-O2" CMAKE_CXX_FLAGS_RELEASE "${CMAKE_CXX_FLAGS_RELEASE}")
		set(CMAKE_CXX_FLAGS_RELEASE "${CMAKE_CXX_FLAGS_RELEASE}" CACHE STRING "" FORCE)
		mark_as_advanced(CMAKE_CXX_FLAGS_RELEASE)
	endif()

	unset(_reset_standard_cflags_rel)
	unset(_reset_standard_cxxflags_rel)

	# ------------------------------------------------------------------
	# workaround for omission in cmake 2.8.4's GNU.cmake, fixed in 2.8.5
	if(CMAKE_COMPILER_IS_GNUCC)
		if(NOT DARWIN)
			set(CMAKE_INCLUDE_SYSTEM_FLAG_C "-isystem ")
		endif()
	endif()

endmacro()

# pair of macros to allow libraries to be specify files to install, but to
# only install them at the end so the directories don't get cleared with
# the files in them. used by cycles to install addon.
function(delayed_install
	base
	files
	destination)

	foreach(f ${files})
		if(IS_ABSOLUTE ${f})
			set_property(GLOBAL APPEND PROPERTY DELAYED_INSTALL_FILES ${f})
		else()
			set_property(GLOBAL APPEND PROPERTY DELAYED_INSTALL_FILES ${base}/${f})
		endif()
		set_property(GLOBAL APPEND PROPERTY DELAYED_INSTALL_DESTINATIONS ${destination})
	endforeach()
endfunction()

# note this is a function instead of a macro so that ${BUILD_TYPE} in targetdir
# does not get expanded in calling but is preserved
function(delayed_do_install
	targetdir)

	get_property(files GLOBAL PROPERTY DELAYED_INSTALL_FILES)
	get_property(destinations GLOBAL PROPERTY DELAYED_INSTALL_DESTINATIONS)

	if(files)
		list(LENGTH files n)
		math(EXPR n "${n}-1")

		foreach(i RANGE ${n})
			list(GET files ${i} f)
			list(GET destinations ${i} d)
			if(NOT IS_ABSOLUTE ${d})
				install(FILES ${f} DESTINATION ${targetdir}/${d})
			else()
				install(FILES ${f} DESTINATION ${d})
			endif()
		endforeach()
	endif()
endfunction()


function(data_to_c
	file_from file_to
	list_to_add
	)

	list(APPEND ${list_to_add} ${file_to})
	set(${list_to_add} ${${list_to_add}} PARENT_SCOPE)

	get_filename_component(_file_to_path ${file_to} PATH)

	add_custom_command(
		OUTPUT ${file_to}
		COMMAND ${CMAKE_COMMAND} -E make_directory ${_file_to_path}
		COMMAND "$<TARGET_FILE:datatoc>" ${file_from} ${file_to}
		DEPENDS ${file_from} datatoc)

	set_source_files_properties(${file_to} PROPERTIES GENERATED TRUE)
endfunction()


# same as above but generates the var name and output automatic.
function(data_to_c_simple
	file_from
	list_to_add
	)

	# remove ../'s
	get_filename_component(_file_from ${CMAKE_CURRENT_SOURCE_DIR}/${file_from}   REALPATH)
	get_filename_component(_file_to   ${CMAKE_CURRENT_BINARY_DIR}/${file_from}.c REALPATH)

	list(APPEND ${list_to_add} ${_file_to})
	source_group(Generated FILES ${_file_to})
	list(APPEND ${list_to_add} ${file_from})
	set(${list_to_add} ${${list_to_add}} PARENT_SCOPE)

	get_filename_component(_file_to_path ${_file_to} PATH)

	add_custom_command(
		OUTPUT  ${_file_to}
		COMMAND ${CMAKE_COMMAND} -E make_directory ${_file_to_path}
		COMMAND "$<TARGET_FILE:datatoc>" ${_file_from} ${_file_to}
		DEPENDS ${_file_from} datatoc)

	set_source_files_properties(${_file_to} PROPERTIES GENERATED TRUE)
endfunction()

# macro for converting pixmap directory to a png and then a c file
function(data_to_c_simple_icons
	path_from icon_prefix icon_names
	list_to_add
	)

	# Conversion steps
	#  path_from  ->  _file_from  ->  _file_to
	#  foo/*.dat  ->  foo.png     ->  foo.png.c

	get_filename_component(_path_from_abs ${path_from} ABSOLUTE)
	# remove ../'s
	get_filename_component(_file_from ${CMAKE_CURRENT_BINARY_DIR}/${path_from}.png   REALPATH)
	get_filename_component(_file_to   ${CMAKE_CURRENT_BINARY_DIR}/${path_from}.png.c REALPATH)

	list(APPEND ${list_to_add} ${_file_to})
	set(${list_to_add} ${${list_to_add}} PARENT_SCOPE)

	get_filename_component(_file_to_path ${_file_to} PATH)

	# Construct a list of absolute paths from input
	set(_icon_files)
	foreach(_var ${icon_names})
		list(APPEND _icon_files "${_path_from_abs}/${icon_prefix}${_var}.dat")
	endforeach()

	add_custom_command(
		OUTPUT  ${_file_from} ${_file_to}
		COMMAND ${CMAKE_COMMAND} -E make_directory ${_file_to_path}
		#COMMAND python3 ${CMAKE_SOURCE_DIR}/source/blender/datatoc/datatoc_icon.py ${_path_from_abs} ${_file_from}
		COMMAND "$<TARGET_FILE:datatoc_icon>" ${_path_from_abs} ${_file_from}
		COMMAND "$<TARGET_FILE:datatoc>" ${_file_from} ${_file_to}
		DEPENDS
			${_icon_files}
			datatoc_icon
			datatoc
			# could be an arg but for now we only create icons depending on UI_icons.h
			${CMAKE_SOURCE_DIR}/source/blender/editors/include/UI_icons.h
		)

	set_source_files_properties(${_file_from} ${_file_to} PROPERTIES GENERATED TRUE)
endfunction()

# XXX Not used for now...
function(svg_to_png
	file_from
	file_to
	dpi
	list_to_add
	)

	# remove ../'s
	get_filename_component(_file_from ${CMAKE_CURRENT_SOURCE_DIR}/${file_from} REALPATH)
	get_filename_component(_file_to   ${CMAKE_CURRENT_SOURCE_DIR}/${file_to}   REALPATH)

	list(APPEND ${list_to_add} ${_file_to})
	set(${list_to_add} ${${list_to_add}} PARENT_SCOPE)

	find_program(INKSCAPE_EXE inkscape)
	mark_as_advanced(INKSCAPE_EXE)

	if(INKSCAPE_EXE)
		if(APPLE)
			# in OS X app bundle, the binary is a shim that doesn't take any
			# command line arguments, replace it with the actual binary
			string(REPLACE "MacOS/Inkscape" "Resources/bin/inkscape" INKSCAPE_REAL_EXE ${INKSCAPE_EXE})
			if(EXISTS "${INKSCAPE_REAL_EXE}")
				set(INKSCAPE_EXE ${INKSCAPE_REAL_EXE})
			endif()
		endif()

		add_custom_command(
			OUTPUT  ${_file_to}
			COMMAND ${INKSCAPE_EXE} ${_file_from} --export-dpi=${dpi}  --without-gui --export-png=${_file_to}
			DEPENDS ${_file_from} ${INKSCAPE_EXE}
		)
	else()
		message(WARNING "Inkscape not found, could not re-generate ${_file_to} from ${_file_from}!")
	endif()
endfunction()

function(msgfmt_simple
	file_from
	list_to_add
	)

	# remove ../'s
	get_filename_component(_file_from_we ${file_from} NAME_WE)

	get_filename_component(_file_from ${file_from} REALPATH)
	get_filename_component(_file_to ${CMAKE_CURRENT_BINARY_DIR}/${_file_from_we}.mo REALPATH)

	list(APPEND ${list_to_add} ${_file_to})
	set(${list_to_add} ${${list_to_add}} PARENT_SCOPE)

	get_filename_component(_file_to_path ${_file_to} PATH)

	add_custom_command(
		OUTPUT  ${_file_to}
		COMMAND ${CMAKE_COMMAND} -E make_directory ${_file_to_path}
		COMMAND "$<TARGET_FILE:msgfmt>" ${_file_from} ${_file_to}
		DEPENDS msgfmt ${_file_from})

	set_source_files_properties(${_file_to} PROPERTIES GENERATED TRUE)
endfunction()

function(find_python_package
	package
	)

	string(TOUPPER ${package} _upper_package)

	# set but invalid
	if((NOT ${PYTHON_${_upper_package}_PATH} STREQUAL "") AND
	   (NOT ${PYTHON_${_upper_package}_PATH} MATCHES NOTFOUND))
#		if(NOT EXISTS "${PYTHON_${_upper_package}_PATH}/${package}")
#			message(WARNING "PYTHON_${_upper_package}_PATH is invalid, ${package} not found in '${PYTHON_${_upper_package}_PATH}' "
#			                "WITH_PYTHON_INSTALL_${_upper_package} option will be ignored when installing python")
#			set(WITH_PYTHON_INSTALL${_upper_package} OFF)
#		endif()
	# not set, so initialize
	else()
		string(REPLACE "." ";" _PY_VER_SPLIT "${PYTHON_VERSION}")
		list(GET _PY_VER_SPLIT 0 _PY_VER_MAJOR)

		# re-cache
		unset(PYTHON_${_upper_package}_PATH CACHE)
		find_path(PYTHON_${_upper_package}_PATH
		  NAMES
		    ${package}
		  HINTS
		    "${PYTHON_LIBPATH}/"
		    "${PYTHON_LIBPATH}/python${PYTHON_VERSION}/"
		    "${PYTHON_LIBPATH}/python${_PY_VER_MAJOR}/"
		  PATH_SUFFIXES
		    site-packages
		    dist-packages
		    vendor-packages
		   NO_DEFAULT_PATH
		)

		 if(NOT EXISTS "${PYTHON_${_upper_package}_PATH}")
			message(WARNING
				"Python package '${package}' path could not be found in:\n"
				"'${PYTHON_LIBPATH}/python${PYTHON_VERSION}/site-packages/${package}', "
				"'${PYTHON_LIBPATH}/python${_PY_VER_MAJOR}/site-packages/${package}', "
				"'${PYTHON_LIBPATH}/python${PYTHON_VERSION}/dist-packages/${package}', "
				"'${PYTHON_LIBPATH}/python${_PY_VER_MAJOR}/dist-packages/${package}', "
				"'${PYTHON_LIBPATH}/python${PYTHON_VERSION}/vendor-packages/${package}', "
				"'${PYTHON_LIBPATH}/python${_PY_VER_MAJOR}/vendor-packages/${package}', "
				"\n"
				"The 'WITH_PYTHON_INSTALL_${_upper_package}' option will be ignored when installing Python.\n"
				"The build will be usable, only add-ons that depend on this package won't be functional."
			)
			set(WITH_PYTHON_INSTALL_${_upper_package} OFF PARENT_SCOPE)
		else()
			message(STATUS "${package} found at '${PYTHON_${_upper_package}_PATH}'")
		endif()
	endif()
endfunction()

# like Python's 'print(dir())'
function(print_all_vars)
	get_cmake_property(_vars VARIABLES)
	foreach(_var ${_vars})
		message("${_var}=${${_var}}")
	endforeach()
endfunction()

macro(openmp_delayload
	projectname
	)
		if(MSVC)
			if(WITH_OPENMP)
				if(MSVC_VERSION EQUAL 1800)
					set(OPENMP_DLL_NAME "vcomp120")
				else()
					set(OPENMP_DLL_NAME "vcomp140")
				endif()
				SET_TARGET_PROPERTIES(${projectname} PROPERTIES LINK_FLAGS_RELEASE "/DELAYLOAD:${OPENMP_DLL_NAME}.dll delayimp.lib")
				SET_TARGET_PROPERTIES(${projectname} PROPERTIES LINK_FLAGS_DEBUG "/DELAYLOAD:${OPENMP_DLL_NAME}d.dll delayimp.lib")
				SET_TARGET_PROPERTIES(${projectname} PROPERTIES LINK_FLAGS_RELWITHDEBINFO "/DELAYLOAD:${OPENMP_DLL_NAME}.dll delayimp.lib")
				SET_TARGET_PROPERTIES(${projectname} PROPERTIES LINK_FLAGS_MINSIZEREL "/DELAYLOAD:${OPENMP_DLL_NAME}.dll delayimp.lib")
			endif()
		endif()
endmacro()

macro(WINDOWS_SIGN_TARGET target)
	if(WITH_WINDOWS_CODESIGN)
		if(!SIGNTOOL_EXE)
			error("Codesigning is enabled, but signtool is not found")
		else()
			if(WINDOWS_CODESIGN_PFX_PASSWORD)
				set(CODESIGNPASSWORD /p ${WINDOWS_CODESIGN_PFX_PASSWORD})
			else()
				if($ENV{PFXPASSWORD})
					set(CODESIGNPASSWORD /p $ENV{PFXPASSWORD})
				else()
					message(FATAL_ERROR "WITH_WINDOWS_CODESIGN is on but WINDOWS_CODESIGN_PFX_PASSWORD not set, and environment variable PFXPASSWORD not found, unable to sign code.")
				endif()
			endif()
			add_custom_command(TARGET ${target}
				POST_BUILD
				COMMAND ${SIGNTOOL_EXE} sign /f ${WINDOWS_CODESIGN_PFX} ${CODESIGNPASSWORD} $<TARGET_FILE:${target}>
				VERBATIM
			)
		endif()
	endif()
endmacro()<|MERGE_RESOLUTION|>--- conflicted
+++ resolved
@@ -615,11 +615,8 @@
 		bf_editor_datafiles
 		bf_editor_mask
 		bf_editor_io
-<<<<<<< HEAD
+		bf_editor_util
 		bf_editor_hair
-=======
-		bf_editor_util
->>>>>>> ed7f6b51
 
 		bf_render
 		bf_python
