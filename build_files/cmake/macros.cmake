# ***** BEGIN GPL LICENSE BLOCK *****
#
# This program is free software; you can redistribute it and/or
# modify it under the terms of the GNU General Public License
# as published by the Free Software Foundation; either version 2
# of the License, or (at your option) any later version.
#
# This program is distributed in the hope that it will be useful,
# but WITHOUT ANY WARRANTY; without even the implied warranty of
# MERCHANTABILITY or FITNESS FOR A PARTICULAR PURPOSE.  See the
# GNU General Public License for more details.
#
# You should have received a copy of the GNU General Public License
# along with this program; if not, write to the Free Software Foundation,
# Inc., 51 Franklin Street, Fifth Floor, Boston, MA 02110-1301, USA.
#
# The Original Code is Copyright (C) 2006, Blender Foundation
# All rights reserved.
# ***** END GPL LICENSE BLOCK *****

macro(list_insert_after
	list_id item_check item_add
	)
	set(_index)
	list(FIND "${list_id}" "${item_check}" _index)
	if("${_index}" MATCHES "-1")
		message(FATAL_ERROR "'${list_id}' doesn't contain '${item_check}'")
	endif()
	math(EXPR _index "${_index} + 1")
	list(INSERT ${list_id} "${_index}" ${item_add})
	unset(_index)
endmacro()

macro(list_insert_before
	list_id item_check item_add
	)
	set(_index)
	list(FIND "${list_id}" "${item_check}" _index)
	if("${_index}" MATCHES "-1")
		message(FATAL_ERROR "'${list_id}' doesn't contain '${item_check}'")
	endif()
	list(INSERT ${list_id} "${_index}" ${item_add})
	unset(_index)
endmacro()

function(list_assert_duplicates
	list_id
	)

	# message(STATUS "list data: ${list_id}")

	list(LENGTH list_id _len_before)
	list(REMOVE_DUPLICATES list_id)
	list(LENGTH list_id _len_after)
	# message(STATUS "list size ${_len_before} -> ${_len_after}")
	if(NOT _len_before EQUAL _len_after)
		message(FATAL_ERROR "duplicate found in list which should not contain duplicates: ${list_id}")
	endif()
	unset(_len_before)
	unset(_len_after)
endfunction()


# foo_bar.spam --> foo_barMySuffix.spam
macro(file_suffix
	file_name_new file_name file_suffix
	)

	get_filename_component(_file_name_PATH ${file_name} PATH)
	get_filename_component(_file_name_NAME_WE ${file_name} NAME_WE)
	get_filename_component(_file_name_EXT ${file_name} EXT)
	set(${file_name_new} "${_file_name_PATH}/${_file_name_NAME_WE}${file_suffix}${_file_name_EXT}")

	unset(_file_name_PATH)
	unset(_file_name_NAME_WE)
	unset(_file_name_EXT)
endmacro()

# useful for adding debug suffix to library lists:
# /somepath/foo.lib --> /somepath/foo_d.lib
macro(file_list_suffix
	fp_list_new fp_list fn_suffix
	)

	# incase of empty list
	set(_fp)
	set(_fp_suffixed)

	set(fp_list_new)

	foreach(_fp ${fp_list})
		file_suffix(_fp_suffixed "${_fp}" "${fn_suffix}")
		list(APPEND "${fp_list_new}" "${_fp_suffixed}")
	endforeach()

	unset(_fp)
	unset(_fp_suffixed)

endmacro()

if(UNIX AND NOT APPLE)
	macro(find_package_static)
		set(_cmake_find_library_suffixes_back ${CMAKE_FIND_LIBRARY_SUFFIXES})
		set(CMAKE_FIND_LIBRARY_SUFFIXES .a ${CMAKE_FIND_LIBRARY_SUFFIXES})
		find_package(${ARGV})
		set(CMAKE_FIND_LIBRARY_SUFFIXES ${_cmake_find_library_suffixes_back})
		unset(_cmake_find_library_suffixes_back)
	endmacro()

	macro(find_library_static)
		set(_cmake_find_library_suffixes_back ${CMAKE_FIND_LIBRARY_SUFFIXES})
		set(CMAKE_FIND_LIBRARY_SUFFIXES .a ${CMAKE_FIND_LIBRARY_SUFFIXES})
		find_library(${ARGV})
		set(CMAKE_FIND_LIBRARY_SUFFIXES ${_cmake_find_library_suffixes_back})
		unset(_cmake_find_library_suffixes_back)
	endmacro()
endif()

function(target_link_libraries_optimized
	TARGET
	LIBS
	)

	foreach(_LIB ${LIBS})
		target_link_libraries(${TARGET} optimized "${_LIB}")
	endforeach()
endfunction()

function(target_link_libraries_debug
	TARGET
	LIBS
	)

	foreach(_LIB ${LIBS})
		target_link_libraries(${TARGET} debug "${_LIB}")
	endforeach()
endfunction()

# Nicer makefiles with -I/1/foo/ instead of -I/1/2/3/../../foo/
# use it instead of include_directories()
function(blender_include_dirs
	includes
	)

	set(_ALL_INCS "")
	foreach(_INC ${ARGV})
		get_filename_component(_ABS_INC ${_INC} ABSOLUTE)
		list(APPEND _ALL_INCS ${_ABS_INC})
		# for checking for invalid includes, disable for regular use
		##if(NOT EXISTS "${_ABS_INC}/")
		##	message(FATAL_ERROR "Include not found: ${_ABS_INC}/")
		##endif()
	endforeach()
	include_directories(${_ALL_INCS})
endfunction()

function(blender_include_dirs_sys
	includes
	)

	set(_ALL_INCS "")
	foreach(_INC ${ARGV})
		get_filename_component(_ABS_INC ${_INC} ABSOLUTE)
		list(APPEND _ALL_INCS ${_ABS_INC})
		##if(NOT EXISTS "${_ABS_INC}/")
		##	message(FATAL_ERROR "Include not found: ${_ABS_INC}/")
		##endif()
	endforeach()
	include_directories(SYSTEM ${_ALL_INCS})
endfunction()

function(blender_source_group
	sources
	)

	# Group by location on disk
	source_group("Source Files" FILES CMakeLists.txt)

	foreach(_SRC ${sources})
		get_filename_component(_SRC_EXT ${_SRC} EXT)
		if((${_SRC_EXT} MATCHES ".h") OR
		   (${_SRC_EXT} MATCHES ".hpp") OR
		   (${_SRC_EXT} MATCHES ".hh"))

			set(GROUP_ID "Header Files")
		else()
			set(GROUP_ID "Source Files")
		endif()
		source_group("${GROUP_ID}" FILES ${_SRC})
	endforeach()
endfunction()


# Support per-target CMake flags
# Read from: CMAKE_C_FLAGS_**** (made upper case) when set.
#
# 'name' should always match the target name,
# use this macro before add_library or add_executable.
#
# Optionally takes an arg passed to set(), eg PARENT_SCOPE.
macro(add_cc_flags_custom_test
	name
	)

	string(TOUPPER ${name} _name_upper)
	if(DEFINED CMAKE_C_FLAGS_${_name_upper})
		message(STATUS "Using custom CFLAGS: CMAKE_C_FLAGS_${_name_upper} in \"${CMAKE_CURRENT_SOURCE_DIR}\"")
		set(CMAKE_C_FLAGS "${CMAKE_C_FLAGS} ${CMAKE_C_FLAGS_${_name_upper}}" ${ARGV1})
	endif()
	if(DEFINED CMAKE_CXX_FLAGS_${_name_upper})
		message(STATUS "Using custom CXXFLAGS: CMAKE_CXX_FLAGS_${_name_upper} in \"${CMAKE_CURRENT_SOURCE_DIR}\"")
		set(CMAKE_CXX_FLAGS "${CMAKE_CXX_FLAGS} ${CMAKE_CXX_FLAGS_${_name_upper}}" ${ARGV1})
	endif()
	unset(_name_upper)

endmacro()


# only MSVC uses SOURCE_GROUP
function(blender_add_lib__impl
	name
	sources
	includes
	includes_sys
	library_deps
	)

	# message(STATUS "Configuring library ${name}")

	# include_directories(${includes})
	# include_directories(SYSTEM ${includes_sys})
	blender_include_dirs("${includes}")
	blender_include_dirs_sys("${includes_sys}")

	add_library(${name} ${sources})

	if (NOT "${library_deps}" STREQUAL "")
		target_link_libraries(${name} "${library_deps}")
	endif()

	# works fine without having the includes
	# listed is helpful for IDE's (QtCreator/MSVC)
	blender_source_group("${sources}")

	#if enabled, set the FOLDER property for visual studio projects
	if(WINDOWS_USE_VISUAL_STUDIO_FOLDERS)
		get_filename_component(FolderDir ${CMAKE_CURRENT_SOURCE_DIR} DIRECTORY)
		string(REPLACE ${CMAKE_SOURCE_DIR} "" FolderDir ${FolderDir})
		set_target_properties(${name} PROPERTIES FOLDER ${FolderDir})
	endif()

	list_assert_duplicates("${sources}")
	list_assert_duplicates("${includes}")
	# Not for system includes because they can resolve to the same path
	# list_assert_duplicates("${includes_sys}")

endfunction()


function(blender_add_lib_nolist
	name
	sources
	includes
	includes_sys
	library_deps
	)

	add_cc_flags_custom_test(${name} PARENT_SCOPE)

	blender_add_lib__impl(${name} "${sources}" "${includes}" "${includes_sys}" "${library_deps}")
endfunction()

function(blender_add_lib
	name
	sources
	includes
	includes_sys
	library_deps
	)

	add_cc_flags_custom_test(${name} PARENT_SCOPE)

	blender_add_lib__impl(${name} "${sources}" "${includes}" "${includes_sys}" "${library_deps}")

	set_property(GLOBAL APPEND PROPERTY BLENDER_LINK_LIBS ${name})
endfunction()


function(SETUP_LIBDIRS)

	# NOTE: For all new libraries, use absolute library paths.
	# This should eventually be phased out.

	if(NOT MSVC)
		link_directories(${JPEG_LIBPATH} ${PNG_LIBPATH} ${ZLIB_LIBPATH} ${FREETYPE_LIBPATH})

		if(WITH_PYTHON)  #  AND NOT WITH_PYTHON_MODULE  # WIN32 needs
			link_directories(${PYTHON_LIBPATH})
		endif()
		if(WITH_SDL AND NOT WITH_SDL_DYNLOAD)
			link_directories(${SDL_LIBPATH})
		endif()
		if(WITH_CODEC_FFMPEG)
			link_directories(${FFMPEG_LIBPATH})
		endif()
		if(WITH_IMAGE_OPENEXR)
			link_directories(${OPENEXR_LIBPATH})
		endif()
		if(WITH_IMAGE_TIFF)
			link_directories(${TIFF_LIBPATH})
		endif()
		if(WITH_BOOST)
			link_directories(${BOOST_LIBPATH})
		endif()
		if(WITH_OPENIMAGEIO)
			link_directories(${OPENIMAGEIO_LIBPATH})
		endif()
		if(WITH_OPENCOLORIO)
			link_directories(${OPENCOLORIO_LIBPATH})
		endif()
		if(WITH_OPENVDB)
			link_directories(${OPENVDB_LIBPATH})
		endif()
		if(WITH_OPENAL)
			link_directories(${OPENAL_LIBPATH})
		endif()
		if(WITH_JACK AND NOT WITH_JACK_DYNLOAD)
			link_directories(${JACK_LIBPATH})
		endif()
		if(WITH_CODEC_SNDFILE)
			link_directories(${LIBSNDFILE_LIBPATH})
		endif()
		if(WITH_FFTW3)
			link_directories(${FFTW3_LIBPATH})
		endif()
		if(WITH_OPENCOLLADA)
			link_directories(${OPENCOLLADA_LIBPATH})
			## Never set
			# link_directories(${PCRE_LIBPATH})
			# link_directories(${EXPAT_LIBPATH})
		endif()
		if(WITH_LLVM)
			link_directories(${LLVM_LIBPATH})
		endif()

		if(WITH_ALEMBIC)
			link_directories(${ALEMBIC_LIBPATH})
			link_directories(${HDF5_LIBPATH})
		endif()

		if(WIN32 AND NOT UNIX)
			link_directories(${PTHREADS_LIBPATH})
		endif()
	endif()
endfunction()

macro(setup_platform_linker_flags)
	set(CMAKE_EXE_LINKER_FLAGS "${CMAKE_EXE_LINKER_FLAGS} ${PLATFORM_LINKFLAGS}")
	set(CMAKE_EXE_LINKER_FLAGS_DEBUG "${CMAKE_EXE_LINKER_FLAGS_DEBUG} ${PLATFORM_LINKFLAGS_DEBUG}")
endmacro()

function(setup_liblinks
	target
	)

	set(CMAKE_EXE_LINKER_FLAGS "${CMAKE_EXE_LINKER_FLAGS} ${PLATFORM_LINKFLAGS}" PARENT_SCOPE)
	set(CMAKE_EXE_LINKER_FLAGS_DEBUG "${CMAKE_EXE_LINKER_FLAGS_DEBUG} ${PLATFORM_LINKFLAGS_DEBUG}" PARENT_SCOPE)

	set(CMAKE_SHARED_LINKER_FLAGS "${CMAKE_SHARED_LINKER_FLAGS} ${PLATFORM_LINKFLAGS}" PARENT_SCOPE)
	set(CMAKE_SHARED_LINKER_FLAGS_DEBUG "${CMAKE_SHARED_LINKER_FLAGS_DEBUG} ${PLATFORM_LINKFLAGS_DEBUG}" PARENT_SCOPE)

	set(CMAKE_MODULE_LINKER_FLAGS "${CMAKE_MODULE_LINKER_FLAGS} ${PLATFORM_LINKFLAGS}" PARENT_SCOPE)
	set(CMAKE_MODULE_LINKER_FLAGS_DEBUG "${CMAKE_MODULE_LINKER_FLAGS_DEBUG} ${PLATFORM_LINKFLAGS_DEBUG}" PARENT_SCOPE)

	# jemalloc must be early in the list, to be before pthread (see T57998)
	if(WITH_MEM_JEMALLOC)
		target_link_libraries(${target} ${JEMALLOC_LIBRARIES})
	endif()

	target_link_libraries(
		${target}
		${PNG_LIBRARIES}
		${FREETYPE_LIBRARY}
	)

	# since we are using the local libs for python when compiling msvc projects, we need to add _d when compiling debug versions
	if(WITH_PYTHON)  # AND NOT WITH_PYTHON_MODULE  # WIN32 needs
		target_link_libraries(${target} ${PYTHON_LINKFLAGS})

		if(WIN32 AND NOT UNIX)
			file_list_suffix(PYTHON_LIBRARIES_DEBUG "${PYTHON_LIBRARIES}" "_d")
			target_link_libraries_debug(${target} "${PYTHON_LIBRARIES_DEBUG}")
			target_link_libraries_optimized(${target} "${PYTHON_LIBRARIES}")
			unset(PYTHON_LIBRARIES_DEBUG)
		else()
			target_link_libraries(${target} ${PYTHON_LIBRARIES})
		endif()
	endif()

	if(WITH_LZO AND WITH_SYSTEM_LZO)
		target_link_libraries(${target} ${LZO_LIBRARIES})
	endif()
	if(WITH_SYSTEM_GLEW)
		target_link_libraries(${target} ${BLENDER_GLEW_LIBRARIES})
	endif()
	if(WITH_BULLET AND WITH_SYSTEM_BULLET)
		target_link_libraries(${target} ${BULLET_LIBRARIES})
	endif()
	if(WITH_AUDASPACE AND WITH_SYSTEM_AUDASPACE)
		target_link_libraries(${target} ${AUDASPACE_C_LIBRARIES} ${AUDASPACE_PY_LIBRARIES})
	endif()
	if(WITH_OPENAL)
		target_link_libraries(${target} ${OPENAL_LIBRARY})
	endif()
	if(WITH_FFTW3)
		target_link_libraries(${target} ${FFTW3_LIBRARIES})
	endif()
	if(WITH_JACK AND NOT WITH_JACK_DYNLOAD)
		target_link_libraries(${target} ${JACK_LIBRARIES})
	endif()
	if(WITH_CODEC_SNDFILE)
		target_link_libraries(${target} ${LIBSNDFILE_LIBRARIES})
	endif()
	if(WITH_SDL AND NOT WITH_SDL_DYNLOAD)
		target_link_libraries(${target} ${SDL_LIBRARY})
	endif()
	if(WITH_CYCLES_OSL)
		target_link_libraries(${target} ${OSL_LIBRARIES})
	endif()
	if(WITH_OPENVDB)
		target_link_libraries(${target} ${OPENVDB_LIBRARIES} ${TBB_LIBRARIES} ${BLOSC_LIBRARIES})
	endif()
	if(WITH_OPENIMAGEIO)
		target_link_libraries(${target} ${OPENIMAGEIO_LIBRARIES})
	endif()
	if(WITH_OPENCOLORIO)
		target_link_libraries(${target} ${OPENCOLORIO_LIBRARIES})
	endif()
	if(WITH_OPENSUBDIV)
			target_link_libraries(${target} ${OPENSUBDIV_LIBRARIES})
	endif()
	if(WITH_CYCLES_EMBREE)
		target_link_libraries(${target} ${EMBREE_LIBRARIES})
	endif()
	if(WITH_BOOST)
		target_link_libraries(${target} ${BOOST_LIBRARIES})
		if(Boost_USE_STATIC_LIBS AND Boost_USE_ICU)
			target_link_libraries(${target} ${ICU_LIBRARIES})
		endif()
	endif()
	target_link_libraries(${target} ${JPEG_LIBRARIES})
	if(WITH_ALEMBIC)
		target_link_libraries(${target} ${ALEMBIC_LIBRARIES} ${HDF5_LIBRARIES})
	endif()
<<<<<<< HEAD
	if(WITH_MOD_MANTA)
		target_link_libraries(${target} ${TBB_LIBRARIES})
=======
	if(WITH_IMAGE_TIFF)
		target_link_libraries(${target} ${TIFF_LIBRARY})
>>>>>>> b3dabc20
	endif()
	if(WITH_IMAGE_OPENEXR)
		target_link_libraries(${target} ${OPENEXR_LIBRARIES})
	endif()
	if(WITH_IMAGE_OPENJPEG)
		target_link_libraries(${target} ${OPENJPEG_LIBRARIES})
	endif()
	if(WITH_CODEC_FFMPEG)
		target_link_libraries(${target} ${FFMPEG_LIBRARIES})
	endif()
	if(WITH_OPENCOLLADA)
		if(WIN32 AND NOT UNIX)
			file_list_suffix(OPENCOLLADA_LIBRARIES_DEBUG "${OPENCOLLADA_LIBRARIES}" "_d")
			target_link_libraries_debug(${target} "${OPENCOLLADA_LIBRARIES_DEBUG}")
			target_link_libraries_optimized(${target} "${OPENCOLLADA_LIBRARIES}")
			unset(OPENCOLLADA_LIBRARIES_DEBUG)

			file_list_suffix(PCRE_LIBRARIES_DEBUG "${PCRE_LIBRARIES}" "_d")
			target_link_libraries_debug(${target} "${PCRE_LIBRARIES_DEBUG}")
			target_link_libraries_optimized(${target} "${PCRE_LIBRARIES}")
			unset(PCRE_LIBRARIES_DEBUG)

			if(EXPAT_LIB)
				file_list_suffix(EXPAT_LIB_DEBUG "${EXPAT_LIB}" "_d")
				target_link_libraries_debug(${target} "${EXPAT_LIB_DEBUG}")
				target_link_libraries_optimized(${target} "${EXPAT_LIB}")
				unset(EXPAT_LIB_DEBUG)
			endif()
		else()
			target_link_libraries(
				${target}
				${OPENCOLLADA_LIBRARIES}
				${PCRE_LIBRARIES}
				${XML2_LIBRARIES}
				${EXPAT_LIB}
			)
		endif()
	endif()
	if(WITH_MOD_CLOTH_ELTOPO)
		target_link_libraries(${target} ${LAPACK_LIBRARIES})
	endif()
	if(WITH_LLVM)
		target_link_libraries(${target} ${LLVM_LIBRARY})
	endif()
	if(WIN32 AND NOT UNIX)
		target_link_libraries(${target} ${PTHREADS_LIBRARIES})
	endif()
	if(UNIX AND NOT APPLE)
		if(WITH_OPENMP_STATIC)
			target_link_libraries(${target} ${OpenMP_LIBRARIES})
		endif()
		if(WITH_INPUT_NDOF)
			target_link_libraries(${target} ${NDOF_LIBRARIES})
		endif()
	endif()
	if(WITH_SYSTEM_GLOG)
		target_link_libraries(${target} ${GLOG_LIBRARIES})
	endif()
	if(WITH_SYSTEM_GFLAGS)
		target_link_libraries(${target} ${GFLAGS_LIBRARIES})
	endif()

	# We put CLEW and CUEW here because OPENSUBDIV_LIBRARIES depends on them..
	if(WITH_CYCLES OR WITH_COMPOSITOR OR WITH_OPENSUBDIV)
		target_link_libraries(${target} "extern_clew")
		if(WITH_CUDA_DYNLOAD)
			target_link_libraries(${target} "extern_cuew")
		else()
			target_link_libraries(${target} ${CUDA_CUDA_LIBRARY})
		endif()
	endif()

	target_link_libraries(
		${target}
		${ZLIB_LIBRARIES}
	)

	#system libraries with no dependencies such as platform link libs or opengl should go last
	target_link_libraries(${target}
			${BLENDER_GL_LIBRARIES})

	#target_link_libraries(${target} ${PLATFORM_LINKLIBS} ${CMAKE_DL_LIBS})
	target_link_libraries(${target} ${PLATFORM_LINKLIBS})
endfunction()

<<<<<<< HEAD

function(SETUP_BLENDER_SORTED_LIBS)

	get_property(BLENDER_LINK_LIBS GLOBAL PROPERTY BLENDER_LINK_LIBS)

	list(APPEND BLENDER_LINK_LIBS
		bf_windowmanager
		bf_render
	)

	if(WITH_MOD_FLUID)
		list(APPEND BLENDER_LINK_LIBS bf_intern_elbeem)
	endif()

	if(WITH_CYCLES)
		list(APPEND BLENDER_LINK_LIBS
			cycles_render
			cycles_graph
			cycles_bvh
			cycles_device
			cycles_kernel
			cycles_util
			cycles_subd)
		if(WITH_CYCLES_OSL)
			list(APPEND BLENDER_LINK_LIBS cycles_kernel_osl)
		endif()
	endif()

	if(WITH_AUDASPACE AND NOT WITH_SYSTEM_AUDASPACE)
		list(APPEND BLENDER_LINK_LIBS
			audaspace
			audaspace-py)
	endif()

	# Sort libraries
	set(BLENDER_SORTED_LIBS
		bf_windowmanager

		bf_editor_undo

		bf_editor_space_api
		bf_editor_space_action
		bf_editor_space_buttons
		bf_editor_space_console
		bf_editor_space_file
		bf_editor_space_graph
		bf_editor_space_image
		bf_editor_space_info
		bf_editor_space_logic
		bf_editor_space_nla
		bf_editor_space_node
		bf_editor_space_outliner
		bf_editor_space_script
		bf_editor_space_sequencer
		bf_editor_space_statusbar
		bf_editor_space_text
		bf_editor_space_time
		bf_editor_space_topbar
		bf_editor_space_userpref
		bf_editor_space_view3d
		bf_editor_space_clip

		bf_editor_transform
		bf_editor_uvedit
		bf_editor_curve
		bf_editor_interface
		bf_editor_gizmo_library
		bf_editor_mesh
		bf_editor_metaball
		bf_editor_object
		bf_editor_gpencil
		bf_editor_lattice
		bf_editor_armature
		bf_editor_physics
		bf_editor_render
		bf_editor_scene
		bf_editor_screen
		bf_editor_sculpt_paint
		bf_editor_sound
		bf_editor_animation
		bf_editor_datafiles
		bf_editor_mask
		bf_editor_io
		bf_editor_util

		bf_render
		bf_python
		bf_python_ext
		bf_python_mathutils
		bf_python_gpu
		bf_python_bmesh
		bf_freestyle
		bf_ikplugin
		bf_modifiers
		bf_gpencil_modifiers
		bf_alembic
		bf_bmesh
		bf_gpu
		bf_draw
		bf_blenloader
		bf_blenkernel
		bf_shader_fx
		bf_gpencil_modifiers
		bf_physics
		bf_nodes
		bf_rna
		bf_editor_gizmo_library  # rna -> gizmo bad-level calls
		bf_python
		bf_imbuf
		bf_blenlib
		bf_depsgraph
		bf_intern_ghost
		bf_intern_string
		bf_avi
		bf_imbuf_cineon
		bf_imbuf_openexr
		bf_imbuf_openimageio
		bf_imbuf_dds
		bf_collada
		bf_intern_elbeem
		bf_intern_memutil
		bf_intern_guardedalloc
		bf_intern_ctr
		bf_intern_utfconv
		bf_intern_smoke
		bf_intern_mantaflow
		extern_lzma
		extern_curve_fit_nd
		bf_intern_moto
		extern_openjpeg
		bf_dna

		bf_blenfont
		bf_gpu  # duplicate for blenfont
		bf_blentranslation
		bf_intern_audaspace
		audaspace
		audaspace-py
		bf_intern_mikktspace
		bf_intern_dualcon
		bf_intern_cycles
		cycles_device
		cycles_render
		cycles_graph
		cycles_bvh
		cycles_kernel
		cycles_util
		cycles_subd
		bf_intern_opencolorio
		bf_intern_gawain
		bf_intern_eigen
		extern_rangetree
		extern_wcwidth
		bf_intern_libmv
		extern_sdlew

		bf_intern_glew_mx
		bf_intern_clog
		bf_intern_opensubdiv
		bf_intern_numaapi
	)

	if(NOT WITH_SYSTEM_GLOG)
		list(APPEND BLENDER_SORTED_LIBS extern_glog)
	endif()

	if(NOT WITH_SYSTEM_GFLAGS)
		list(APPEND BLENDER_SORTED_LIBS extern_gflags)
	endif()

	if(WITH_COMPOSITOR)
		# added for opencl compositor
		list_insert_before(BLENDER_SORTED_LIBS "bf_blenkernel" "bf_compositor")
		list_insert_after(BLENDER_SORTED_LIBS "bf_compositor" "bf_intern_opencl")
	endif()

	if(WITH_LIBMV)
		list(APPEND BLENDER_SORTED_LIBS extern_ceres)
	endif()

	if(WITH_MOD_CLOTH_ELTOPO)
		list(APPEND BLENDER_SORTED_LIBS extern_eltopo)
	endif()

	if(NOT WITH_SYSTEM_LZO)
		list(APPEND BLENDER_SORTED_LIBS extern_minilzo)
	endif()

	if(NOT WITH_SYSTEM_GLEW)
		list(APPEND BLENDER_SORTED_LIBS ${BLENDER_GLEW_LIBRARIES})
	endif()

	if(WITH_BINRELOC)
		list(APPEND BLENDER_SORTED_LIBS extern_binreloc)
	endif()

	if(WITH_CXX_GUARDEDALLOC)
		list(APPEND BLENDER_SORTED_LIBS bf_intern_guardedalloc_cpp)
	endif()

	if(WITH_IK_SOLVER)
		list_insert_after(BLENDER_SORTED_LIBS "bf_intern_elbeem" "bf_intern_iksolver")
	endif()

	if(WITH_IK_ITASC)
		list(APPEND BLENDER_SORTED_LIBS bf_intern_itasc)
	endif()

	if(WITH_GHOST_XDND)
		list(APPEND BLENDER_SORTED_LIBS extern_xdnd)
	endif()

	if(WITH_CYCLES_OSL)
		list_insert_after(BLENDER_SORTED_LIBS "cycles_kernel" "cycles_kernel_osl")
	endif()

	if(WITH_INTERNATIONAL)
		list(APPEND BLENDER_SORTED_LIBS bf_intern_locale)
	endif()

	if(WITH_BULLET)
		list_insert_after(BLENDER_SORTED_LIBS "bf_blenkernel" "bf_intern_rigidbody")
	endif()

	if(WITH_BULLET AND NOT WITH_SYSTEM_BULLET)
		list_insert_after(BLENDER_SORTED_LIBS "extern_openjpeg" "extern_bullet")
	endif()

	if(WIN32)
		list(APPEND BLENDER_SORTED_LIBS bf_intern_gpudirect)
	endif()

	if(WITH_OPENVDB)
		list(APPEND BLENDER_SORTED_LIBS bf_intern_openvdb)
	endif()

	foreach(SORTLIB ${BLENDER_SORTED_LIBS})
		set(REMLIB ${SORTLIB})
		foreach(SEARCHLIB ${BLENDER_LINK_LIBS})
			if(${SEARCHLIB} STREQUAL ${SORTLIB})
				set(REMLIB "")
			endif()
		endforeach()
		if(REMLIB)
			# message(STATUS "Removing library ${REMLIB} from blender linking because: not configured")
			list(APPEND REM_MSG ${REMLIB})
			list(REMOVE_ITEM BLENDER_SORTED_LIBS ${REMLIB})
		endif()
	endforeach()
	if(REM_MSG)
		list(SORT REM_MSG)
		message(STATUS "Blender Skipping: (${REM_MSG})")
	endif()


	set(BLENDER_SORTED_LIBS ${BLENDER_SORTED_LIBS} PARENT_SCOPE)

	# for top-level tests
	set_property(GLOBAL PROPERTY BLENDER_SORTED_LIBS_PROP ${BLENDER_SORTED_LIBS})
endfunction()

=======
>>>>>>> b3dabc20
macro(TEST_SSE_SUPPORT
	_sse_flags
	_sse2_flags)

	include(CheckCSourceRuns)

	# message(STATUS "Detecting SSE support")
	if(CMAKE_COMPILER_IS_GNUCC OR (CMAKE_C_COMPILER_ID MATCHES "Clang"))
		set(${_sse_flags} "-msse")
		set(${_sse2_flags} "-msse2")
	elseif(MSVC)
		# x86_64 has this auto enabled
		if("${CMAKE_SIZEOF_VOID_P}" EQUAL "8")
			set(${_sse_flags} "")
			set(${_sse2_flags} "")
		else()
			set(${_sse_flags} "/arch:SSE")
			set(${_sse2_flags} "/arch:SSE2")
		endif()
	elseif(CMAKE_C_COMPILER_ID MATCHES "Intel")
		set(${_sse_flags} "")  # icc defaults to -msse
		set(${_sse2_flags} "")  # icc defaults to -msse2
	else()
		message(WARNING "SSE flags for this compiler: '${CMAKE_C_COMPILER_ID}' not known")
		set(${_sse_flags})
		set(${_sse2_flags})
	endif()

	set(CMAKE_REQUIRED_FLAGS "${${_sse_flags}} ${${_sse2_flags}}")

	if(NOT DEFINED SUPPORT_SSE_BUILD)
		# result cached
		check_c_source_runs("
			#include <xmmintrin.h>
			int main(void) { __m128 v = _mm_setzero_ps(); return 0; }"
		SUPPORT_SSE_BUILD)

		if(SUPPORT_SSE_BUILD)
			message(STATUS "SSE Support: detected.")
		else()
			message(STATUS "SSE Support: missing.")
		endif()
	endif()

	if(NOT DEFINED SUPPORT_SSE2_BUILD)
		# result cached
		check_c_source_runs("
			#include <emmintrin.h>
			int main(void) { __m128d v = _mm_setzero_pd(); return 0; }"
		SUPPORT_SSE2_BUILD)

		if(SUPPORT_SSE2_BUILD)
			message(STATUS "SSE2 Support: detected.")
		else()
			message(STATUS "SSE2 Support: missing.")
		endif()
	endif()

	unset(CMAKE_REQUIRED_FLAGS)
endmacro()

# Only print message if running CMake first time
macro(message_first_run)
	if(FIRST_RUN)
		message(${ARGV})
	endif()
endmacro()

# when we have warnings as errors applied globally this
# needs to be removed for some external libs which we dont maintain.

# utility macro
macro(remove_cc_flag
	_flag)

	foreach(flag ${ARGV})
		string(REGEX REPLACE ${flag} "" CMAKE_C_FLAGS "${CMAKE_C_FLAGS}")
		string(REGEX REPLACE ${flag} "" CMAKE_C_FLAGS_DEBUG "${CMAKE_C_FLAGS_DEBUG}")
		string(REGEX REPLACE ${flag} "" CMAKE_C_FLAGS_RELEASE "${CMAKE_C_FLAGS_RELEASE}")
		string(REGEX REPLACE ${flag} "" CMAKE_C_FLAGS_MINSIZEREL "${CMAKE_C_FLAGS_MINSIZEREL}")
		string(REGEX REPLACE ${flag} "" CMAKE_C_FLAGS_RELWITHDEBINFO "${CMAKE_C_FLAGS_RELWITHDEBINFO}")

		string(REGEX REPLACE ${flag} "" CMAKE_CXX_FLAGS "${CMAKE_CXX_FLAGS}")
		string(REGEX REPLACE ${flag} "" CMAKE_CXX_FLAGS_DEBUG "${CMAKE_CXX_FLAGS_DEBUG}")
		string(REGEX REPLACE ${flag} "" CMAKE_CXX_FLAGS_RELEASE "${CMAKE_CXX_FLAGS_RELEASE}")
		string(REGEX REPLACE ${flag} "" CMAKE_CXX_FLAGS_MINSIZEREL "${CMAKE_CXX_FLAGS_MINSIZEREL}")
		string(REGEX REPLACE ${flag} "" CMAKE_CXX_FLAGS_RELWITHDEBINFO "${CMAKE_CXX_FLAGS_RELWITHDEBINFO}")
	endforeach()
	unset(flag)

endmacro()

macro(add_c_flag
	flag)

	set(CMAKE_C_FLAGS "${CMAKE_C_FLAGS} ${flag}")
	set(CMAKE_CXX_FLAGS "${CMAKE_CXX_FLAGS} ${flag}")
endmacro()

macro(add_cxx_flag
	flag)

	set(CMAKE_CXX_FLAGS "${CMAKE_CXX_FLAGS} ${flag}")
endmacro()

macro(remove_strict_flags)

	if(CMAKE_COMPILER_IS_GNUCC)
		remove_cc_flag(
			"-Wstrict-prototypes"
			"-Wmissing-prototypes"
			"-Wmissing-declarations"
			"-Wmissing-format-attribute"
			"-Wunused-local-typedefs"
			"-Wunused-macros"
			"-Wunused-parameter"
			"-Wwrite-strings"
			"-Wredundant-decls"
			"-Wundef"
			"-Wshadow"
			"-Wdouble-promotion"
			"-Wold-style-definition"
			"-Werror=[^ ]+"
			"-Werror"
		)

		# negate flags implied by '-Wall'
		add_c_flag("${C_REMOVE_STRICT_FLAGS}")
		add_cxx_flag("${CXX_REMOVE_STRICT_FLAGS}")
	endif()

	if(CMAKE_C_COMPILER_ID MATCHES "Clang")
		remove_cc_flag(
			"-Wunused-parameter"
			"-Wunused-variable"
			"-Werror=[^ ]+"
			"-Werror"
		)

		# negate flags implied by '-Wall'
		add_c_flag("${C_REMOVE_STRICT_FLAGS}")
		add_cxx_flag("${CXX_REMOVE_STRICT_FLAGS}")
	endif()

	if(MSVC)
		# TODO
	endif()

endmacro()

macro(remove_extra_strict_flags)
	if(CMAKE_COMPILER_IS_GNUCC)
		remove_cc_flag(
			"-Wunused-parameter"
		)
	endif()

	if(CMAKE_C_COMPILER_ID MATCHES "Clang")
		remove_cc_flag(
			"-Wunused-parameter"
		)
	endif()

	if(MSVC)
		# TODO
	endif()
endmacro()

# note, we can only append flags on a single file so we need to negate the options.
# at the moment we cant shut up ffmpeg deprecations, so use this, but will
# probably add more removals here.
macro(remove_strict_c_flags_file
	filenames)
	foreach(_SOURCE ${ARGV})
		if(CMAKE_COMPILER_IS_GNUCC OR
		   (CMAKE_C_COMPILER_ID MATCHES "Clang"))
			set_source_files_properties(${_SOURCE}
				PROPERTIES
					COMPILE_FLAGS "${C_REMOVE_STRICT_FLAGS}"
			)
		endif()
		if(MSVC)
			# TODO
		endif()
	endforeach()
	unset(_SOURCE)
endmacro()

macro(remove_strict_cxx_flags_file
	filenames)
	remove_strict_c_flags_file(${filenames} ${ARHV})
	foreach(_SOURCE ${ARGV})
		if(CMAKE_COMPILER_IS_GNUCC OR
		   (CMAKE_CXX_COMPILER_ID MATCHES "Clang"))
			set_source_files_properties(${_SOURCE}
				PROPERTIES
					COMPILE_FLAGS "${CXX_REMOVE_STRICT_FLAGS}"
			)
		endif()
		if(MSVC)
			# TODO
		endif()
	endforeach()
	unset(_SOURCE)
endmacro()

# External libs may need 'signed char' to be default.
macro(remove_cc_flag_unsigned_char)
	if(CMAKE_COMPILER_IS_GNUCC OR
	   (CMAKE_C_COMPILER_ID MATCHES "Clang") OR
	   (CMAKE_C_COMPILER_ID MATCHES "Intel"))
		remove_cc_flag("-funsigned-char")
	elseif(MSVC)
		remove_cc_flag("/J")
	else()
		message(WARNING
			"Compiler '${CMAKE_C_COMPILER_ID}' failed to disable 'unsigned char' flag."
			"Build files need updating."
		)
	endif()
endmacro()

function(ADD_CHECK_C_COMPILER_FLAG
	_CFLAGS
	_CACHE_VAR
	_FLAG
	)

	include(CheckCCompilerFlag)

	CHECK_C_COMPILER_FLAG("${_FLAG}" "${_CACHE_VAR}")
	if(${_CACHE_VAR})
		# message(STATUS "Using CFLAG: ${_FLAG}")
		set(${_CFLAGS} "${${_CFLAGS}} ${_FLAG}" PARENT_SCOPE)
	else()
		message(STATUS "Unsupported CFLAG: ${_FLAG}")
	endif()
endfunction()

function(ADD_CHECK_CXX_COMPILER_FLAG
	_CXXFLAGS
	_CACHE_VAR
	_FLAG
	)

	include(CheckCXXCompilerFlag)

	CHECK_CXX_COMPILER_FLAG("${_FLAG}" "${_CACHE_VAR}")
	if(${_CACHE_VAR})
		# message(STATUS "Using CXXFLAG: ${_FLAG}")
		set(${_CXXFLAGS} "${${_CXXFLAGS}} ${_FLAG}" PARENT_SCOPE)
	else()
		message(STATUS "Unsupported CXXFLAG: ${_FLAG}")
	endif()
endfunction()

function(get_blender_version)
	# extracts header vars and defines them in the parent scope:
	#
	# - BLENDER_VERSION (major.minor)
	# - BLENDER_VERSION_MAJOR
	# - BLENDER_VERSION_MINOR
	# - BLENDER_SUBVERSION (used for internal versioning mainly)
	# - BLENDER_VERSION_CHAR (a, b, c, ...or empty string)
	# - BLENDER_VERSION_CYCLE (alpha, beta, rc, release)

	# So cmake depends on BKE_blender.h, beware of inf-loops!
	CONFIGURE_FILE(${CMAKE_SOURCE_DIR}/source/blender/blenkernel/BKE_blender_version.h
	               ${CMAKE_BINARY_DIR}/source/blender/blenkernel/BKE_blender_version.h.done)

	file(STRINGS ${CMAKE_SOURCE_DIR}/source/blender/blenkernel/BKE_blender_version.h _contents REGEX "^#define[ \t]+BLENDER_.*$")

	string(REGEX REPLACE ".*#define[ \t]+BLENDER_VERSION[ \t]+([0-9]+).*" "\\1" _out_version "${_contents}")
	string(REGEX REPLACE ".*#define[ \t]+BLENDER_SUBVERSION[ \t]+([0-9]+).*" "\\1" _out_subversion "${_contents}")
	string(REGEX REPLACE ".*#define[ \t]+BLENDER_VERSION_CHAR[ \t]+([a-z]+).*" "\\1" _out_version_char "${_contents}")
	string(REGEX REPLACE ".*#define[ \t]+BLENDER_VERSION_CYCLE[ \t]+([a-z]+).*" "\\1" _out_version_cycle "${_contents}")

	if(NOT ${_out_version} MATCHES "[0-9]+")
		message(FATAL_ERROR "Version parsing failed for BLENDER_VERSION")
	endif()

	if(NOT ${_out_subversion} MATCHES "[0-9]+")
		message(FATAL_ERROR "Version parsing failed for BLENDER_SUBVERSION")
	endif()

	# clumsy regex, only single char are ok but it could be unset

	string(LENGTH "${_out_version_char}" _out_version_char_len)
	if(NOT _out_version_char_len EQUAL 1)
		set(_out_version_char "")
	elseif(NOT ${_out_version_char} MATCHES "[a-z]+")
		message(FATAL_ERROR "Version parsing failed for BLENDER_VERSION_CHAR")
	endif()

	if(NOT ${_out_version_cycle} MATCHES "[a-z]+")
		message(FATAL_ERROR "Version parsing failed for BLENDER_VERSION_CYCLE")
	endif()

	math(EXPR _out_version_major "${_out_version} / 100")
	math(EXPR _out_version_minor "${_out_version} % 100")

	# for packaging, alpha to numbers
	string(COMPARE EQUAL "${_out_version_char}" "" _out_version_char_empty)
	if(${_out_version_char_empty})
		set(_out_version_char_index "0")
	else()
		set(_char_ls a b c d e f g h i j k l m n o p q r s t u v w x y z)
		list(FIND _char_ls ${_out_version_char} _out_version_char_index)
		math(EXPR _out_version_char_index "${_out_version_char_index} + 1")
	endif()

	# output vars
	set(BLENDER_VERSION "${_out_version_major}.${_out_version_minor}" PARENT_SCOPE)
	set(BLENDER_VERSION_MAJOR "${_out_version_major}" PARENT_SCOPE)
	set(BLENDER_VERSION_MINOR "${_out_version_minor}" PARENT_SCOPE)
	set(BLENDER_SUBVERSION "${_out_subversion}" PARENT_SCOPE)
	set(BLENDER_VERSION_CHAR "${_out_version_char}" PARENT_SCOPE)
	set(BLENDER_VERSION_CHAR_INDEX "${_out_version_char_index}" PARENT_SCOPE)
	set(BLENDER_VERSION_CYCLE "${_out_version_cycle}" PARENT_SCOPE)

endfunction()


# hacks to override initial project settings
# these macros must be called directly before/after project(Blender)
macro(blender_project_hack_pre)
	# ------------------
	# GCC -O3 HACK START
	# needed because O3 can cause problems but
	# allow the builder to set O3 manually after.
	if(DEFINED CMAKE_C_FLAGS_RELEASE)
		set(_reset_standard_cflags_rel OFF)
	else()
		set(_reset_standard_cflags_rel ON)
	endif()
	if(DEFINED CMAKE_CXX_FLAGS_RELEASE)
		set(_reset_standard_cxxflags_rel OFF)
	else()
		set(_reset_standard_cxxflags_rel ON)
	endif()
endmacro()


macro(blender_project_hack_post)
	# ----------------
	# GCC -O3 HACK END
	if(_reset_standard_cflags_rel)
		string(REGEX REPLACE "-O3" "-O2" CMAKE_C_FLAGS_RELEASE "${CMAKE_C_FLAGS_RELEASE}")
		set(CMAKE_C_FLAGS_RELEASE "${CMAKE_C_FLAGS_RELEASE}" CACHE STRING "" FORCE)
		mark_as_advanced(CMAKE_C_FLAGS_RELEASE)
	endif()

	if(_reset_standard_cxxflags_rel)
		string(REGEX REPLACE "-O3" "-O2" CMAKE_CXX_FLAGS_RELEASE "${CMAKE_CXX_FLAGS_RELEASE}")
		set(CMAKE_CXX_FLAGS_RELEASE "${CMAKE_CXX_FLAGS_RELEASE}" CACHE STRING "" FORCE)
		mark_as_advanced(CMAKE_CXX_FLAGS_RELEASE)
	endif()

	unset(_reset_standard_cflags_rel)
	unset(_reset_standard_cxxflags_rel)

	# ------------------------------------------------------------------
	# workaround for omission in cmake 2.8.4's GNU.cmake, fixed in 2.8.5
	if(CMAKE_COMPILER_IS_GNUCC)
		if(NOT DARWIN)
			set(CMAKE_INCLUDE_SYSTEM_FLAG_C "-isystem ")
		endif()
	endif()

endmacro()

# pair of macros to allow libraries to be specify files to install, but to
# only install them at the end so the directories don't get cleared with
# the files in them. used by cycles to install addon.
function(delayed_install
	base
	files
	destination)

	foreach(f ${files})
		if(IS_ABSOLUTE ${f})
			set_property(GLOBAL APPEND PROPERTY DELAYED_INSTALL_FILES ${f})
		else()
			set_property(GLOBAL APPEND PROPERTY DELAYED_INSTALL_FILES ${base}/${f})
		endif()
		set_property(GLOBAL APPEND PROPERTY DELAYED_INSTALL_DESTINATIONS ${destination})
	endforeach()
endfunction()

# note this is a function instead of a macro so that ${BUILD_TYPE} in targetdir
# does not get expanded in calling but is preserved
function(delayed_do_install
	targetdir)

	get_property(files GLOBAL PROPERTY DELAYED_INSTALL_FILES)
	get_property(destinations GLOBAL PROPERTY DELAYED_INSTALL_DESTINATIONS)

	if(files)
		list(LENGTH files n)
		math(EXPR n "${n}-1")

		foreach(i RANGE ${n})
			list(GET files ${i} f)
			list(GET destinations ${i} d)
			if(NOT IS_ABSOLUTE ${d})
				install(FILES ${f} DESTINATION ${targetdir}/${d})
			else()
				install(FILES ${f} DESTINATION ${d})
			endif()
		endforeach()
	endif()
endfunction()


function(data_to_c
	file_from file_to
	list_to_add
	)

	list(APPEND ${list_to_add} ${file_to})
	set(${list_to_add} ${${list_to_add}} PARENT_SCOPE)

	get_filename_component(_file_to_path ${file_to} PATH)

	add_custom_command(
		OUTPUT ${file_to}
		COMMAND ${CMAKE_COMMAND} -E make_directory ${_file_to_path}
		COMMAND "$<TARGET_FILE:datatoc>" ${file_from} ${file_to}
		DEPENDS ${file_from} datatoc)

	set_source_files_properties(${file_to} PROPERTIES GENERATED TRUE)
endfunction()


# same as above but generates the var name and output automatic.
function(data_to_c_simple
	file_from
	list_to_add
	)

	# remove ../'s
	get_filename_component(_file_from ${CMAKE_CURRENT_SOURCE_DIR}/${file_from}   REALPATH)
	get_filename_component(_file_to   ${CMAKE_CURRENT_BINARY_DIR}/${file_from}.c REALPATH)

	list(APPEND ${list_to_add} ${_file_to})
	source_group(Generated FILES ${_file_to})
	list(APPEND ${list_to_add} ${file_from})
	set(${list_to_add} ${${list_to_add}} PARENT_SCOPE)

	get_filename_component(_file_to_path ${_file_to} PATH)

	add_custom_command(
		OUTPUT  ${_file_to}
		COMMAND ${CMAKE_COMMAND} -E make_directory ${_file_to_path}
		COMMAND "$<TARGET_FILE:datatoc>" ${_file_from} ${_file_to}
		DEPENDS ${_file_from} datatoc)

	set_source_files_properties(${_file_to} PROPERTIES GENERATED TRUE)
endfunction()

# macro for converting pixmap directory to a png and then a c file
function(data_to_c_simple_icons
	path_from icon_prefix icon_names
	list_to_add
	)

	# Conversion steps
	#  path_from  ->  _file_from  ->  _file_to
	#  foo/*.dat  ->  foo.png     ->  foo.png.c

	get_filename_component(_path_from_abs ${path_from} ABSOLUTE)
	# remove ../'s
	get_filename_component(_file_from ${CMAKE_CURRENT_BINARY_DIR}/${path_from}.png   REALPATH)
	get_filename_component(_file_to   ${CMAKE_CURRENT_BINARY_DIR}/${path_from}.png.c REALPATH)

	list(APPEND ${list_to_add} ${_file_to})
	set(${list_to_add} ${${list_to_add}} PARENT_SCOPE)

	get_filename_component(_file_to_path ${_file_to} PATH)

	# Construct a list of absolute paths from input
	set(_icon_files)
	foreach(_var ${icon_names})
		list(APPEND _icon_files "${_path_from_abs}/${icon_prefix}${_var}.dat")
	endforeach()

	add_custom_command(
		OUTPUT  ${_file_from} ${_file_to}
		COMMAND ${CMAKE_COMMAND} -E make_directory ${_file_to_path}
		#COMMAND python3 ${CMAKE_SOURCE_DIR}/source/blender/datatoc/datatoc_icon.py ${_path_from_abs} ${_file_from}
		COMMAND "$<TARGET_FILE:datatoc_icon>" ${_path_from_abs} ${_file_from}
		COMMAND "$<TARGET_FILE:datatoc>" ${_file_from} ${_file_to}
		DEPENDS
			${_icon_files}
			datatoc_icon
			datatoc
			# could be an arg but for now we only create icons depending on UI_icons.h
			${CMAKE_SOURCE_DIR}/source/blender/editors/include/UI_icons.h
		)

	set_source_files_properties(${_file_from} ${_file_to} PROPERTIES GENERATED TRUE)
endfunction()

# XXX Not used for now...
function(svg_to_png
	file_from
	file_to
	dpi
	list_to_add
	)

	# remove ../'s
	get_filename_component(_file_from ${CMAKE_CURRENT_SOURCE_DIR}/${file_from} REALPATH)
	get_filename_component(_file_to   ${CMAKE_CURRENT_SOURCE_DIR}/${file_to}   REALPATH)

	list(APPEND ${list_to_add} ${_file_to})
	set(${list_to_add} ${${list_to_add}} PARENT_SCOPE)

	find_program(INKSCAPE_EXE inkscape)
	mark_as_advanced(INKSCAPE_EXE)

	if(INKSCAPE_EXE)
		if(APPLE)
			# in OS X app bundle, the binary is a shim that doesn't take any
			# command line arguments, replace it with the actual binary
			string(REPLACE "MacOS/Inkscape" "Resources/bin/inkscape" INKSCAPE_REAL_EXE ${INKSCAPE_EXE})
			if(EXISTS "${INKSCAPE_REAL_EXE}")
				set(INKSCAPE_EXE ${INKSCAPE_REAL_EXE})
			endif()
		endif()

		add_custom_command(
			OUTPUT  ${_file_to}
			COMMAND ${INKSCAPE_EXE} ${_file_from} --export-dpi=${dpi}  --without-gui --export-png=${_file_to}
			DEPENDS ${_file_from} ${INKSCAPE_EXE}
		)
	else()
		message(WARNING "Inkscape not found, could not re-generate ${_file_to} from ${_file_from}!")
	endif()
endfunction()

function(msgfmt_simple
	file_from
	list_to_add
	)

	# remove ../'s
	get_filename_component(_file_from_we ${file_from} NAME_WE)

	get_filename_component(_file_from ${file_from} REALPATH)
	get_filename_component(_file_to ${CMAKE_CURRENT_BINARY_DIR}/${_file_from_we}.mo REALPATH)

	list(APPEND ${list_to_add} ${_file_to})
	set(${list_to_add} ${${list_to_add}} PARENT_SCOPE)

	get_filename_component(_file_to_path ${_file_to} PATH)

	add_custom_command(
		OUTPUT  ${_file_to}
		COMMAND ${CMAKE_COMMAND} -E make_directory ${_file_to_path}
		COMMAND "$<TARGET_FILE:msgfmt>" ${_file_from} ${_file_to}
		DEPENDS msgfmt ${_file_from})

	set_source_files_properties(${_file_to} PROPERTIES GENERATED TRUE)
endfunction()

function(find_python_package
	package
	)

	string(TOUPPER ${package} _upper_package)

	# set but invalid
	if((NOT ${PYTHON_${_upper_package}_PATH} STREQUAL "") AND
	   (NOT ${PYTHON_${_upper_package}_PATH} MATCHES NOTFOUND))
#		if(NOT EXISTS "${PYTHON_${_upper_package}_PATH}/${package}")
#			message(WARNING "PYTHON_${_upper_package}_PATH is invalid, ${package} not found in '${PYTHON_${_upper_package}_PATH}' "
#			                "WITH_PYTHON_INSTALL_${_upper_package} option will be ignored when installing python")
#			set(WITH_PYTHON_INSTALL${_upper_package} OFF)
#		endif()
	# not set, so initialize
	else()
		string(REPLACE "." ";" _PY_VER_SPLIT "${PYTHON_VERSION}")
		list(GET _PY_VER_SPLIT 0 _PY_VER_MAJOR)

		# re-cache
		unset(PYTHON_${_upper_package}_PATH CACHE)
		find_path(PYTHON_${_upper_package}_PATH
		  NAMES
		    ${package}
		  HINTS
		    "${PYTHON_LIBPATH}/"
		    "${PYTHON_LIBPATH}/python${PYTHON_VERSION}/"
		    "${PYTHON_LIBPATH}/python${_PY_VER_MAJOR}/"
		  PATH_SUFFIXES
		    site-packages
		    dist-packages
		    vendor-packages
		   NO_DEFAULT_PATH
		)

		if(NOT EXISTS "${PYTHON_${_upper_package}_PATH}")
			message(WARNING
				"Python package '${package}' path could not be found in:\n"
				"'${PYTHON_LIBPATH}/python${PYTHON_VERSION}/site-packages/${package}', "
				"'${PYTHON_LIBPATH}/python${_PY_VER_MAJOR}/site-packages/${package}', "
				"'${PYTHON_LIBPATH}/python${PYTHON_VERSION}/dist-packages/${package}', "
				"'${PYTHON_LIBPATH}/python${_PY_VER_MAJOR}/dist-packages/${package}', "
				"'${PYTHON_LIBPATH}/python${PYTHON_VERSION}/vendor-packages/${package}', "
				"'${PYTHON_LIBPATH}/python${_PY_VER_MAJOR}/vendor-packages/${package}', "
				"\n"
				"The 'WITH_PYTHON_INSTALL_${_upper_package}' option will be ignored when installing Python.\n"
				"The build will be usable, only add-ons that depend on this package won't be functional."
			)
			set(WITH_PYTHON_INSTALL_${_upper_package} OFF PARENT_SCOPE)
		else()
			message(STATUS "${package} found at '${PYTHON_${_upper_package}_PATH}'")
		endif()
	endif()
endfunction()

# like Python's 'print(dir())'
function(print_all_vars)
	get_cmake_property(_vars VARIABLES)
	foreach(_var ${_vars})
		message("${_var}=${${_var}}")
	endforeach()
endfunction()

macro(openmp_delayload
	projectname
	)
		if(MSVC)
			if(WITH_OPENMP)
				if(MSVC_VERSION EQUAL 1800)
					set(OPENMP_DLL_NAME "vcomp120")
				else()
					set(OPENMP_DLL_NAME "vcomp140")
				endif()
				SET_TARGET_PROPERTIES(${projectname} PROPERTIES LINK_FLAGS_RELEASE "/DELAYLOAD:${OPENMP_DLL_NAME}.dll delayimp.lib")
				SET_TARGET_PROPERTIES(${projectname} PROPERTIES LINK_FLAGS_DEBUG "/DELAYLOAD:${OPENMP_DLL_NAME}d.dll delayimp.lib")
				SET_TARGET_PROPERTIES(${projectname} PROPERTIES LINK_FLAGS_RELWITHDEBINFO "/DELAYLOAD:${OPENMP_DLL_NAME}.dll delayimp.lib")
				SET_TARGET_PROPERTIES(${projectname} PROPERTIES LINK_FLAGS_MINSIZEREL "/DELAYLOAD:${OPENMP_DLL_NAME}.dll delayimp.lib")
			endif()
		endif()
endmacro()

macro(WINDOWS_SIGN_TARGET target)
	if(WITH_WINDOWS_CODESIGN)
		if(!SIGNTOOL_EXE)
			error("Codesigning is enabled, but signtool is not found")
		else()
			if(WINDOWS_CODESIGN_PFX_PASSWORD)
				set(CODESIGNPASSWORD /p ${WINDOWS_CODESIGN_PFX_PASSWORD})
			else()
				if($ENV{PFXPASSWORD})
					set(CODESIGNPASSWORD /p $ENV{PFXPASSWORD})
				else()
					message(FATAL_ERROR "WITH_WINDOWS_CODESIGN is on but WINDOWS_CODESIGN_PFX_PASSWORD not set, and environment variable PFXPASSWORD not found, unable to sign code.")
				endif()
			endif()
			add_custom_command(TARGET ${target}
				POST_BUILD
				COMMAND ${SIGNTOOL_EXE} sign /f ${WINDOWS_CODESIGN_PFX} ${CODESIGNPASSWORD} $<TARGET_FILE:${target}>
				VERBATIM
			)
		endif()
	endif()
endmacro()<|MERGE_RESOLUTION|>--- conflicted
+++ resolved
@@ -452,13 +452,11 @@
 	if(WITH_ALEMBIC)
 		target_link_libraries(${target} ${ALEMBIC_LIBRARIES} ${HDF5_LIBRARIES})
 	endif()
-<<<<<<< HEAD
 	if(WITH_MOD_MANTA)
 		target_link_libraries(${target} ${TBB_LIBRARIES})
-=======
+	endif()
 	if(WITH_IMAGE_TIFF)
 		target_link_libraries(${target} ${TIFF_LIBRARY})
->>>>>>> b3dabc20
 	endif()
 	if(WITH_IMAGE_OPENEXR)
 		target_link_libraries(${target} ${OPENEXR_LIBRARIES})
@@ -544,270 +542,6 @@
 	target_link_libraries(${target} ${PLATFORM_LINKLIBS})
 endfunction()
 
-<<<<<<< HEAD
-
-function(SETUP_BLENDER_SORTED_LIBS)
-
-	get_property(BLENDER_LINK_LIBS GLOBAL PROPERTY BLENDER_LINK_LIBS)
-
-	list(APPEND BLENDER_LINK_LIBS
-		bf_windowmanager
-		bf_render
-	)
-
-	if(WITH_MOD_FLUID)
-		list(APPEND BLENDER_LINK_LIBS bf_intern_elbeem)
-	endif()
-
-	if(WITH_CYCLES)
-		list(APPEND BLENDER_LINK_LIBS
-			cycles_render
-			cycles_graph
-			cycles_bvh
-			cycles_device
-			cycles_kernel
-			cycles_util
-			cycles_subd)
-		if(WITH_CYCLES_OSL)
-			list(APPEND BLENDER_LINK_LIBS cycles_kernel_osl)
-		endif()
-	endif()
-
-	if(WITH_AUDASPACE AND NOT WITH_SYSTEM_AUDASPACE)
-		list(APPEND BLENDER_LINK_LIBS
-			audaspace
-			audaspace-py)
-	endif()
-
-	# Sort libraries
-	set(BLENDER_SORTED_LIBS
-		bf_windowmanager
-
-		bf_editor_undo
-
-		bf_editor_space_api
-		bf_editor_space_action
-		bf_editor_space_buttons
-		bf_editor_space_console
-		bf_editor_space_file
-		bf_editor_space_graph
-		bf_editor_space_image
-		bf_editor_space_info
-		bf_editor_space_logic
-		bf_editor_space_nla
-		bf_editor_space_node
-		bf_editor_space_outliner
-		bf_editor_space_script
-		bf_editor_space_sequencer
-		bf_editor_space_statusbar
-		bf_editor_space_text
-		bf_editor_space_time
-		bf_editor_space_topbar
-		bf_editor_space_userpref
-		bf_editor_space_view3d
-		bf_editor_space_clip
-
-		bf_editor_transform
-		bf_editor_uvedit
-		bf_editor_curve
-		bf_editor_interface
-		bf_editor_gizmo_library
-		bf_editor_mesh
-		bf_editor_metaball
-		bf_editor_object
-		bf_editor_gpencil
-		bf_editor_lattice
-		bf_editor_armature
-		bf_editor_physics
-		bf_editor_render
-		bf_editor_scene
-		bf_editor_screen
-		bf_editor_sculpt_paint
-		bf_editor_sound
-		bf_editor_animation
-		bf_editor_datafiles
-		bf_editor_mask
-		bf_editor_io
-		bf_editor_util
-
-		bf_render
-		bf_python
-		bf_python_ext
-		bf_python_mathutils
-		bf_python_gpu
-		bf_python_bmesh
-		bf_freestyle
-		bf_ikplugin
-		bf_modifiers
-		bf_gpencil_modifiers
-		bf_alembic
-		bf_bmesh
-		bf_gpu
-		bf_draw
-		bf_blenloader
-		bf_blenkernel
-		bf_shader_fx
-		bf_gpencil_modifiers
-		bf_physics
-		bf_nodes
-		bf_rna
-		bf_editor_gizmo_library  # rna -> gizmo bad-level calls
-		bf_python
-		bf_imbuf
-		bf_blenlib
-		bf_depsgraph
-		bf_intern_ghost
-		bf_intern_string
-		bf_avi
-		bf_imbuf_cineon
-		bf_imbuf_openexr
-		bf_imbuf_openimageio
-		bf_imbuf_dds
-		bf_collada
-		bf_intern_elbeem
-		bf_intern_memutil
-		bf_intern_guardedalloc
-		bf_intern_ctr
-		bf_intern_utfconv
-		bf_intern_smoke
-		bf_intern_mantaflow
-		extern_lzma
-		extern_curve_fit_nd
-		bf_intern_moto
-		extern_openjpeg
-		bf_dna
-
-		bf_blenfont
-		bf_gpu  # duplicate for blenfont
-		bf_blentranslation
-		bf_intern_audaspace
-		audaspace
-		audaspace-py
-		bf_intern_mikktspace
-		bf_intern_dualcon
-		bf_intern_cycles
-		cycles_device
-		cycles_render
-		cycles_graph
-		cycles_bvh
-		cycles_kernel
-		cycles_util
-		cycles_subd
-		bf_intern_opencolorio
-		bf_intern_gawain
-		bf_intern_eigen
-		extern_rangetree
-		extern_wcwidth
-		bf_intern_libmv
-		extern_sdlew
-
-		bf_intern_glew_mx
-		bf_intern_clog
-		bf_intern_opensubdiv
-		bf_intern_numaapi
-	)
-
-	if(NOT WITH_SYSTEM_GLOG)
-		list(APPEND BLENDER_SORTED_LIBS extern_glog)
-	endif()
-
-	if(NOT WITH_SYSTEM_GFLAGS)
-		list(APPEND BLENDER_SORTED_LIBS extern_gflags)
-	endif()
-
-	if(WITH_COMPOSITOR)
-		# added for opencl compositor
-		list_insert_before(BLENDER_SORTED_LIBS "bf_blenkernel" "bf_compositor")
-		list_insert_after(BLENDER_SORTED_LIBS "bf_compositor" "bf_intern_opencl")
-	endif()
-
-	if(WITH_LIBMV)
-		list(APPEND BLENDER_SORTED_LIBS extern_ceres)
-	endif()
-
-	if(WITH_MOD_CLOTH_ELTOPO)
-		list(APPEND BLENDER_SORTED_LIBS extern_eltopo)
-	endif()
-
-	if(NOT WITH_SYSTEM_LZO)
-		list(APPEND BLENDER_SORTED_LIBS extern_minilzo)
-	endif()
-
-	if(NOT WITH_SYSTEM_GLEW)
-		list(APPEND BLENDER_SORTED_LIBS ${BLENDER_GLEW_LIBRARIES})
-	endif()
-
-	if(WITH_BINRELOC)
-		list(APPEND BLENDER_SORTED_LIBS extern_binreloc)
-	endif()
-
-	if(WITH_CXX_GUARDEDALLOC)
-		list(APPEND BLENDER_SORTED_LIBS bf_intern_guardedalloc_cpp)
-	endif()
-
-	if(WITH_IK_SOLVER)
-		list_insert_after(BLENDER_SORTED_LIBS "bf_intern_elbeem" "bf_intern_iksolver")
-	endif()
-
-	if(WITH_IK_ITASC)
-		list(APPEND BLENDER_SORTED_LIBS bf_intern_itasc)
-	endif()
-
-	if(WITH_GHOST_XDND)
-		list(APPEND BLENDER_SORTED_LIBS extern_xdnd)
-	endif()
-
-	if(WITH_CYCLES_OSL)
-		list_insert_after(BLENDER_SORTED_LIBS "cycles_kernel" "cycles_kernel_osl")
-	endif()
-
-	if(WITH_INTERNATIONAL)
-		list(APPEND BLENDER_SORTED_LIBS bf_intern_locale)
-	endif()
-
-	if(WITH_BULLET)
-		list_insert_after(BLENDER_SORTED_LIBS "bf_blenkernel" "bf_intern_rigidbody")
-	endif()
-
-	if(WITH_BULLET AND NOT WITH_SYSTEM_BULLET)
-		list_insert_after(BLENDER_SORTED_LIBS "extern_openjpeg" "extern_bullet")
-	endif()
-
-	if(WIN32)
-		list(APPEND BLENDER_SORTED_LIBS bf_intern_gpudirect)
-	endif()
-
-	if(WITH_OPENVDB)
-		list(APPEND BLENDER_SORTED_LIBS bf_intern_openvdb)
-	endif()
-
-	foreach(SORTLIB ${BLENDER_SORTED_LIBS})
-		set(REMLIB ${SORTLIB})
-		foreach(SEARCHLIB ${BLENDER_LINK_LIBS})
-			if(${SEARCHLIB} STREQUAL ${SORTLIB})
-				set(REMLIB "")
-			endif()
-		endforeach()
-		if(REMLIB)
-			# message(STATUS "Removing library ${REMLIB} from blender linking because: not configured")
-			list(APPEND REM_MSG ${REMLIB})
-			list(REMOVE_ITEM BLENDER_SORTED_LIBS ${REMLIB})
-		endif()
-	endforeach()
-	if(REM_MSG)
-		list(SORT REM_MSG)
-		message(STATUS "Blender Skipping: (${REM_MSG})")
-	endif()
-
-
-	set(BLENDER_SORTED_LIBS ${BLENDER_SORTED_LIBS} PARENT_SCOPE)
-
-	# for top-level tests
-	set_property(GLOBAL PROPERTY BLENDER_SORTED_LIBS_PROP ${BLENDER_SORTED_LIBS})
-endfunction()
-
-=======
->>>>>>> b3dabc20
 macro(TEST_SSE_SUPPORT
 	_sse_flags
 	_sse2_flags)
