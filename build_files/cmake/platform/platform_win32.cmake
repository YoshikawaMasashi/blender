# ***** BEGIN GPL LICENSE BLOCK *****
#
# This program is free software; you can redistribute it and/or
# modify it under the terms of the GNU General Public License
# as published by the Free Software Foundation; either version 2
# of the License, or (at your option) any later version.
#
# This program is distributed in the hope that it will be useful,
# but WITHOUT ANY WARRANTY; without even the implied warranty of
# MERCHANTABILITY or FITNESS FOR A PARTICULAR PURPOSE.  See the
# GNU General Public License for more details.
#
# You should have received a copy of the GNU General Public License
# along with this program; if not, write to the Free Software Foundation,
# Inc., 51 Franklin Street, Fifth Floor, Boston, MA 02110-1301, USA.
#
# The Original Code is Copyright (C) 2016, Blender Foundation
# All rights reserved.
# ***** END GPL LICENSE BLOCK *****

# Libraries configuration for Windows.

add_definitions(-DWIN32)

if(NOT MSVC)
  message(FATAL_ERROR "Compiler is unsupported")
endif()

if(CMAKE_C_COMPILER_ID MATCHES "Clang")
  set(MSVC_CLANG On)
  set(VC_TOOLS_DIR $ENV{VCToolsRedistDir} CACHE STRING "Location of the msvc redistributables")
  set(MSVC_REDIST_DIR ${VC_TOOLS_DIR})
  if(DEFINED MSVC_REDIST_DIR)
    file(TO_CMAKE_PATH ${MSVC_REDIST_DIR} MSVC_REDIST_DIR)
  else()
    message("Unable to detect the Visual Studio redist directory, copying of the runtime dlls will not work, try running from the visual studio developer prompt.")
  endif()
  # 1) CMake has issues detecting openmp support in clang-cl so we have to provide
  #    the right switches here.
  # 2) While the /openmp switch *should* work, it currently doesn't as for clang 9.0.0
  if(WITH_OPENMP)
    set(OPENMP_CUSTOM ON)
    set(OPENMP_FOUND ON)
    set(OpenMP_C_FLAGS "/clang:-fopenmp")
    set(OpenMP_CXX_FLAGS "/clang:-fopenmp")
    GET_FILENAME_COMPONENT(LLVMROOT "[HKEY_LOCAL_MACHINE\\SOFTWARE\\WOW6432Node\\LLVM\\LLVM;]" ABSOLUTE CACHE)
    set(CLANG_OPENMP_DLL "${LLVMROOT}/bin/libomp.dll")
    set(CLANG_OPENMP_LIB "${LLVMROOT}/lib/libomp.lib")
    if(NOT EXISTS "${CLANG_OPENMP_DLL}")
      message(FATAL_ERROR "Clang OpenMP library (${CLANG_OPENMP_DLL}) not found.")
    endif()
    string(APPEND CMAKE_EXE_LINKER_FLAGS " \"${CLANG_OPENMP_LIB}\"")
  endif()
  if(WITH_WINDOWS_STRIPPED_PDB)
    message(WARNING "stripped pdb not supported with clang, disabling..")
    set(WITH_WINDOWS_STRIPPED_PDB Off)
  endif()
endif()

set_property(GLOBAL PROPERTY USE_FOLDERS ${WINDOWS_USE_VISUAL_STUDIO_PROJECT_FOLDERS})

if(NOT WITH_PYTHON_MODULE)
  set_property(DIRECTORY PROPERTY VS_STARTUP_PROJECT blender)
endif()

macro(warn_hardcoded_paths package_name
  )
  if(WITH_WINDOWS_FIND_MODULES)
    message(WARNING "Using HARDCODED ${package_name} locations")
  endif()
endmacro()

macro(windows_find_package package_name
  )
  if(WITH_WINDOWS_FIND_MODULES)
    find_package(${package_name})
  endif()
endmacro()

macro(find_package_wrapper)
  if(WITH_WINDOWS_FIND_MODULES)
    find_package(${ARGV})
  endif()
endmacro()

add_definitions(-DWIN32)

# Needed, otherwise system encoding causes utf-8 encoding to fail in some cases (C4819)
add_compile_options("$<$<C_COMPILER_ID:MSVC>:/utf-8>")
add_compile_options("$<$<CXX_COMPILER_ID:MSVC>:/utf-8>")

# Minimum MSVC Version
if(CMAKE_CXX_COMPILER_ID MATCHES MSVC)
  if(MSVC_VERSION EQUAL 1800)
    set(_min_ver "18.0.31101")
    if(CMAKE_CXX_COMPILER_VERSION VERSION_LESS ${_min_ver})
      message(FATAL_ERROR
        "Visual Studio 2013 (Update 4, ${_min_ver}) required, "
        "found (${CMAKE_CXX_COMPILER_VERSION})")
    endif()
  endif()
  if(MSVC_VERSION EQUAL 1900)
    set(_min_ver "19.0.24210")
    if(CMAKE_CXX_COMPILER_VERSION VERSION_LESS ${_min_ver})
      message(FATAL_ERROR
        "Visual Studio 2015 (Update 3, ${_min_ver}) required, "
        "found (${CMAKE_CXX_COMPILER_VERSION})")
    endif()
  endif()
endif()
unset(_min_ver)

# needed for some MSVC installations
# 4099 : PDB 'filename' was not found with 'object/library'
string(APPEND CMAKE_EXE_LINKER_FLAGS " /SAFESEH:NO /ignore:4099")
string(APPEND CMAKE_SHARED_LINKER_FLAGS " /SAFESEH:NO /ignore:4099")
string(APPEND CMAKE_MODULE_LINKER_FLAGS " /SAFESEH:NO /ignore:4099")

list(APPEND PLATFORM_LINKLIBS
  ws2_32 vfw32 winmm kernel32 user32 gdi32 comdlg32 Comctl32 version
  advapi32 shfolder shell32 ole32 oleaut32 uuid psapi Dbghelp Shlwapi
)

if(WITH_INPUT_IME)
  list(APPEND PLATFORM_LINKLIBS imm32)
endif()

add_definitions(
  -D_CRT_NONSTDC_NO_DEPRECATE
  -D_CRT_SECURE_NO_DEPRECATE
  -D_SCL_SECURE_NO_DEPRECATE
  -D_CONSOLE
  -D_LIB
)

# MSVC11 needs _ALLOW_KEYWORD_MACROS to build
add_definitions(-D_ALLOW_KEYWORD_MACROS)

# RTTI is on by default even without this switch
# however having it in the CXX Flags makes it difficult
# to remove for individual files that want to disable it
# using the /GR- flag without generating a build warning
# that both /GR and /GR- are specified.
remove_cc_flag("/GR")

# We want to support Windows 7 level ABI
add_definitions(-D_WIN32_WINNT=0x601)
include(build_files/cmake/platform/platform_win32_bundle_crt.cmake)
remove_cc_flag("/MDd" "/MD" "/Zi")

if(WITH_WINDOWS_PDB)
  set(PDB_INFO_OVERRIDE_FLAGS "/Z7")
  set(PDB_INFO_OVERRIDE_LINKER_FLAGS "/DEBUG /OPT:REF /OPT:ICF /INCREMENTAL:NO")
endif()

if(MSVC_CLANG) # Clangs version of cl doesn't support all flags
  string(APPEND CMAKE_CXX_FLAGS " ${CXX_WARN_FLAGS} /nologo /J /Gd /EHsc -Wno-unused-command-line-argument -Wno-microsoft-enum-forward-reference ")
  set(CMAKE_C_FLAGS     "${CMAKE_C_FLAGS} /nologo /J /Gd -Wno-unused-command-line-argument -Wno-microsoft-enum-forward-reference")
else()
  string(APPEND CMAKE_CXX_FLAGS " /nologo /J /Gd /MP /EHsc /bigobj")
  set(CMAKE_C_FLAGS     "${CMAKE_C_FLAGS} /nologo /J /Gd /MP /bigobj")
endif()

# C++ standards conformace (/permissive-) is available on msvc 15.5 (1912) and up
if(MSVC_VERSION GREATER 1911 AND NOT MSVC_CLANG)
  string(APPEND CMAKE_CXX_FLAGS " /permissive-")
  # Two-phase name lookup does not place nicely with OpenMP yet, so disable for now
  string(APPEND CMAKE_CXX_FLAGS " /Zc:twoPhase-")
endif()

if(WITH_WINDOWS_SCCACHE AND CMAKE_VS_MSBUILD_COMMAND)
    message(WARNING "Disabling sccache, sccache is not supported with msbuild")
    set(WITH_WINDOWS_SCCACHE Off)
endif()

if(WITH_WINDOWS_SCCACHE)
    set(CMAKE_C_COMPILER_LAUNCHER sccache)
    set(CMAKE_CXX_COMPILER_LAUNCHER sccache)
    set(SYMBOL_FORMAT /Z7)
else()
    unset(CMAKE_C_COMPILER_LAUNCHER)
    unset(CMAKE_CXX_COMPILER_LAUNCHER)
    set(SYMBOL_FORMAT /ZI)
endif()

string(APPEND CMAKE_CXX_FLAGS_DEBUG " /MDd ${SYMBOL_FORMAT}")
string(APPEND CMAKE_C_FLAGS_DEBUG " /MDd ${SYMBOL_FORMAT}")
string(APPEND CMAKE_CXX_FLAGS_RELEASE " /MD ${PDB_INFO_OVERRIDE_FLAGS}")
string(APPEND CMAKE_C_FLAGS_RELEASE " /MD ${PDB_INFO_OVERRIDE_FLAGS}")
string(APPEND CMAKE_CXX_FLAGS_MINSIZEREL " /MD ${PDB_INFO_OVERRIDE_FLAGS}")
string(APPEND CMAKE_C_FLAGS_MINSIZEREL " /MD ${PDB_INFO_OVERRIDE_FLAGS}")
string(APPEND CMAKE_CXX_FLAGS_RELWITHDEBINFO " /MD ${SYMBOL_FORMAT}")
string(APPEND CMAKE_C_FLAGS_RELWITHDEBINFO " /MD ${SYMBOL_FORMAT}")
unset(SYMBOL_FORMAT)
# JMC is available on msvc 15.8 (1915) and up
if(MSVC_VERSION GREATER 1914 AND NOT MSVC_CLANG)
  string(APPEND CMAKE_CXX_FLAGS_DEBUG " /JMC")
endif()

string(APPEND PLATFORM_LINKFLAGS " /SUBSYSTEM:CONSOLE /STACK:2097152")
set(PLATFORM_LINKFLAGS_RELEASE "/NODEFAULTLIB:libcmt.lib /NODEFAULTLIB:libcmtd.lib /NODEFAULTLIB:msvcrtd.lib")
string(APPEND PLATFORM_LINKFLAGS_DEBUG " /IGNORE:4099 /NODEFAULTLIB:libcmt.lib /NODEFAULTLIB:msvcrt.lib /NODEFAULTLIB:libcmtd.lib")

# Ignore meaningless for us linker warnings.
string(APPEND PLATFORM_LINKFLAGS " /ignore:4049 /ignore:4217 /ignore:4221")
set(PLATFORM_LINKFLAGS_RELEASE "${PLATFORM_LINKFLAGS} ${PDB_INFO_OVERRIDE_LINKER_FLAGS}")
string(APPEND CMAKE_STATIC_LINKER_FLAGS " /ignore:4221")

if(CMAKE_CL_64)
  string(PREPEND PLATFORM_LINKFLAGS "/MACHINE:X64 ")
else()
  string(PREPEND PLATFORM_LINKFLAGS "/MACHINE:IX86 /LARGEADDRESSAWARE ")
endif()

if(NOT DEFINED LIBDIR)

  # Setup 64bit and 64bit windows systems
  if(CMAKE_CL_64)
    message(STATUS "64 bit compiler detected.")
    set(LIBDIR_BASE "win64")
  else()
    message(FATAL_ERROR "32 bit compiler detected, blender no longer provides pre-build libraries for 32 bit windows, please set the LIBDIR cmake variable to your own library folder")
  endif()
  # Can be 1910..1912
  if(MSVC_VERSION GREATER 1919)
    message(STATUS "Visual Studio 2019 detected.")
    set(LIBDIR ${CMAKE_SOURCE_DIR}/../lib/${LIBDIR_BASE}_vc15)
  elseif(MSVC_VERSION GREATER 1909)
    message(STATUS "Visual Studio 2017 detected.")
    set(LIBDIR ${CMAKE_SOURCE_DIR}/../lib/${LIBDIR_BASE}_vc15)
  elseif(MSVC_VERSION EQUAL 1900)
    message(STATUS "Visual Studio 2015 detected.")
    set(LIBDIR ${CMAKE_SOURCE_DIR}/../lib/${LIBDIR_BASE}_vc15)
  endif()
else()
  message(STATUS "Using pre-compiled LIBDIR: ${LIBDIR}")
endif()
if(NOT EXISTS "${LIBDIR}/")
  message(FATAL_ERROR "\n\nWindows requires pre-compiled libs at: '${LIBDIR}'. Please run `make update` in the blender source folder to obtain them.")
endif()

# Mark libdir as system headers with a lower warn level, to resolve some warnings
# that we have very little control over
if(MSVC_VERSION GREATER_EQUAL 1914 AND NOT MSVC_CLANG AND NOT WITH_WINDOWS_SCCACHE)
  add_compile_options(/experimental:external /external:templates- /external:I "${LIBDIR}" /external:W0)
endif()

# Add each of our libraries to our cmake_prefix_path so find_package() could work
file(GLOB children RELATIVE ${LIBDIR} ${LIBDIR}/*)
foreach(child ${children})
  if(IS_DIRECTORY ${LIBDIR}/${child})
    list(APPEND CMAKE_PREFIX_PATH  ${LIBDIR}/${child})
  endif()
endforeach()

<<<<<<< HEAD
set(PUGIXML_LIBRARIES optimized ${LIBDIR}/pugixml/lib/pugixml.lib debug ${LIBDIR}/pugixml/lib/pugixml_d.lib)
set(PUGIXML_INCLUDE_DIRS ${LIBDIR}/pugixml/include)
=======
if(WITH_PUGIXML)
  set(PUGIXML_LIBRARIES optimized ${LIBDIR}/pugixml/lib/pugixml.lib debug ${LIBDIR}/pugixml/lib/pugixml_d.lib)
  set(PUGIXML_INCLUDE_DIR ${LIBDIR}/pugixml/include)
endif()
>>>>>>> 29401d38

set(ZLIB_INCLUDE_DIRS ${LIBDIR}/zlib/include)
set(ZLIB_LIBRARIES ${LIBDIR}/zlib/lib/libz_st.lib)
set(ZLIB_INCLUDE_DIR ${LIBDIR}/zlib/include)
set(ZLIB_LIBRARY ${LIBDIR}/zlib/lib/libz_st.lib)
set(ZLIB_DIR ${LIBDIR}/zlib)

windows_find_package(zlib) # we want to find before finding things that depend on it like png
windows_find_package(png)

if(NOT PNG_FOUND)
  warn_hardcoded_paths(libpng)
  set(PNG_PNG_INCLUDE_DIR ${LIBDIR}/png/include)
  set(PNG_LIBRARIES ${LIBDIR}/png/lib/libpng.lib ${ZLIB_LIBRARY})
  set(PNG "${LIBDIR}/png")
  set(PNG_INCLUDE_DIRS "${PNG}/include")
  set(PNG_LIBPATH ${PNG}/lib) # not cmake defined
endif()

set(JPEG_NAMES ${JPEG_NAMES} libjpeg)
windows_find_package(jpeg REQUIRED)
if(NOT JPEG_FOUND)
  warn_hardcoded_paths(jpeg)
  set(JPEG_INCLUDE_DIR ${LIBDIR}/jpeg/include)
  set(JPEG_LIBRARIES ${LIBDIR}/jpeg/lib/libjpeg.lib)
endif()

set(PTHREADS_INCLUDE_DIRS ${LIBDIR}/pthreads/include)
set(PTHREADS_LIBRARIES ${LIBDIR}/pthreads/lib/pthreadVC3.lib)

set(FREETYPE ${LIBDIR}/freetype)
set(FREETYPE_INCLUDE_DIRS
  ${LIBDIR}/freetype/include
  ${LIBDIR}/freetype/include/freetype2
)
set(FREETYPE_LIBRARY ${LIBDIR}/freetype/lib/freetype2ST.lib)
windows_find_package(freetype REQUIRED)

if(WITH_FFTW3)
  set(FFTW3 ${LIBDIR}/fftw3)
  set(FFTW3_LIBRARIES ${FFTW3}/lib/libfftw.lib)
  set(FFTW3_INCLUDE_DIRS ${FFTW3}/include)
  set(FFTW3_LIBPATH ${FFTW3}/lib)
endif()

if(WITH_OPENCOLLADA)
  set(OPENCOLLADA ${LIBDIR}/opencollada)

  set(OPENCOLLADA_INCLUDE_DIRS
    ${OPENCOLLADA}/include/opencollada/COLLADAStreamWriter
    ${OPENCOLLADA}/include/opencollada/COLLADABaseUtils
    ${OPENCOLLADA}/include/opencollada/COLLADAFramework
    ${OPENCOLLADA}/include/opencollada/COLLADASaxFrameworkLoader
    ${OPENCOLLADA}/include/opencollada/GeneratedSaxParser
  )

  set(OPENCOLLADA_LIBRARIES
    optimized ${OPENCOLLADA}/lib/opencollada/OpenCOLLADASaxFrameworkLoader.lib
    optimized ${OPENCOLLADA}/lib/opencollada/OpenCOLLADAFramework.lib
    optimized ${OPENCOLLADA}/lib/opencollada/OpenCOLLADABaseUtils.lib
    optimized ${OPENCOLLADA}/lib/opencollada/OpenCOLLADAStreamWriter.lib
    optimized ${OPENCOLLADA}/lib/opencollada/MathMLSolver.lib
    optimized ${OPENCOLLADA}/lib/opencollada/GeneratedSaxParser.lib
    optimized ${OPENCOLLADA}/lib/opencollada/xml.lib
    optimized ${OPENCOLLADA}/lib/opencollada/buffer.lib
    optimized ${OPENCOLLADA}/lib/opencollada/ftoa.lib

    debug ${OPENCOLLADA}/lib/opencollada/OpenCOLLADASaxFrameworkLoader_d.lib
    debug ${OPENCOLLADA}/lib/opencollada/OpenCOLLADAFramework_d.lib
    debug ${OPENCOLLADA}/lib/opencollada/OpenCOLLADABaseUtils_d.lib
    debug ${OPENCOLLADA}/lib/opencollada/OpenCOLLADAStreamWriter_d.lib
    debug ${OPENCOLLADA}/lib/opencollada/MathMLSolver_d.lib
    debug ${OPENCOLLADA}/lib/opencollada/GeneratedSaxParser_d.lib
    debug ${OPENCOLLADA}/lib/opencollada/xml_d.lib
    debug ${OPENCOLLADA}/lib/opencollada/buffer_d.lib
    debug ${OPENCOLLADA}/lib/opencollada/ftoa_d.lib
  )

  list(APPEND OPENCOLLADA_LIBRARIES ${OPENCOLLADA}/lib/opencollada/UTF.lib)

  set(PCRE_LIBRARIES
    optimized ${OPENCOLLADA}/lib/opencollada/pcre.lib

    debug ${OPENCOLLADA}/lib/opencollada/pcre_d.lib
  )
endif()

if(WITH_CODEC_FFMPEG)
  set(FFMPEG_INCLUDE_DIRS
    ${LIBDIR}/ffmpeg/include
    ${LIBDIR}/ffmpeg/include/msvc
  )
  windows_find_package(FFMPEG)
  if(NOT FFMPEG_FOUND)
    warn_hardcoded_paths(ffmpeg)
    set(FFMPEG_LIBRARIES
      ${LIBDIR}/ffmpeg/lib/avcodec.lib
      ${LIBDIR}/ffmpeg/lib/avformat.lib
      ${LIBDIR}/ffmpeg/lib/avdevice.lib
      ${LIBDIR}/ffmpeg/lib/avutil.lib
      ${LIBDIR}/ffmpeg/lib/swscale.lib
      )
  endif()
endif()

if(WITH_IMAGE_OPENEXR)
  set(OPENEXR_ROOT_DIR ${LIBDIR}/openexr)
  set(OPENEXR_VERSION "2.1")
  windows_find_package(OPENEXR REQUIRED)
  if(NOT OPENEXR_FOUND)
    warn_hardcoded_paths(OpenEXR)
    set(OPENEXR ${LIBDIR}/openexr)
    set(OPENEXR_INCLUDE_DIR ${OPENEXR}/include)
    set(OPENEXR_INCLUDE_DIRS ${OPENEXR_INCLUDE_DIR} ${OPENEXR}/include/OpenEXR)
    set(OPENEXR_LIBPATH ${OPENEXR}/lib)
    set(OPENEXR_LIBRARIES
      optimized ${OPENEXR_LIBPATH}/Iex_s.lib
      optimized ${OPENEXR_LIBPATH}/Half_s.lib
      optimized ${OPENEXR_LIBPATH}/IlmImf_s.lib
      optimized ${OPENEXR_LIBPATH}/Imath_s.lib
      optimized ${OPENEXR_LIBPATH}/IlmThread_s.lib
      debug ${OPENEXR_LIBPATH}/Iex_s_d.lib
      debug ${OPENEXR_LIBPATH}/Half_s_d.lib
      debug ${OPENEXR_LIBPATH}/IlmImf_s_d.lib
      debug ${OPENEXR_LIBPATH}/Imath_s_d.lib
      debug ${OPENEXR_LIBPATH}/IlmThread_s_d.lib
    )
  endif()
endif()

if(WITH_IMAGE_TIFF)
  # Try to find tiff first then complain and set static and maybe wrong paths
  windows_find_package(TIFF)
  if(NOT TIFF_FOUND)
    warn_hardcoded_paths(libtiff)
    set(TIFF_LIBRARY ${LIBDIR}/tiff/lib/libtiff.lib)
    set(TIFF_INCLUDE_DIR ${LIBDIR}/tiff/include)
  endif()
endif()

if(WITH_JACK)
  set(JACK_INCLUDE_DIRS
    ${LIBDIR}/jack/include/jack
    ${LIBDIR}/jack/include
  )
  set(JACK_LIBRARIES optimized ${LIBDIR}/jack/lib/libjack.lib debug ${LIBDIR}/jack/lib/libjack_d.lib)
endif()

if(WITH_PYTHON)
  set(PYTHON_VERSION 3.7) # CACHE STRING)

  string(REPLACE "." "" _PYTHON_VERSION_NO_DOTS ${PYTHON_VERSION})
  set(PYTHON_LIBRARY ${LIBDIR}/python/${_PYTHON_VERSION_NO_DOTS}/libs/python${_PYTHON_VERSION_NO_DOTS}.lib)
  set(PYTHON_LIBRARY_DEBUG ${LIBDIR}/python/${_PYTHON_VERSION_NO_DOTS}/libs/python${_PYTHON_VERSION_NO_DOTS}_d.lib)

  set(PYTHON_INCLUDE_DIR ${LIBDIR}/python/${_PYTHON_VERSION_NO_DOTS}/include)
  set(PYTHON_NUMPY_INCLUDE_DIRS ${LIBDIR}/python/${_PYTHON_VERSION_NO_DOTS}/lib/site-packages/numpy/core/include)
  set(NUMPY_FOUND On)
  unset(_PYTHON_VERSION_NO_DOTS)
  # uncached vars
  set(PYTHON_INCLUDE_DIRS "${PYTHON_INCLUDE_DIR}")
  set(PYTHON_LIBRARIES debug "${PYTHON_LIBRARY_DEBUG}" optimized "${PYTHON_LIBRARY}" )
endif()

if(WITH_BOOST)
  if(WITH_CYCLES_OSL)
    set(boost_extra_libs wave)
  endif()
  if(WITH_INTERNATIONAL)
    list(APPEND boost_extra_libs locale)
  endif()
  set(Boost_USE_STATIC_RUNTIME ON) # prefix lib
  set(Boost_USE_MULTITHREADED ON) # suffix -mt
  set(Boost_USE_STATIC_LIBS ON) # suffix -s
  if(WITH_WINDOWS_FIND_MODULES)
    find_package(Boost COMPONENTS date_time filesystem thread regex system ${boost_extra_libs})
  endif()
  if(NOT Boost_FOUND)
    warn_hardcoded_paths(BOOST)
    set(BOOST ${LIBDIR}/boost)
    set(BOOST_INCLUDE_DIR ${BOOST}/include)
    set(BOOST_LIBPATH ${BOOST}/lib)
    if(CMAKE_CL_64)
      set(BOOST_POSTFIX "vc141-mt-x64-1_70.lib")
      set(BOOST_DEBUG_POSTFIX "vc141-mt-gd-x64-1_70.lib")
    endif()
    set(BOOST_LIBRARIES
      optimized ${BOOST_LIBPATH}/libboost_date_time-${BOOST_POSTFIX}
      optimized ${BOOST_LIBPATH}/libboost_filesystem-${BOOST_POSTFIX}
      optimized ${BOOST_LIBPATH}/libboost_regex-${BOOST_POSTFIX}
      optimized ${BOOST_LIBPATH}/libboost_system-${BOOST_POSTFIX}
      optimized ${BOOST_LIBPATH}/libboost_thread-${BOOST_POSTFIX}
      optimized ${BOOST_LIBPATH}/libboost_chrono-${BOOST_POSTFIX}
      debug ${BOOST_LIBPATH}/libboost_date_time-${BOOST_DEBUG_POSTFIX}
      debug ${BOOST_LIBPATH}/libboost_filesystem-${BOOST_DEBUG_POSTFIX}
      debug ${BOOST_LIBPATH}/libboost_regex-${BOOST_DEBUG_POSTFIX}
      debug ${BOOST_LIBPATH}/libboost_system-${BOOST_DEBUG_POSTFIX}
      debug ${BOOST_LIBPATH}/libboost_thread-${BOOST_DEBUG_POSTFIX}
      debug ${BOOST_LIBPATH}/libboost_chrono-${BOOST_DEBUG_POSTFIX}
    )
    if(WITH_CYCLES_OSL)
      set(BOOST_LIBRARIES ${BOOST_LIBRARIES}
        optimized ${BOOST_LIBPATH}/libboost_wave-${BOOST_POSTFIX}
        debug ${BOOST_LIBPATH}/libboost_wave-${BOOST_DEBUG_POSTFIX})
    endif()
    if(WITH_INTERNATIONAL)
      set(BOOST_LIBRARIES ${BOOST_LIBRARIES}
        optimized ${BOOST_LIBPATH}/libboost_locale-${BOOST_POSTFIX}
        debug ${BOOST_LIBPATH}/libboost_locale-${BOOST_DEBUG_POSTFIX})
    endif()
  else() # we found boost using find_package
    set(BOOST_INCLUDE_DIR ${Boost_INCLUDE_DIRS})
    set(BOOST_LIBRARIES ${Boost_LIBRARIES})
    set(BOOST_LIBPATH ${Boost_LIBRARY_DIRS})
  endif()
  set(BOOST_DEFINITIONS "-DBOOST_ALL_NO_LIB")
endif()

if(WITH_OPENIMAGEIO)
  windows_find_package(OpenImageIO)
  set(OPENIMAGEIO ${LIBDIR}/OpenImageIO)
  set(OPENIMAGEIO_LIBPATH ${OPENIMAGEIO}/lib)
  set(OPENIMAGEIO_INCLUDE_DIRS ${OPENIMAGEIO}/include)
  set(OIIO_OPTIMIZED optimized ${OPENIMAGEIO_LIBPATH}/OpenImageIO.lib optimized ${OPENIMAGEIO_LIBPATH}/OpenImageIO_Util.lib)
  set(OIIO_DEBUG debug ${OPENIMAGEIO_LIBPATH}/OpenImageIO_d.lib debug ${OPENIMAGEIO_LIBPATH}/OpenImageIO_Util_d.lib)
  set(OPENIMAGEIO_LIBRARIES ${OIIO_OPTIMIZED} ${OIIO_DEBUG})

  set(OPENIMAGEIO_DEFINITIONS "-DUSE_TBB=0")
  set(OPENCOLORIO_DEFINITIONS "-DOCIO_STATIC_BUILD")
  set(OPENIMAGEIO_IDIFF "${OPENIMAGEIO}/bin/idiff.exe")
  add_definitions(-DOIIO_STATIC_DEFINE)
  add_definitions(-DOIIO_NO_SSE=1)
endif()

if(WITH_LLVM)
  set(LLVM_ROOT_DIR ${LIBDIR}/llvm CACHE PATH "Path to the LLVM installation")
  set(LLVM_INCLUDE_DIRS ${LLVM_ROOT_DIR}/$<$<CONFIG:Debug>:Debug>/include CACHE PATH  "Path to the LLVM include directory")
  file(GLOB LLVM_LIBRARY_OPTIMIZED ${LLVM_ROOT_DIR}/lib/*.lib)

  if(EXISTS ${LLVM_ROOT_DIR}/debug/lib)
    foreach(LLVM_OPTIMIZED_LIB ${LLVM_LIBRARY_OPTIMIZED})
      get_filename_component(LIBNAME ${LLVM_OPTIMIZED_LIB} ABSOLUTE)
      list(APPEND LLVM_LIBS optimized ${LIBNAME})
    endforeach(LLVM_OPTIMIZED_LIB)

    file(GLOB LLVM_LIBRARY_DEBUG ${LLVM_ROOT_DIR}/debug/lib/*.lib)

    foreach(LLVM_DEBUG_LIB ${LLVM_LIBRARY_DEBUG})
      get_filename_component(LIBNAME ${LLVM_DEBUG_LIB} ABSOLUTE)
      list(APPEND LLVM_LIBS debug ${LIBNAME})
    endforeach(LLVM_DEBUG_LIB)

    set(LLVM_LIBRARY ${LLVM_LIBS})
  else()
    message(WARNING "LLVM debug libs not present on this system. Using release libs for debug builds.")
    set(LLVM_LIBRARY ${LLVM_LIBRARY_OPTIMIZED})
  endif()

endif()

if(WITH_OPENCOLORIO)
  set(OPENCOLORIO ${LIBDIR}/OpenColorIO)
  set(OPENCOLORIO_INCLUDE_DIRS ${OPENCOLORIO}/include)
  set(OPENCOLORIO_LIBPATH ${OPENCOLORIO}/lib)
  set(OPENCOLORIO_LIBRARIES
    optimized ${OPENCOLORIO_LIBPATH}/OpenColorIO.lib
    optimized ${OPENCOLORIO_LIBPATH}/tinyxml.lib
    optimized ${OPENCOLORIO_LIBPATH}/libyaml-cpp.lib
    debug ${OPENCOLORIO_LIBPATH}/OpencolorIO_d.lib
    debug ${OPENCOLORIO_LIBPATH}/tinyxml_d.lib
    debug ${OPENCOLORIO_LIBPATH}/libyaml-cpp_d.lib
  )
  set(OPENCOLORIO_DEFINITIONS)
endif()

if(WITH_OPENVDB)
  set(OPENVDB ${LIBDIR}/openVDB)
  set(OPENVDB_LIBPATH ${OPENVDB}/lib)
  set(OPENVDB_INCLUDE_DIRS ${OPENVDB}/include)
  set(OPENVDB_LIBRARIES optimized ${OPENVDB_LIBPATH}/openvdb.lib debug ${OPENVDB_LIBPATH}/openvdb_d.lib )
  set(OPENVDB_DEFINITIONS -DNOMINMAX -D_USE_MATH_DEFINES)
endif()

if(WITH_NANOVDB)
  set(NANOVDB ${LIBDIR}/nanoVDB)
  set(NANOVDB_INCLUDE_DIR ${NANOVDB}/include)
endif()

if(WITH_OPENIMAGEDENOISE)
  set(OPENIMAGEDENOISE ${LIBDIR}/OpenImageDenoise)
  set(OPENIMAGEDENOISE_LIBPATH ${LIBDIR}/OpenImageDenoise/lib)
  set(OPENIMAGEDENOISE_INCLUDE_DIRS ${OPENIMAGEDENOISE}/include)
  set(OPENIMAGEDENOISE_LIBRARIES
    optimized ${OPENIMAGEDENOISE_LIBPATH}/OpenImageDenoise.lib
    optimized ${OPENIMAGEDENOISE_LIBPATH}/common.lib
    optimized ${OPENIMAGEDENOISE_LIBPATH}/dnnl.lib
    debug ${OPENIMAGEDENOISE_LIBPATH}/OpenImageDenoise_d.lib
    debug ${OPENIMAGEDENOISE_LIBPATH}/common_d.lib
    debug ${OPENIMAGEDENOISE_LIBPATH}/dnnl_d.lib)
  set(OPENIMAGEDENOISE_DEFINITIONS)
endif()

if(WITH_ALEMBIC)
  set(ALEMBIC ${LIBDIR}/alembic)
  set(ALEMBIC_INCLUDE_DIR ${ALEMBIC}/include)
  set(ALEMBIC_INCLUDE_DIRS ${ALEMBIC_INCLUDE_DIR})
  set(ALEMBIC_LIBPATH ${ALEMBIC}/lib)
  set(ALEMBIC_LIBRARIES optimized ${ALEMBIC}/lib/Alembic.lib debug ${ALEMBIC}/lib/Alembic_d.lib)
  set(ALEMBIC_FOUND 1)
endif()

if(WITH_IMAGE_OPENJPEG)
  set(OPENJPEG ${LIBDIR}/openjpeg)
  set(OPENJPEG_INCLUDE_DIRS ${OPENJPEG}/include/openjpeg-2.3)
  set(OPENJPEG_LIBRARIES ${OPENJPEG}/lib/openjp2.lib)
endif()

if(WITH_OPENSUBDIV)
  set(OPENSUBDIV_INCLUDE_DIRS ${LIBDIR}/opensubdiv/include)
  set(OPENSUBDIV_LIBPATH ${LIBDIR}/opensubdiv/lib)
  set(OPENSUBDIV_LIBRARIES
    optimized ${OPENSUBDIV_LIBPATH}/osdCPU.lib
    optimized ${OPENSUBDIV_LIBPATH}/osdGPU.lib
    debug ${OPENSUBDIV_LIBPATH}/osdCPU_d.lib
    debug ${OPENSUBDIV_LIBPATH}/osdGPU_d.lib
  )
  set(OPENSUBDIV_HAS_OPENMP TRUE)
  set(OPENSUBDIV_HAS_TBB FALSE)
  set(OPENSUBDIV_HAS_OPENCL TRUE)
  set(OPENSUBDIV_HAS_CUDA FALSE)
  set(OPENSUBDIV_HAS_GLSL_TRANSFORM_FEEDBACK TRUE)
  set(OPENSUBDIV_HAS_GLSL_COMPUTE TRUE)
  windows_find_package(OpenSubdiv)
endif()

if(WITH_SDL)
  set(SDL ${LIBDIR}/sdl)
  set(SDL_INCLUDE_DIR ${SDL}/include)
  set(SDL_LIBPATH ${SDL}/lib)
  set(SDL_LIBRARY ${SDL_LIBPATH}/SDL2.lib)
endif()

# Audio IO
if(WITH_SYSTEM_AUDASPACE)
  set(AUDASPACE_INCLUDE_DIRS ${LIBDIR}/audaspace/include/audaspace)
  set(AUDASPACE_LIBRARIES ${LIBDIR}/audaspace/lib/audaspace.lib)
  set(AUDASPACE_C_INCLUDE_DIRS ${LIBDIR}/audaspace/include/audaspace)
  set(AUDASPACE_C_LIBRARIES ${LIBDIR}/audaspace/lib/audaspace-c.lib)
  set(AUDASPACE_PY_INCLUDE_DIRS ${LIBDIR}/audaspace/include/audaspace)
  set(AUDASPACE_PY_LIBRARIES ${LIBDIR}/audaspace/lib/audaspace-py.lib)
endif()

if(WITH_TBB)
  set(TBB_LIBRARIES optimized ${LIBDIR}/tbb/lib/tbb.lib debug ${LIBDIR}/tbb/lib/debug/tbb_debug.lib)
  set(TBB_INCLUDE_DIR ${LIBDIR}/tbb/include)
  set(TBB_INCLUDE_DIRS ${TBB_INCLUDE_DIR})
  if(WITH_TBB_MALLOC_PROXY)
    add_definitions(-DWITH_TBB_MALLOC)
  endif()
endif()

# used in many places so include globally, like OpenGL
blender_include_dirs_sys("${PTHREADS_INCLUDE_DIRS}")

set(WINTAB_INC ${LIBDIR}/wintab/include)

if(WITH_OPENAL)
  set(OPENAL ${LIBDIR}/openal)
  set(OPENALDIR ${LIBDIR}/openal)
  set(OPENAL_INCLUDE_DIR ${OPENAL}/include/AL)
  set(OPENAL_LIBPATH ${OPENAL}/lib)
  if(MSVC)
    set(OPENAL_LIBRARY ${OPENAL_LIBPATH}/openal32.lib)
  else()
    set(OPENAL_LIBRARY ${OPENAL_LIBPATH}/wrap_oal.lib)
  endif()

endif()

if(WITH_CODEC_SNDFILE)
  set(LIBSNDFILE ${LIBDIR}/sndfile)
  set(LIBSNDFILE_INCLUDE_DIRS ${LIBSNDFILE}/include)
  set(LIBSNDFILE_LIBPATH ${LIBSNDFILE}/lib) # TODO, deprecate
  set(LIBSNDFILE_LIBRARIES ${LIBSNDFILE_LIBPATH}/libsndfile-1.lib)
endif()

if(WITH_CYCLES_OSL)
  set(CYCLES_OSL ${LIBDIR}/osl CACHE PATH "Path to OpenShadingLanguage installation")
  set(OSL_SHADER_DIR ${CYCLES_OSL}/shaders)
  find_library(OSL_LIB_EXEC NAMES oslexec PATHS ${CYCLES_OSL}/lib)
  find_library(OSL_LIB_COMP NAMES oslcomp PATHS ${CYCLES_OSL}/lib)
  find_library(OSL_LIB_QUERY NAMES oslquery PATHS ${CYCLES_OSL}/lib)
  find_library(OSL_LIB_EXEC_DEBUG NAMES oslexec_d PATHS ${CYCLES_OSL}/lib)
  find_library(OSL_LIB_COMP_DEBUG NAMES oslcomp_d PATHS ${CYCLES_OSL}/lib)
  find_library(OSL_LIB_QUERY_DEBUG NAMES oslquery_d PATHS ${CYCLES_OSL}/lib)
  list(APPEND OSL_LIBRARIES
    optimized ${OSL_LIB_COMP}
    optimized ${OSL_LIB_EXEC}
    optimized ${OSL_LIB_QUERY}
    debug ${OSL_LIB_EXEC_DEBUG}
    debug ${OSL_LIB_COMP_DEBUG}
    debug ${OSL_LIB_QUERY_DEBUG}
    ${PUGIXML_LIBRARIES}
  )
  find_path(OSL_INCLUDE_DIR OSL/oslclosure.h PATHS ${CYCLES_OSL}/include)
  find_program(OSL_COMPILER NAMES oslc PATHS ${CYCLES_OSL}/bin)

  if(OSL_INCLUDE_DIR AND OSL_LIBRARIES AND OSL_COMPILER)
    set(OSL_FOUND TRUE)
  else()
    message(STATUS "OSL not found")
    set(WITH_CYCLES_OSL OFF)
  endif()
endif()

if(WITH_CYCLES_EMBREE)
  windows_find_package(Embree)
  if(NOT EMBREE_FOUND)
    set(EMBREE_INCLUDE_DIRS ${LIBDIR}/embree/include)
    set(EMBREE_LIBRARIES
      optimized ${LIBDIR}/embree/lib/embree3.lib
      optimized ${LIBDIR}/embree/lib/embree_avx2.lib
      optimized ${LIBDIR}/embree/lib/embree_avx.lib
      optimized ${LIBDIR}/embree/lib/embree_sse42.lib
      optimized ${LIBDIR}/embree/lib/lexers.lib
      optimized ${LIBDIR}/embree/lib/math.lib
      optimized ${LIBDIR}/embree/lib/simd.lib
      optimized ${LIBDIR}/embree/lib/sys.lib
      optimized ${LIBDIR}/embree/lib/tasking.lib

      debug ${LIBDIR}/embree/lib/embree3_d.lib
      debug ${LIBDIR}/embree/lib/embree_avx2_d.lib
      debug ${LIBDIR}/embree/lib/embree_avx_d.lib
      debug ${LIBDIR}/embree/lib/embree_sse42_d.lib
      debug ${LIBDIR}/embree/lib/lexers_d.lib
      debug ${LIBDIR}/embree/lib/math_d.lib
      debug ${LIBDIR}/embree/lib/simd_d.lib
      debug ${LIBDIR}/embree/lib/sys_d.lib
      debug ${LIBDIR}/embree/lib/tasking_d.lib)
  endif()
endif()

if(WITH_USD)
  windows_find_package(USD)
  if(NOT USD_FOUND)
    set(USD_FOUND ON)
    set(USD_INCLUDE_DIRS ${LIBDIR}/usd/include)
    set(USD_RELEASE_LIB ${LIBDIR}/usd/lib/libusd_m.lib)
    set(USD_DEBUG_LIB ${LIBDIR}/usd/lib/libusd_m_d.lib)
    set(USD_LIBRARY_DIR ${LIBDIR}/usd/lib)
    set(USD_LIBRARIES
      debug ${USD_DEBUG_LIB}
      optimized ${USD_RELEASE_LIB}
    )
  endif()
endif()

if(WINDOWS_PYTHON_DEBUG)
  # Include the system scripts in the blender_python_system_scripts project.
  FILE(GLOB_RECURSE inFiles "${CMAKE_SOURCE_DIR}/release/scripts/*.*" )
  ADD_CUSTOM_TARGET(blender_python_system_scripts SOURCES ${inFiles})
  foreach(_source IN ITEMS ${inFiles})
    get_filename_component(_source_path "${_source}" PATH)
    string(REPLACE "${CMAKE_SOURCE_DIR}/release/scripts/" "" _source_path "${_source_path}")
    string(REPLACE "/" "\\" _group_path "${_source_path}")
    source_group("${_group_path}" FILES "${_source}")
  endforeach()
  
  # If the user scripts env var is set, include scripts from there otherwise
  # include user scripts in the profile folder.
  if(DEFINED ENV{BLENDER_USER_SCRIPTS})
    message(STATUS "Including user scripts from environment BLENDER_USER_SCRIPTS=$ENV{BLENDER_USER_SCRIPTS}")
    set(USER_SCRIPTS_ROOT "$ENV{BLENDER_USER_SCRIPTS}")
  else()
    message(STATUS "Including user scripts from the profile folder")
    # Include the user scripts from the profile folder in the blender_python_user_scripts project.
    set(USER_SCRIPTS_ROOT "$ENV{appdata}/blender foundation/blender/${BLENDER_VERSION}/scripts")
  endif()
  
  file(TO_CMAKE_PATH ${USER_SCRIPTS_ROOT} USER_SCRIPTS_ROOT)
  FILE(GLOB_RECURSE inFiles "${USER_SCRIPTS_ROOT}/*.*" )
  ADD_CUSTOM_TARGET(blender_python_user_scripts SOURCES ${inFiles})
  foreach(_source IN ITEMS ${inFiles})
    get_filename_component(_source_path "${_source}" PATH)
    string(REPLACE "${USER_SCRIPTS_ROOT}" "" _source_path "${_source_path}")
    string(REPLACE "/" "\\" _group_path "${_source_path}")
    source_group("${_group_path}" FILES "${_source}")
  endforeach()
  set_target_properties(blender_python_system_scripts PROPERTIES FOLDER "scripts")
  set_target_properties(blender_python_user_scripts PROPERTIES FOLDER "scripts")
  # Set the default debugging options for the project, only write this file once so the user
  # is free to override them at their own perril.
  set(USER_PROPS_FILE "${CMAKE_CURRENT_BINARY_DIR}/source/creator/blender.Cpp.user.props")
  if(NOT EXISTS ${USER_PROPS_FILE})
    # Layout below is messy, because otherwise the generated file will look messy.
    file(WRITE ${USER_PROPS_FILE} "<?xml version=\"1.0\" encoding=\"utf-8\"?>
<Project DefaultTargets=\"Build\" xmlns=\"http://schemas.microsoft.com/developer/msbuild/2003\">
  <PropertyGroup>
    <LocalDebuggerCommandArguments>-con --env-system-scripts \"${CMAKE_SOURCE_DIR}/release/scripts\" </LocalDebuggerCommandArguments>
  </PropertyGroup>
</Project>")
  endif()
endif()

if(WITH_XR_OPENXR)
  if(EXISTS ${LIBDIR}/xr_openxr_sdk)
    set(XR_OPENXR_SDK ${LIBDIR}/xr_openxr_sdk)
    set(XR_OPENXR_SDK_LIBPATH ${LIBDIR}/xr_openxr_sdk/lib)
    set(XR_OPENXR_SDK_INCLUDE_DIR ${XR_OPENXR_SDK}/include)
    set(XR_OPENXR_SDK_LIBRARIES optimized ${XR_OPENXR_SDK_LIBPATH}/openxr_loader.lib debug ${XR_OPENXR_SDK_LIBPATH}/openxr_loader_d.lib)
  else()
    message(WARNING "OpenXR-SDK was not found, disabling WITH_XR_OPENXR")
    set(WITH_XR_OPENXR OFF)
  endif()
endif()

if(WITH_GMP)
  set(GMP_INCLUDE_DIRS ${LIBDIR}/gmp/include)
  set(GMP_LIBRARIES ${LIBDIR}/gmp/lib/libgmp-10.lib optimized ${LIBDIR}/gmp/lib/libgmpxx.lib debug ${LIBDIR}/gmp/lib/libgmpxx_d.lib)
  set(GMP_ROOT_DIR ${LIBDIR}/gmp)
  set(GMP_FOUND On)
endif()

if(WITH_POTRACE)
  set(POTRACE_INCLUDE_DIRS ${LIBDIR}/potrace/include)
  set(POTRACE_LIBRARIES ${LIBDIR}/potrace/lib/potrace.lib)
  set(POTRACE_FOUND On)
endif()<|MERGE_RESOLUTION|>--- conflicted
+++ resolved
@@ -253,15 +253,10 @@
   endif()
 endforeach()
 
-<<<<<<< HEAD
-set(PUGIXML_LIBRARIES optimized ${LIBDIR}/pugixml/lib/pugixml.lib debug ${LIBDIR}/pugixml/lib/pugixml_d.lib)
-set(PUGIXML_INCLUDE_DIRS ${LIBDIR}/pugixml/include)
-=======
 if(WITH_PUGIXML)
   set(PUGIXML_LIBRARIES optimized ${LIBDIR}/pugixml/lib/pugixml.lib debug ${LIBDIR}/pugixml/lib/pugixml_d.lib)
   set(PUGIXML_INCLUDE_DIR ${LIBDIR}/pugixml/include)
 endif()
->>>>>>> 29401d38
 
 set(ZLIB_INCLUDE_DIRS ${LIBDIR}/zlib/include)
 set(ZLIB_LIBRARIES ${LIBDIR}/zlib/lib/libz_st.lib)
@@ -729,7 +724,7 @@
     string(REPLACE "/" "\\" _group_path "${_source_path}")
     source_group("${_group_path}" FILES "${_source}")
   endforeach()
-  
+
   # If the user scripts env var is set, include scripts from there otherwise
   # include user scripts in the profile folder.
   if(DEFINED ENV{BLENDER_USER_SCRIPTS})
@@ -740,7 +735,7 @@
     # Include the user scripts from the profile folder in the blender_python_user_scripts project.
     set(USER_SCRIPTS_ROOT "$ENV{appdata}/blender foundation/blender/${BLENDER_VERSION}/scripts")
   endif()
-  
+
   file(TO_CMAKE_PATH ${USER_SCRIPTS_ROOT} USER_SCRIPTS_ROOT)
   FILE(GLOB_RECURSE inFiles "${USER_SCRIPTS_ROOT}/*.*" )
   ADD_CUSTOM_TARGET(blender_python_user_scripts SOURCES ${inFiles})
