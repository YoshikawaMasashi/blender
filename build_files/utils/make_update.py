--- conflicted
+++ resolved
@@ -30,25 +30,6 @@
     parser.add_argument("--git-command", default="git")
     return parser.parse_args()
 
-<<<<<<< HEAD
-args = parse_arguments()
-no_libraries = args.no_libraries
-no_blender = args.no_blender
-no_submodules = args.no_submodules
-use_tests = args.use_tests
-git_command = args.git_command
-svn_command = args.svn_command
-svn_non_interactive = [args.svn_command, '--non-interactive']
-
-def print_stage(text):
-    print("")
-    print(text)
-    print("")
-
-# Test if we are building a specific release version.
-release_version = make_utils.git_branch_release_version(git_command)
-=======
->>>>>>> 70a93477
 
 # Setup for precompiled libraries and tests from svn.
 def svn_update(args, release_version):
@@ -82,22 +63,14 @@
             svn_url_platform = svn_url + lib_platform
             call(svn_non_interactive + ["checkout", svn_url_platform, lib_platform_dirpath])
 
-<<<<<<< HEAD
-    if use_tests:
-=======
     if args.use_tests:
->>>>>>> 70a93477
         lib_tests = "tests"
         lib_tests_dirpath = os.path.join(lib_dirpath, lib_tests)
 
         if not os.path.exists(lib_tests_dirpath):
             print_stage("Checking out Tests")
 
-<<<<<<< HEAD
-            if shutil.which(svn_command) is None:
-=======
             if shutil.which(args.svn_command) is None:
->>>>>>> 70a93477
                 sys.stderr.write("svn not found, can't checkout tests\n")
                 sys.exit(1)
 
@@ -158,13 +131,8 @@
 def blender_update(args):
     print_stage("Updating Blender Git Repository")
     call([args.git_command, "pull", "--rebase"])
-<<<<<<< HEAD
 
 
-=======
-
-
->>>>>>> 70a93477
 # Update submodules.
 def submodules_update(args, release_version):
     print_stage("Updating Submodules")
