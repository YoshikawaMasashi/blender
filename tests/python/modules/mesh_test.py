--- conflicted
+++ resolved
@@ -97,11 +97,7 @@
                " with parameters: " + str(self.modifier_parameters) + " with frame end: " + str(self.frame_end)
 
 
-<<<<<<< HEAD
 class OperatorSpecEditMode:
-=======
-class OperatorSpec:
->>>>>>> 3bdc42f9
     """
     Holds one operator and its parameters.
     """
@@ -172,19 +168,16 @@
     the public method run_test().
     """
 
-<<<<<<< HEAD
-    def __init__(self, test_name: str, test_object_name: str, expected_object_name: str, operations_stack=None,
-                 apply_modifiers=False, do_compare=False, threshold=None):
-=======
     def __init__(
             self,
+            test_name: str,
             test_object_name: str,
             expected_object_name: str,
             operations_stack=None,
             apply_modifiers=False,
-            threshold=None,
+            do_compare=False,
+            threshold=None
     ):
->>>>>>> 3bdc42f9
         """
         Constructs a MeshTest object. Raises a KeyError if objects with names expected_object_name
         or test_object_name don't exist.
@@ -361,7 +354,6 @@
 
         scene.frame_set(modifier_spec.frame_end)
 
-<<<<<<< HEAD
     def _apply_modifier(self, test_object, modifier_name):
         # Modifier automatically gets applied when converting from Curve to Mesh.
         if test_object.type == 'CURVE':
@@ -377,9 +369,6 @@
         SOFT BODY, CLOTH, DYNAMIC PAINT: Overrides the point_cache context and then bakes.
         """
 
-=======
-    def _bake_current_simulation(self, obj, test_mod_type, test_mod_name, frame_end):
->>>>>>> 3bdc42f9
         for scene in bpy.data.scenes:
             for modifier in test_object.modifiers:
                 if modifier.type == 'FLUID':
@@ -415,11 +404,7 @@
             print("Created modifier '{}' of type '{}'.".
                   format(particle_sys_spec.modifier_name, particle_sys_spec.modifier_type))
 
-<<<<<<< HEAD
         for param_name in particle_sys_spec.modifier_parameters:
-=======
-        for param_name in physics_spec.modifier_parameters:
->>>>>>> 3bdc42f9
             try:
                 if param_name == "seed":
                     system_setting = test_object.particle_systems[particle_sys_spec.modifier_name]
@@ -436,28 +421,15 @@
                 raise AttributeError("Modifier '{}' has no parameter named '{}'".
                                      format(particle_sys_spec.modifier_type, param_name))
 
-<<<<<<< HEAD
         bpy.context.scene.frame_set(particle_sys_spec.frame_end)
         test_object.select_set(True)
         bpy.ops.object.duplicates_make_real()
         test_object.select_set(True)
         bpy.ops.object.join()
-=======
-        self._bake_current_simulation(
-            test_object,
-            physics_spec.modifier_type,
-            physics_spec.modifier_name,
-            physics_spec.frame_end,
-        )
->>>>>>> 3bdc42f9
         if self.apply_modifier:
             self._apply_modifier(test_object, particle_sys_spec.modifier_name)
 
-<<<<<<< HEAD
     def _apply_operator_edit_mode(self, test_object, operator: OperatorSpecEditMode):
-=======
-    def _apply_operator(self, test_object, operator: OperatorSpec):
->>>>>>> 3bdc42f9
         """
         Apply operator on test object.
         :param test_object: bpy.types.Object - Blender object to apply operator on.
