--- conflicted
+++ resolved
@@ -29,11 +29,7 @@
   ../blender/blenloader
   ../blender/depsgraph
   ../blender/editors/include
-<<<<<<< HEAD
   ../blender/functions
-  ../blender/makesrna
-=======
->>>>>>> d7672ad0
   ../blender/imbuf
   ../blender/makesrna
   ../blender/render/extern/include
