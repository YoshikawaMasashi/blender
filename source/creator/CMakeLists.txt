--- conflicted
+++ resolved
@@ -545,19 +545,11 @@
 	if(WITH_CODEC_FFMPEG)
 		install(
 			FILES
-<<<<<<< HEAD
-				${LIBDIR}/ffmpeg-0.8/lib/avcodec-53.dll
-				${LIBDIR}/ffmpeg-0.8/lib/avformat-53.dll
-				${LIBDIR}/ffmpeg-0.8/lib/avdevice-53.dll
-				${LIBDIR}/ffmpeg-0.8/lib/avutil-51.dll
-				${LIBDIR}/ffmpeg-0.8/lib/swscale-2.dll
-=======
 				${LIBDIR}/ffmpeg/lib/avcodec-53.dll
 				${LIBDIR}/ffmpeg/lib/avformat-53.dll
 				${LIBDIR}/ffmpeg/lib/avdevice-53.dll
 				${LIBDIR}/ffmpeg/lib/avutil-51.dll
 				${LIBDIR}/ffmpeg/lib/swscale-2.dll
->>>>>>> 6a374d26
 			DESTINATION ${TARGETDIR}
 		)
 
