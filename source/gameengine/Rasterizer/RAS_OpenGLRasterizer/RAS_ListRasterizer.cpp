//
#include <iostream>

#include "RAS_ListRasterizer.h"

#ifdef WIN32
#include <windows.h>
#endif // WIN32

#include "GL/glew.h"

#include "RAS_MaterialBucket.h"
#include "RAS_TexVert.h"
#include "MT_assert.h"

//#ifndef NDEBUG
//#ifdef WIN32
//#define spit(x) std::cout << x << std::endl;
//#endif //WIN32
//#else
#define spit(x)
//#endif

RAS_ListSlot::RAS_ListSlot(RAS_ListRasterizer* rasty)
:	KX_ListSlot(),
	m_list(0),
	m_flag(LIST_MODIFY|LIST_CREATE),
	m_rasty(rasty)
{
}

int RAS_ListSlot::Release()
{
	if (--m_refcount > 0)
		return m_refcount;
	m_rasty->RemoveListSlot(this);
	delete this;
	return 0;
}

RAS_ListSlot::~RAS_ListSlot()
{
	RemoveList();
}


void RAS_ListSlot::RemoveList()
{
	if(m_list != 0) {
		spit("Releasing display list (" << m_list << ")");
		glDeleteLists((GLuint)m_list, 1);
		m_list =0;
	}
}

void RAS_ListSlot::DrawList()
{
	if(m_flag &LIST_STREAM || m_flag& LIST_NOCREATE) {
		RemoveList();
		return;
	}
	if(m_flag &LIST_MODIFY) {
		if(m_flag &LIST_CREATE) {
			if(m_list == 0) {
				m_list = (unsigned int)glGenLists(1);
				m_flag =  m_flag &~ LIST_CREATE;
				spit("Created display list (" << m_list << ")");
			}
		}
		if(m_list != 0)
			glNewList((GLuint)m_list, GL_COMPILE);
	
		m_flag |= LIST_BEGIN;
		return;
	}
	glCallList(m_list);
}

void RAS_ListSlot::EndList()
{
	if(m_flag & LIST_BEGIN) {
		glEndList();
		m_flag = m_flag &~(LIST_BEGIN|LIST_MODIFY);
		m_flag |= LIST_END;
		glCallList(m_list);
	}
}

void RAS_ListSlot::SetModified(bool mod)
{
	if(mod && !(m_flag & LIST_MODIFY)) {
		spit("Modifying list (" << m_list << ")");
		m_flag = m_flag &~ LIST_END;
		m_flag |= LIST_STREAM;
	}
}

bool RAS_ListSlot::End()
{
	return (m_flag &LIST_END)!=0;
}



RAS_ListRasterizer::RAS_ListRasterizer(RAS_ICanvas* canvas, bool useVertexArrays, bool lock)
:	RAS_VAOpenGLRasterizer(canvas, lock),
	mUseVertexArrays(useVertexArrays),
	mATI(false)
{
	if (!strcmp((const char*)glGetString(GL_VENDOR), "ATI Technologies Inc."))
		mATI = true;
}

RAS_ListRasterizer::~RAS_ListRasterizer() 
{
	ReleaseAlloc();
}

void RAS_ListRasterizer::RemoveListSlot(RAS_ListSlot* list)
{
	if (list->m_flag & LIST_DERIVEDMESH) {
		RAS_DerivedMeshLists::iterator it = mDerivedMeshLists.begin();
		while(it != mDerivedMeshLists.end()) {
			if (it->second == list) {
				mDerivedMeshLists.erase(it);
				break;
			}
			it++;
		}
	} else {
		RAS_ArrayLists::iterator it = mArrayLists.begin();
		while(it != mArrayLists.end()) {
			if (it->second == list) {
				mArrayLists.erase(it);
				break;
			}
			it++;
		}
	}
}

RAS_ListSlot* RAS_ListRasterizer::FindOrAdd(RAS_MeshSlot& ms)
{
	/*
	 Keep a copy of constant lists submitted for rendering,
		this guards against (replicated)new...delete every frame,
		and we can reuse lists!
		:: sorted by mesh slot
	*/
	RAS_ListSlot* localSlot = (RAS_ListSlot*)ms.m_DisplayList;
	if(!localSlot) {
<<<<<<< HEAD
		RAS_Lists::iterator it = mLists.find(ms.m_displayArrays);
		if(it == mLists.end()) {
			localSlot = new RAS_ListSlot(this);
			mLists.insert(std::pair<RAS_DisplayArrayList, RAS_ListSlot*>(ms.m_displayArrays, localSlot));
=======
		if (ms.m_pDerivedMesh) {
			// that means that we draw based on derived mesh, a display list is possible
			// Note that we come here only for static derived mesh
			RAS_DerivedMeshLists::iterator it = mDerivedMeshLists.find(ms.m_pDerivedMesh);
			if(it == mDerivedMeshLists.end()) {
				localSlot = new RAS_ListSlot(this);
				localSlot->m_flag |= LIST_DERIVEDMESH;
				mDerivedMeshLists.insert(std::pair<DerivedMesh*, RAS_ListSlot*>(ms.m_pDerivedMesh, localSlot));
			} else {
				localSlot = static_cast<RAS_ListSlot*>(it->second->AddRef());
			}
>>>>>>> fba6a993
		} else {
			RAS_ArrayLists::iterator it = mArrayLists.find(ms.m_displayArrays);
			if(it == mArrayLists.end()) {
				localSlot = new RAS_ListSlot(this);
				mArrayLists.insert(std::pair<RAS_DisplayArrayList, RAS_ListSlot*>(ms.m_displayArrays, localSlot));
			} else {
				localSlot = static_cast<RAS_ListSlot*>(it->second->AddRef());
			}
		}
	}
	MT_assert(localSlot);
	return localSlot;
}

void RAS_ListRasterizer::ReleaseAlloc()
{
	for(RAS_ArrayLists::iterator it = mArrayLists.begin();it != mArrayLists.end();++it)
		delete it->second;
	mArrayLists.clear();
	for (RAS_DerivedMeshLists::iterator it = mDerivedMeshLists.begin();it != mDerivedMeshLists.end();++it)
		delete it->second;
	mDerivedMeshLists.clear();
}

void RAS_ListRasterizer::IndexPrimitives(RAS_MeshSlot& ms)
{
	RAS_ListSlot* localSlot =0;

	if(ms.m_bDisplayList) {
		localSlot = FindOrAdd(ms);
		localSlot->DrawList();
		if(localSlot->End()) {
			// save slot here too, needed for replicas and object using same mesh
			// => they have the same vertexarray but different mesh slot
			ms.m_DisplayList = localSlot;
			return;
		}
	}
	// derived mesh cannot use vertex array
	if (mUseVertexArrays && !ms.m_pDerivedMesh)
		RAS_VAOpenGLRasterizer::IndexPrimitives(ms);
	else
		RAS_OpenGLRasterizer::IndexPrimitives(ms);

	if(ms.m_bDisplayList) {
		localSlot->EndList();
		ms.m_DisplayList = localSlot;
	}
}


void RAS_ListRasterizer::IndexPrimitivesMulti(RAS_MeshSlot& ms)
{
	RAS_ListSlot* localSlot =0;

	if(ms.m_bDisplayList) {
		localSlot = FindOrAdd(ms);
		localSlot->DrawList();

		if(localSlot->End()) {
			// save slot here too, needed for replicas and object using same mesh
			// => they have the same vertexarray but different mesh slot
			ms.m_DisplayList = localSlot;
			return;
		}
	}

	// workaround: note how we do not use vertex arrays for making display
	// lists, since glVertexAttribPointerARB doesn't seem to work correct
	// in display lists on ATI? either a bug in the driver or in Blender ..
	if (mUseVertexArrays && !mATI && !ms.m_pDerivedMesh)
		RAS_VAOpenGLRasterizer::IndexPrimitivesMulti(ms);
	else
		RAS_OpenGLRasterizer::IndexPrimitivesMulti(ms);

	if(ms.m_bDisplayList) {
		localSlot->EndList();
		ms.m_DisplayList = localSlot;
	}
}

bool RAS_ListRasterizer::Init(void)
{
	if (mUseVertexArrays) {
		return RAS_VAOpenGLRasterizer::Init();
	} else {
		return RAS_OpenGLRasterizer::Init();
	}
}

void RAS_ListRasterizer::SetDrawingMode(int drawingmode)
{
	if (mUseVertexArrays) {
		RAS_VAOpenGLRasterizer::SetDrawingMode(drawingmode);
	} else {
		RAS_OpenGLRasterizer::SetDrawingMode(drawingmode);
	}
}

void RAS_ListRasterizer::Exit()
{
	if (mUseVertexArrays) {
		RAS_VAOpenGLRasterizer::Exit();
	} else {
		RAS_OpenGLRasterizer::Exit();
	}
}

// eof<|MERGE_RESOLUTION|>--- conflicted
+++ resolved
@@ -149,12 +149,6 @@
 	*/
 	RAS_ListSlot* localSlot = (RAS_ListSlot*)ms.m_DisplayList;
 	if(!localSlot) {
-<<<<<<< HEAD
-		RAS_Lists::iterator it = mLists.find(ms.m_displayArrays);
-		if(it == mLists.end()) {
-			localSlot = new RAS_ListSlot(this);
-			mLists.insert(std::pair<RAS_DisplayArrayList, RAS_ListSlot*>(ms.m_displayArrays, localSlot));
-=======
 		if (ms.m_pDerivedMesh) {
 			// that means that we draw based on derived mesh, a display list is possible
 			// Note that we come here only for static derived mesh
@@ -166,7 +160,6 @@
 			} else {
 				localSlot = static_cast<RAS_ListSlot*>(it->second->AddRef());
 			}
->>>>>>> fba6a993
 		} else {
 			RAS_ArrayLists::iterator it = mArrayLists.find(ms.m_displayArrays);
 			if(it == mArrayLists.end()) {
