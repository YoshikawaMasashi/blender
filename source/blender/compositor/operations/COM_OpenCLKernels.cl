/*
 * Copyright 2011, Blender Foundation.
 *
 * This program is free software; you can redistribute it and/or
 * modify it under the terms of the GNU General Public License
 * as published by the Free Software Foundation; either version 2
 * of the License, or (at your option) any later version.
 *
 * This program is distributed in the hope that it will be useful,
 * but WITHOUT ANY WARRANTY; without even the implied warranty of
 * MERCHANTABILITY or FITNESS FOR A PARTICULAR PURPOSE.  See the
 * GNU General Public License for more details.
 *
 * You should have received a copy of the GNU General Public License
 * along with this program; if not, write to the Free Software Foundation,
 * Inc., 51 Franklin Street, Fifth Floor, Boston, MA 02110-1301, USA.
 *
 * Contributor: 
 *		Jeroen Bakker 
 *		Monique Dewanchand
 */

/// This file contains all opencl kernels for node-operation implementations 

// Global SAMPLERS
const sampler_t SAMPLER_NEAREST       = CLK_NORMALIZED_COORDS_FALSE | CLK_ADDRESS_CLAMP_TO_EDGE | CLK_FILTER_NEAREST;
const sampler_t SAMPLER_NEAREST_CLAMP = CLK_NORMALIZED_COORDS_FALSE | CLK_ADDRESS_CLAMP | CLK_FILTER_NEAREST;

__constant const int2 zero = {0,0};

// KERNEL --- BOKEH BLUR ---
__kernel void bokehBlurKernel(__read_only image2d_t boundingBox, __read_only image2d_t inputImage, 
                              __read_only image2d_t bokehImage, __write_only image2d_t output, 
                              int2 offsetInput, int2 offsetOutput, int radius, int step, int2 dimension, int2 offset) 
{
	int2 coords = {get_global_id(0), get_global_id(1)}; 
	coords += offset;
	float tempBoundingBox;
	float4 color = {0.0f,0.0f,0.0f,0.0f};
	float4 multiplyer = {0.0f,0.0f,0.0f,0.0f};
	float4 bokeh;
	const float radius2 = radius*2.0f;
	const int2 realCoordinate = coords + offsetOutput;

	tempBoundingBox = read_imagef(boundingBox, SAMPLER_NEAREST, coords).s0;

	if (tempBoundingBox > 0.0f && radius > 0 ) {
		const int2 bokehImageDim = get_image_dim(bokehImage);
		const int2 bokehImageCenter = bokehImageDim/2;
		const int2 minXY = max(realCoordinate - radius, zero);
		const int2 maxXY = min(realCoordinate + radius, dimension);
		int nx, ny;
		
		float2 uv;
		int2 inputXy;
		
		for (ny = minXY.y, inputXy.y = ny - offsetInput.y ; ny < maxXY.y ; ny +=step, inputXy.y+=step) {
			uv.y = ((realCoordinate.y-ny)/radius2)*bokehImageDim.y+bokehImageCenter.y;
			
			for (nx = minXY.x, inputXy.x = nx - offsetInput.x; nx < maxXY.x ; nx +=step, inputXy.x+=step) {
				uv.x = ((realCoordinate.x-nx)/radius2)*bokehImageDim.x+bokehImageCenter.x;
				bokeh = read_imagef(bokehImage, SAMPLER_NEAREST, uv);
				color += bokeh * read_imagef(inputImage, SAMPLER_NEAREST, inputXy);
				multiplyer += bokeh;
			}
		}
		color /= multiplyer;
		
	} else {
		int2 imageCoordinates = realCoordinate - offsetInput;
		color = read_imagef(inputImage, SAMPLER_NEAREST, imageCoordinates);
	}
	
	write_imagef(output, coords, color);
}

//KERNEL --- DEFOCUS /VARIABLESIZEBOKEHBLUR ---
__kernel void defocusKernel(__read_only image2d_t inputImage, __read_only image2d_t bokehImage, 
					__read_only image2d_t inputSize,
					__write_only image2d_t output, int2 offsetInput, int2 offsetOutput, 
					int step, int maxBlur, float threshold, int2 dimension, int2 offset) 
{
	float4 color = {1.0f, 0.0f, 0.0f, 1.0f};
	int2 coords = {get_global_id(0), get_global_id(1)};
	coords += offset;
	const int2 realCoordinate = coords + offsetOutput;

	float4 readColor;
	float4 bokeh;
	float tempSize;
	float4 multiplier_accum = {1.0f, 1.0f, 1.0f, 1.0f};
	float4 color_accum;
	
	int minx = max(realCoordinate.s0 - maxBlur, 0);
	int miny = max(realCoordinate.s1 - maxBlur, 0);
	int maxx = min(realCoordinate.s0 + maxBlur, dimension.s0);
	int maxy = min(realCoordinate.s1 + maxBlur, dimension.s1);
	
	{
		int2 inputCoordinate = realCoordinate - offsetInput;
		float size = read_imagef(inputSize, SAMPLER_NEAREST, inputCoordinate).s0;
		color_accum = read_imagef(inputImage, SAMPLER_NEAREST, inputCoordinate);

<<<<<<< HEAD
		for (int ny = miny; ny < maxy; ny += step) {
			for (int nx = minx; nx < maxx; nx += step) {
				if (nx >= 0 && nx < dimension.s0 && ny >= 0 && ny < dimension.s1) {
					inputCoordinate.s0 = nx - offsetInput.s0;
					inputCoordinate.s1 = ny - offsetInput.s1;
					tempSize = read_imagef(inputSize, SAMPLER_NEAREST, inputCoordinate).s0;
					if (size > threshold && tempSize > threshold) {
						float dx = nx - realCoordinate.s0;
						float dy = ny - realCoordinate.s1;
						if (dx != 0 || dy != 0) {
							if (tempSize >= fabs(dx) && tempSize >= fabs(dy)) {
								float2 uv = { 256.0f + dx * 256.0f / tempSize, 256.0f + dy * 256.0f / tempSize};
=======
		if (size > threshold) {
			for (int ny = miny; ny < maxy; ny += step) {
				inputCoordinate.s1 = ny - offsetInput.s1;
				float dy = ny - realCoordinate.s1;
				for (int nx = minx; nx < maxx; nx += step) {
					float dx = nx - realCoordinate.s0;
					if (dx != 0 || dy != 0) {
						inputCoordinate.s0 = nx - offsetInput.s0;
						tempSize = read_imagef(inputSize, SAMPLER_NEAREST, inputCoordinate).s0;
						if (tempSize > threshold) {
							if (tempSize >= fabs(dx) && tempSize >= fabs(dy)) {
								float2 uv = { 256.0f + dx * 255.0f / tempSize, 256.0f + dy * 255.0f / tempSize};
>>>>>>> 9b515033
								bokeh = read_imagef(bokehImage, SAMPLER_NEAREST, uv);
								readColor = read_imagef(inputImage, SAMPLER_NEAREST, inputCoordinate);
								color_accum += bokeh*readColor;
								multiplier_accum += bokeh;
							}
						}
					}
				}
<<<<<<< HEAD
			}
		} 
=======
			} 
		}
>>>>>>> 9b515033
	}

	color = color_accum * (1.0f / multiplier_accum);
	write_imagef(output, coords, color);
}


// KERNEL --- DILATE ---
__kernel void dilateKernel(__read_only image2d_t inputImage,  __write_only image2d_t output,
                           int2 offsetInput, int2 offsetOutput, int scope, int distanceSquared, int2 dimension, 
                           int2 offset)
{
	int2 coords = {get_global_id(0), get_global_id(1)}; 
	coords += offset;
	const int2 realCoordinate = coords + offsetOutput;

	const int2 minXY = max(realCoordinate - scope, zero);
	const int2 maxXY = min(realCoordinate + scope, dimension);
	
	float value = 0.0f;
	int nx, ny;
	int2 inputXy;
	
	for (ny = minXY.y, inputXy.y = ny - offsetInput.y ; ny < maxXY.y ; ny ++, inputXy.y++) {
		const float deltaY = (realCoordinate.y - ny);
		for (nx = minXY.x, inputXy.x = nx - offsetInput.x; nx < maxXY.x ; nx ++, inputXy.x++) {
			const float deltaX = (realCoordinate.x - nx);
			const float measuredDistance = deltaX*deltaX+deltaY*deltaY;
			if (measuredDistance <= distanceSquared) {
				value = max(value, read_imagef(inputImage, SAMPLER_NEAREST, inputXy).s0);
			}
		}
	}

	float4 color = {value,0.0f,0.0f,0.0f};
	write_imagef(output, coords, color);
}

// KERNEL --- DILATE ---
__kernel void erodeKernel(__read_only image2d_t inputImage,  __write_only image2d_t output,
                           int2 offsetInput, int2 offsetOutput, int scope, int distanceSquared, int2 dimension, 
                           int2 offset)
{
	int2 coords = {get_global_id(0), get_global_id(1)}; 
	coords += offset;
	const int2 realCoordinate = coords + offsetOutput;

	const int2 minXY = max(realCoordinate - scope, zero);
	const int2 maxXY = min(realCoordinate + scope, dimension);
	
	float value = 1.0f;
	int nx, ny;
	int2 inputXy;
	
	for (ny = minXY.y, inputXy.y = ny - offsetInput.y ; ny < maxXY.y ; ny ++, inputXy.y++) {
		for (nx = minXY.x, inputXy.x = nx - offsetInput.x; nx < maxXY.x ; nx ++, inputXy.x++) {
			const float deltaX = (realCoordinate.x - nx);
			const float deltaY = (realCoordinate.y - ny);
			const float measuredDistance = deltaX*deltaX+deltaY*deltaY;
			if (measuredDistance <= distanceSquared) {
				value = min(value, read_imagef(inputImage, SAMPLER_NEAREST, inputXy).s0);
			}
		}
	}

	float4 color = {value,0.0f,0.0f,0.0f};
	write_imagef(output, coords, color);
}

// KERNEL --- DIRECTIONAL BLUR ---
__kernel void directionalBlurKernel(__read_only image2d_t inputImage,  __write_only image2d_t output,
                           int2 offsetOutput, int iterations, float scale, float rotation, float2 translate,
                           float2 center, int2 offset)
{
	int2 coords = {get_global_id(0), get_global_id(1)}; 
	coords += offset;
	const int2 realCoordinate = coords + offsetOutput;

	float4 col;
	float2 ltxy = translate;
	float lsc = scale;
	float lrot = rotation;
	
	col = read_imagef(inputImage, SAMPLER_NEAREST, realCoordinate);

	/* blur the image */
	for (int i = 0; i < iterations; ++i) {
		const float cs = cos(lrot), ss = sin(lrot);
		const float isc = 1.0f / (1.0f + lsc);

		const float v = isc * (realCoordinate.s1 - center.s1) + ltxy.s1;
		const float u = isc * (realCoordinate.s0 - center.s0) + ltxy.s0;
		float2 uv = {
			cs * u + ss * v + center.s0,
			cs * v - ss * u + center.s1
		};

		col += read_imagef(inputImage, SAMPLER_NEAREST_CLAMP, uv);

		/* double transformations */
		ltxy += translate;
		lrot += rotation;
		lsc += scale;
	}

	col *= (1.0f/(iterations+1));

	write_imagef(output, coords, col);
}<|MERGE_RESOLUTION|>--- conflicted
+++ resolved
@@ -101,20 +101,6 @@
 		float size = read_imagef(inputSize, SAMPLER_NEAREST, inputCoordinate).s0;
 		color_accum = read_imagef(inputImage, SAMPLER_NEAREST, inputCoordinate);
 
-<<<<<<< HEAD
-		for (int ny = miny; ny < maxy; ny += step) {
-			for (int nx = minx; nx < maxx; nx += step) {
-				if (nx >= 0 && nx < dimension.s0 && ny >= 0 && ny < dimension.s1) {
-					inputCoordinate.s0 = nx - offsetInput.s0;
-					inputCoordinate.s1 = ny - offsetInput.s1;
-					tempSize = read_imagef(inputSize, SAMPLER_NEAREST, inputCoordinate).s0;
-					if (size > threshold && tempSize > threshold) {
-						float dx = nx - realCoordinate.s0;
-						float dy = ny - realCoordinate.s1;
-						if (dx != 0 || dy != 0) {
-							if (tempSize >= fabs(dx) && tempSize >= fabs(dy)) {
-								float2 uv = { 256.0f + dx * 256.0f / tempSize, 256.0f + dy * 256.0f / tempSize};
-=======
 		if (size > threshold) {
 			for (int ny = miny; ny < maxy; ny += step) {
 				inputCoordinate.s1 = ny - offsetInput.s1;
@@ -127,7 +113,6 @@
 						if (tempSize > threshold) {
 							if (tempSize >= fabs(dx) && tempSize >= fabs(dy)) {
 								float2 uv = { 256.0f + dx * 255.0f / tempSize, 256.0f + dy * 255.0f / tempSize};
->>>>>>> 9b515033
 								bokeh = read_imagef(bokehImage, SAMPLER_NEAREST, uv);
 								readColor = read_imagef(inputImage, SAMPLER_NEAREST, inputCoordinate);
 								color_accum += bokeh*readColor;
@@ -136,13 +121,8 @@
 						}
 					}
 				}
-<<<<<<< HEAD
-			}
-		} 
-=======
 			} 
 		}
->>>>>>> 9b515033
 	}
 
 	color = color_accum * (1.0f / multiplier_accum);
