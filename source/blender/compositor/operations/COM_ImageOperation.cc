/*
 * This program is free software; you can redistribute it and/or
 * modify it under the terms of the GNU General Public License
 * as published by the Free Software Foundation; either version 2
 * of the License, or (at your option) any later version.
 *
 * This program is distributed in the hope that it will be useful,
 * but WITHOUT ANY WARRANTY; without even the implied warranty of
 * MERCHANTABILITY or FITNESS FOR A PARTICULAR PURPOSE.  See the
 * GNU General Public License for more details.
 *
 * You should have received a copy of the GNU General Public License
 * along with this program; if not, write to the Free Software Foundation,
 * Inc., 51 Franklin Street, Fifth Floor, Boston, MA 02110-1301, USA.
 *
 * Copyright 2011, Blender Foundation.
 */

#include "COM_ImageOperation.h"
#include "COM_buffer_util.h"

#include "BKE_image.h"
#include "BKE_scene.h"
#include "BLI_listbase.h"
#include "BLI_math.h"
#include "DNA_image_types.h"

#include "IMB_colormanagement.h"
#include "IMB_imbuf.h"
#include "IMB_imbuf_types.h"

#include "RE_pipeline.h"
#include "RE_texture.h"

namespace blender::compositor {

BaseImageOperation::BaseImageOperation()
{
  this->m_image = nullptr;
  this->m_buffer = nullptr;
  this->m_imageFloatBuffer = nullptr;
  this->m_imageByteBuffer = nullptr;
  this->m_imageUser = nullptr;
  this->m_imagewidth = 0;
  this->m_imageheight = 0;
  this->m_framenumber = 0;
  this->m_depthBuffer = nullptr;
  depth_buffer_ = nullptr;
  this->m_numberOfChannels = 0;
  this->m_rd = nullptr;
  this->m_viewName = nullptr;
}
ImageOperation::ImageOperation() : BaseImageOperation()
{
  this->addOutputSocket(DataType::Color);
}
ImageAlphaOperation::ImageAlphaOperation() : BaseImageOperation()
{
  this->addOutputSocket(DataType::Value);
}
ImageDepthOperation::ImageDepthOperation() : BaseImageOperation()
{
  this->addOutputSocket(DataType::Value);
}

ImBuf *BaseImageOperation::getImBuf()
{
  ImBuf *ibuf;
  ImageUser iuser = *this->m_imageUser;

  if (this->m_image == nullptr) {
    return nullptr;
  }

  /* local changes to the original ImageUser */
  if (BKE_image_is_multilayer(this->m_image) == false) {
    iuser.multi_index = BKE_scene_multiview_view_id_get(this->m_rd, this->m_viewName);
  }

  ibuf = BKE_image_acquire_ibuf(this->m_image, &iuser, nullptr);
  if (ibuf == nullptr || (ibuf->rect == nullptr && ibuf->rect_float == nullptr)) {
    BKE_image_release_ibuf(this->m_image, ibuf, nullptr);
    return nullptr;
  }
  return ibuf;
}

void BaseImageOperation::initExecution()
{
  ImBuf *stackbuf = getImBuf();
  this->m_buffer = stackbuf;
  if (stackbuf) {
    this->m_imageFloatBuffer = stackbuf->rect_float;
    this->m_imageByteBuffer = stackbuf->rect;
    this->m_depthBuffer = stackbuf->zbuf_float;
    if (stackbuf->zbuf_float) {
      depth_buffer_ = new MemoryBuffer(stackbuf->zbuf_float, 1, stackbuf->x, stackbuf->y);
    }
    this->m_imagewidth = stackbuf->x;
    this->m_imageheight = stackbuf->y;
    this->m_numberOfChannels = stackbuf->channels;
  }
}

void BaseImageOperation::deinitExecution()
{
  this->m_imageFloatBuffer = nullptr;
  this->m_imageByteBuffer = nullptr;
  BKE_image_release_ibuf(this->m_image, this->m_buffer, nullptr);
  if (depth_buffer_) {
    delete depth_buffer_;
    depth_buffer_ = nullptr;
  }
}

void BaseImageOperation::determineResolution(unsigned int resolution[2],
                                             unsigned int /*preferredResolution*/[2])
{
  ImBuf *stackbuf = getImBuf();

  resolution[0] = 0;
  resolution[1] = 0;

  if (stackbuf) {
    resolution[0] = stackbuf->x;
    resolution[1] = stackbuf->y;
  }

  BKE_image_release_ibuf(this->m_image, stackbuf, nullptr);
}

static void sampleImageAtLocation(
    ImBuf *ibuf, float x, float y, PixelSampler sampler, bool make_linear_rgb, float color[4])
{
  if (ibuf->rect_float) {
    switch (sampler) {
      case PixelSampler::Nearest:
        nearest_interpolation_color(ibuf, nullptr, color, x, y);
        break;
      case PixelSampler::Bilinear:
        bilinear_interpolation_color(ibuf, nullptr, color, x, y);
        break;
      case PixelSampler::Bicubic:
        bicubic_interpolation_color(ibuf, nullptr, color, x, y);
        break;
    }
  }
  else {
    unsigned char byte_color[4];
    switch (sampler) {
      case PixelSampler::Nearest:
        nearest_interpolation_color(ibuf, byte_color, nullptr, x, y);
        break;
      case PixelSampler::Bilinear:
        bilinear_interpolation_color(ibuf, byte_color, nullptr, x, y);
        break;
      case PixelSampler::Bicubic:
        bicubic_interpolation_color(ibuf, byte_color, nullptr, x, y);
        break;
    }
    rgba_uchar_to_float(color, byte_color);
    if (make_linear_rgb) {
      IMB_colormanagement_colorspace_to_scene_linear_v4(color, false, ibuf->rect_colorspace);
    }
  }
}

void ImageOperation::executePixelSampled(float output[4], float x, float y, PixelSampler sampler)
{
  int ix = x, iy = y;
  if (this->m_imageFloatBuffer == nullptr && this->m_imageByteBuffer == nullptr) {
    zero_v4(output);
  }
  else if (ix < 0 || iy < 0 || ix >= this->m_buffer->x || iy >= this->m_buffer->y) {
    zero_v4(output);
  }
  else {
    sampleImageAtLocation(this->m_buffer, x, y, sampler, true, output);
  }
}

void ImageOperation::update_memory_buffer_partial(MemoryBuffer *output,
<<<<<<< HEAD
                                                  const rcti &output_rect,
                                                  Span<MemoryBuffer *> UNUSED(inputs),
                                                  ExecutionSystem &UNUSED(exec_system),
                                                  int UNUSED(current_pass))
{
  copy_buffer_rect(output, m_buffer, output_rect, true);
=======
                                                  const rcti &area,
                                                  Span<MemoryBuffer *> UNUSED(inputs))
{
  output->copy_from(m_buffer, area, true);
>>>>>>> 1a91c573
}

void ImageAlphaOperation::executePixelSampled(float output[4],
                                              float x,
                                              float y,
                                              PixelSampler sampler)
{
  float tempcolor[4];

  if (this->m_imageFloatBuffer == nullptr && this->m_imageByteBuffer == nullptr) {
    output[0] = 0.0f;
  }
  else {
    tempcolor[3] = 1.0f;
    sampleImageAtLocation(this->m_buffer, x, y, sampler, false, tempcolor);
    output[0] = tempcolor[3];
  }
}

void ImageAlphaOperation::update_memory_buffer_partial(MemoryBuffer *output,
<<<<<<< HEAD
                                                       const rcti &output_rect,
                                                       Span<MemoryBuffer *> UNUSED(inputs),
                                                       ExecutionSystem &UNUSED(exec_system),
                                                       int UNUSED(current_pass))
{
  copy_buffer_rect(output, output_rect.xmin, output_rect.ymin, 0, m_buffer, output_rect, 3, 1);
=======
                                                       const rcti &area,
                                                       Span<MemoryBuffer *> UNUSED(inputs))
{
  output->copy_from(m_buffer, area, 3, COM_DATA_TYPE_VALUE_CHANNELS, 0);
>>>>>>> 1a91c573
}

void ImageDepthOperation::executePixelSampled(float output[4],
                                              float x,
                                              float y,
                                              PixelSampler /*sampler*/)
{
  if (this->m_depthBuffer == nullptr) {
    output[0] = 0.0f;
  }
  else {
    if (x < 0 || y < 0 || x >= this->getWidth() || y >= this->getHeight()) {
      output[0] = 0.0f;
    }
    else {
      int offset = y * this->m_width + x;
      output[0] = this->m_depthBuffer[offset];
    }
  }
}

void ImageDepthOperation::update_memory_buffer_partial(MemoryBuffer *output,
<<<<<<< HEAD
                                                       const rcti &output_rect,
                                                       Span<MemoryBuffer *> UNUSED(inputs),
                                                       ExecutionSystem &UNUSED(exec_system),
                                                       int UNUSED(current_pass))
{
  if (depth_buffer_) {
    copy_buffer_rect(output, depth_buffer_, output_rect);
  }
  else {
    float depth = 0;
    fill_buffer_rect(output, output_rect, &depth);
=======
                                                       const rcti &area,
                                                       Span<MemoryBuffer *> UNUSED(inputs))
{
  if (depth_buffer_) {
    output->copy_from(depth_buffer_, area);
  }
  else {
    output->fill(area, COM_VALUE_ZERO);
>>>>>>> 1a91c573
  }
}

}  // namespace blender::compositor<|MERGE_RESOLUTION|>--- conflicted
+++ resolved
@@ -180,19 +180,10 @@
 }
 
 void ImageOperation::update_memory_buffer_partial(MemoryBuffer *output,
-<<<<<<< HEAD
-                                                  const rcti &output_rect,
-                                                  Span<MemoryBuffer *> UNUSED(inputs),
-                                                  ExecutionSystem &UNUSED(exec_system),
-                                                  int UNUSED(current_pass))
-{
-  copy_buffer_rect(output, m_buffer, output_rect, true);
-=======
                                                   const rcti &area,
                                                   Span<MemoryBuffer *> UNUSED(inputs))
 {
   output->copy_from(m_buffer, area, true);
->>>>>>> 1a91c573
 }
 
 void ImageAlphaOperation::executePixelSampled(float output[4],
@@ -213,19 +204,10 @@
 }
 
 void ImageAlphaOperation::update_memory_buffer_partial(MemoryBuffer *output,
-<<<<<<< HEAD
-                                                       const rcti &output_rect,
-                                                       Span<MemoryBuffer *> UNUSED(inputs),
-                                                       ExecutionSystem &UNUSED(exec_system),
-                                                       int UNUSED(current_pass))
-{
-  copy_buffer_rect(output, output_rect.xmin, output_rect.ymin, 0, m_buffer, output_rect, 3, 1);
-=======
                                                        const rcti &area,
                                                        Span<MemoryBuffer *> UNUSED(inputs))
 {
   output->copy_from(m_buffer, area, 3, COM_DATA_TYPE_VALUE_CHANNELS, 0);
->>>>>>> 1a91c573
 }
 
 void ImageDepthOperation::executePixelSampled(float output[4],
@@ -248,19 +230,6 @@
 }
 
 void ImageDepthOperation::update_memory_buffer_partial(MemoryBuffer *output,
-<<<<<<< HEAD
-                                                       const rcti &output_rect,
-                                                       Span<MemoryBuffer *> UNUSED(inputs),
-                                                       ExecutionSystem &UNUSED(exec_system),
-                                                       int UNUSED(current_pass))
-{
-  if (depth_buffer_) {
-    copy_buffer_rect(output, depth_buffer_, output_rect);
-  }
-  else {
-    float depth = 0;
-    fill_buffer_rect(output, output_rect, &depth);
-=======
                                                        const rcti &area,
                                                        Span<MemoryBuffer *> UNUSED(inputs))
 {
@@ -269,7 +238,6 @@
   }
   else {
     output->fill(area, COM_VALUE_ZERO);
->>>>>>> 1a91c573
   }
 }
 
