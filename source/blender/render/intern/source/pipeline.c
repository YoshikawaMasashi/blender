/*  
 *
 * ***** BEGIN GPL LICENSE BLOCK *****
 *
 * This program is free software; you can redistribute it and/or
 * modify it under the terms of the GNU General Public License
 * as published by the Free Software Foundation; either version 2
 * of the License, or (at your option) any later version. 
 *
 * This program is distributed in the hope that it will be useful,
 * but WITHOUT ANY WARRANTY; without even the implied warranty of
 * MERCHANTABILITY or FITNESS FOR A PARTICULAR PURPOSE.  See the
 * GNU General Public License for more details.
 *
 * You should have received a copy of the GNU General Public License
 * along with this program; if not, write to the Free Software Foundation,
 * Inc., 51 Franklin Street, Fifth Floor, Boston, MA 02110-1301, USA.
 *
 * The Original Code is Copyright (C) 2006 Blender Foundation.
 * All rights reserved.
 *
 * The Original Code is: all of this file.
 *
 * Contributor(s): none yet.
 *
 * ***** END GPL LICENSE BLOCK *****
 */

/** \file blender/render/intern/source/pipeline.c
 *  \ingroup render
 */


#include <math.h>
#include <limits.h>
#include <string.h>
#include <stdlib.h>
#include <stddef.h>

#include "DNA_group_types.h"
#include "DNA_image_types.h"
#include "DNA_node_types.h"
#include "DNA_object_types.h"
#include "DNA_scene_types.h"
#include "DNA_sequence_types.h"
#include "DNA_userdef_types.h"

#include "MEM_guardedalloc.h"

#include "BKE_animsys.h"	/* <------ should this be here?, needed for sequencer update */
#include "BKE_global.h"
#include "BKE_image.h"
#include "BKE_main.h"
#include "BKE_node.h"
#include "BKE_object.h"
#include "BKE_pointcache.h"
#include "BKE_report.h"
#include "BKE_scene.h"
#include "BKE_sequencer.h"
#include "BKE_utildefines.h"
#include "BKE_writeavi.h"	/* <------ should be replaced once with generic movie module */

#include "BLI_math.h"
#include "BLI_blenlib.h"
#include "BLI_rand.h"
#include "BLI_threads.h"
#include "BLI_utildefines.h"

#include "PIL_time.h"
#include "IMB_imbuf.h"
#include "IMB_imbuf_types.h"

#include "intern/openexr/openexr_multi.h"

#include "RE_engine.h"
#include "RE_pipeline.h"

/* internal */
#include "render_types.h"
#include "renderpipeline.h"
#include "renderdatabase.h"
#include "rendercore.h"
#include "envmap.h"
#include "initrender.h"
#include "shadbuf.h"
#include "pixelblending.h"
#include "zbuf.h"


/* render flow

1) Initialize state
- state data, tables
- movie/image file init
- everything that doesn't change during animation

2) Initialize data
- camera, world, matrices
- make render verts, faces, halos, strands
- everything can change per frame/field

3) Render Processor
- multiple layers
- tiles, rect, baking
- layers/tiles optionally to disk or directly in Render Result

4) Composite Render Result
- also read external files etc

5) Image Files
- save file or append in movie

*/


/* ********* globals ******** */

/* here we store all renders */
static struct {
	ListBase renderlist;

	/* commandline thread override */
	int threads;
} RenderGlobal = {{NULL, NULL}, -1}; 

/* hardcopy of current render, used while rendering for speed */
Render R;

/* ********* alloc and free ******** */

static int do_write_image_or_movie(Render *re, Scene *scene, bMovieHandle *mh, const char *name_override);

static volatile int g_break= 0;
static int thread_break(void *UNUSED(arg))
{
	return g_break;
}

/* default callbacks, set in each new render */
static void result_nothing(void *UNUSED(arg), RenderResult *UNUSED(rr)) {}
static void result_rcti_nothing(void *UNUSED(arg), RenderResult *UNUSED(rr), volatile struct rcti *UNUSED(rect)) {}
static void stats_nothing(void *UNUSED(arg), RenderStats *UNUSED(rs)) {}
static void float_nothing(void *UNUSED(arg), float UNUSED(val)) {}
static int default_break(void *UNUSED(arg)) {return G.afbreek == 1;}

static void stats_background(void *UNUSED(arg), RenderStats *rs)
{
	uintptr_t mem_in_use, mmap_in_use, peak_memory;
	float megs_used_memory, mmap_used_memory, megs_peak_memory;

	mem_in_use= MEM_get_memory_in_use();
	mmap_in_use= MEM_get_mapped_memory_in_use();
	peak_memory = MEM_get_peak_memory();

	megs_used_memory= (mem_in_use-mmap_in_use)/(1024.0*1024.0);
	mmap_used_memory= (mmap_in_use)/(1024.0*1024.0);
	megs_peak_memory = (peak_memory)/(1024.0*1024.0);

	fprintf(stdout, "Fra:%d Mem:%.2fM (%.2fM, peak %.2fM) ", rs->cfra,
				   megs_used_memory, mmap_used_memory, megs_peak_memory);

	if(rs->curfield)
		fprintf(stdout, "Field %d ", rs->curfield);
	if(rs->curblur)
		fprintf(stdout, "Blur %d ", rs->curblur);

	if(rs->infostr) {
		fprintf(stdout, "| %s", rs->infostr);
	}
	else {
		if(rs->tothalo)
			fprintf(stdout, "Sce: %s Ve:%d Fa:%d Ha:%d La:%d", rs->scenename, rs->totvert, rs->totface, rs->tothalo, rs->totlamp);
		else
			fprintf(stdout, "Sce: %s Ve:%d Fa:%d La:%d", rs->scenename, rs->totvert, rs->totface, rs->totlamp);
	}
	fputc('\n', stdout);
	fflush(stdout);
}

void RE_FreeRenderResult(RenderResult *res)
{
	if(res==NULL) return;

	while(res->layers.first) {
		RenderLayer *rl= res->layers.first;
		
		if(rl->rectf) MEM_freeN(rl->rectf);
		/* acolrect and scolrect are optionally allocated in shade_tile, only free here since it can be used for drawing */
		if(rl->acolrect) MEM_freeN(rl->acolrect);
		if(rl->scolrect) MEM_freeN(rl->scolrect);
		
		while(rl->passes.first) {
			RenderPass *rpass= rl->passes.first;
			if(rpass->rect) MEM_freeN(rpass->rect);
			BLI_remlink(&rl->passes, rpass);
			MEM_freeN(rpass);
		}
		BLI_remlink(&res->layers, rl);
		MEM_freeN(rl);
	}
	
	if(res->rect32)
		MEM_freeN(res->rect32);
	if(res->rectz)
		MEM_freeN(res->rectz);
	if(res->rectf)
		MEM_freeN(res->rectf);
	if(res->text)
		MEM_freeN(res->text);
	
	MEM_freeN(res);
}

/* version that's compatible with fullsample buffers */
void free_render_result(ListBase *lb, RenderResult *rr)
{
	RenderResult *rrnext;
	
	for(; rr; rr= rrnext) {
		rrnext= rr->next;
		
		if(lb && lb->first)
			BLI_remlink(lb, rr);
		
		RE_FreeRenderResult(rr);
	}
}


/* all layers except the active one get temporally pushed away */
static void push_render_result(Render *re)
{
	BLI_rw_mutex_lock(&re->resultmutex, THREAD_LOCK_WRITE);

	/* officially pushed result should be NULL... error can happen with do_seq */
	RE_FreeRenderResult(re->pushedresult);
	
	re->pushedresult= re->result;
	re->result= NULL;

	BLI_rw_mutex_unlock(&re->resultmutex);
}

/* if scemode is R_SINGLE_LAYER, at end of rendering, merge the both render results */
static void pop_render_result(Render *re)
{
	if(re->result==NULL) {
		printf("pop render result error; no current result!\n");
		return;
	}

	if(re->pushedresult) {
		BLI_rw_mutex_lock(&re->resultmutex, THREAD_LOCK_WRITE);

		if(re->pushedresult->rectx==re->result->rectx && re->pushedresult->recty==re->result->recty) {
			/* find which layer in pushedresult should be replaced */
			SceneRenderLayer *srl;
			RenderLayer *rlpush;
			RenderLayer *rl= re->result->layers.first;
			int nr;
			
			/* render result should be empty after this */
			BLI_remlink(&re->result->layers, rl);
			
			/* reconstruct render result layers */
			for(nr=0, srl= re->scene->r.layers.first; srl; srl= srl->next, nr++) {
				if(nr==re->r.actlay)
					BLI_addtail(&re->result->layers, rl);
				else {
					rlpush= RE_GetRenderLayer(re->pushedresult, srl->name);
					if(rlpush) {
						BLI_remlink(&re->pushedresult->layers, rlpush);
						BLI_addtail(&re->result->layers, rlpush);
					}
				}
			}
		}
		
		RE_FreeRenderResult(re->pushedresult);
		re->pushedresult= NULL;

		BLI_rw_mutex_unlock(&re->resultmutex);
	}
}

/* NOTE: OpenEXR only supports 32 chars for layer+pass names
   In blender we now use max 10 chars for pass, max 20 for layer */
static const char *get_pass_name(int passtype, int channel)
{
	
	if(passtype == SCE_PASS_COMBINED) {
		if(channel==-1) return "Combined";
		if(channel==0) return "Combined.R";
		if(channel==1) return "Combined.G";
		if(channel==2) return "Combined.B";
		return "Combined.A";
	}
	if(passtype == SCE_PASS_Z) {
		if(channel==-1) return "Depth";
		return "Depth.Z";
	}
	if(passtype == SCE_PASS_VECTOR) {
		if(channel==-1) return "Vector";
		if(channel==0) return "Vector.X";
		if(channel==1) return "Vector.Y";
		if(channel==2) return "Vector.Z";
		return "Vector.W";
	}
	if(passtype == SCE_PASS_NORMAL) {
		if(channel==-1) return "Normal";
		if(channel==0) return "Normal.X";
		if(channel==1) return "Normal.Y";
		return "Normal.Z";
	}
	if(passtype == SCE_PASS_UV) {
		if(channel==-1) return "UV";
		if(channel==0) return "UV.U";
		if(channel==1) return "UV.V";
		return "UV.A";
	}
	if(passtype == SCE_PASS_RGBA) {
		if(channel==-1) return "Color";
		if(channel==0) return "Color.R";
		if(channel==1) return "Color.G";
		if(channel==2) return "Color.B";
		return "Color.A";
	}
	if(passtype == SCE_PASS_EMIT) {
		if(channel==-1) return "Emit";
		if(channel==0) return "Emit.R";
		if(channel==1) return "Emit.G";
		return "Emit.B";
	}
	if(passtype == SCE_PASS_DIFFUSE) {
		if(channel==-1) return "Diffuse";
		if(channel==0) return "Diffuse.R";
		if(channel==1) return "Diffuse.G";
		return "Diffuse.B";
	}
	if(passtype == SCE_PASS_SPEC) {
		if(channel==-1) return "Spec";
		if(channel==0) return "Spec.R";
		if(channel==1) return "Spec.G";
		return "Spec.B";
	}
	if(passtype == SCE_PASS_SHADOW) {
		if(channel==-1) return "Shadow";
		if(channel==0) return "Shadow.R";
		if(channel==1) return "Shadow.G";
		return "Shadow.B";
	}
	if(passtype == SCE_PASS_AO) {
		if(channel==-1) return "AO";
		if(channel==0) return "AO.R";
		if(channel==1) return "AO.G";
		return "AO.B";
	}
	if(passtype == SCE_PASS_ENVIRONMENT) {
		if(channel==-1) return "Env";
		if(channel==0) return "Env.R";
		if(channel==1) return "Env.G";
		return "Env.B";
	}
	if(passtype == SCE_PASS_INDIRECT) {
		if(channel==-1) return "Indirect";
		if(channel==0) return "Indirect.R";
		if(channel==1) return "Indirect.G";
		return "Indirect.B";
	}
	if(passtype == SCE_PASS_REFLECT) {
		if(channel==-1) return "Reflect";
		if(channel==0) return "Reflect.R";
		if(channel==1) return "Reflect.G";
		return "Reflect.B";
	}
	if(passtype == SCE_PASS_REFRACT) {
		if(channel==-1) return "Refract";
		if(channel==0) return "Refract.R";
		if(channel==1) return "Refract.G";
		return "Refract.B";
	}
	if(passtype == SCE_PASS_INDEXOB) {
		if(channel==-1) return "IndexOB";
		return "IndexOB.X";
	}
	if(passtype == SCE_PASS_MIST) {
		if(channel==-1) return "Mist";
		return "Mist.Z";
	}
	if(passtype == SCE_PASS_RAYHITS)
	{
		if(channel==-1) return "Rayhits";
		if(channel==0) return "Rayhits.R";
		if(channel==1) return "Rayhits.G";
		return "Rayhits.B";
	}
	return "Unknown";
}

static int passtype_from_name(char *str)
{
	
	if(strcmp(str, "Combined")==0)
		return SCE_PASS_COMBINED;

	if(strcmp(str, "Depth")==0)
		return SCE_PASS_Z;

	if(strcmp(str, "Vector")==0)
		return SCE_PASS_VECTOR;

	if(strcmp(str, "Normal")==0)
		return SCE_PASS_NORMAL;

	if(strcmp(str, "UV")==0)
		return SCE_PASS_UV;

	if(strcmp(str, "Color")==0)
		return SCE_PASS_RGBA;

	if(strcmp(str, "Emit")==0)
		return SCE_PASS_EMIT;

	if(strcmp(str, "Diffuse")==0)
		return SCE_PASS_DIFFUSE;

	if(strcmp(str, "Spec")==0)
		return SCE_PASS_SPEC;

	if(strcmp(str, "Shadow")==0)
		return SCE_PASS_SHADOW;
	
	if(strcmp(str, "AO")==0)
		return SCE_PASS_AO;

	if(strcmp(str, "Env")==0)
		return SCE_PASS_ENVIRONMENT;

	if(strcmp(str, "Indirect")==0)
		return SCE_PASS_INDIRECT;

	if(strcmp(str, "Reflect")==0)
		return SCE_PASS_REFLECT;

	if(strcmp(str, "Refract")==0)
		return SCE_PASS_REFRACT;

	if(strcmp(str, "IndexOB")==0)
		return SCE_PASS_INDEXOB;

	if(strcmp(str, "Mist")==0)
		return SCE_PASS_MIST;
	
	if(strcmp(str, "RayHits")==0)
		return SCE_PASS_RAYHITS;
	return 0;
}

static void scene_unique_exr_name(Scene *scene, char *str, int sample)
{
	char di[FILE_MAX], name[FILE_MAXFILE+MAX_ID_NAME+100], fi[FILE_MAXFILE];
	
	BLI_strncpy(di, G.main->name, FILE_MAX);
	BLI_splitdirstring(di, fi);
	
	if(sample==0)
		BLI_snprintf(name, sizeof(name), "%s_%s.exr", fi, scene->id.name+2);
	else
		BLI_snprintf(name, sizeof(name), "%s_%s%d.exr", fi, scene->id.name+2, sample);

	BLI_make_file_string("/", str, btempdir, name);
}

static void render_unique_exr_name(Render *re, char *str, int sample)
{
	scene_unique_exr_name(re->scene, str, sample);
}

static void render_layer_add_pass(RenderResult *rr, RenderLayer *rl, int channels, int passtype)
{
	const char *typestr= get_pass_name(passtype, 0);
	RenderPass *rpass= MEM_callocN(sizeof(RenderPass), typestr);
	int rectsize= rr->rectx*rr->recty*channels;
	
	BLI_addtail(&rl->passes, rpass);
	rpass->passtype= passtype;
	rpass->channels= channels;
	rpass->rectx= rl->rectx;
	rpass->recty= rl->recty;
	
	if(rr->exrhandle) {
		int a;
		for(a=0; a<channels; a++)
			IMB_exr_add_channel(rr->exrhandle, rl->name, get_pass_name(passtype, a), 0, 0, NULL);
	}
	else {
		float *rect;
		int x;
		
		rpass->rect= MEM_mapallocN(sizeof(float)*rectsize, typestr);
		
		if(passtype==SCE_PASS_VECTOR) {
			/* initialize to max speed */
			rect= rpass->rect;
			for(x= rectsize-1; x>=0; x--)
				rect[x]= PASS_VECTOR_MAX;
		}
		else if(passtype==SCE_PASS_Z) {
			rect= rpass->rect;
			for(x= rectsize-1; x>=0; x--)
				rect[x]= 10e10;
		}
	}
}

float *RE_RenderLayerGetPass(RenderLayer *rl, int passtype)
{
	RenderPass *rpass;
	
	for(rpass=rl->passes.first; rpass; rpass= rpass->next)
		if(rpass->passtype== passtype)
			return rpass->rect;
	return NULL;
}

RenderLayer *RE_GetRenderLayer(RenderResult *rr, const char *name)
{
	RenderLayer *rl;
	
	if(rr==NULL) return NULL;
	
	for(rl= rr->layers.first; rl; rl= rl->next)
		if(strncmp(rl->name, name, RE_MAXNAME)==0)
			return rl;
	return NULL;
}

/* called by main render as well for parts */
/* will read info from Render *re to define layers */
/* called in threads */
/* re->winx,winy is coordinate space of entire image, partrct the part within */
RenderResult *new_render_result(Render *re, rcti *partrct, int crop, int savebuffers)
{
	RenderResult *rr;
	RenderLayer *rl;
	SceneRenderLayer *srl;
	int rectx, recty, nr;
	
	rectx= partrct->xmax - partrct->xmin;
	recty= partrct->ymax - partrct->ymin;
	
	if(rectx<=0 || recty<=0)
		return NULL;
	
	rr= MEM_callocN(sizeof(RenderResult), "new render result");
	rr->rectx= rectx;
	rr->recty= recty;
	rr->renrect.xmin= 0; rr->renrect.xmax= rectx-2*crop;
	/* crop is one or two extra pixels rendered for filtering, is used for merging and display too */
	rr->crop= crop;
	
	/* tilerect is relative coordinates within render disprect. do not subtract crop yet */
	rr->tilerect.xmin= partrct->xmin - re->disprect.xmin;
	rr->tilerect.xmax= partrct->xmax - re->disprect.xmax;
	rr->tilerect.ymin= partrct->ymin - re->disprect.ymin;
	rr->tilerect.ymax= partrct->ymax - re->disprect.ymax;
	
	if(savebuffers) {
		rr->exrhandle= IMB_exr_get_handle();
	}
	
	/* check renderdata for amount of layers */
	for(nr=0, srl= re->r.layers.first; srl; srl= srl->next, nr++) {
		
		if((re->r.scemode & R_SINGLE_LAYER) && nr!=re->r.actlay)
			continue;
		if(srl->layflag & SCE_LAY_DISABLE)
			continue;
		
		rl= MEM_callocN(sizeof(RenderLayer), "new render layer");
		BLI_addtail(&rr->layers, rl);
		
		BLI_strncpy(rl->name, srl->name, sizeof(rl->name));
		rl->lay= srl->lay;
		rl->lay_zmask= srl->lay_zmask;
		rl->layflag= srl->layflag;
		rl->passflag= srl->passflag; // for debugging: srl->passflag|SCE_PASS_RAYHITS;
		rl->pass_xor= srl->pass_xor;
		rl->light_override= srl->light_override;
		rl->mat_override= srl->mat_override;
		rl->rectx= rectx;
		rl->recty= recty;
		
		if(rr->exrhandle) {
			IMB_exr_add_channel(rr->exrhandle, rl->name, "Combined.R", 0, 0, NULL);
			IMB_exr_add_channel(rr->exrhandle, rl->name, "Combined.G", 0, 0, NULL);
			IMB_exr_add_channel(rr->exrhandle, rl->name, "Combined.B", 0, 0, NULL);
			IMB_exr_add_channel(rr->exrhandle, rl->name, "Combined.A", 0, 0, NULL);
		}
		else
			rl->rectf= MEM_mapallocN(rectx*recty*sizeof(float)*4, "Combined rgba");
		
		if(srl->passflag  & SCE_PASS_Z)
			render_layer_add_pass(rr, rl, 1, SCE_PASS_Z);
		if(srl->passflag  & SCE_PASS_VECTOR)
			render_layer_add_pass(rr, rl, 4, SCE_PASS_VECTOR);
		if(srl->passflag  & SCE_PASS_NORMAL)
			render_layer_add_pass(rr, rl, 3, SCE_PASS_NORMAL);
		if(srl->passflag  & SCE_PASS_UV) 
			render_layer_add_pass(rr, rl, 3, SCE_PASS_UV);
		if(srl->passflag  & SCE_PASS_RGBA)
			render_layer_add_pass(rr, rl, 4, SCE_PASS_RGBA);
		if(srl->passflag  & SCE_PASS_EMIT)
			render_layer_add_pass(rr, rl, 3, SCE_PASS_EMIT);
		if(srl->passflag  & SCE_PASS_DIFFUSE)
			render_layer_add_pass(rr, rl, 3, SCE_PASS_DIFFUSE);
		if(srl->passflag  & SCE_PASS_SPEC)
			render_layer_add_pass(rr, rl, 3, SCE_PASS_SPEC);
		if(srl->passflag  & SCE_PASS_AO)
			render_layer_add_pass(rr, rl, 3, SCE_PASS_AO);
		if(srl->passflag  & SCE_PASS_ENVIRONMENT)
			render_layer_add_pass(rr, rl, 3, SCE_PASS_ENVIRONMENT);
		if(srl->passflag  & SCE_PASS_INDIRECT)
			render_layer_add_pass(rr, rl, 3, SCE_PASS_INDIRECT);
		if(srl->passflag  & SCE_PASS_SHADOW)
			render_layer_add_pass(rr, rl, 3, SCE_PASS_SHADOW);
		if(srl->passflag  & SCE_PASS_REFLECT)
			render_layer_add_pass(rr, rl, 3, SCE_PASS_REFLECT);
		if(srl->passflag  & SCE_PASS_REFRACT)
			render_layer_add_pass(rr, rl, 3, SCE_PASS_REFRACT);
		if(srl->passflag  & SCE_PASS_INDEXOB)
			render_layer_add_pass(rr, rl, 1, SCE_PASS_INDEXOB);
		if(srl->passflag  & SCE_PASS_MIST)
			render_layer_add_pass(rr, rl, 1, SCE_PASS_MIST);
		if(rl->passflag & SCE_PASS_RAYHITS)
			render_layer_add_pass(rr, rl, 4, SCE_PASS_RAYHITS);
		
	}
	/* sss, previewrender and envmap don't do layers, so we make a default one */
	if(rr->layers.first==NULL) {
		rl= MEM_callocN(sizeof(RenderLayer), "new render layer");
		BLI_addtail(&rr->layers, rl);
		
		rl->rectx= rectx;
		rl->recty= recty;

		/* duplicate code... */
		if(rr->exrhandle) {
			IMB_exr_add_channel(rr->exrhandle, rl->name, "Combined.R", 0, 0, NULL);
			IMB_exr_add_channel(rr->exrhandle, rl->name, "Combined.G", 0, 0, NULL);
			IMB_exr_add_channel(rr->exrhandle, rl->name, "Combined.B", 0, 0, NULL);
			IMB_exr_add_channel(rr->exrhandle, rl->name, "Combined.A", 0, 0, NULL);
		}
		else
			rl->rectf= MEM_mapallocN(rectx*recty*sizeof(float)*4, "Combined rgba");
		
		/* note, this has to be in sync with scene.c */
		rl->lay= (1<<20) -1;
		rl->layflag= 0x7FFF;	/* solid ztra halo strand */
		rl->passflag= SCE_PASS_COMBINED;
		
		re->r.actlay= 0;
	}
	
	/* border render; calculate offset for use in compositor. compo is centralized coords */
	rr->xof= re->disprect.xmin + (re->disprect.xmax - re->disprect.xmin)/2 - re->winx/2;
	rr->yof= re->disprect.ymin + (re->disprect.ymax - re->disprect.ymin)/2 - re->winy/2;
	
	return rr;
}

static int render_scene_needs_vector(Render *re)
{
	SceneRenderLayer *srl;
	
	for(srl= re->scene->r.layers.first; srl; srl= srl->next)
		if(!(srl->layflag & SCE_LAY_DISABLE))
			if(srl->passflag & SCE_PASS_VECTOR)
				return 1;

	return 0;
}

static void do_merge_tile(RenderResult *rr, RenderResult *rrpart, float *target, float *tile, int pixsize)
{
	int y, ofs, copylen, tilex, tiley;
	
	copylen= tilex= rrpart->rectx;
	tiley= rrpart->recty;
	
	if(rrpart->crop) {	/* filters add pixel extra */
		tile+= pixsize*(rrpart->crop + rrpart->crop*tilex);
		
		copylen= tilex - 2*rrpart->crop;
		tiley -= 2*rrpart->crop;
		
		ofs= (rrpart->tilerect.ymin + rrpart->crop)*rr->rectx + (rrpart->tilerect.xmin+rrpart->crop);
		target+= pixsize*ofs;
	}
	else {
		ofs= (rrpart->tilerect.ymin*rr->rectx + rrpart->tilerect.xmin);
		target+= pixsize*ofs;
	}

	copylen *= sizeof(float)*pixsize;
	tilex *= pixsize;
	ofs= pixsize*rr->rectx;

	for(y=0; y<tiley; y++) {
		memcpy(target, tile, copylen);
		target+= ofs;
		tile+= tilex;
	}
}

/* used when rendering to a full buffer, or when reading the exr part-layer-pass file */
/* no test happens here if it fits... we also assume layers are in sync */
/* is used within threads */
void merge_render_result(RenderResult *rr, RenderResult *rrpart)
{
	RenderLayer *rl, *rlp;
	RenderPass *rpass, *rpassp;
	
	for(rl= rr->layers.first, rlp= rrpart->layers.first; rl && rlp; rl= rl->next, rlp= rlp->next) {
		
		/* combined */
		if(rl->rectf && rlp->rectf)
			do_merge_tile(rr, rrpart, rl->rectf, rlp->rectf, 4);
		
		/* passes are allocated in sync */
		for(rpass= rl->passes.first, rpassp= rlp->passes.first; rpass && rpassp; rpass= rpass->next, rpassp= rpassp->next) {
			do_merge_tile(rr, rrpart, rpass->rect, rpassp->rect, rpass->channels);
		}
	}
}


static void save_render_result_tile(RenderResult *rr, RenderResult *rrpart)
{
	RenderLayer *rlp;
	RenderPass *rpassp;
	int offs, partx, party;
	
	BLI_lock_thread(LOCK_IMAGE);
	
	for(rlp= rrpart->layers.first; rlp; rlp= rlp->next) {
		
		if(rrpart->crop) {	/* filters add pixel extra */
			offs= (rrpart->crop + rrpart->crop*rrpart->rectx);
		}
		else {
			offs= 0;
		}
		
		/* combined */
		if(rlp->rectf) {
			int a, xstride= 4;
			for(a=0; a<xstride; a++)
				IMB_exr_set_channel(rr->exrhandle, rlp->name, get_pass_name(SCE_PASS_COMBINED, a), 
								xstride, xstride*rrpart->rectx, rlp->rectf+a + xstride*offs);
		}
		
		/* passes are allocated in sync */
		for(rpassp= rlp->passes.first; rpassp; rpassp= rpassp->next) {
			int a, xstride= rpassp->channels;
			for(a=0; a<xstride; a++)
				IMB_exr_set_channel(rr->exrhandle, rlp->name, get_pass_name(rpassp->passtype, a), 
									xstride, xstride*rrpart->rectx, rpassp->rect+a + xstride*offs);
		}
		
	}

	party= rrpart->tilerect.ymin + rrpart->crop;
	partx= rrpart->tilerect.xmin + rrpart->crop;
	IMB_exrtile_write_channels(rr->exrhandle, partx, party, 0);

	BLI_unlock_thread(LOCK_IMAGE);

}

static void save_empty_result_tiles(Render *re)
{
	RenderPart *pa;
	RenderResult *rr;
	
	for(rr= re->result; rr; rr= rr->next) {
		IMB_exrtile_clear_channels(rr->exrhandle);
		
		for(pa= re->parts.first; pa; pa= pa->next) {
			if(pa->ready==0) {
				int party= pa->disprect.ymin - re->disprect.ymin + pa->crop;
				int partx= pa->disprect.xmin - re->disprect.xmin + pa->crop;
				IMB_exrtile_write_channels(rr->exrhandle, partx, party, 0);
			}
		}
	}
}


/* for passes read from files, these have names stored */
static char *make_pass_name(RenderPass *rpass, int chan)
{
	static char name[16];
	int len;
	
	BLI_strncpy(name, rpass->name, EXR_PASS_MAXNAME);
	len= strlen(name);
	name[len]= '.';
	name[len+1]= rpass->chan_id[chan];
	name[len+2]= 0;

	return name;
}

/* filename already made absolute */
/* called from within UI, saves both rendered result as a file-read result */
void RE_WriteRenderResult(RenderResult *rr, const char *filename, int compress)
{
	RenderLayer *rl;
	RenderPass *rpass;
	void *exrhandle= IMB_exr_get_handle();

	BLI_make_existing_file(filename);
	
	/* composite result */
	if(rr->rectf) {
		IMB_exr_add_channel(exrhandle, "Composite", "Combined.R", 4, 4*rr->rectx, rr->rectf);
		IMB_exr_add_channel(exrhandle, "Composite", "Combined.G", 4, 4*rr->rectx, rr->rectf+1);
		IMB_exr_add_channel(exrhandle, "Composite", "Combined.B", 4, 4*rr->rectx, rr->rectf+2);
		IMB_exr_add_channel(exrhandle, "Composite", "Combined.A", 4, 4*rr->rectx, rr->rectf+3);
	}
	
	/* add layers/passes and assign channels */
	for(rl= rr->layers.first; rl; rl= rl->next) {
		
		/* combined */
		if(rl->rectf) {
			int a, xstride= 4;
			for(a=0; a<xstride; a++)
				IMB_exr_add_channel(exrhandle, rl->name, get_pass_name(SCE_PASS_COMBINED, a), 
									xstride, xstride*rr->rectx, rl->rectf+a);
		}
		
		/* passes are allocated in sync */
		for(rpass= rl->passes.first; rpass; rpass= rpass->next) {
			int a, xstride= rpass->channels;
			for(a=0; a<xstride; a++) {
				if(rpass->passtype)
					IMB_exr_add_channel(exrhandle, rl->name, get_pass_name(rpass->passtype, a), 
										xstride, xstride*rr->rectx, rpass->rect+a);
				else
					IMB_exr_add_channel(exrhandle, rl->name, make_pass_name(rpass, a), 
										xstride, xstride*rr->rectx, rpass->rect+a);
			}
		}
	}
	
	IMB_exr_begin_write(exrhandle, filename, rr->rectx, rr->recty, compress);
	
	IMB_exr_write_channels(exrhandle);
	IMB_exr_close(exrhandle);
}

/* callbacks for RE_MultilayerConvert */
static void *ml_addlayer_cb(void *base, char *str)
{
	RenderResult *rr= base;
	RenderLayer *rl;

	/* don't add if layer already exists */
	for(rl=rr->layers.first; rl; rl=rl->next)
		if(strcmp(rl->name, str) == 0)
			return rl;
	
	/* add render layer */
	rl= MEM_callocN(sizeof(RenderLayer), "new render layer");
	BLI_addtail(&rr->layers, rl);
	
	BLI_strncpy(rl->name, str, EXR_LAY_MAXNAME);
	rl->rectx = rr->rectx;
	rl->recty = rr->recty;

	return rl;
}
static void ml_addpass_cb(void *base, void *lay, char *str, float *rect, int totchan, char *chan_id)
{
	RenderResult *rr= base;
	RenderLayer *rl= lay;	
	RenderPass *rpass;
	int a;

	/* don't add if pass already exists */
	for(rpass=rl->passes.first; rpass; rpass=rpass->next) {
		if(strcmp(rpass->name, str) == 0) {
			MEM_freeN(rect);
			return;
		}
	}
	
	/* add render pass */
	rpass = MEM_callocN(sizeof(RenderPass), "loaded pass");
	
	BLI_addtail(&rl->passes, rpass);
	rpass->channels= totchan;

	rpass->passtype= passtype_from_name(str);
	if(rpass->passtype==0) printf("unknown pass %s\n", str);
	rl->passflag |= rpass->passtype;
	
	BLI_strncpy(rpass->name, str, EXR_PASS_MAXNAME);
	/* channel id chars */
	for(a=0; a<totchan; a++)
		rpass->chan_id[a]= chan_id[a];
	
	rpass->rectx = rr->rectx;
	rpass->recty = rr->recty;
	rpass->rect= rect;
}

/* from imbuf, if a handle was returned we convert this to render result */
RenderResult *RE_MultilayerConvert(void *exrhandle, int rectx, int recty)
{
	RenderResult *rr= MEM_callocN(sizeof(RenderResult), "loaded render result");
	
	rr->rectx= rectx;
	rr->recty= recty;
	
	IMB_exr_multilayer_convert(exrhandle, rr, ml_addlayer_cb, ml_addpass_cb);

	return rr;
}

/* called in end of render, to add names to passes... for UI only */
static void renderresult_add_names(RenderResult *rr)
{
	RenderLayer *rl;
	RenderPass *rpass;
	
	for(rl= rr->layers.first; rl; rl= rl->next)
		for(rpass= rl->passes.first; rpass; rpass= rpass->next)
			BLI_strncpy(rpass->name, get_pass_name(rpass->passtype, -1), sizeof(rpass->name));
}

/* called for reading temp files, and for external engines */
static int read_render_result_from_file(const char *filename, RenderResult *rr, int external)
{
	RenderLayer *rl;
	RenderPass *rpass;
	void *exrhandle= IMB_exr_get_handle();
	int rectx, recty;

	if(IMB_exr_begin_read(exrhandle, filename, &rectx, &recty)==0) {
		printf("failed being read %s\n", filename);
		IMB_exr_close(exrhandle);
		return 0;
	}

	if(rr == NULL || rectx!=rr->rectx || recty!=rr->recty) {
		if(rr)
			printf("error in reading render result: dimensions don't match\n");
		else
			printf("error in reading render result: NULL result pointer\n");
		IMB_exr_close(exrhandle);
		return 0;
	}
	else {
		for(rl= rr->layers.first; rl; rl= rl->next) {
			
			/* combined */
			if(rl->rectf) {
				int a, xstride= 4;
				for(a=0; a<xstride; a++)
					IMB_exr_set_channel(exrhandle, rl->name, get_pass_name(SCE_PASS_COMBINED, a), 
										xstride, xstride*rectx, rl->rectf+a);
			}
			
			/* passes are allocated in sync */
			for(rpass= rl->passes.first; rpass; rpass= rpass->next) {
				int a, xstride= rpass->channels;
				for(a=0; a<xstride; a++)
					IMB_exr_set_channel(exrhandle, rl->name, get_pass_name(rpass->passtype, a), 
										xstride, xstride*rectx, rpass->rect+a);
			}
			
		}
		IMB_exr_read_channels(exrhandle);
		renderresult_add_names(rr);
	}

	IMB_exr_close(exrhandle);

	return 1;
}

/* only for temp buffer files, makes exact copy of render result */
static void read_render_result(Render *re, int sample)
{
	char str[FILE_MAX];

	BLI_rw_mutex_lock(&re->resultmutex, THREAD_LOCK_WRITE);

	RE_FreeRenderResult(re->result);
	re->result= new_render_result(re, &re->disprect, 0, RR_USEMEM);

	render_unique_exr_name(re, str, sample);
	printf("read exr tmp file: %s\n", str);

	if(!read_render_result_from_file(str, re->result, 0))
		printf("cannot read: %s\n", str);

	BLI_rw_mutex_unlock(&re->resultmutex);
}

/* *************************************************** */

Render *RE_GetRender(const char *name)
{
	Render *re;

	/* search for existing renders */
	for(re= RenderGlobal.renderlist.first; re; re= re->next)
		if(strncmp(re->name, name, RE_MAXNAME)==0)
			break;

	return re;
}

/* if you want to know exactly what has been done */
RenderResult *RE_AcquireResultRead(Render *re)
{
	if(re) {
		BLI_rw_mutex_lock(&re->resultmutex, THREAD_LOCK_READ);
		return re->result;
	}

	return NULL;
}

RenderResult *RE_AcquireResultWrite(Render *re)
{
	if(re) {
		BLI_rw_mutex_lock(&re->resultmutex, THREAD_LOCK_WRITE);
		return re->result;
	}

	return NULL;
}

void RE_SwapResult(Render *re, RenderResult **rr)
{
	/* for keeping render buffers */
	if(re) {
		SWAP(RenderResult*, re->result, *rr);
	}
}


void RE_ReleaseResult(Render *re)
{
	if(re)
		BLI_rw_mutex_unlock(&re->resultmutex);
}

/* displist.c util.... */
Scene *RE_GetScene(Render *re)
{
	if(re)
		return re->scene;
	return NULL;
}

RenderLayer *render_get_active_layer(Render *re, RenderResult *rr)
{
	RenderLayer *rl= BLI_findlink(&rr->layers, re->r.actlay);
	
	if(rl) 
		return rl;
	else 
		return rr->layers.first;
}


/* fill provided result struct with what's currently active or done */
void RE_AcquireResultImage(Render *re, RenderResult *rr)
{
	memset(rr, 0, sizeof(RenderResult));

	if(re) {
		BLI_rw_mutex_lock(&re->resultmutex, THREAD_LOCK_READ);

		if(re->result) {
			RenderLayer *rl;
			
			rr->rectx= re->result->rectx;
			rr->recty= re->result->recty;
			
			rr->rectf= re->result->rectf;
			rr->rectz= re->result->rectz;
			rr->rect32= re->result->rect32;
			
			/* active layer */
			rl= render_get_active_layer(re, re->result);

			if(rl) {
				if(rr->rectf==NULL)
					rr->rectf= rl->rectf;
				if(rr->rectz==NULL)
					rr->rectz= RE_RenderLayerGetPass(rl, SCE_PASS_Z);	
			}

			rr->have_combined= (re->result->rectf != NULL);
			rr->layers= re->result->layers;
		}
	}
}

void RE_ReleaseResultImage(Render *re)
{
	if(re)
		BLI_rw_mutex_unlock(&re->resultmutex);
}

/* caller is responsible for allocating rect in correct size! */
void RE_ResultGet32(Render *re, unsigned int *rect)
{
	RenderResult rres;
	
	RE_AcquireResultImage(re, &rres);

	if(rres.rect32) 
		memcpy(rect, rres.rect32, sizeof(int)*rres.rectx*rres.recty);
	else if(rres.rectf) {
		float *fp= rres.rectf;
		int tot= rres.rectx*rres.recty;
		char *cp= (char *)rect;
		
		if (re->r.color_mgt_flag & R_COLOR_MANAGEMENT) {
			/* Finally convert back to sRGB rendered image */ 
			for(;tot>0; tot--, cp+=4, fp+=4) {
				cp[0] = FTOCHAR(linearrgb_to_srgb(fp[0]));
				cp[1] = FTOCHAR(linearrgb_to_srgb(fp[1]));
				cp[2] = FTOCHAR(linearrgb_to_srgb(fp[2]));
				cp[3] = FTOCHAR(fp[3]);
			}
		}
		else {
			/* Color management is off : no conversion necessary */
			for(;tot>0; tot--, cp+=4, fp+=4) {
				cp[0] = FTOCHAR(fp[0]);
				cp[1] = FTOCHAR(fp[1]);
				cp[2] = FTOCHAR(fp[2]);
				cp[3] = FTOCHAR(fp[3]);
			}
		}

	}
	else
		/* else fill with black */
		memset(rect, 0, sizeof(int)*re->rectx*re->recty);

	RE_ReleaseResultImage(re);
}

RenderStats *RE_GetStats(Render *re)
{
	return &re->i;
}

Render *RE_NewRender(const char *name)
{
	Render *re;

	/* only one render per name exists */
	re= RE_GetRender(name);
	if(re==NULL) {
		
		/* new render data struct */
		re= MEM_callocN(sizeof(Render), "new render");
		BLI_addtail(&RenderGlobal.renderlist, re);
		strncpy(re->name, name, RE_MAXNAME);
		BLI_rw_mutex_init(&re->resultmutex);
	}
	
	RE_InitRenderCB(re);

	/* init some variables */
	re->ycor= 1.0f;
	
	return re;
}

/* called for new renders and when finishing rendering so
 * we calways have valid callbacks on a render */
void RE_InitRenderCB(Render *re)
{
	/* set default empty callbacks */
	re->display_init= result_nothing;
	re->display_clear= result_nothing;
	re->display_draw= result_rcti_nothing;
	re->progress= float_nothing;
	re->test_break= default_break;
	if(G.background)
		re->stats_draw= stats_background;
	else
		re->stats_draw= stats_nothing;
	/* clear callback handles */
	re->dih= re->dch= re->ddh= re->sdh= re->prh= re->tbh= NULL;
}

/* only call this while you know it will remove the link too */
void RE_FreeRender(Render *re)
{
	BLI_rw_mutex_end(&re->resultmutex);
	
	free_renderdata_tables(re);
	free_sample_tables(re);
	
	RE_FreeRenderResult(re->result);
	RE_FreeRenderResult(re->pushedresult);
	
	BLI_remlink(&RenderGlobal.renderlist, re);
	MEM_freeN(re);
}

/* exit blender */
void RE_FreeAllRender(void)
{
	while(RenderGlobal.renderlist.first) {
		RE_FreeRender(RenderGlobal.renderlist.first);
	}
}

/* ********* initialize state ******** */


/* what doesn't change during entire render sequence */
/* disprect is optional, if NULL it assumes full window render */
void RE_InitState(Render *re, Render *source, RenderData *rd, SceneRenderLayer *srl, int winx, int winy, rcti *disprect)
{
	re->ok= TRUE;	/* maybe flag */
	
	re->i.starttime= PIL_check_seconds_timer();
	re->r= *rd;		/* hardcopy */
	
	re->winx= winx;
	re->winy= winy;
	if(disprect) {
		re->disprect= *disprect;
		re->rectx= disprect->xmax-disprect->xmin;
		re->recty= disprect->ymax-disprect->ymin;
	}
	else {
		re->disprect.xmin= re->disprect.ymin= 0;
		re->disprect.xmax= winx;
		re->disprect.ymax= winy;
		re->rectx= winx;
		re->recty= winy;
	}
	
	if(re->rectx < 2 || re->recty < 2 || (BKE_imtype_is_movie(rd->imtype) &&
										  (re->rectx < 16 || re->recty < 16) )) {
		BKE_report(re->reports, RPT_ERROR, "Image too small");
		re->ok= 0;
		return;
	}

	if((re->r.mode & (R_OSA))==0)
		re->r.scemode &= ~R_FULL_SAMPLE;

#ifdef WITH_OPENEXR
	if(re->r.scemode & R_FULL_SAMPLE)
		re->r.scemode |= R_EXR_TILE_FILE;	/* enable automatic */

	/* Until use_border is made compatible with save_buffers/full_sample, render without the later instead of not rendering at all.*/
	if(re->r.mode & R_BORDER) 
	{
		re->r.scemode &= ~(R_EXR_TILE_FILE|R_FULL_SAMPLE);
	}

#else
	/* can't do this without openexr support */
	re->r.scemode &= ~(R_EXR_TILE_FILE|R_FULL_SAMPLE);
#endif
	
	/* fullsample wants uniform osa levels */
	if(source && (re->r.scemode & R_FULL_SAMPLE)) {
		/* but, if source has no full sample we disable it */
		if((source->r.scemode & R_FULL_SAMPLE)==0)
			re->r.scemode &= ~R_FULL_SAMPLE;
		else
			re->r.osa= re->osa= source->osa;
	}
	else {
		/* check state variables, osa? */
		if(re->r.mode & (R_OSA)) {
			re->osa= re->r.osa;
			if(re->osa>16) re->osa= 16;
		}
		else re->osa= 0;
	}
	
	if (srl) {
		int index = BLI_findindex(&re->r.layers, srl);
		if (index != -1) {
			re->r.actlay = index;
			re->r.scemode |= R_SINGLE_LAYER;
		}
	}
		
	/* always call, checks for gamma, gamma tables and jitter too */
	make_sample_tables(re);	
	
	/* if preview render, we try to keep old result */
	BLI_rw_mutex_lock(&re->resultmutex, THREAD_LOCK_WRITE);

	if(re->r.scemode & R_PREVIEWBUTS) {
		if(re->result && re->result->rectx==re->rectx && re->result->recty==re->recty);
		else {
			RE_FreeRenderResult(re->result);
			re->result= NULL;
		}
	}
	else {
		
		/* make empty render result, so display callbacks can initialize */
		RE_FreeRenderResult(re->result);
		re->result= MEM_callocN(sizeof(RenderResult), "new render result");
		re->result->rectx= re->rectx;
		re->result->recty= re->recty;
	}

	BLI_rw_mutex_unlock(&re->resultmutex);
	
	/* we clip faces with a minimum of 2 pixel boundary outside of image border. see zbuf.c */
	re->clipcrop= 1.0f + 2.0f/(float)(re->winx>re->winy?re->winy:re->winx);
	
	re->mblur_offs = re->field_offs = 0.f;
	
	RE_init_threadcount(re);
}

/* part of external api, not called for regular render pipeline */
void RE_SetDispRect (struct Render *re, rcti *disprect)
{
	re->disprect= *disprect;
	re->rectx= disprect->xmax-disprect->xmin;
	re->recty= disprect->ymax-disprect->ymin;
	
	/* initialize render result */
	BLI_rw_mutex_lock(&re->resultmutex, THREAD_LOCK_WRITE);

	RE_FreeRenderResult(re->result);
	re->result= new_render_result(re, &re->disprect, 0, RR_USEMEM);

	BLI_rw_mutex_unlock(&re->resultmutex);
}

void RE_SetWindow(Render *re, rctf *viewplane, float clipsta, float clipend)
{
	/* re->ok flag? */
	
	re->viewplane= *viewplane;
	re->clipsta= clipsta;
	re->clipend= clipend;
	re->r.mode &= ~R_ORTHO;

	perspective_m4( re->winmat,re->viewplane.xmin, re->viewplane.xmax, re->viewplane.ymin, re->viewplane.ymax, re->clipsta, re->clipend);
	
}

void RE_SetOrtho(Render *re, rctf *viewplane, float clipsta, float clipend)
{
	/* re->ok flag? */
	
	re->viewplane= *viewplane;
	re->clipsta= clipsta;
	re->clipend= clipend;
	re->r.mode |= R_ORTHO;

	orthographic_m4( re->winmat,re->viewplane.xmin, re->viewplane.xmax, re->viewplane.ymin, re->viewplane.ymax, re->clipsta, re->clipend);
}

void RE_SetView(Render *re, float mat[][4])
{
	/* re->ok flag? */
	copy_m4_m4(re->viewmat, mat);
	invert_m4_m4(re->viewinv, re->viewmat);
}

/* image and movie output has to move to either imbuf or kernel */
void RE_display_init_cb(Render *re, void *handle, void (*f)(void *handle, RenderResult *rr))
{
	re->display_init= f;
	re->dih= handle;
}
void RE_display_clear_cb(Render *re, void *handle, void (*f)(void *handle, RenderResult *rr))
{
	re->display_clear= f;
	re->dch= handle;
}
void RE_display_draw_cb(Render *re, void *handle, void (*f)(void *handle, RenderResult *rr, volatile rcti *rect))
{
	re->display_draw= f;
	re->ddh= handle;
}
void RE_stats_draw_cb(Render *re, void *handle, void (*f)(void *handle, RenderStats *rs))
{
	re->stats_draw= f;
	re->sdh= handle;
}
void RE_progress_cb(Render *re, void *handle, void (*f)(void *handle, float))
{
	re->progress= f;
	re->prh= handle;
}

void RE_draw_lock_cb(Render *re, void *handle, void (*f)(void *handle, int i))
{
	re->draw_lock= f;
	re->tbh= handle;
}

void RE_test_break_cb(Render *re, void *handle, int (*f)(void *handle))
{
	re->test_break= f;
	re->tbh= handle;
}


/* ********* add object data (later) ******** */

/* object is considered fully prepared on correct time etc */
/* includes lights */
void RE_AddObject(Render *UNUSED(re), Object *UNUSED(ob))
{
	
}

/* *************************************** */

static int render_display_draw_enabled(Render *re)
{
	/* don't show preprocess for previewrender sss */
	if(re->sss_points)
		return !(re->r.scemode & R_PREVIEWBUTS);
	else
		return 1;
}

/* allocate osa new results for samples */
static RenderResult *new_full_sample_buffers(Render *re, ListBase *lb, rcti *partrct, int crop)
{
	int a;
	
	if(re->osa==0)
		return new_render_result(re, partrct, crop, RR_USEMEM);
	
	for(a=0; a<re->osa; a++) {
		RenderResult *rr= new_render_result(re, partrct, crop, RR_USEMEM);
		BLI_addtail(lb, rr);
		rr->sample_nr= a;
	}
	
	return lb->first;
}


/* the main thread call, renders an entire part */
static void *do_part_thread(void *pa_v)
{
	RenderPart *pa= pa_v;
	
	/* need to return nicely all parts on esc */
	if(R.test_break(R.tbh)==0) {
		
		if(!R.sss_points && (R.r.scemode & R_FULL_SAMPLE))
			pa->result= new_full_sample_buffers(&R, &pa->fullresult, &pa->disprect, pa->crop);
		else
			pa->result= new_render_result(&R, &pa->disprect, pa->crop, RR_USEMEM);

		if(R.sss_points)
			zbufshade_sss_tile(pa);
		else if(R.osa)
			zbufshadeDA_tile(pa);
		else
			zbufshade_tile(pa);
		
		/* merge too on break! */
		if(R.result->exrhandle) {
			RenderResult *rr, *rrpart;
			
			for(rr= R.result, rrpart= pa->result; rr && rrpart; rr= rr->next, rrpart= rrpart->next)
				save_render_result_tile(rr, rrpart);
			
		}
		else if(render_display_draw_enabled(&R)) {
			/* on break, don't merge in result for preview renders, looks nicer */
			if(R.test_break(R.tbh) && (R.r.scemode & R_PREVIEWBUTS));
			else merge_render_result(R.result, pa->result);
		}
	}
	
	pa->ready= 1;
	
	return NULL;
}

/* calculus for how much 1 pixel rendered should rotate the 3d geometry */
/* is not that simple, needs to be corrected for errors of larger viewplane sizes */
/* called in initrender.c, initparts() and convertblender.c, for speedvectors */
float panorama_pixel_rot(Render *re)
{
	float psize, phi, xfac;
	float borderfac= (float)(re->disprect.xmax - re->disprect.xmin) / (float)re->winx;
	
	/* size of 1 pixel mapped to viewplane coords */
	psize= (re->viewplane.xmax-re->viewplane.xmin)/(float)(re->winx);
	/* angle of a pixel */
	phi= atan(psize/re->clipsta);
	
	/* correction factor for viewplane shifting, first calculate how much the viewplane angle is */
	xfac= borderfac*((re->viewplane.xmax-re->viewplane.xmin))/(float)re->xparts;
	xfac= atan(0.5f*xfac/re->clipsta); 
	/* and how much the same viewplane angle is wrapped */
	psize= 0.5f*phi*((float)re->partx);
	
	/* the ratio applied to final per-pixel angle */
	phi*= xfac/psize;
	
	return phi;
}

/* call when all parts stopped rendering, to find the next Y slice */
/* if slice found, it rotates the dbase */
static RenderPart *find_next_pano_slice(Render *re, int *minx, rctf *viewplane)
{
	RenderPart *pa, *best= NULL;
	
	*minx= re->winx;
	
	/* most left part of the non-rendering parts */
	for(pa= re->parts.first; pa; pa= pa->next) {
		if(pa->ready==0 && pa->nr==0) {
			if(pa->disprect.xmin < *minx) {
				best= pa;
				*minx= pa->disprect.xmin;
			}
		}
	}
			
	if(best) {
		float phi= panorama_pixel_rot(re);

		R.panodxp= (re->winx - (best->disprect.xmin + best->disprect.xmax) )/2;
		R.panodxv= ((viewplane->xmax-viewplane->xmin)*R.panodxp)/(float)(re->winx);

		/* shift viewplane */
		R.viewplane.xmin = viewplane->xmin + R.panodxv;
		R.viewplane.xmax = viewplane->xmax + R.panodxv;
		RE_SetWindow(re, &R.viewplane, R.clipsta, R.clipend);
		copy_m4_m4(R.winmat, re->winmat);
		
		/* rotate database according to part coordinates */
		project_renderdata(re, projectverto, 1, -R.panodxp*phi, 1);
		R.panosi= sin(R.panodxp*phi);
		R.panoco= cos(R.panodxp*phi);
	}
	return best;
}

static RenderPart *find_next_part(Render *re, int minx)
{
	RenderPart *pa, *best= NULL;

	/* long long int's needed because of overflow [#24414] */
	long long int centx=re->winx/2, centy=re->winy/2, tot=1;
	long long int mindist= (long long int)re->winx * (long long int)re->winy;
	
	/* find center of rendered parts, image center counts for 1 too */
	for(pa= re->parts.first; pa; pa= pa->next) {
		if(pa->ready) {
			centx+= (pa->disprect.xmin+pa->disprect.xmax)/2;
			centy+= (pa->disprect.ymin+pa->disprect.ymax)/2;
			tot++;
		}
	}
	centx/=tot;
	centy/=tot;
	
	/* closest of the non-rendering parts */
	for(pa= re->parts.first; pa; pa= pa->next) {
		if(pa->ready==0 && pa->nr==0) {
			long long int distx= centx - (pa->disprect.xmin+pa->disprect.xmax)/2;
			long long int disty= centy - (pa->disprect.ymin+pa->disprect.ymax)/2;
			distx= (long long int)sqrt(distx*distx + disty*disty);
			if(distx<mindist) {
				if(re->r.mode & R_PANORAMA) {
					if(pa->disprect.xmin==minx) {
						best= pa;
						mindist= distx;
					}
				}
				else {
					best= pa;
					mindist= distx;
				}
			}
		}
	}
	return best;
}

static void print_part_stats(Render *re, RenderPart *pa)
{
	char str[64];
	
	BLI_snprintf(str, sizeof(str), "%s, Part %d-%d", re->scene->id.name+2, pa->nr, re->i.totpart);
	re->i.infostr= str;
	re->stats_draw(re->sdh, &re->i);
	re->i.infostr= NULL;
}

/* make osa new results for samples */
static RenderResult *new_full_sample_buffers_exr(Render *re)
{
	int a;
	
	for(a=0; a<re->osa; a++) {
		RenderResult *rr= new_render_result(re, &re->disprect, 0, 1);
		BLI_addtail(&re->fullresult, rr);
		rr->sample_nr= a;
	}
	
	return re->fullresult.first;
}

static void threaded_tile_processor(Render *re)
{
	ListBase threads;
	RenderPart *pa, *nextpa;
	rctf viewplane= re->viewplane;
	int rendering=1, counter= 1, drawtimer=0, hasdrawn, minx=0;
	
	BLI_rw_mutex_lock(&re->resultmutex, THREAD_LOCK_WRITE);

	/* first step; free the entire render result, make new, and/or prepare exr buffer saving */
	if(re->result==NULL || !(re->r.scemode & R_PREVIEWBUTS)) {
		RE_FreeRenderResult(re->result);
	
		if(re->sss_points && render_display_draw_enabled(re))
			re->result= new_render_result(re, &re->disprect, 0, 0);
		else if(re->r.scemode & R_FULL_SAMPLE)
			re->result= new_full_sample_buffers_exr(re);
		else
			re->result= new_render_result(re, &re->disprect, 0, re->r.scemode & (R_EXR_TILE_FILE|R_FULL_SAMPLE));
	}

	BLI_rw_mutex_unlock(&re->resultmutex);
	
	if(re->result==NULL)
		return;
	
	/* warning; no return here without closing exr file */
	
	initparts(re);

	if(re->result->exrhandle) {
		RenderResult *rr;
		char str[FILE_MAX];
		
		for(rr= re->result; rr; rr= rr->next) {
			render_unique_exr_name(re, str, rr->sample_nr);
		
			printf("write exr tmp file, %dx%d, %s\n", rr->rectx, rr->recty, str);
			IMB_exrtile_begin_write(rr->exrhandle, str, 0, rr->rectx, rr->recty, re->partx, re->party);
		}
	}
	
	BLI_init_threads(&threads, do_part_thread, re->r.threads);
	
	/* assuming no new data gets added to dbase... */
	R= *re;
	
	/* set threadsafe break */
	R.test_break= thread_break;
	
	/* timer loop demands to sleep when no parts are left, so we enter loop with a part */
	if(re->r.mode & R_PANORAMA)
		nextpa= find_next_pano_slice(re, &minx, &viewplane);
	else
		nextpa= find_next_part(re, 0);
	
	while(rendering) {
		
		if(re->test_break(re->tbh))
			PIL_sleep_ms(50);
		else if(nextpa && BLI_available_threads(&threads)) {
			drawtimer= 0;
			nextpa->nr= counter++;	/* for nicest part, and for stats */
			nextpa->thread= BLI_available_thread_index(&threads);	/* sample index */
			BLI_insert_thread(&threads, nextpa);

			nextpa= find_next_part(re, minx);
		}
		else if(re->r.mode & R_PANORAMA) {
			if(nextpa==NULL && BLI_available_threads(&threads)==re->r.threads)
				nextpa= find_next_pano_slice(re, &minx, &viewplane);
			else {
				PIL_sleep_ms(50);
				drawtimer++;
			}
		}
		else {
			PIL_sleep_ms(50);
			drawtimer++;
		}
		
		/* check for ready ones to display, and if we need to continue */
		rendering= 0;
		hasdrawn= 0;
		for(pa= re->parts.first; pa; pa= pa->next) {
			if(pa->ready) {
				
				BLI_remove_thread(&threads, pa);
				
				if(pa->result) {
					if(render_display_draw_enabled(re))
						re->display_draw(re->ddh, pa->result, NULL);
					print_part_stats(re, pa);
					
					free_render_result(&pa->fullresult, pa->result);
					pa->result= NULL;
					re->i.partsdone++;
					re->progress(re->prh, re->i.partsdone / (float)re->i.totpart);
					hasdrawn= 1;
				}
			}
			else {
				rendering= 1;
				if(pa->nr && pa->result && drawtimer>20) {
					if(render_display_draw_enabled(re))
						re->display_draw(re->ddh, pa->result, &pa->result->renrect);
					hasdrawn= 1;
				}
			}
		}
		if(hasdrawn)
			drawtimer= 0;

		/* on break, wait for all slots to get freed */
		if( (g_break=re->test_break(re->tbh)) && BLI_available_threads(&threads)==re->r.threads)
			rendering= 0;
		
	}
	
	if(re->result->exrhandle) {
		RenderResult *rr;

		BLI_rw_mutex_lock(&re->resultmutex, THREAD_LOCK_WRITE);
		save_empty_result_tiles(re);
		
		for(rr= re->result; rr; rr= rr->next) {
			IMB_exr_close(rr->exrhandle);
			rr->exrhandle= NULL;
		}
		
		free_render_result(&re->fullresult, re->result);
		re->result= NULL;

		BLI_rw_mutex_unlock(&re->resultmutex);
		
		read_render_result(re, 0);
	}
	
	/* unset threadsafety */
	g_break= 0;
	
	BLI_end_threads(&threads);
	freeparts(re);
	re->viewplane= viewplane; /* restore viewplane, modified by pano render */
}

/* currently only called by preview renders and envmap */
void RE_TileProcessor(Render *re)
{
	threaded_tile_processor(re);
}

/* ************  This part uses API, for rendering Blender scenes ********** */

static void do_render_3d(Render *re)
{
	/* try external */
	if(RE_engine_render(re, 0))
		return;

	/* internal */
	
//	re->cfra= cfra;	/* <- unused! */
	re->scene->r.subframe = re->mblur_offs + re->field_offs;
	
	/* lock drawing in UI during data phase */
	if(re->draw_lock)
		re->draw_lock(re->dlh, 1);
	
	/* make render verts/faces/halos/lamps */
	if(render_scene_needs_vector(re))
		RE_Database_FromScene_Vectors(re, re->main, re->scene, re->lay);
	else
	   RE_Database_FromScene(re, re->main, re->scene, re->lay, 1);
	
	/* clear UI drawing locks */
	if(re->draw_lock)
		re->draw_lock(re->dlh, 0);
	
	threaded_tile_processor(re);
	
	/* do left-over 3d post effects (flares) */
	if(re->flag & R_HALO)
		if(!re->test_break(re->tbh))
			add_halo_flare(re);
	
	/* free all render verts etc */
	RE_Database_Free(re);
	
	re->scene->r.subframe = 0.f;
}

/* called by blur loop, accumulate RGBA key alpha */
static void addblur_rect_key(RenderResult *rr, float *rectf, float *rectf1, float blurfac)
{
	float mfac= 1.0f - blurfac;
	int a, b, stride= 4*rr->rectx;
	int len= stride*sizeof(float);
	
	for(a=0; a<rr->recty; a++) {
		if(blurfac==1.0f) {
			memcpy(rectf, rectf1, len);
		}
		else {
			float *rf= rectf, *rf1= rectf1;
			
			for( b= rr->rectx; b>0; b--, rf+=4, rf1+=4) {
				if(rf1[3]<0.01f)
					rf[3]= mfac*rf[3];
				else if(rf[3]<0.01f) {
					rf[0]= rf1[0];
					rf[1]= rf1[1];
					rf[2]= rf1[2];
					rf[3]= blurfac*rf1[3];
				}
				else {
					rf[0]= mfac*rf[0] + blurfac*rf1[0];
					rf[1]= mfac*rf[1] + blurfac*rf1[1];
					rf[2]= mfac*rf[2] + blurfac*rf1[2];
					rf[3]= mfac*rf[3] + blurfac*rf1[3];
				}				
			}
		}
		rectf+= stride;
		rectf1+= stride;
	}
}

/* called by blur loop, accumulate renderlayers */
static void addblur_rect(RenderResult *rr, float *rectf, float *rectf1, float blurfac, int channels)
{
	float mfac= 1.0f - blurfac;
	int a, b, stride= channels*rr->rectx;
	int len= stride*sizeof(float);
	
	for(a=0; a<rr->recty; a++) {
		if(blurfac==1.0f) {
			memcpy(rectf, rectf1, len);
		}
		else {
			float *rf= rectf, *rf1= rectf1;
			
			for( b= rr->rectx*channels; b>0; b--, rf++, rf1++) {
				rf[0]= mfac*rf[0] + blurfac*rf1[0];
			}
		}
		rectf+= stride;
		rectf1+= stride;
	}
}


/* called by blur loop, accumulate renderlayers */
static void merge_renderresult_blur(RenderResult *rr, RenderResult *brr, float blurfac, int key_alpha)
{
	RenderLayer *rl, *rl1;
	RenderPass *rpass, *rpass1;
	
	rl1= brr->layers.first;
	for(rl= rr->layers.first; rl && rl1; rl= rl->next, rl1= rl1->next) {
		
		/* combined */
		if(rl->rectf && rl1->rectf) {
			if(key_alpha)
				addblur_rect_key(rr, rl->rectf, rl1->rectf, blurfac);
			else
				addblur_rect(rr, rl->rectf, rl1->rectf, blurfac, 4);
		}
		
		/* passes are allocated in sync */
		rpass1= rl1->passes.first;
		for(rpass= rl->passes.first; rpass && rpass1; rpass= rpass->next, rpass1= rpass1->next) {
			addblur_rect(rr, rpass->rect, rpass1->rect, blurfac, rpass->channels);
		}
	}
}

/* main blur loop, can be called by fields too */
static void do_render_blur_3d(Render *re)
{
	RenderResult *rres;
	float blurfac;
	int blur= re->r.mblur_samples;
	
	/* create accumulation render result */
	rres= new_render_result(re, &re->disprect, 0, RR_USEMEM);
	
	/* do the blur steps */
	while(blur--) {
		re->mblur_offs = re->r.blurfac*((float)(re->r.mblur_samples-blur))/(float)re->r.mblur_samples;
		
		re->i.curblur= re->r.mblur_samples-blur;	/* stats */
		
		do_render_3d(re);
		
		blurfac= 1.0f/(float)(re->r.mblur_samples-blur);
		
		merge_renderresult_blur(rres, re->result, blurfac, re->r.alphamode & R_ALPHAKEY);
		if(re->test_break(re->tbh)) break;
	}
	
	/* swap results */
	BLI_rw_mutex_lock(&re->resultmutex, THREAD_LOCK_WRITE);
	RE_FreeRenderResult(re->result);
	re->result= rres;
	BLI_rw_mutex_unlock(&re->resultmutex);
	
	re->mblur_offs = 0.0f;
	re->i.curblur= 0;	/* stats */
	
	/* weak... the display callback wants an active renderlayer pointer... */
	re->result->renlay= render_get_active_layer(re, re->result);
	re->display_draw(re->ddh, re->result, NULL);	
}


/* function assumes rectf1 and rectf2 to be half size of rectf */
static void interleave_rect(RenderResult *rr, float *rectf, float *rectf1, float *rectf2, int channels)
{
	int a, stride= channels*rr->rectx;
	int len= stride*sizeof(float);
	
	for(a=0; a<rr->recty; a+=2) {
		memcpy(rectf, rectf1, len);
		rectf+= stride;
		rectf1+= stride;
		memcpy(rectf, rectf2, len);
		rectf+= stride;
		rectf2+= stride;
	}
}

/* merge render results of 2 fields */
static void merge_renderresult_fields(RenderResult *rr, RenderResult *rr1, RenderResult *rr2)
{
	RenderLayer *rl, *rl1, *rl2;
	RenderPass *rpass, *rpass1, *rpass2;
	
	rl1= rr1->layers.first;
	rl2= rr2->layers.first;
	for(rl= rr->layers.first; rl && rl1 && rl2; rl= rl->next, rl1= rl1->next, rl2= rl2->next) {
		
		/* combined */
		if(rl->rectf && rl1->rectf && rl2->rectf)
			interleave_rect(rr, rl->rectf, rl1->rectf, rl2->rectf, 4);
		
		/* passes are allocated in sync */
		rpass1= rl1->passes.first;
		rpass2= rl2->passes.first;
		for(rpass= rl->passes.first; rpass && rpass1 && rpass2; rpass= rpass->next, rpass1= rpass1->next, rpass2= rpass2->next) {
			interleave_rect(rr, rpass->rect, rpass1->rect, rpass2->rect, rpass->channels);
		}
	}
}


/* interleaves 2 frames */
static void do_render_fields_3d(Render *re)
{
	Object *camera= RE_GetCamera(re);
	RenderResult *rr1, *rr2= NULL;
	
	/* no render result was created, we can safely halve render y */
	re->winy /= 2;
	re->recty /= 2;
	re->disprect.ymin /= 2;
	re->disprect.ymax /= 2;
	
	re->i.curfield= 1;	/* stats */
	
	/* first field, we have to call camera routine for correct aspect and subpixel offset */
	RE_SetCamera(re, camera);
	if(re->r.mode & R_MBLUR && (re->r.scemode & R_FULL_SAMPLE)==0)
		do_render_blur_3d(re);
	else
		do_render_3d(re);

	BLI_rw_mutex_lock(&re->resultmutex, THREAD_LOCK_WRITE);
	rr1= re->result;
	re->result= NULL;
	BLI_rw_mutex_unlock(&re->resultmutex);
	
	/* second field */
	if(!re->test_break(re->tbh)) {
		
		re->i.curfield= 2;	/* stats */
		
		re->flag |= R_SEC_FIELD;
		if((re->r.mode & R_FIELDSTILL)==0) {
			re->field_offs = 0.5f;
		}
		RE_SetCamera(re, camera);
		if(re->r.mode & R_MBLUR && (re->r.scemode & R_FULL_SAMPLE)==0)
			do_render_blur_3d(re);
		else
			do_render_3d(re);
		re->flag &= ~R_SEC_FIELD;
		
		re->field_offs = 0.0f;
		
		rr2= re->result;
	}
	
	/* allocate original height new buffers */
	re->winy *= 2;
	re->recty *= 2;
	re->disprect.ymin *= 2;
	re->disprect.ymax *= 2;

	BLI_rw_mutex_lock(&re->resultmutex, THREAD_LOCK_WRITE);
	re->result= new_render_result(re, &re->disprect, 0, RR_USEMEM);

	if(rr2) {
		if(re->r.mode & R_ODDFIELD)
			merge_renderresult_fields(re->result, rr2, rr1);
		else
			merge_renderresult_fields(re->result, rr1, rr2);
		
		RE_FreeRenderResult(rr2);
	}

	RE_FreeRenderResult(rr1);
	
	re->i.curfield= 0;	/* stats */
	
	/* weak... the display callback wants an active renderlayer pointer... */
	re->result->renlay= render_get_active_layer(re, re->result);

	BLI_rw_mutex_unlock(&re->resultmutex);

	re->display_draw(re->ddh, re->result, NULL);
}

/* main render routine, no compositing */
static void do_render_fields_blur_3d(Render *re)
{
	Object *camera= RE_GetCamera(re);
	/* also check for camera here */
	if(camera == NULL) {
		printf("ERROR: Cannot render, no camera\n");
		G.afbreek= 1;
		return;
	}

	/* now use renderdata and camera to set viewplane */
	RE_SetCamera(re, camera);
	
	if(re->r.mode & R_FIELDS)
		do_render_fields_3d(re);
	else if(re->r.mode & R_MBLUR && (re->r.scemode & R_FULL_SAMPLE)==0)
		do_render_blur_3d(re);
	else
		do_render_3d(re);
	
	/* when border render, check if we have to insert it in black */
	if(re->result) {
		if(re->r.mode & R_BORDER) {
			if((re->r.mode & R_CROP)==0) {
				RenderResult *rres;
				
				BLI_rw_mutex_lock(&re->resultmutex, THREAD_LOCK_WRITE);

				/* sub-rect for merge call later on */
				re->result->tilerect= re->disprect;
				
				/* this copying sequence could become function? */
				/* weak is: it chances disprect from border */
				re->disprect.xmin= re->disprect.ymin= 0;
				re->disprect.xmax= re->winx;
				re->disprect.ymax= re->winy;
				re->rectx= re->winx;
				re->recty= re->winy;
				
				rres= new_render_result(re, &re->disprect, 0, RR_USEMEM);
				
				merge_render_result(rres, re->result);
				RE_FreeRenderResult(re->result);
				re->result= rres;
				
				/* weak... the display callback wants an active renderlayer pointer... */
				re->result->renlay= render_get_active_layer(re, re->result);
				
				BLI_rw_mutex_unlock(&re->resultmutex);
		
				re->display_init(re->dih, re->result);
				re->display_draw(re->ddh, re->result, NULL);
			}
			else {
				/* set offset (again) for use in compositor, disprect was manipulated. */
				re->result->xof= 0;
				re->result->yof= 0;
			}
		}
	}
}


/* within context of current Render *re, render another scene.
   it uses current render image size and disprect, but doesn't execute composite
*/
static void render_scene(Render *re, Scene *sce, int cfra)
{
	Render *resc= RE_NewRender(sce->id.name);
	int winx= re->winx, winy= re->winy;
	
	sce->r.cfra= cfra;

	scene_camera_switch_update(sce);

	/* exception: scene uses own size (unfinished code) */
	if(0) {
		winx= (sce->r.size*sce->r.xsch)/100;
		winy= (sce->r.size*sce->r.ysch)/100;
	}
	
	/* initial setup */
	RE_InitState(resc, re, &sce->r, NULL, winx, winy, &re->disprect);
	
	/* still unsure entity this... */
	resc->main= re->main;
	resc->scene= sce;
	resc->lay= sce->lay;
	
	/* ensure scene has depsgraph, base flags etc OK */
	set_scene_bg(re->main, sce);

	/* copy callbacks */
	resc->display_draw= re->display_draw;
	resc->ddh= re->ddh;
	resc->test_break= re->test_break;
	resc->tbh= re->tbh;
	resc->stats_draw= re->stats_draw;
	resc->sdh= re->sdh;
	
	do_render_fields_blur_3d(resc);
}

/* helper call to detect if this scene needs a render, or if there's a any render layer to render */
static int composite_needs_render(Scene *sce, int this_scene)
{
	bNodeTree *ntree= sce->nodetree;
	bNode *node;
	
	if(ntree==NULL) return 1;
	if(sce->use_nodes==0) return 1;
	if((sce->r.scemode & R_DOCOMP)==0) return 1;
	
	for(node= ntree->nodes.first; node; node= node->next) {
		if(node->type==CMP_NODE_R_LAYERS)
			if(this_scene==0 || node->id==NULL || node->id==&sce->id)
				return 1;
	}
	return 0;
}

static void tag_scenes_for_render(Render *re)
{
	bNode *node;
	Scene *sce;
	
	for(sce= re->main->scene.first; sce; sce= sce->id.next)
		sce->id.flag &= ~LIB_DOIT;
	
	if(RE_GetCamera(re) && composite_needs_render(re->scene, 1))
		re->scene->id.flag |= LIB_DOIT;
	
	if(re->scene->nodetree==NULL) return;
	
	/* check for render-layers nodes using other scenes, we tag them LIB_DOIT */
	for(node= re->scene->nodetree->nodes.first; node; node= node->next) {
		if(node->type==CMP_NODE_R_LAYERS) {
			if(node->id) {
				if(node->id != (ID *)re->scene)
					node->id->flag |= LIB_DOIT;
			}
		}
	}
	
}

static void ntree_render_scenes(Render *re)
{
	bNode *node;
	int cfra= re->scene->r.cfra;
	int restore_scene= 0;
	
	if(re->scene->nodetree==NULL) return;
	
	tag_scenes_for_render(re);
	
	/* now foreach render-result node tagged we do a full render */
	/* results are stored in a way compisitor will find it */
	for(node= re->scene->nodetree->nodes.first; node; node= node->next) {
		if(node->type==CMP_NODE_R_LAYERS) {
			if(node->id && node->id != (ID *)re->scene) {
				if(node->id->flag & LIB_DOIT) {
					Scene *scene = (Scene*)node->id;

					render_scene(re, scene, cfra);
					restore_scene= (scene != re->scene);
					node->id->flag &= ~LIB_DOIT;
					
					NodeTagChanged(re->scene->nodetree, node);
				}
			}
		}
	}

	/* restore scene if we rendered another last */
	if(restore_scene)
		set_scene_bg(re->main, re->scene);
}

/* bad call... need to think over proper method still */
static void render_composit_stats(void *UNUSED(arg), char *str)
{
	R.i.infostr= str;
	R.stats_draw(R.sdh, &R.i);
	R.i.infostr= NULL;
}


/* reads all buffers, calls optional composite, merges in first result->rectf */
static void do_merge_fullsample(Render *re, bNodeTree *ntree)
{
	float *rectf, filt[3][3];
	int sample;
	
	/* interaction callbacks */
	if(ntree) {
		ntree->stats_draw= render_composit_stats;
		ntree->test_break= re->test_break;
		ntree->progress= re->progress;
		ntree->sdh= re->sdh;
		ntree->tbh= re->tbh;
		ntree->prh= re->prh;
	}
	
	/* filtmask needs it */
	R= *re;
	
	/* we accumulate in here */
	rectf= MEM_mapallocN(re->rectx*re->recty*sizeof(float)*4, "fullsample rgba");
	
	for(sample=0; sample<re->r.osa; sample++) {
		Render *re1;
		RenderResult rres;
		int x, y, mask;
		
		/* enable full sample print */
		R.i.curfsa= sample+1;
		
		/* set all involved renders on the samplebuffers (first was done by render itself, but needs tagged) */
		/* also function below assumes this */
			
		tag_scenes_for_render(re);
		for(re1= RenderGlobal.renderlist.first; re1; re1= re1->next) {
			if(re1->scene->id.flag & LIB_DOIT) {
				if(re1->r.scemode & R_FULL_SAMPLE) {
					if(sample)
						read_render_result(re1, sample);
					ntreeCompositTagRender(re1->scene); /* ensure node gets exec to put buffers on stack */
				}
			}
		}
		
		/* composite */
		if(ntree) {
			ntreeCompositTagRender(re->scene);
			ntreeCompositTagAnimated(ntree);
			
			ntreeCompositExecTree(ntree, &re->r, G.background==0);
		}
		
		/* ensure we get either composited result or the active layer */
		RE_AcquireResultImage(re, &rres);
		
		/* accumulate with filter, and clip */
		mask= (1<<sample);
		mask_array(mask, filt);

		for(y=0; y<re->recty; y++) {
			float *rf= rectf + 4*y*re->rectx;
			float *col= rres.rectf + 4*y*re->rectx;
				
			for(x=0; x<re->rectx; x++, rf+=4, col+=4) {
				/* clamping to 1.0 is needed for correct AA */
				if(col[0]<0.0f) col[0]=0.0f; else if(col[0] > 1.0f) col[0]= 1.0f;
				if(col[1]<0.0f) col[1]=0.0f; else if(col[1] > 1.0f) col[1]= 1.0f;
				if(col[2]<0.0f) col[2]=0.0f; else if(col[2] > 1.0f) col[2]= 1.0f;
				
				add_filt_fmask_coord(filt, col, rf, re->rectx, re->recty, x, y);
			}
		}
		
		RE_ReleaseResultImage(re);

		/* show stuff */
		if(sample!=re->osa-1) {
			/* weak... the display callback wants an active renderlayer pointer... */
			re->result->renlay= render_get_active_layer(re, re->result);
			re->display_draw(re->ddh, re->result, NULL);
		}
		
		if(re->test_break(re->tbh))
			break;
	}
	
	/* clear interaction callbacks */
	if(ntree) {
		ntree->stats_draw= NULL;
		ntree->test_break= NULL;
		ntree->progress= NULL;
		ntree->tbh= ntree->sdh= ntree->prh= NULL;
	}
	
	/* disable full sample print */
	R.i.curfsa= 0;
	
	BLI_rw_mutex_lock(&re->resultmutex, THREAD_LOCK_WRITE);
	if(re->result->rectf) 
		MEM_freeN(re->result->rectf);
	re->result->rectf= rectf;
	BLI_rw_mutex_unlock(&re->resultmutex);
}

/* called externally, via compositor */
void RE_MergeFullSample(Render *re, Main *bmain, Scene *sce, bNodeTree *ntree)
{
	Scene *scene;
	bNode *node;

	/* default start situation */
	G.afbreek= 0;
	
	re->main= bmain;
	re->scene= sce;
	
	/* first call RE_ReadRenderResult on every renderlayer scene. this creates Render structs */
	
	/* tag scenes unread */
	for(scene= re->main->scene.first; scene; scene= scene->id.next) 
		scene->id.flag |= LIB_DOIT;
	
	for(node= ntree->nodes.first; node; node= node->next) {
		if(node->type==CMP_NODE_R_LAYERS) {
			Scene *nodescene= (Scene *)node->id;
			
			if(nodescene==NULL) nodescene= sce;
			if(nodescene->id.flag & LIB_DOIT) {
				nodescene->r.mode |= R_OSA;	/* render struct needs tables */
				RE_ReadRenderResult(sce, nodescene);
				nodescene->id.flag &= ~LIB_DOIT;
			}
		}
	}
	
	/* own render result should be read/allocated */
	if(re->scene->id.flag & LIB_DOIT) {
		RE_ReadRenderResult(re->scene, re->scene);
		re->scene->id.flag &= ~LIB_DOIT;
	}
	
	/* and now we can draw (result is there) */
	re->display_init(re->dih, re->result);
	re->display_clear(re->dch, re->result);
	
	do_merge_fullsample(re, ntree);
}

/* returns fully composited render-result on given time step (in RenderData) */
static void do_render_composite_fields_blur_3d(Render *re)
{
	bNodeTree *ntree= re->scene->nodetree;
	int update_newframe=0;
	
	/* INIT seeding, compositor can use random texture */
	BLI_srandom(re->r.cfra);
	
	if(composite_needs_render(re->scene, 1)) {
		/* save memory... free all cached images */
		ntreeFreeCache(ntree);
		
		do_render_fields_blur_3d(re);
	} 
	else {
		/* ensure new result gets added, like for regular renders */
		BLI_rw_mutex_lock(&re->resultmutex, THREAD_LOCK_WRITE);
		
		RE_FreeRenderResult(re->result);
		re->result= new_render_result(re, &re->disprect, 0, RR_USEMEM);

		BLI_rw_mutex_unlock(&re->resultmutex);
		
		/* scene render process already updates animsys */
		update_newframe = 1;
	}
	
	/* swap render result */
	if(re->r.scemode & R_SINGLE_LAYER)
		pop_render_result(re);
	
	if(!re->test_break(re->tbh)) {
		
		if(ntree) {
			ntreeCompositTagRender(re->scene);
			ntreeCompositTagAnimated(ntree);
		}
		
		if(ntree && re->r.scemode & R_DOCOMP) {
			/* checks if there are render-result nodes that need scene */
			if((re->r.scemode & R_SINGLE_LAYER)==0)
				ntree_render_scenes(re);
			
			if(!re->test_break(re->tbh)) {
				ntree->stats_draw= render_composit_stats;
				ntree->test_break= re->test_break;
				ntree->progress= re->progress;
				ntree->sdh= re->sdh;
				ntree->tbh= re->tbh;
				ntree->prh= re->prh;
				
				/* in case it was never initialized */
				R.sdh= re->sdh;
				R.stats_draw= re->stats_draw;
				
				if (update_newframe)
					scene_update_for_newframe(re->main, re->scene, re->lay);
				
				if(re->r.scemode & R_FULL_SAMPLE) 
					do_merge_fullsample(re, ntree);
				else {
					ntreeCompositExecTree(ntree, &re->r, G.background==0);
				}
				
				ntree->stats_draw= NULL;
				ntree->test_break= NULL;
				ntree->progress= NULL;
				ntree->tbh= ntree->sdh= ntree->prh= NULL;
			}
		}
		else if(re->r.scemode & R_FULL_SAMPLE)
			do_merge_fullsample(re, NULL);
	}

	/* weak... the display callback wants an active renderlayer pointer... */
	re->result->renlay= render_get_active_layer(re, re->result);
	re->display_draw(re->ddh, re->result, NULL);
}

static void renderresult_stampinfo(Render *re)
{
	RenderResult rres;

	/* this is the basic trick to get the displayed float or char rect from render result */
	RE_AcquireResultImage(re, &rres);
	BKE_stamp_buf(re->scene, RE_GetCamera(re), (unsigned char *)rres.rect32, rres.rectf, rres.rectx, rres.recty, 4);
	RE_ReleaseResultImage(re);
}

static int seq_render_active(Render *re)
{
	Editing *ed;
	Sequence *seq;

	ed = re->scene->ed;
	
	if (!(re->r.scemode & R_DOSEQ) || !ed || !ed->seqbase.first)
		return 0;
	
	for (seq= ed->seqbase.first; seq; seq= seq->next) {
		if (seq->type != SEQ_SOUND)
			return 1;
	}
	
	return 0;
}

static void do_render_seq(Render * re)
{
	static int recurs_depth = 0;
	struct ImBuf *ibuf;
	RenderResult *rr; /* don't assign re->result here as it might change during give_ibuf_seq */
	int cfra = re->r.cfra;
	SeqRenderData context;

	re->i.cfra= cfra;

	if(recurs_depth==0) {
		/* otherwise sequencer animation isnt updated */
		BKE_animsys_evaluate_all_animation(re->main, (float)cfra); // XXX, was BKE_curframe(re->scene)
	}

	recurs_depth++;

	context = seq_new_render_data(re->main, re->scene,
				      re->result->rectx, re->result->recty, 
				      100);

	ibuf = give_ibuf_seq(context, cfra, 0);

	recurs_depth--;

	rr = re->result;
	
	BLI_rw_mutex_lock(&re->resultmutex, THREAD_LOCK_WRITE);

	if(ibuf) {
		if(ibuf->rect_float) {
			if (!rr->rectf)
				rr->rectf= MEM_mallocN(4*sizeof(float)*rr->rectx*rr->recty, "render_seq rectf");
			
			/* color management: when off ensure rectf is non-lin, since thats what the internal
			 * render engine delivers */
			if(re->r.color_mgt_flag & R_COLOR_MANAGEMENT) {
				if(ibuf->profile == IB_PROFILE_LINEAR_RGB)
					memcpy(rr->rectf, ibuf->rect_float, 4*sizeof(float)*rr->rectx*rr->recty);
				else
					srgb_to_linearrgb_rgba_rgba_buf(rr->rectf, ibuf->rect_float, rr->rectx*rr->recty);
					
			}
			else {
				if(ibuf->profile != IB_PROFILE_LINEAR_RGB)
					memcpy(rr->rectf, ibuf->rect_float, 4*sizeof(float)*rr->rectx*rr->recty);
				else
					linearrgb_to_srgb_rgba_rgba_buf(rr->rectf, ibuf->rect_float, rr->rectx*rr->recty);
			}
			
			/* TSK! Since sequence render doesn't free the *rr render result, the old rect32
			   can hang around when sequence render has rendered a 32 bits one before */
			if(rr->rect32) {
				MEM_freeN(rr->rect32);
				rr->rect32= NULL;
			}
		}
		else if(ibuf->rect) {
			if (!rr->rect32)
				rr->rect32= MEM_mallocN(sizeof(int)*rr->rectx*rr->recty, "render_seq rect");

			memcpy(rr->rect32, ibuf->rect, 4*rr->rectx*rr->recty);

			/* if (ibuf->zbuf) { */
			/* 	if (R.rectz) freeN(R.rectz); */
			/* 	R.rectz = BLI_dupallocN(ibuf->zbuf); */
			/* } */

			/* Same things as above, old rectf can hang around from previous render. */
			if(rr->rectf) {
				MEM_freeN(rr->rectf);
				rr->rectf= NULL;
			}
		}
		
		if (recurs_depth == 0) { /* with nested scenes, only free on toplevel... */
			Editing * ed = re->scene->ed;
			if (ed) {
				free_imbuf_seq(re->scene, &ed->seqbase, TRUE, TRUE);
			}
		}
		IMB_freeImBuf(ibuf);
	}
	else {
		/* render result is delivered empty in most cases, nevertheless we handle all cases */
		if (rr->rectf)
			memset(rr->rectf, 0, 4*sizeof(float)*rr->rectx*rr->recty);
		else if (rr->rect32)
			memset(rr->rect32, 0, 4*rr->rectx*rr->recty);
		else
			rr->rect32= MEM_callocN(sizeof(int)*rr->rectx*rr->recty, "render_seq rect");
	}

	BLI_rw_mutex_unlock(&re->resultmutex);

	/* just in case this flag went missing at some point */
	re->r.scemode |= R_DOSEQ;
}

/* ~~~~~~~~~~~~~~~~~~~~~~~~~~~~~~~~~~~~~~ */

/* main loop: doing sequence + fields + blur + 3d render + compositing */
static void do_render_all_options(Render *re)
{
	scene_camera_switch_update(re->scene);

	re->i.starttime= PIL_check_seconds_timer();

	/* ensure no images are in memory from previous animated sequences */
	BKE_image_all_free_anim_ibufs(re->r.cfra);

	if(RE_engine_render(re, 1)) {
		/* in this case external render overrides all */
	}
	else if(seq_render_active(re)) {
		/* note: do_render_seq() frees rect32 when sequencer returns float images */
		if(!re->test_break(re->tbh)) 
			do_render_seq(re);
		
		re->stats_draw(re->sdh, &re->i);
		re->display_draw(re->ddh, re->result, NULL);
	}
	else {
		do_render_composite_fields_blur_3d(re);
	}
	
	/* for UI only */
	BLI_rw_mutex_lock(&re->resultmutex, THREAD_LOCK_WRITE);
	renderresult_add_names(re->result);
	BLI_rw_mutex_unlock(&re->resultmutex);
	
	re->i.lastframetime= PIL_check_seconds_timer()- re->i.starttime;
	
	re->stats_draw(re->sdh, &re->i);
	
	/* stamp image info here */
	if((re->r.stamp & R_STAMP_ALL) && (re->r.stamp & R_STAMP_DRAW)) {
		renderresult_stampinfo(re);
		re->display_draw(re->ddh, re->result, NULL);
	}
}

static int check_valid_camera(Scene *scene, Object *camera_override)
{
	int check_comp= 1;

	if (camera_override == NULL && scene->camera == NULL)
		scene->camera= scene_find_camera(scene);

	if(scene->r.scemode&R_DOSEQ) {
		if(scene->ed) {
			Sequence *seq= scene->ed->seqbase.first;

			check_comp= 0;

			while(seq) {
				if(seq->type == SEQ_SCENE) {
					if(!seq->scene_camera) {
						if(!seq->scene->camera && !scene_find_camera(seq->scene)) {
							if(seq->scene == scene) {
								/* for current scene camera could be unneeded due to compisite nodes */
								check_comp= 1;
							} else {
								/* for other scenes camera is necessary */
								return 0;
							}
						}
					}
				}

				seq= seq->next;
			}
		}
	}

	if(check_comp) { /* no sequencer or sequencer depends on compositor */
		if(scene->r.scemode&R_DOCOMP && scene->use_nodes) {
			bNode *node= scene->nodetree->nodes.first;

			while(node) {
				if(node->type == CMP_NODE_R_LAYERS) {
					Scene *sce= node->id ? (Scene*)node->id : scene;

					if(!sce->camera && !scene_find_camera(sce)) {
						/* all render layers nodes need camera */
						return 0;
					}
				}

				node= node->next;
			}
		} else {
			return (camera_override != NULL || scene->camera != NULL);
		}
	}

	return 1;
}

int RE_is_rendering_allowed(Scene *scene, Object *camera_override, ReportList *reports)
{
	SceneRenderLayer *srl;
	
	if(scene->r.mode & R_BORDER) {
		if(scene->r.border.xmax <= scene->r.border.xmin ||
		   scene->r.border.ymax <= scene->r.border.ymin) {
			BKE_report(reports, RPT_ERROR, "No border area selected.");
			return 0;
		}
	}
	
	if(scene->r.scemode & (R_EXR_TILE_FILE|R_FULL_SAMPLE)) {
		char str[FILE_MAX];
		
		scene_unique_exr_name(scene, str, 0);
		
		if (BLI_is_writable(str)==0) {
			BKE_report(reports, RPT_ERROR, "Can not save render buffers, check the temp default path");
			return 0;
		}
		
		/* no fullsample and edge */
		if((scene->r.scemode & R_FULL_SAMPLE) && (scene->r.mode & R_EDGE)) {
			BKE_report(reports, RPT_ERROR, "Full Sample doesn't support Edge Enhance");
			return 0;
		}
		
	}
	else
		scene->r.scemode &= ~R_FULL_SAMPLE;	/* clear to be sure */
	
	if(scene->r.scemode & R_DOCOMP) {
		if(scene->use_nodes) {
			bNodeTree *ntree= scene->nodetree;
			bNode *node;
		
			if(ntree==NULL) {
				BKE_report(reports, RPT_ERROR, "No Nodetree in Scene");
				return 0;
			}
			
			for(node= ntree->nodes.first; node; node= node->next)
				if(node->type==CMP_NODE_COMPOSITE)
					break;
			
			if(node==NULL) {
				BKE_report(reports, RPT_ERROR, "No Render Output Node in Scene");
				return 0;
			}
			
			if(scene->r.scemode & R_FULL_SAMPLE) {
<<<<<<< HEAD
				if(composite_needs_render(scene)==0) {
					BKE_report(reports, RPT_ERROR, "Full Sample AA not supported without 3d rendering");
=======
				if(composite_needs_render(scene, 0)==0) {
					error(erh, "Full Sample AA not supported without 3d rendering");
>>>>>>> 5dd76a3f
					return 0;
				}
			}
		}
	}
	
	 /* check valid camera, without camera render is OK (compo, seq) */
	if(!check_valid_camera(scene, camera_override)) {
		BKE_report(reports, RPT_ERROR, "No camera");
		return 0;
	}
	
	/* get panorama & ortho, only after camera is set */
	object_camera_mode(&scene->r, camera_override ? camera_override : scene->camera);

	/* forbidden combinations */
	if(scene->r.mode & R_PANORAMA) {
		if(scene->r.mode & R_ORTHO) {
			BKE_report(reports, RPT_ERROR, "No Ortho render possible for Panorama");
			return 0;
		}
	}

	/* layer flag tests */
	if(scene->r.scemode & R_SINGLE_LAYER) {
		srl= BLI_findlink(&scene->r.layers, scene->r.actlay);
		/* force layer to be enabled */
		srl->layflag &= ~SCE_LAY_DISABLE;
	}
	
	for(srl= scene->r.layers.first; srl; srl= srl->next)
		if(!(srl->layflag & SCE_LAY_DISABLE))
			break;
	if(srl==NULL) {
		BKE_report(reports, RPT_ERROR, "All RenderLayers are disabled");
		return 0;
	}
	
	/* renderer */
	if(!ELEM(scene->r.renderer, R_INTERN, R_YAFRAY)) {
		BKE_report(reports, RPT_ERROR, "Unknown render engine set");
		return 0;
	}

	return 1;
}

static void validate_render_settings(Render *re)
{
	if(re->r.scemode & (R_EXR_TILE_FILE|R_FULL_SAMPLE)) {
		/* no osa + fullsample won't work... */
		if(re->r.osa==0)
			re->r.scemode &= ~R_FULL_SAMPLE;
	} else re->r.scemode &= ~R_FULL_SAMPLE;	/* clear to be sure */
}

static void update_physics_cache(Render *re, Scene *scene, int UNUSED(anim_init))
{
	PTCacheBaker baker;

	baker.main = re->main;
	baker.scene = scene;
	baker.pid = NULL;
	baker.bake = 0;
	baker.render = 1;
	baker.anim_init = 1;
	baker.quick_step = 1;
	baker.break_test = re->test_break;
	baker.break_data = re->tbh;
	baker.progressbar = NULL;

	BKE_ptcache_bake(&baker);
}
/* evaluating scene options for general Blender render */
static int render_initialize_from_main(Render *re, Main *bmain, Scene *scene, SceneRenderLayer *srl, Object *camera_override, unsigned int lay, int anim, int anim_init)
{
	int winx, winy;
	rcti disprect;
	
	/* r.xsch and r.ysch has the actual view window size
		r.border is the clipping rect */
	
	/* calculate actual render result and display size */
	winx= (scene->r.size*scene->r.xsch)/100;
	winy= (scene->r.size*scene->r.ysch)/100;
	
	/* we always render smaller part, inserting it in larger image is compositor bizz, it uses disprect for it */
	if(scene->r.mode & R_BORDER) {
		disprect.xmin= scene->r.border.xmin*winx;
		disprect.xmax= scene->r.border.xmax*winx;
		
		disprect.ymin= scene->r.border.ymin*winy;
		disprect.ymax= scene->r.border.ymax*winy;
	}
	else {
		disprect.xmin= disprect.ymin= 0;
		disprect.xmax= winx;
		disprect.ymax= winy;
	}
	
	re->main= bmain;
	re->scene= scene;
	re->camera_override= camera_override;
	re->lay= lay;
	
	/* not too nice, but it survives anim-border render */
	if(anim) {
		re->disprect= disprect;
		return 1;
	}
	
	/* check all scenes involved */
	tag_scenes_for_render(re);

	/*
	 * Disabled completely for now,
	 * can be later set as render profile option
	 * and default for background render.
	*/
	if(0) {
		/* make sure dynamics are up to date */
		update_physics_cache(re, scene, anim_init);
	}
	
	if(srl || scene->r.scemode & R_SINGLE_LAYER)
		push_render_result(re);
	
	RE_InitState(re, NULL, &scene->r, srl, winx, winy, &disprect);
	if(!re->ok)  /* if an error was printed, abort */
		return 0;
	
	/* initstate makes new result, have to send changed tags around */
	ntreeCompositTagRender(re->scene);

	validate_render_settings(re);

	re->display_init(re->dih, re->result);
	re->display_clear(re->dch, re->result);
	
	return 1;
}

void RE_SetReports(Render *re, ReportList *reports)
{
	re->reports= reports;
}

/* general Blender frame render call */
void RE_BlenderFrame(Render *re, Main *bmain, Scene *scene, SceneRenderLayer *srl, Object *camera_override, unsigned int lay, int frame, const short write_still)
{
	/* ugly global still... is to prevent preview events and signal subsurfs etc to make full resol */
	G.rendering= 1;
	
	scene->r.cfra= frame;
	
	if(render_initialize_from_main(re, bmain, scene, srl, camera_override, lay, 0, 0)) {
		MEM_reset_peak_memory();
		do_render_all_options(re);

		if(write_still && !G.afbreek) {
			if(BKE_imtype_is_movie(scene->r.imtype)) {
				/* operator checks this but incase its called from elsewhere */
				printf("Error: cant write single images with a movie format!\n");
			}
			else {
				char name[FILE_MAX];
				BKE_makepicstring(name, scene->r.pic, scene->r.cfra, scene->r.imtype, scene->r.scemode & R_EXTENSION, FALSE);
	
				/* reports only used for Movie */
				do_write_image_or_movie(re, scene, NULL, name);
			}
		}
	}

	/* UGLY WARNING */
	G.rendering= 0;
}

static int do_write_image_or_movie(Render *re, Scene *scene, bMovieHandle *mh, const char *name_override)
{
	char name[FILE_MAX];
	RenderResult rres;
	Object *camera= RE_GetCamera(re);
	int ok= 1;
	
	RE_AcquireResultImage(re, &rres);

	/* write movie or image */
	if(BKE_imtype_is_movie(scene->r.imtype)) {
		int dofree = 0;
		/* note; the way it gets 32 bits rects is weak... */
		if(rres.rect32==NULL) {
			rres.rect32= MEM_mapallocN(sizeof(int)*rres.rectx*rres.recty, "temp 32 bits rect");
			dofree = 1;
		}
		RE_ResultGet32(re, (unsigned int *)rres.rect32);
		ok= mh->append_movie(&re->r, scene->r.cfra, rres.rect32, rres.rectx, rres.recty, re->reports);
		if(dofree) {
			MEM_freeN(rres.rect32);
		}
		printf("Append frame %d", scene->r.cfra);
	} 
	else {
		if(name_override)
			BLI_strncpy(name, name_override, sizeof(name));
		else
			BKE_makepicstring(name, scene->r.pic, scene->r.cfra, scene->r.imtype, scene->r.scemode & R_EXTENSION, TRUE);
		
		if(re->r.imtype==R_MULTILAYER) {
			if(re->result) {
				RE_WriteRenderResult(re->result, name, scene->r.quality);
				printf("Saved: %s", name);
			}
		}
		else {
			ImBuf *ibuf= IMB_allocImBuf(rres.rectx, rres.recty, scene->r.planes, 0);
			
			/* if not exists, BKE_write_ibuf makes one */
			ibuf->rect= (unsigned int *)rres.rect32;    
			ibuf->rect_float= rres.rectf;
			ibuf->zbuf_float= rres.rectz;
			
			/* float factor for random dither, imbuf takes care of it */
			ibuf->dither= scene->r.dither_intensity;
			
			/* prepare to gamma correct to sRGB color space */
			if (scene->r.color_mgt_flag & R_COLOR_MANAGEMENT) {
				/* sequence editor can generate 8bpc render buffers */
				if (ibuf->rect) {
					ibuf->profile = IB_PROFILE_SRGB;
					if (ELEM(scene->r.imtype, R_OPENEXR, R_RADHDR))
						IMB_float_from_rect(ibuf);
				} else {				
					ibuf->profile = IB_PROFILE_LINEAR_RGB;
				}
			}

			ok= BKE_write_ibuf_stamp(scene, camera, ibuf, name, scene->r.imtype, scene->r.subimtype, scene->r.quality);
			
			if(ok==0) {
				printf("Render error: cannot save %s\n", name);
			}
			else printf("Saved: %s", name);
			
			/* optional preview images for exr */
			if(ok && scene->r.imtype==R_OPENEXR && (scene->r.subimtype & R_PREVIEW_JPG)) {
				if(BLI_testextensie(name, ".exr")) 
					name[strlen(name)-4]= 0;
				BKE_add_image_extension(name, R_JPEG90);
				ibuf->depth= 24; 
				BKE_write_ibuf_stamp(scene, camera, ibuf, name, R_JPEG90, scene->r.subimtype, scene->r.quality);
				printf("\nSaved: %s", name);
			}
			
					/* imbuf knows which rects are not part of ibuf */
			IMB_freeImBuf(ibuf);
		}
	}
	
	RE_ReleaseResultImage(re);

	BLI_timestr(re->i.lastframetime, name);
	printf(" Time: %s\n", name);
	fflush(stdout); /* needed for renderd !! (not anymore... (ton)) */

	return ok;
}

/* saves images to disk */
void RE_BlenderAnim(Render *re, Main *bmain, Scene *scene, Object *camera_override, unsigned int lay, int sfra, int efra, int tfra)
{
	bMovieHandle *mh= BKE_get_movie_handle(scene->r.imtype);
	int cfrao= scene->r.cfra;
	int nfra;
	
	/* do not fully call for each frame, it initializes & pops output window */
	if(!render_initialize_from_main(re, bmain, scene, NULL, camera_override, lay, 0, 1))
		return;
	
	/* ugly global still... is to prevent renderwin events and signal subsurfs etc to make full resol */
	/* is also set by caller renderwin.c */
	G.rendering= 1;

	if(BKE_imtype_is_movie(scene->r.imtype))
		if(!mh->start_movie(scene, &re->r, re->rectx, re->recty, re->reports))
			G.afbreek= 1;

	if (mh->get_next_frame) {
		while (!(G.afbreek == 1)) {
			int nf = mh->get_next_frame(&re->r, re->reports);
			if (nf >= 0 && nf >= scene->r.sfra && nf <= scene->r.efra) {
				scene->r.cfra = re->r.cfra = nf;
				
				do_render_all_options(re);

				if(re->test_break(re->tbh) == 0) {
					if(!do_write_image_or_movie(re, scene, mh, NULL))
						G.afbreek= 1;
				}
			} else {
				if(re->test_break(re->tbh))
					G.afbreek= 1;
			}
		}
	} else {
		for(nfra= sfra, scene->r.cfra= sfra; scene->r.cfra<=efra; scene->r.cfra++) {
			char name[FILE_MAX];
			
			/* only border now, todo: camera lens. (ton) */
			render_initialize_from_main(re, bmain, scene, NULL, camera_override, lay, 1, 0);

			if(nfra!=scene->r.cfra) {
				/*
				 * Skip this frame, but update for physics and particles system.
				 * From convertblender.c:
				 * in localview, lamps are using normal layers, objects only local bits.
				 */
				unsigned int updatelay;

				if(re->lay & 0xFF000000)
					updatelay= re->lay & 0xFF000000;
				else
					updatelay= re->lay;

				scene_update_for_newframe(bmain, scene, updatelay);
				continue;
			}
			else
				nfra+= tfra;

			/* Touch/NoOverwrite options are only valid for image's */
			if(BKE_imtype_is_movie(scene->r.imtype) == 0) {
				if(scene->r.mode & (R_NO_OVERWRITE | R_TOUCH))
					BKE_makepicstring(name, scene->r.pic, scene->r.cfra, scene->r.imtype, scene->r.scemode & R_EXTENSION, TRUE);

				if(scene->r.mode & R_NO_OVERWRITE && BLI_exist(name)) {
					printf("skipping existing frame \"%s\"\n", name);
					continue;
				}
				if(scene->r.mode & R_TOUCH && !BLI_exist(name)) {
					BLI_make_existing_file(name); /* makes the dir if its not there */
					BLI_touch(name);
				}
			}

			re->r.cfra= scene->r.cfra;	   /* weak.... */
			
			do_render_all_options(re);
			
			if(re->test_break(re->tbh) == 0) {
				if(!G.afbreek)
					if(!do_write_image_or_movie(re, scene, mh, NULL))
						G.afbreek= 1;
			}
			else
				G.afbreek= 1;
		
			if(G.afbreek==1) {
				/* remove touched file */
				if(BKE_imtype_is_movie(scene->r.imtype) == 0) {
					if (scene->r.mode & R_TOUCH && BLI_exist(name) && BLI_filepathsize(name) == 0) {
						BLI_delete(name, 0, 0);
					}
				}
				
				break;
			}
		}
	}
	
	/* end movie */
	if(BKE_imtype_is_movie(scene->r.imtype))
		mh->end_movie();

	scene->r.cfra= cfrao;

	/* UGLY WARNING */
	G.rendering= 0;
}

void RE_PreviewRender(Render *re, Main *bmain, Scene *sce)
{
	Object *camera;
	int winx, winy;

	winx= (sce->r.size*sce->r.xsch)/100;
	winy= (sce->r.size*sce->r.ysch)/100;

	RE_InitState(re, NULL, &sce->r, NULL, winx, winy, NULL);

	re->main = bmain;
	re->scene = sce;
	re->lay = sce->lay;

	camera = RE_GetCamera(re);
	RE_SetCamera(re, camera);

	do_render_3d(re);
}

/* note; repeated win/disprect calc... solve that nicer, also in compo */

/* only the temp file! */
void RE_ReadRenderResult(Scene *scene, Scene *scenode)
{
	Render *re;
	int winx, winy;
	rcti disprect;
	
	/* calculate actual render result and display size */
	winx= (scene->r.size*scene->r.xsch)/100;
	winy= (scene->r.size*scene->r.ysch)/100;
	
	/* only in movie case we render smaller part */
	if(scene->r.mode & R_BORDER) {
		disprect.xmin= scene->r.border.xmin*winx;
		disprect.xmax= scene->r.border.xmax*winx;
		
		disprect.ymin= scene->r.border.ymin*winy;
		disprect.ymax= scene->r.border.ymax*winy;
	}
	else {
		disprect.xmin= disprect.ymin= 0;
		disprect.xmax= winx;
		disprect.ymax= winy;
	}
	
	if(scenode)
		scene= scenode;
	
	/* get render: it can be called from UI with draw callbacks */
	re= RE_GetRender(scene->id.name);
	if(re==NULL)
		re= RE_NewRender(scene->id.name);
	RE_InitState(re, NULL, &scene->r, NULL, winx, winy, &disprect);
	re->scene= scene;
	
	read_render_result(re, 0);
}

void RE_set_max_threads(int threads)
{
	if (threads==0) {
		RenderGlobal.threads = BLI_system_thread_count();
	} else if(threads>=1 && threads<=BLENDER_MAX_THREADS) {
		RenderGlobal.threads= threads;
	} else {
		printf("Error, threads has to be in range 0-%d\n", BLENDER_MAX_THREADS);
	}
}

void RE_init_threadcount(Render *re) 
{
	if(RenderGlobal.threads >= 1) { /* only set as an arg in background mode */
		re->r.threads= MIN2(RenderGlobal.threads, BLENDER_MAX_THREADS);
	} else if ((re->r.mode & R_FIXED_THREADS)==0 || RenderGlobal.threads == 0) { /* Automatic threads */
		re->r.threads = BLI_system_thread_count();
	}
}

/* loads in image into a result, size must match
 * x/y offsets are only used on a partial copy when dimensions dont match */
void RE_layer_load_from_file(RenderLayer *layer, ReportList *reports, const char *filename, int x, int y)
{
	ImBuf *ibuf = IMB_loadiffname(filename, IB_rect);

	if(ibuf  && (ibuf->rect || ibuf->rect_float)) {
		if (ibuf->x == layer->rectx && ibuf->y == layer->recty) {
			if(ibuf->rect_float==NULL)
				IMB_float_from_rect(ibuf);

			memcpy(layer->rectf, ibuf->rect_float, sizeof(float)*4*layer->rectx*layer->recty);
		} else {
			if ((ibuf->x - x >= layer->rectx) && (ibuf->y - y >= layer->recty)) {
				ImBuf *ibuf_clip;

				if(ibuf->rect_float==NULL)
					IMB_float_from_rect(ibuf);

				ibuf_clip = IMB_allocImBuf(layer->rectx, layer->recty, 32, IB_rectfloat);
				if(ibuf_clip) {
					IMB_rectcpy(ibuf_clip, ibuf, 0,0, x,y, layer->rectx, layer->recty);

					memcpy(layer->rectf, ibuf_clip->rect_float, sizeof(float)*4*layer->rectx*layer->recty);
					IMB_freeImBuf(ibuf_clip);
				}
				else {
					BKE_reportf(reports, RPT_ERROR, "RE_result_rect_from_file: failed to allocate clip buffer '%s'\n", filename);
				}
			}
			else {
				BKE_reportf(reports, RPT_ERROR, "RE_result_rect_from_file: incorrect dimensions for partial copy '%s'\n", filename);
			}
		}

		IMB_freeImBuf(ibuf);
	}
	else {
		BKE_reportf(reports, RPT_ERROR, "RE_result_rect_from_file: failed to load '%s'\n", filename);
	}
}

void RE_result_load_from_file(RenderResult *result, ReportList *reports, const char *filename)
{
	/* optionally also add layers/passes that were in the file but not setup
	   for rendering, useful for external render engines or network render */
	void *exrhandle= IMB_exr_get_handle();
	int rectx, recty;

	if(IMB_exr_begin_read(exrhandle, filename, &rectx, &recty))
		IMB_exr_multilayer_convert(exrhandle, result, ml_addlayer_cb, ml_addpass_cb);

	IMB_exr_close(exrhandle);
	
#if 0
	if(!read_render_result_from_file(filename, result, 1)) {
		BKE_reportf(reports, RPT_ERROR, "RE_result_rect_from_file: failed to load '%s'\n", filename);
		return;
	}
#endif
}

<|MERGE_RESOLUTION|>--- conflicted
+++ resolved
@@ -2763,13 +2763,8 @@
 			}
 			
 			if(scene->r.scemode & R_FULL_SAMPLE) {
-<<<<<<< HEAD
-				if(composite_needs_render(scene)==0) {
+				if(composite_needs_render(scene, 0)==0) {
 					BKE_report(reports, RPT_ERROR, "Full Sample AA not supported without 3d rendering");
-=======
-				if(composite_needs_render(scene, 0)==0) {
-					error(erh, "Full Sample AA not supported without 3d rendering");
->>>>>>> 5dd76a3f
 					return 0;
 				}
 			}
