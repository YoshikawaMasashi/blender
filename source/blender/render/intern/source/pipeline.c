/**  
 *
 * ***** BEGIN GPL LICENSE BLOCK *****
 *
 * This program is free software; you can redistribute it and/or
 * modify it under the terms of the GNU General Public License
 * as published by the Free Software Foundation; either version 2
 * of the License, or (at your option) any later version. 
 *
 * This program is distributed in the hope that it will be useful,
 * but WITHOUT ANY WARRANTY; without even the implied warranty of
 * MERCHANTABILITY or FITNESS FOR A PARTICULAR PURPOSE.  See the
 * GNU General Public License for more details.
 *
 * You should have received a copy of the GNU General Public License
 * along with this program; if not, write to the Free Software Foundation,
 * Inc., 51 Franklin Street, Fifth Floor, Boston, MA 02110-1301, USA.
 *
 * The Original Code is Copyright (C) 2006 Blender Foundation.
 * All rights reserved.
 *
 * The Original Code is: all of this file.
 *
 * Contributor(s): none yet.
 *
 * ***** END GPL LICENSE BLOCK *****
 */

#include <math.h>
#include <limits.h>
#include <string.h>
#include <stdlib.h>

#include "DNA_camera_types.h"
#include "DNA_group_types.h"
#include "DNA_image_types.h"
#include "DNA_node_types.h"
#include "DNA_object_types.h"
#include "DNA_scene_types.h"
#include "DNA_sequence_types.h"
#include "DNA_userdef_types.h"

#include "BKE_utildefines.h"
#include "BKE_global.h"
#include "BKE_image.h"
#include "BKE_main.h"
#include "BKE_node.h"
#include "BKE_object.h"
#include "BKE_report.h"
#include "BKE_scene.h"
#include "BKE_writeavi.h"	/* <------ should be replaced once with generic movie module */
#include "BKE_sequencer.h"
#include "BKE_pointcache.h"
#include "BKE_animsys.h"	/* <------ should this be here?, needed for sequencer update */

#include "MEM_guardedalloc.h"

#include "BLI_blenlib.h"
#include "BLI_math.h"
#include "BLI_rand.h"
#include "BLI_threads.h"

#include "PIL_time.h"

#include "IMB_imbuf.h"
#include "IMB_imbuf_types.h"

#include "RE_pipeline.h"

#ifdef WIN32
#include "BLI_winstuff.h"
#endif

/* internal */
#include "camera.h"
#include "database.h"
#include "object.h"
#include "object_halo.h"
#include "part.h"
#include "pixelfilter.h"
#include "render_types.h"
#include "rendercore.h"
#include "result.h"

/* render flow

1) Initialize state
- state data, tables
- movie/image file init
- everything that doesn't change during animation

2) Initialize data
- camera, world, matrices
- make render verts, faces, halos, strands
- everything can change per frame/field

3) Render Processor
- multiple layers
- tiles, rect, baking
- layers/tiles optionally to disk or directly in Render Result

4) Composite Render Result
- also read external files etc

5) Image Files
- save file or append in movie

*/


/* ********* globals ******** */

/* here we store all renders */
static struct {
	ListBase renderlist;

	/* commandline thread override */
	int threads;
} RenderGlobal = {{NULL, NULL}, -1}; 

/* ********* alloc and free ******** */


static volatile int g_break= 0;
static int thread_break(void *unused)
{
	return g_break;
}

/* default callbacks, set in each new render */
static void result_nothing(void *unused, RenderResult *rr) {}
static void result_rcti_nothing(void *unused, RenderResult *rr, volatile struct rcti *rect) {}
static void stats_nothing(void *unused, RenderStats *rs) {}
static void float_nothing(void *unused, float val) {}
static void print_error(void *unused, char *str) {printf("ERROR: %s\n", str);}
static int default_break(void *unused) {return G.afbreek == 1;}

static void stats_background(void *unused, RenderStats *rs)
{
	char str[400], *spos= str;
	uintptr_t mem_in_use, mmap_in_use, peak_memory;
	float megs_used_memory, mmap_used_memory, megs_peak_memory;

	mem_in_use= MEM_get_memory_in_use();
	mmap_in_use= MEM_get_mapped_memory_in_use();
	peak_memory = MEM_get_peak_memory();

	megs_used_memory= (mem_in_use-mmap_in_use)/(1024.0*1024.0);
	mmap_used_memory= (mmap_in_use)/(1024.0*1024.0);
	megs_peak_memory = (peak_memory)/(1024.0*1024.0);

	spos+= sprintf(spos, "Fra:%d Mem:%.2fM (%.2fM, peak %.2fM) ", rs->cfra,
				   megs_used_memory, mmap_used_memory, megs_peak_memory);
	
	if(rs->curfield)
		spos+= sprintf(spos, "Field %d ", rs->curfield);
	if(rs->curblur)
		spos+= sprintf(spos, "Blur %d ", rs->curblur);
	
	if(rs->infostr) {
		spos+= sprintf(spos, "| %s", rs->infostr);
	}
	else {
		if(rs->tothalo)
			spos+= sprintf(spos, "Sce: %s Ve:%d Fa:%d Ha:%d La:%d", rs->scenename, rs->totvert, rs->totface, rs->tothalo, rs->totlamp);
		else 
			spos+= sprintf(spos, "Sce: %s Ve:%d Fa:%d La:%d", rs->scenename, rs->totvert, rs->totface, rs->totlamp);
	}
	printf("%s\n", str);
}

static int render_scene_needs_vector(Render *re)
{
	SceneRenderLayer *srl;
	
	for(srl= re->db.scene->r.layers.first; srl; srl= srl->next)
		if(!(srl->layflag & SCE_LAY_DISABLE))
			if(srl->passflag & SCE_PASS_VECTOR)
				return 1;

	return 0;
}

Render *RE_GetRender(const char *name)
{
	Render *re;

	/* search for existing renders */
	for(re= RenderGlobal.renderlist.first; re; re= re->next)
		if(strncmp(re->name, name, RE_MAXNAME)==0)
			break;

	return re;
}

/* displist.c util.... */
Scene *RE_GetScene(Render *re)
{
	if(re)
		return re->db.scene;
	return NULL;
}

RenderLayer *render_get_active_layer(Render *re, RenderResult *rr)
{
	RenderLayer *rl= BLI_findlink(&rr->layers, re->params.r.actlay);
	
	if(rl) 
		return rl;
	else 
		return rr->layers.first;
}

RenderStats *RE_GetStats(Render *re)
{
	return &re->cb.i;
}

Render *RE_NewRender(const char *name)
{
	Render *re;

	/* only one render per name exists */
	re= RE_GetRender(name);
	if(re==NULL) {
		
		/* new render data struct */
		re= MEM_callocN(sizeof(Render), "new render");
		BLI_addtail(&RenderGlobal.renderlist, re);
		strncpy(re->name, name, RE_MAXNAME);
		BLI_rw_mutex_init(&re->resultmutex);
	}
	
	/* set default empty callbacks */
	re->cb.display_init= result_nothing;
	re->cb.display_clear= result_nothing;
	re->cb.display_draw= result_rcti_nothing;
	re->cb.progress= float_nothing;
	re->cb.test_break= default_break;
	re->cb.error= print_error;
	if(G.background)
		re->cb.stats_draw= stats_background;
	else
		re->cb.stats_draw= stats_nothing;
	/* clear callback handles */
	re->cb.dih= re->cb.dch= re->cb.ddh= re->cb.sdh= re->cb.prh= re->cb.tbh= re->cb.erh= NULL;
	
	/* init some variables */
	re->cam.ycor= 1.0f;
	
	return re;
}

/* only call this while you know it will remove the link too */
void RE_FreeRender(Render *re)
{
	BLI_rw_mutex_end(&re->resultmutex);
	
	render_db_free(&re->db);
	pxf_free(re);
	
	RE_FreeRenderResult(re->result);
	RE_FreeRenderResult(re->pushedresult);
	
	BLI_remlink(&RenderGlobal.renderlist, re);
	MEM_freeN(re);
}

/* exit blender */
void RE_FreeAllRender(void)
{
	while(RenderGlobal.renderlist.first) {
		RE_FreeRender(RenderGlobal.renderlist.first);
	}
}

/* ********* initialize state ******** */


/* what doesn't change during entire render sequence */
/* disprect is optional, if NULL it assumes full window render */
void RE_InitState(Render *re, Render *source, RenderData *rd, SceneRenderLayer *srl, int winx, int winy, rcti *disprect)
{
	re->ok= TRUE;	/* maybe flag */
	
	re->cb.i.starttime= PIL_check_seconds_timer();
	re->params.r= *rd;		/* hardcopy */
	
	re->cam.winx= winx;
	re->cam.winy= winy;
	if(disprect) {
		re->disprect= *disprect;
		re->rectx= disprect->xmax-disprect->xmin;
		re->recty= disprect->ymax-disprect->ymin;
	}
	else {
		re->disprect.xmin= re->disprect.ymin= 0;
		re->disprect.xmax= winx;
		re->disprect.ymax= winy;
		re->rectx= winx;
		re->recty= winy;
	}
	
	if(re->rectx < 2 || re->recty < 2 || (BKE_imtype_is_movie(rd->imtype) &&
										  (re->rectx < 16 || re->recty < 16) )) {
		re->cb.error(re->cb.erh, "Image too small");
		re->ok= 0;
		return;
	}

#ifdef WITH_OPENEXR
	if(re->params.r.scemode & R_FULL_SAMPLE)
		re->params.r.scemode |= R_EXR_TILE_FILE;	/* enable automatic */

	/* Until use_border is made compatible with save_buffers/full_sample, render without the later instead of not rendering at all.*/
	if(re->params.r.mode & R_BORDER) 
		re->params.r.scemode &= ~(R_EXR_TILE_FILE|R_FULL_SAMPLE);

#else
	/* can't do this without openexr support */
	re->params.r.scemode &= ~(R_EXR_TILE_FILE|R_FULL_SAMPLE);
#endif
	
	/* fullsample wants uniform osa levels */
	if(source && (re->params.r.scemode & R_FULL_SAMPLE)) {
		/* but, if source has no full sample we disable it */
		if((source->params.r.scemode & R_FULL_SAMPLE)==0)
			re->params.r.scemode &= ~R_FULL_SAMPLE;
		else
			re->params.r.osa= re->params.osa= source->params.osa;
	}
	else {
		/* check state variables, osa? */
		if(re->params.r.mode & (R_OSA)) {
			re->params.osa= re->params.r.osa;
			if(re->params.osa>16) re->params.osa= 16;
		}
		else re->params.osa= 0;
	}
	
	if (srl) {
		int index = BLI_findindex(&re->params.r.layers, srl);
		if (index != -1) {
			re->params.r.actlay = index;
			re->params.r.scemode |= R_SINGLE_LAYER;
		}
	}
		
	/* always call, checks for gamma, gamma tables and jitter too */
	pxf_init(re);	
	
	/* if preview render, we try to keep old result */
	BLI_rw_mutex_lock(&re->resultmutex, THREAD_LOCK_WRITE);

	if(re->params.r.scemode & R_PREVIEWBUTS) {
		if(re->result && re->result->rectx==re->rectx && re->result->recty==re->recty);
		else {
			RE_FreeRenderResult(re->result);
			re->result= NULL;
		}
	}
	else {
		/* make empty render result, so display callbacks can initialize */
		RE_FreeRenderResult(re->result);
		re->result= MEM_callocN(sizeof(RenderResult), "new render result");
		re->result->rectx= re->rectx;
		re->result->recty= re->recty;
	}

	BLI_rw_mutex_unlock(&re->resultmutex);
	
	/* we clip faces with a minimum of 2 pixel boundary outside of image border. see zbuf.c */
	re->cam.clipcrop= 1.0f + 2.0f/(float)(re->cam.winx>re->cam.winy?re->cam.winy:re->cam.winx);
	
	re->params.mblur_offs = re->params.field_offs = 0.f;
	
	RE_init_threadcount(re);
	IMB_tile_cache_params(re->params.r.threads, U.imagetilememory);
}

/* part of external api, not called for regular render pipeline */
void RE_SetDispRect (struct Render *re, rcti *disprect)
{
	re->disprect= *disprect;
	re->rectx= disprect->xmax-disprect->xmin;
	re->recty= disprect->ymax-disprect->ymin;
	
	/* initialize render result */
	BLI_rw_mutex_lock(&re->resultmutex, THREAD_LOCK_WRITE);

	RE_FreeRenderResult(re->result);
	re->result= render_result_create(re, &re->disprect, 0, RR_USEMEM);

	BLI_rw_mutex_unlock(&re->resultmutex);
}

/* image and movie output has to move to either imbuf or kernel */
void RE_display_init_cb(Render *re, void *handle, void (*f)(void *handle, RenderResult *rr))
{
	re->cb.display_init= f;
	re->cb.dih= handle;
}
void RE_display_clear_cb(Render *re, void *handle, void (*f)(void *handle, RenderResult *rr))
{
	re->cb.display_clear= f;
	re->cb.dch= handle;
}
void RE_display_draw_cb(Render *re, void *handle, void (*f)(void *handle, RenderResult *rr, volatile rcti *rect))
{
	re->cb.display_draw= f;
	re->cb.ddh= handle;
}
void RE_stats_draw_cb(Render *re, void *handle, void (*f)(void *handle, RenderStats *rs))
{
	re->cb.stats_draw= f;
	re->cb.sdh= handle;
}
void RE_progress_cb(Render *re, void *handle, void (*f)(void *handle, float))
{
	re->cb.progress= f;
	re->cb.prh= handle;
}

void RE_test_break_cb(Render *re, void *handle, int (*f)(void *handle))
{
	re->cb.test_break= f;
	re->cb.tbh= handle;
}
void RE_error_cb(Render *re, void *handle, void (*f)(void *handle, char *str))
{
	re->cb.error= f;
	re->cb.erh= handle;
}


/* *************************************** */

static int render_display_draw_enabled(Render *re)
{
	/* don't show preprocess for previewrender sss */
	if(re->db.sss_pass)
		return !(re->params.r.scemode & R_PREVIEWBUTS);
	else
		return 1;
}

/* allocate osa new results for samples */
static RenderResult *new_full_sample_buffers(Render *re, ListBase *lb, rcti *partrct, int crop)
{
	int a;
	
	if(re->params.osa==0)
		return render_result_create(re, partrct, crop, RR_USEMEM);
	
	for(a=0; a<re->params.osa; a++) {
		RenderResult *rr= render_result_create(re, partrct, crop, RR_USEMEM);
		BLI_addtail(lb, rr);
		rr->sample_nr= a;
	}
	
	return lb->first;
}


/* the main thread call, renders an entire part */
static void *do_part_thread(void *pa_v)
{
	RenderPart *pa= pa_v;
	Render *re= pa->re;
	
	/* need to return nicely all parts on esc */
	if(re->cb.test_break(re->cb.tbh)==0) {
		pa->pixelrow= MEM_callocN(sizeof(PixelRow)*MAX_PIXEL_ROW, "PixelRow");

		if(re->db.sss_pass) {
			pa->result= render_result_create(re, &pa->disprect, pa->crop, RR_USEMEM);

			render_sss_bake_part(re, pa);

			if(!(re->params.r.scemode & R_PREVIEWBUTS));
				render_result_merge_part(re, pa->result);
		}
		else {
			if(re->params.r.scemode & R_FULL_SAMPLE)
				pa->result= new_full_sample_buffers(re, &pa->fullresult, &pa->disprect, pa->crop);
			else
				pa->result= render_result_create(re, &pa->disprect, pa->crop, RR_USEMEM);

			if(re->params.r.integrator == R_INTEGRATOR_PATHTRACER)
				render_path_trace_part(re, pa);
			else
				render_rasterize_part(re, pa);

			render_result_merge_part(re, pa->result);
		}

		MEM_freeN(pa->pixelrow);
		pa->pixelrow= NULL;
	}
	
	pa->ready= 1;
	
	return NULL;
}

static void print_part_stats(Render *re, RenderPart *pa)
{
	char str[64];
	
	sprintf(str, "%s, Part %d-%d", re->db.scene->id.name+2, pa->nr, re->cb.i.totpart);
	re->cb.i.infostr= str;
	re->cb.stats_draw(re->cb.sdh, &re->cb.i);
	re->cb.i.infostr= NULL;
}

typedef struct RenderThread {
	ThreadQueue *workqueue;
	ThreadQueue *donequeue;

	int number;
} RenderThread;

static void *do_render_thread(void *thread_v)
{
	RenderThread *thread= thread_v;
	RenderPart *pa;
	Render *re;

	while((pa=BLI_thread_queue_pop(thread->workqueue))) {
		re= pa->re;
		pa->thread= thread->number;
		do_part_thread(pa);
		BLI_thread_queue_push(thread->donequeue, pa);

		if(re->cb.test_break(re->cb.tbh))
			break;
	}

	return NULL;
}

static void threaded_tile_processor(Render *re)
{
	RenderThread thread[BLENDER_MAX_THREADS];
	ThreadQueue *workqueue, *donequeue;
	ListBase threads;
	RenderPart *pa; //, *nextpa;
	rctf viewplane= re->cam.viewplane;
	double lastdraw, elapsed, redrawtime= 1.0f;
	//int rendering=1, totpart= 0, drawtimer=0, hasdrawn, minx=0, a, wait;
	int (*test_break)(void *handle);
	int totpart= 0, minx=0, slice=0, a, wait;
	
	BLI_rw_mutex_lock(&re->resultmutex, THREAD_LOCK_WRITE);

	/* first step; free the entire render result, make new, and/or prepare exr buffer saving */
	if(re->result==NULL || !(re->params.r.scemode & R_PREVIEWBUTS)) {
		RE_FreeRenderResult(re->result);
	
		if(re->db.sss_pass && render_display_draw_enabled(re))
			re->result= render_result_create(re, &re->disprect, 0, 0);
		else if(re->params.r.scemode & R_FULL_SAMPLE)
			re->result= render_result_full_sample_create(re);
		else
			re->result= render_result_create(re, &re->disprect, 0, re->params.r.scemode & (R_EXR_TILE_FILE|R_FULL_SAMPLE));
	}

	BLI_rw_mutex_unlock(&re->resultmutex);
	
	if(re->result==NULL)
		return;
	
	/* warning; no return here without closing exr file */
	
	parts_create(re);

	if(re->result->exrhandle)
		render_result_exr_write(re);

	/* we use original slower break function, while render threads
	   use quick thread_break callback based on variable we set */
	test_break= re->cb.test_break;
	re->cb.test_break= thread_break;
	
	/* create and fill work queue */
	workqueue= BLI_thread_queue_init();
	donequeue= BLI_thread_queue_init();

	/* for panorama we loop over slices */
	while(parts_find_next_slice(re, &slice, &minx, &viewplane)) {
		/* gather parts into queue */
		while((pa= parts_find_next(re, minx))) {
			pa->nr= totpart+1; /* for nicest part, and for stats */
			totpart++;
			BLI_thread_queue_push(workqueue, pa);
		}

		BLI_thread_queue_nowait(workqueue);

		/* start all threads */
		BLI_init_threads(&threads, do_render_thread, re->params.r.threads);

		for(a=0; a<re->params.r.threads; a++) {
			thread[a].workqueue= workqueue;
			thread[a].donequeue= donequeue;
			thread[a].number= a;
			BLI_insert_thread(&threads, &thread[a]);
		}

		/* wait for results to come back */
		lastdraw = PIL_check_seconds_timer();

		while(1) {
			elapsed= PIL_check_seconds_timer() - lastdraw;
			wait= (redrawtime - elapsed)*1000;

			/* handle finished part */
			if((pa=BLI_thread_queue_pop_timeout(donequeue, wait))) {
				if(pa->result) {
					if(render_display_draw_enabled(re))
						re->cb.display_draw(re->cb.ddh, pa->result, NULL);
					print_part_stats(re, pa);
					
					render_result_free(&pa->fullresult, pa->result);
					pa->result= NULL;
					re->cb.i.partsdone++;
					re->cb.progress(re->cb.prh, re->cb.i.partsdone / (float)re->cb.i.totpart);
				}

				totpart--;
			}

			/* check for render cancel */
			if((g_break=test_break(re->cb.tbh)))
				break;

			/* or done with parts */
			if(totpart == 0)
				break;

			/* redraw in progress parts */
			elapsed= PIL_check_seconds_timer() - lastdraw;
			if(elapsed > redrawtime) {
				if(render_display_draw_enabled(re))
					for(pa= re->parts.first; pa; pa= pa->next)
						if(!pa->ready && pa->nr && pa->result)
							re->cb.display_draw(re->cb.ddh, pa->result, &pa->result->renrect);

				lastdraw= PIL_check_seconds_timer();
			}
		}

		BLI_end_threads(&threads);

		/* in case we cancelled, free remaining results */
		while(BLI_thread_queue_size(donequeue)) {
			pa= BLI_thread_queue_pop(donequeue);
			render_result_free(&pa->fullresult, pa->result);
			pa->result= NULL;
		}

		if((g_break=test_break(re->cb.tbh)))
			break;
	}

	BLI_thread_queue_free(donequeue);
	BLI_thread_queue_free(workqueue);

	if(re->result->exrhandle)
		render_result_exr_read(re);

	/* unset threadsafety */
	g_break= 0;
	
	parts_free(re);
	re->cam.viewplane= viewplane; /* restore viewplane, modified by pano render */
	re->cb.test_break= test_break;
}

/* currently threaded=0 only used by envmap */
void RE_TileProcessor(Render *re)
{
	threaded_tile_processor(re);
}

/* ************  This part uses API, for rendering Blender scenes ********** */

static int external_render_3d(Render *re, int do_all);

static void do_render_3d(Render *re)
{
	/* try external */
	if(external_render_3d(re, 0))
		return;

	re->db.scene->r.subframe = re->params.mblur_offs + re->params.field_offs;

	/* internal */
	
	/* make render verts/faces/halos/lamps */
	if(render_scene_needs_vector(re))
		RE_Database_FromScene_Vectors(re, re->db.scene, re->db.lay);
	else
	   RE_Database_FromScene(re, re->db.scene, re->db.lay, 1);
	
	threaded_tile_processor(re);
	
	/* do left-over 3d post effects (flares) */
	if(re->params.flag & R_HALO)
		if(!re->cb.test_break(re->cb.tbh))
			halos_render_flare(re);
	
	/* free all render verts etc */
	RE_Database_Free(re);
	
	re->db.scene->r.subframe = 0.f;
}

/* called by blur loop, accumulate RGBA key alpha */
static void addblur_rect_key(RenderResult *rr, float *rectf, float *rectf1, float blurfac)
{
	float mfac= 1.0f - blurfac;
	int a, b, stride= 4*rr->rectx;
	int len= stride*sizeof(float);
	
	for(a=0; a<rr->recty; a++) {
		if(blurfac==1.0f) {
			memcpy(rectf, rectf1, len);
		}
		else {
			float *rf= rectf, *rf1= rectf1;
			
			for( b= rr->rectx; b>0; b--, rf+=4, rf1+=4) {
				if(rf1[3]<0.01f)
					rf[3]= mfac*rf[3];
				else if(rf[3]<0.01f) {
					rf[0]= rf1[0];
					rf[1]= rf1[1];
					rf[2]= rf1[2];
					rf[3]= blurfac*rf1[3];
				}
				else {
					rf[0]= mfac*rf[0] + blurfac*rf1[0];
					rf[1]= mfac*rf[1] + blurfac*rf1[1];
					rf[2]= mfac*rf[2] + blurfac*rf1[2];
					rf[3]= mfac*rf[3] + blurfac*rf1[3];
				}				
			}
		}
		rectf+= stride;
		rectf1+= stride;
	}
}

/* called by blur loop, accumulate renderlayers */
static void addblur_rect(RenderResult *rr, float *rectf, float *rectf1, float blurfac, int channels)
{
	float mfac= 1.0f - blurfac;
	int a, b, stride= channels*rr->rectx;
	int len= stride*sizeof(float);
	
	for(a=0; a<rr->recty; a++) {
		if(blurfac==1.0f) {
			memcpy(rectf, rectf1, len);
		}
		else {
			float *rf= rectf, *rf1= rectf1;
			
			for( b= rr->rectx*channels; b>0; b--, rf++, rf1++) {
				rf[0]= mfac*rf[0] + blurfac*rf1[0];
			}
		}
		rectf+= stride;
		rectf1+= stride;
	}
}


/* called by blur loop, accumulate renderlayers */
static void merge_renderresult_blur(RenderResult *rr, RenderResult *brr, float blurfac, int key_alpha)
{
	RenderLayer *rl, *rl1;
	RenderPass *rpass, *rpass1;
	
	rl1= brr->layers.first;
	for(rl= rr->layers.first; rl && rl1; rl= rl->next, rl1= rl1->next) {
		
		/* combined */
		if(rl->rectf && rl1->rectf) {
			if(key_alpha)
				addblur_rect_key(rr, rl->rectf, rl1->rectf, blurfac);
			else
				addblur_rect(rr, rl->rectf, rl1->rectf, blurfac, 4);
		}
		
		/* passes are allocated in sync */
		rpass1= rl1->passes.first;
		for(rpass= rl->passes.first; rpass && rpass1; rpass= rpass->next, rpass1= rpass1->next) {
			addblur_rect(rr, rpass->rect, rpass1->rect, blurfac, rpass->channels);
		}
	}
}

/* main blur loop, can be called by fields too */
static void do_render_blur_3d(Render *re)
{
	RenderResult *rres;
	float blurfac;
	int blur= re->params.r.mblur_samples;
	
	/* create accumulation render result */
	rres= render_result_create(re, &re->disprect, 0, RR_USEMEM);
	
	/* do the blur steps */
	while(blur--) {
		re->params.mblur_offs = re->params.r.blurfac*((float)(re->params.r.mblur_samples-blur))/(float)re->params.r.mblur_samples;
		
		re->cb.i.curblur= re->params.r.mblur_samples-blur;	/* stats */
		
		do_render_3d(re);
		
		blurfac= 1.0f/(float)(re->params.r.mblur_samples-blur);
		
		merge_renderresult_blur(rres, re->result, blurfac, re->params.r.alphamode & R_ALPHAKEY);
		if(re->cb.test_break(re->cb.tbh)) break;
	}
	
	/* swap results */
	BLI_rw_mutex_lock(&re->resultmutex, THREAD_LOCK_WRITE);
	RE_FreeRenderResult(re->result);
	re->result= rres;
	BLI_rw_mutex_unlock(&re->resultmutex);
	
	re->params.mblur_offs = 0.0f;
	re->cb.i.curblur= 0;	/* stats */
	
	/* weak... the display callback wants an active renderlayer pointer... */
	re->result->renlay= render_get_active_layer(re, re->result);
	re->cb.display_draw(re->cb.ddh, re->result, NULL);	
}


/* function assumes rectf1 and rectf2 to be half size of rectf */
static void interleave_rect(RenderResult *rr, float *rectf, float *rectf1, float *rectf2, int channels)
{
	int a, stride= channels*rr->rectx;
	int len= stride*sizeof(float);
	
	for(a=0; a<rr->recty; a+=2) {
		memcpy(rectf, rectf1, len);
		rectf+= stride;
		rectf1+= stride;
		memcpy(rectf, rectf2, len);
		rectf+= stride;
		rectf2+= stride;
	}
}

/* merge render results of 2 fields */
static void merge_renderresult_fields(RenderResult *rr, RenderResult *rr1, RenderResult *rr2)
{
	RenderLayer *rl, *rl1, *rl2;
	RenderPass *rpass, *rpass1, *rpass2;
	
	rl1= rr1->layers.first;
	rl2= rr2->layers.first;
	for(rl= rr->layers.first; rl && rl1 && rl2; rl= rl->next, rl1= rl1->next, rl2= rl2->next) {
		
		/* combined */
		if(rl->rectf && rl1->rectf && rl2->rectf)
			interleave_rect(rr, rl->rectf, rl1->rectf, rl2->rectf, 4);
		
		/* passes are allocated in sync */
		rpass1= rl1->passes.first;
		rpass2= rl2->passes.first;
		for(rpass= rl->passes.first; rpass && rpass1 && rpass2; rpass= rpass->next, rpass1= rpass1->next, rpass2= rpass2->next) {
			interleave_rect(rr, rpass->rect, rpass1->rect, rpass2->rect, rpass->channels);
		}
	}
}


/* interleaves 2 frames */
static void do_render_fields_3d(Render *re)
{
	RenderResult *rr1, *rr2= NULL;
	
	/* no render result was created, we can safely halve render y */
	re->cam.winy /= 2;
	re->recty /= 2;
	re->disprect.ymin /= 2;
	re->disprect.ymax /= 2;
	
	re->cb.i.curfield= 1;	/* stats */
	
	/* first field, we have to call camera routine for correct aspect and subpixel offset */
	RE_SetCamera(re, re->db.scene->camera);
	if(re->params.r.mode & R_MBLUR)
		do_render_blur_3d(re);
	else
		do_render_3d(re);

	BLI_rw_mutex_lock(&re->resultmutex, THREAD_LOCK_WRITE);
	rr1= re->result;
	re->result= NULL;
	BLI_rw_mutex_unlock(&re->resultmutex);
	
	/* second field */
	if(!re->cb.test_break(re->cb.tbh)) {
		
		re->cb.i.curfield= 2;	/* stats */
		
		re->params.flag |= R_SEC_FIELD;
		if((re->params.r.mode & R_FIELDSTILL)==0) {
			re->params.field_offs = 0.5f;
		}
		RE_SetCamera(re, re->db.scene->camera);
		if(re->params.r.mode & R_MBLUR)
			do_render_blur_3d(re);
		else
			do_render_3d(re);
		re->params.flag &= ~R_SEC_FIELD;
		
		re->params.field_offs = 0.0f;
		
		rr2= re->result;
	}
	
	/* allocate original height new buffers */
	re->cam.winy *= 2;
	re->recty *= 2;
	re->disprect.ymin *= 2;
	re->disprect.ymax *= 2;

	BLI_rw_mutex_lock(&re->resultmutex, THREAD_LOCK_WRITE);
	re->result= render_result_create(re, &re->disprect, 0, RR_USEMEM);

	if(rr2) {
		if(re->params.r.mode & R_ODDFIELD)
			merge_renderresult_fields(re->result, rr2, rr1);
		else
			merge_renderresult_fields(re->result, rr1, rr2);
		
		RE_FreeRenderResult(rr2);
	}

	RE_FreeRenderResult(rr1);
	
	re->cb.i.curfield= 0;	/* stats */
	
	/* weak... the display callback wants an active renderlayer pointer... */
	re->result->renlay= render_get_active_layer(re, re->result);

	BLI_rw_mutex_unlock(&re->resultmutex);

	re->cb.display_draw(re->cb.ddh, re->result, NULL);
}

/* main render routine, no compositing */
static void do_render_fields_blur_3d(Render *re)
{
	/* also check for camera here */
	if(re->db.scene->camera==NULL) {
		printf("ERROR: Cannot render, no camera\n");
		G.afbreek= 1;
		return;
	}
	
	/* now use renderdata and camera to set viewplane */
	RE_SetCamera(re, re->db.scene->camera);
	
	if(re->params.r.mode & R_FIELDS)
		do_render_fields_3d(re);
	else if(re->params.r.mode & R_MBLUR)
		do_render_blur_3d(re);
	else
		do_render_3d(re);
	
	/* when border render, check if we have to insert it in black */
	if(re->result)
		if(re->params.r.mode & R_BORDER)
			render_result_border_merge(re);
}


/* within context of current Render *re, render another scene.
   it uses current render image size and disprect, but doesn't execute composite
*/
static void render_scene(Render *re, Scene *sce, int cfra)
{
	Render *resc= RE_NewRender(sce->id.name);
	int winx= re->cam.winx, winy= re->cam.winy;
	
	sce->r.cfra= cfra;
		
	/* exception: scene uses own size (unfinished code) */
	if(0) {
		winx= (sce->r.size*sce->r.xsch)/100;
		winy= (sce->r.size*sce->r.ysch)/100;
	}
	
	/* initial setup */
	RE_InitState(resc, re, &sce->r, NULL, winx, winy, &re->disprect);
	
	/* still unsure entity this... */
	resc->db.scene= sce;
	resc->db.lay= sce->lay;
	
	/* ensure scene has depsgraph, base flags etc OK */
	set_scene_bg(sce);

	/* copy callbacks */
	resc->cb.display_draw= re->cb.display_draw;
	resc->cb.ddh= re->cb.ddh;
	resc->cb.test_break= re->cb.test_break;
	resc->cb.tbh= re->cb.tbh;
	resc->cb.stats_draw= re->cb.stats_draw;
	resc->cb.sdh= re->cb.sdh;
	
	do_render_fields_blur_3d(resc);
}

void tag_scenes_for_render(Render *re)
{
	bNode *node;
	Scene *sce;
	
	for(sce= G.main->scene.first; sce; sce= sce->id.next)
		sce->id.flag &= ~LIB_DOIT;
	
	re->db.scene->id.flag |= LIB_DOIT;
	
	if(re->db.scene->nodetree==NULL) return;
	
	/* check for render-layers nodes using other scenes, we tag them LIB_DOIT */
	for(node= re->db.scene->nodetree->nodes.first; node; node= node->next) {
		if(node->type==CMP_NODE_R_LAYERS) {
			if(node->id) {
				if(node->id != (ID *)re->db.scene)
					node->id->flag |= LIB_DOIT;
			}
		}
	}
	
}

static void ntree_render_scenes(Render *re)
{
	bNode *node;
	int cfra= re->db.scene->r.cfra;
	
	if(re->db.scene->nodetree==NULL) return;
	
	tag_scenes_for_render(re);
	
	/* now foreach render-result node tagged we do a full render */
	/* results are stored in a way compisitor will find it */
	for(node= re->db.scene->nodetree->nodes.first; node; node= node->next) {
		if(node->type==CMP_NODE_R_LAYERS) {
			if(node->id && node->id != (ID *)re->db.scene) {
				if(node->id->flag & LIB_DOIT) {
					render_scene(re, (Scene *)node->id, cfra);
					node->id->flag &= ~LIB_DOIT;
				}
			}
		}
	}
}

/* helper call to detect if theres a composite with render-result node */
static int composite_needs_render(Scene *sce)
{
	bNodeTree *ntree= sce->nodetree;
	bNode *node;
	
	if(ntree==NULL) return 1;
	if(sce->use_nodes==0) return 1;
	if((sce->r.scemode & R_DOCOMP)==0) return 1;
		
	for(node= ntree->nodes.first; node; node= node->next) {
		if(node->type==CMP_NODE_R_LAYERS)
			if(node->id==NULL || node->id==&sce->id)
				return 1;
	}
	return 0;
}

/* bad call... need to think over proper method still */
static void render_composit_stats(void *handle, char *str)
{
	Render *re= (Render*)handle;

	re->cb.i.infostr= str;
	re->cb.stats_draw(re->cb.sdh, &re->cb.i);
	re->cb.i.infostr= NULL;
}

void RE_MergeFullSample(Render *re, Scene *sce, bNodeTree *ntree)
{
	Scene *scene;
	bNode *node;
	
	/* first call RE_ReadRenderResult on every renderlayer scene. this creates Render structs */
	
	/* tag scenes unread */
	for(scene= G.main->scene.first; scene; scene= scene->id.next) 
		scene->id.flag |= LIB_DOIT;
	
	for(node= ntree->nodes.first; node; node= node->next) {
		if(node->type==CMP_NODE_R_LAYERS) {
			Scene *nodescene= (Scene *)node->id;
			
			if(nodescene==NULL) nodescene= sce;
			if(nodescene->id.flag & LIB_DOIT) {
				nodescene->r.mode |= R_OSA;	/* render struct needs tables */
				RE_ReadRenderResult(sce, nodescene);
				nodescene->id.flag &= ~LIB_DOIT;
			}
		}
	}
	
	/* own render result should be read/allocated */
	if(re->db.scene->id.flag & LIB_DOIT)
		RE_ReadRenderResult(re->db.scene, re->db.scene);
	
	/* and now we can draw (result is there) */
	re->cb.display_init(re->cb.dih, re->result);
	re->cb.display_clear(re->cb.dch, re->result);
	
	do_merge_fullsample(re, ntree, &RenderGlobal.renderlist);
}

/* returns fully composited render-result on given time step (in RenderData) */
static void do_render_composite_fields_blur_3d(Render *re)
{
	bNodeTree *ntree= re->db.scene->nodetree;
	int update_newframe=0;
	
	/* INIT seeding, compositor can use random texture */
	BLI_srandom(re->params.r.cfra);
	
	if(composite_needs_render(re->db.scene)) {
		/* save memory... free all cached images */
		ntreeFreeCache(ntree);
		
		do_render_fields_blur_3d(re);
	} else {
		/* scene render process already updates animsys */
		update_newframe = 1;
	}
	
	/* swap render result */
	if(re->params.r.scemode & R_SINGLE_LAYER)
		pop_render_result(re);
	
	if(!re->cb.test_break(re->cb.tbh)) {
		
		if(ntree) {
			ntreeCompositTagRender(re->db.scene);
			ntreeCompositTagAnimated(ntree);
		}
		
		if(ntree && re->params.r.scemode & R_DOCOMP) {
			/* checks if there are render-result nodes that need scene */
			if((re->params.r.scemode & R_SINGLE_LAYER)==0)
				ntree_render_scenes(re);
			
			if(!re->cb.test_break(re->cb.tbh)) {
				ntree->stats_draw= render_composit_stats;
				ntree->test_break= re->cb.test_break;
				ntree->progress= re->cb.progress;
				ntree->sdh= re;
				ntree->tbh= re->cb.tbh;
				ntree->prh= re->cb.prh;
				
				if(update_newframe)
					scene_update_for_newframe(re->db.scene, re->db.lay);
				
				if(re->params.r.scemode & R_FULL_SAMPLE) 
					do_merge_fullsample(re, ntree, &RenderGlobal.renderlist);
				else
					ntreeCompositExecTree(ntree, &re->params.r, G.background==0);
				
				ntree->stats_draw= NULL;
				ntree->test_break= NULL;
				ntree->progress= NULL;
				ntree->tbh= ntree->sdh= ntree->prh= NULL;
			}
		}
		else if(re->params.r.scemode & R_FULL_SAMPLE)
			do_merge_fullsample(re, NULL, &RenderGlobal.renderlist);
	}

	/* weak... the display callback wants an active renderlayer pointer... */
	re->result->renlay= render_get_active_layer(re, re->result);
	re->cb.display_draw(re->cb.ddh, re->result, NULL);
}

static void renderresult_stampinfo(Scene *scene)
{
	RenderResult rres;
	Render *re= RE_GetRender(scene->id.name);

	/* this is the basic trick to get the displayed float or char rect from render result */
	RE_AcquireResultImage(re, &rres);
	BKE_stamp_buf(scene, (unsigned char *)rres.rect32, rres.rectf, rres.rectx, rres.recty, 4);
	RE_ReleaseResultImage(re);
}

static int seq_render_active(Render *re)
{
	Editing *ed;
	Sequence *seq;

	ed = re->db.scene->ed;
	
	if (!(re->params.r.scemode & R_DOSEQ) || !ed || !ed->seqbase.first)
		return 0;
	
	for (seq= ed->seqbase.first; seq; seq= seq->next) {
		if (seq->type != SEQ_SOUND)
			return 1;
	}
	
	return 0;
}

static void do_render_seq(Render * re)
{
	static int recurs_depth = 0;
	struct ImBuf *ibuf;
	RenderResult *rr = re->result;
	int cfra = re->params.r.cfra;

	re->cb.i.cfra= cfra;

	if(recurs_depth==0) {
		/* otherwise sequencer animation isnt updated */
		BKE_animsys_evaluate_all_animation(G.main, (float)cfra); // XXX, was BKE_curframe(re->db.scene)
	}

	recurs_depth++;

	ibuf= give_ibuf_seq(re->db.scene, rr->rectx, rr->recty, cfra, 0, 100.0);

	recurs_depth--;
	
	BLI_rw_mutex_lock(&re->resultmutex, THREAD_LOCK_WRITE);

	if(ibuf) {
		if(ibuf->rect_float) {
			if (!rr->rectf)
				rr->rectf= MEM_mallocN(4*sizeof(float)*rr->rectx*rr->recty, "render_seq rectf");

			memcpy(rr->rectf, ibuf->rect_float, 4*sizeof(float)*rr->rectx*rr->recty);

			/* sequencer float buffer is not in linear color space, convert
			 * should always be true, use a fake ibuf for the colorspace conversion */
			if(ibuf->profile != IB_PROFILE_LINEAR_RGB) {
				ImBuf ibuf_dummy;
				memset(&ibuf_dummy, 0, sizeof(ImBuf));
				ibuf_dummy.profile= ibuf->profile;
				ibuf_dummy.x= rr->rectx;
				ibuf_dummy.y= rr->recty;
				ibuf_dummy.rect_float= rr->rectf;
				/* only touch the rr->rectf */
				IMB_convert_profile(&ibuf_dummy, IB_PROFILE_LINEAR_RGB);
			}
			
			/* TSK! Since sequence render doesn't free the *rr render result, the old rect32
			   can hang around when sequence render has rendered a 32 bits one before */
			if(rr->rect32) {
				MEM_freeN(rr->rect32);
				rr->rect32= NULL;
			}
		}
		else if(ibuf->rect) {
			if (!rr->rect32)
				rr->rect32= MEM_mallocN(sizeof(int)*rr->rectx*rr->recty, "render_seq rect");

			memcpy(rr->rect32, ibuf->rect, 4*rr->rectx*rr->recty);

			/* if (ibuf->zbuf) { */
			/* 	if (re->rectz) freeN(re->rectz); */
			/* 	re->rectz = BLI_dupallocN(ibuf->zbuf); */
			/* } */
		}
		
		if (recurs_depth == 0) { /* with nested scenes, only free on toplevel... */
			Editing * ed = re->db.scene->ed;
			if (ed) {
<<<<<<< HEAD
				free_imbuf_seq(re->db.scene, &ed->seqbase, TRUE);
=======
				free_imbuf_seq(re->scene, &ed->seqbase, TRUE, TRUE);
>>>>>>> 9ded4bcc
			}
		}
	}
	else {
		/* render result is delivered empty in most cases, nevertheless we handle all cases */
		if (rr->rectf)
			memset(rr->rectf, 0, 4*sizeof(float)*rr->rectx*rr->recty);
		else if (rr->rect32)
			memset(rr->rect32, 0, 4*rr->rectx*rr->recty);
		else
			rr->rect32= MEM_callocN(sizeof(int)*rr->rectx*rr->recty, "render_seq rect");
	}

	BLI_rw_mutex_unlock(&re->resultmutex);
}

/* ~~~~~~~~~~~~~~~~~~~~~~~~~~~~~~~~~~~~~~ */

/* main loop: doing sequence + fields + blur + 3d render + compositing */
static void do_render_all_options(Render *re)
{
	scene_camera_switch_update(re->db.scene);

	re->cb.i.starttime= PIL_check_seconds_timer();

	/* ensure no images are in memory from previous animated sequences */
	BKE_image_all_free_anim_ibufs(re->params.r.cfra);

	if(external_render_3d(re, 1)) {
		/* in this case external render overrides all */
	}
	else if(seq_render_active(re)) {
		/* note: do_render_seq() frees rect32 when sequencer returns float images */
		if(!re->cb.test_break(re->cb.tbh)) 
			do_render_seq(re);
		
		re->cb.stats_draw(re->cb.sdh, &re->cb.i);
		re->cb.display_draw(re->cb.ddh, re->result, NULL);
	}
	else {
		do_render_composite_fields_blur_3d(re);
	}
	
	/* for UI only */
	BLI_rw_mutex_lock(&re->resultmutex, THREAD_LOCK_WRITE);
	renderresult_add_names(re->result);
	BLI_rw_mutex_unlock(&re->resultmutex);
	
	re->cb.i.lastframetime= PIL_check_seconds_timer()- re->cb.i.starttime;
	
	re->cb.stats_draw(re->cb.sdh, &re->cb.i);
	
	/* stamp image info here */
	if((re->params.r.stamp & R_STAMP_ALL) && (re->params.r.stamp & R_STAMP_DRAW)) {
		renderresult_stampinfo(re->db.scene);
		re->cb.display_draw(re->cb.ddh, re->result, NULL);
	}
}

static int is_rendering_allowed(Render *re)
{
	SceneRenderLayer *srl;
    char error_str[512];
	
	/* forbidden combinations */
	if(re->cam.type == CAM_PANORAMA) {
		if(re->params.r.mode & R_BORDER) {
			snprintf(error_str, sizeof(error_str), "Border not supported for panorama, Scene:'%s'", re->db.scene->id.name+2);
			re->cb.error(re->cb.erh, error_str);
			return 0;
		}
		if(re->cam.type == CAM_ORTHO) {
			snprintf(error_str, sizeof(error_str), "Ortho not supported for panorama, Scene:'%s'", re->db.scene->id.name+2);
			re->cb.error(re->cb.erh, error_str);
			return 0;
		}
	}
	
	if(re->params.r.mode & R_BORDER) {
		if(re->params.r.border.xmax <= re->params.r.border.xmin || 
		   re->params.r.border.ymax <= re->params.r.border.ymin) {
            snprintf(error_str, sizeof(error_str), "Border defines zero area, Scene:'%s'", re->db.scene->id.name+2);
			re->cb.error(re->cb.erh, error_str);
			return 0;
		}
	}
	
	if(re->params.r.scemode & (R_EXR_TILE_FILE|R_FULL_SAMPLE)) {
		char str[FILE_MAX];
		
		render_unique_exr_name(re, str, 0);
		
		if (BLI_is_writable(str)==0) {
			snprintf(error_str, sizeof(error_str), "Can't save render Full-Sample buffers to '%s', check the temp default path, Scene:'%s'", str, re->db.scene->id.name+2);
			re->cb.error(re->cb.erh, error_str);
			return 0;
		}
		
		/* no osa + fullsample won't work... */
		if(re->params.osa==0)
			re->params.r.scemode &= ~R_FULL_SAMPLE;
		
		/* no fullsample and edge */
		if((re->params.r.scemode & R_FULL_SAMPLE) && (re->params.r.mode & R_EDGE)) {
			snprintf(error_str, sizeof(error_str), "Full-Sample doesn't support Edge-Enhance, Scene:'%s'", re->db.scene->id.name+2);
			re->cb.error(re->cb.erh, error_str);
			return 0;
		}
		
	}
	else
		re->params.r.scemode &= ~R_FULL_SAMPLE;	/* clear to be sure */
	
	if(re->params.r.scemode & R_DOCOMP) {
		if(re->db.scene->use_nodes) {
			bNodeTree *ntree= re->db.scene->nodetree;
			bNode *node;
		
			if(ntree==NULL) {
				snprintf(error_str, sizeof(error_str), "Nodetree missing from Scene:'%s'", re->db.scene->id.name+2);
				re->cb.error(re->cb.erh, error_str);
				return 0;
			}
			
			for(node= ntree->nodes.first; node; node= node->next)
				if(node->type==CMP_NODE_COMPOSITE)
					break;
			
			
			if(node==NULL) {
				snprintf(error_str, sizeof(error_str), "No render output node in Scene:'%s'", re->db.scene->id.name+2);
                re->cb.error(re->cb.erh, error_str);
				return 0;
			}
		}
	}
	
	 /* check valid camera, without camera render is OK (compo, seq) */
	if(re->db.scene->camera==NULL)
		re->db.scene->camera= scene_find_camera(re->db.scene);
	
	if(!(re->params.r.scemode & (R_DOSEQ|R_DOCOMP))) {
		if(re->db.scene->camera==NULL) {
			snprintf(error_str, sizeof(error_str), "No camera in Scene:'%s'", re->db.scene->id.name+2);
			re->cb.error(re->cb.erh, error_str);
			return 0;
		}
	}
	
	/* layer flag tests */
	if(re->params.r.scemode & R_SINGLE_LAYER) {
		srl= BLI_findlink(&re->db.scene->r.layers, re->params.r.actlay);
		/* force layer to be enabled */
		srl->layflag &= ~SCE_LAY_DISABLE;
	}
	
	for(srl= re->db.scene->r.layers.first; srl; srl= srl->next)
		if(!(srl->layflag & SCE_LAY_DISABLE))
			break;
	if(srl==NULL) {
        snprintf(error_str, sizeof(error_str), "All RenderLayers are disabled in Scene:'%s'", re->db.scene->id.name+2);
		re->cb.error(re->cb.erh, error_str);
		return 0;
	}
	
	/* renderer */
	if(!ELEM(re->params.r.renderer, R_INTERN, R_YAFRAY)) {
		snprintf(error_str, sizeof(error_str), "Unknown render engine set in Scene:'%s'", re->db.scene->id.name+2);
		re->cb.error(re->cb.erh, error_str);
		return 0;
	}
	return 1;
}

static void update_physics_cache(Render *re, Scene *scene, int anim_init)
{
	PTCacheBaker baker;

	baker.scene = scene;
	baker.pid = NULL;
	baker.bake = 0;
	baker.render = 1;
	baker.anim_init = 1;
	baker.quick_step = 1;
	baker.break_test = re->cb.test_break;
	baker.break_data = re->cb.tbh;
	baker.progressbar = NULL;

	BKE_ptcache_make_cache(&baker);
}
/* evaluating scene options for general Blender render */
static int render_initialize_from_scene(Render *re, Scene *scene, SceneRenderLayer *srl, unsigned int lay, int anim, int anim_init)
{
	int winx, winy;
	rcti disprect;
	
	/* r.xsch and r.ysch has the actual view window size
		r.border is the clipping rect */
	
	/* calculate actual render result and display size */
	winx= (scene->r.size*scene->r.xsch)/100;
	winy= (scene->r.size*scene->r.ysch)/100;
	
	/* we always render smaller part, inserting it in larger image is compositor bizz, it uses disprect for it */
	if(scene->r.mode & R_BORDER) {
		disprect.xmin= scene->r.border.xmin*winx;
		disprect.xmax= scene->r.border.xmax*winx;
		
		disprect.ymin= scene->r.border.ymin*winy;
		disprect.ymax= scene->r.border.ymax*winy;
	}
	else {
		disprect.xmin= disprect.ymin= 0;
		disprect.xmax= winx;
		disprect.ymax= winy;
	}
	
	re->db.scene= scene;
	re->db.lay= lay;
	
	/* not too nice, but it survives anim-border render */
	if(anim) {
		re->disprect= disprect;
		return 1;
	}
	
	/* check all scenes involved */
	tag_scenes_for_render(re);

	/*
	 * Disabled completely for now,
	 * can be later set as render profile option
	 * and default for background render.
	*/
	if(0) {
		/* make sure dynamics are up to date */
		update_physics_cache(re, scene, anim_init);
	}
	
	if(srl || scene->r.scemode & R_SINGLE_LAYER)
		push_render_result(re);
	
	RE_InitState(re, NULL, &scene->r, srl, winx, winy, &disprect);
	if(!re->ok)  /* if an error was printed, abort */
		return 0;
	
	/* initstate makes new result, have to send changed tags around */
	ntreeCompositTagRender(re->db.scene);
	
	if(!is_rendering_allowed(re))
		return 0;
	
	re->cb.display_init(re->cb.dih, re->result);
	re->cb.display_clear(re->cb.dch, re->result);
	
	return 1;
}

/* general Blender frame render call */
void RE_BlenderFrame(Render *re, Scene *scene, SceneRenderLayer *srl, unsigned int lay, int frame)
{
	/* ugly global still... is to prevent preview events and signal subsurfs etc to make full resol */
	G.rendering= 1;
	
	scene->r.cfra= frame;
	
	if(render_initialize_from_scene(re, scene, srl, lay, 0, 0)) {
		MEM_reset_peak_memory();
		do_render_all_options(re);
	}
		
	/* UGLY WARNING */
	G.rendering= 0;
}

static int do_write_image_or_movie(Render *re, Scene *scene, bMovieHandle *mh, ReportList *reports)
{
	char name[FILE_MAX];
	RenderResult rres;
	int ok= 1;
	
	RE_AcquireResultImage(re, &rres);

	/* write movie or image */
	if(BKE_imtype_is_movie(scene->r.imtype)) {
		int dofree = 0;
		/* note; the way it gets 32 bits rects is weak... */
		if(rres.rect32==NULL) {
			rres.rect32= MEM_mapallocN(sizeof(int)*rres.rectx*rres.recty, "temp 32 bits rect");
			dofree = 1;
		}
		RE_ResultGet32(re, (unsigned int *)rres.rect32);
		ok= mh->append_movie(&re->params.r, scene->r.cfra, rres.rect32, rres.rectx, rres.recty, reports);
		if(dofree) {
			MEM_freeN(rres.rect32);
		}
		printf("Append frame %d", scene->r.cfra);
	} 
	else {
		BKE_makepicstring(name, scene->r.pic, scene->r.cfra, scene->r.imtype, scene->r.scemode & R_EXTENSION);
		
		if(re->params.r.imtype==R_MULTILAYER) {
			if(re->result) {
				RE_WriteRenderResult(re->result, name, scene->r.quality);
				printf("Saved: %s", name);
			}
		}
		else {
			ImBuf *ibuf= IMB_allocImBuf(rres.rectx, rres.recty, scene->r.planes, 0, 0);
			
			/* if not exists, BKE_write_ibuf makes one */
			ibuf->rect= (unsigned int *)rres.rect32;    
			ibuf->rect_float= rres.rectf;
			ibuf->zbuf_float= rres.rectz;
			
			/* float factor for random dither, imbuf takes care of it */
			ibuf->dither= scene->r.dither_intensity;
			
			/* prepare to gamma correct to sRGB color space */
			if (scene->r.color_mgt_flag & R_COLOR_MANAGEMENT) {
				/* sequence editor can generate 8bpc render buffers */
				if (ibuf->rect) {
					ibuf->profile = IB_PROFILE_SRGB;
					if (ELEM(scene->r.imtype, R_OPENEXR, R_RADHDR))
						IMB_float_from_rect(ibuf);
				} else {				
					ibuf->profile = IB_PROFILE_LINEAR_RGB;
				}
			}

			ok= BKE_write_ibuf(scene, ibuf, name, scene->r.imtype, scene->r.subimtype, scene->r.quality);
			
			if(ok==0) {
				printf("Render error: cannot save %s\n", name);
			}
			else printf("Saved: %s", name);
			
			/* optional preview images for exr */
			if(ok && scene->r.imtype==R_OPENEXR && (scene->r.subimtype & R_PREVIEW_JPG)) {
				if(BLI_testextensie(name, ".exr")) 
					name[strlen(name)-4]= 0;
				BKE_add_image_extension(name, R_JPEG90);
				ibuf->depth= 24; 
				BKE_write_ibuf(scene, ibuf, name, R_JPEG90, scene->r.subimtype, scene->r.quality);
				printf("\nSaved: %s", name);
			}
			
					/* imbuf knows which rects are not part of ibuf */
			IMB_freeImBuf(ibuf);
		}
	}
	
	RE_ReleaseResultImage(re);

	BLI_timestr(re->cb.i.lastframetime, name);
	printf(" Time: %s\n", name);
	fflush(stdout); /* needed for renderd !! (not anymore... (ton)) */

	return ok;
}

/* saves images to disk */
void RE_BlenderAnim(Render *re, Scene *scene, unsigned int lay, int sfra, int efra, int tfra, ReportList *reports)
{
	bMovieHandle *mh= BKE_get_movie_handle(scene->r.imtype);
	int cfrao= scene->r.cfra;
	int nfra;
	
	/* do not fully call for each frame, it initializes & pops output window */
	if(!render_initialize_from_scene(re, scene, NULL, lay, 0, 1))
		return;
	
	/* ugly global still... is to prevent renderwin events and signal subsurfs etc to make full resol */
	/* is also set by caller renderwin.c */
	G.rendering= 1;
	
	if(BKE_imtype_is_movie(scene->r.imtype))
		if(!mh->start_movie(scene, &re->params.r, re->rectx, re->recty, reports))
			G.afbreek= 1;

	if (mh->get_next_frame) {
		while (!(G.afbreek == 1)) {
			int nf = mh->get_next_frame(&re->params.r, reports);
			if (nf >= 0 && nf >= scene->r.sfra && nf <= scene->r.efra) {
				scene->r.cfra = re->params.r.cfra = nf;
				
				do_render_all_options(re);

				if(re->cb.test_break(re->cb.tbh) == 0) {
					if(!do_write_image_or_movie(re, scene, mh, reports))
						G.afbreek= 1;
				}
			} else {
				if(re->cb.test_break(re->cb.tbh))
					G.afbreek= 1;
			}
		}
	} else {
		for(nfra= sfra, scene->r.cfra= sfra; scene->r.cfra<=efra; scene->r.cfra++) {
			char name[FILE_MAX];
			
			/* only border now, todo: camera lens. (ton) */
			render_initialize_from_scene(re, scene, NULL, lay, 1, 0);

			if(nfra!=scene->r.cfra) {
				/*
				 * Skip this frame, but update for physics and particles system.
				 * From convertblender.c:
				 * in localview, lamps are using normal layers, objects only local bits.
				 */
				unsigned int updatelay;

				if(re->db.lay & 0xFF000000)
					updatelay= re->db.lay & 0xFF000000;
				else
					updatelay= re->db.lay;

				scene_update_for_newframe(scene, updatelay);
				continue;
			}
			else
				nfra+= tfra;

			/* Touch/NoOverwrite options are only valid for image's */
			if(BKE_imtype_is_movie(scene->r.imtype) == 0) {
				if(scene->r.mode & (R_NO_OVERWRITE | R_TOUCH))
					BKE_makepicstring(name, scene->r.pic, scene->r.cfra, scene->r.imtype, scene->r.scemode & R_EXTENSION);

				if(scene->r.mode & R_NO_OVERWRITE && BLI_exist(name)) {
					printf("skipping existing frame \"%s\"\n", name);
					continue;
				}
				if(scene->r.mode & R_TOUCH && !BLI_exist(name)) {
					BLI_make_existing_file(name); /* makes the dir if its not there */
					BLI_touch(name);
				}
			}

			re->params.r.cfra= scene->r.cfra;	   /* weak.... */
			
			do_render_all_options(re);
			
			if(re->cb.test_break(re->cb.tbh) == 0) {
				if(!G.afbreek)
					if(!do_write_image_or_movie(re, scene, mh, reports))
						G.afbreek= 1;
			}
			else
				G.afbreek= 1;
		
			if(G.afbreek==1) {
				/* remove touched file */
				if(BKE_imtype_is_movie(scene->r.imtype) == 0) {
					if (scene->r.mode & R_TOUCH && BLI_exist(name) && BLI_filepathsize(name) == 0) {
						BLI_delete(name, 0, 0);
					}
				}
				
				break;
			}
		}
	}
	
	/* end movie */
	if(BKE_imtype_is_movie(scene->r.imtype))
		mh->end_movie();

	scene->r.cfra= cfrao;

	/* UGLY WARNING */
	G.rendering= 0;
}

void RE_PreviewRender(Render *re, Scene *sce)
{
	int winx, winy;

	winx= (sce->r.size*sce->r.xsch)/100;
	winy= (sce->r.size*sce->r.ysch)/100;

	RE_InitState(re, NULL, &sce->r, NULL, winx, winy, NULL);

	re->db.scene = sce;
	re->db.lay = sce->lay;

	RE_SetCamera(re, sce->camera);

	do_render_3d(re);
}

/* note; repeated win/disprect calc... solve that nicer, also in compo */

/* only the temp file! */
void RE_ReadRenderResult(Scene *scene, Scene *scenode)
{
	Render *re;
	int winx, winy;
	rcti disprect;
	
	/* calculate actual render result and display size */
	winx= (scene->r.size*scene->r.xsch)/100;
	winy= (scene->r.size*scene->r.ysch)/100;
	
	/* only in movie case we render smaller part */
	if(scene->r.mode & R_BORDER) {
		disprect.xmin= scene->r.border.xmin*winx;
		disprect.xmax= scene->r.border.xmax*winx;
		
		disprect.ymin= scene->r.border.ymin*winy;
		disprect.ymax= scene->r.border.ymax*winy;
	}
	else {
		disprect.xmin= disprect.ymin= 0;
		disprect.xmax= winx;
		disprect.ymax= winy;
	}
	
	if(scenode)
		scene= scenode;
	
	/* get render: it can be called from UI with draw callbacks */
	re= RE_GetRender(scene->id.name);
	if(re==NULL)
		re= RE_NewRender(scene->id.name);
	RE_InitState(re, NULL, &scene->r, NULL, winx, winy, &disprect);
	re->db.scene= scene;
	
	render_result_read(re, 0);
}

void RE_set_max_threads(int threads)
{
	if(threads==0)
		RenderGlobal.threads = BLI_system_thread_count();
	else if(threads>=1 && threads<=BLENDER_MAX_THREADS)
		RenderGlobal.threads= threads;
	else
		printf("Error, threads has to be in range 0-%d\n", BLENDER_MAX_THREADS);
}

void RE_init_threadcount(Render *re) 
{
	if(RenderGlobal.threads >= 1) /* only set as an arg in background mode */
		re->params.r.threads= MIN2(RenderGlobal.threads, BLENDER_MAX_THREADS);
	else if((re->params.r.mode & R_FIXED_THREADS)==0 || RenderGlobal.threads == 0) /* Automatic threads */
		re->params.r.threads = BLI_system_thread_count();
}

/************************** External Engines ***************************/

RenderResult *RE_engine_begin_result(RenderEngine *engine, int x, int y, int w, int h)
{
	Render *re= engine->re;
	RenderResult *result;
	rcti disprect;

	/* ensure the coordinates are within the right limits */
	CLAMP(x, 0, re->result->rectx);
	CLAMP(y, 0, re->result->recty);
	CLAMP(w, 0, re->result->rectx);
	CLAMP(h, 0, re->result->recty);

	if(x + w > re->result->rectx)
		w= re->result->rectx - x;
	if(y + h > re->result->recty)
		h= re->result->recty - y;

	/* allocate a render result */
	disprect.xmin= x;
	disprect.xmax= x+w;
	disprect.ymin= y;
	disprect.ymax= y+h;

	if(0) { // XXX (re->params.r.scemode & R_FULL_SAMPLE)) {
		result= new_full_sample_buffers(re, &engine->fullresult, &disprect, 0);
	}
	else {
		result= render_result_create(re, &disprect, 0, RR_USEMEM);
		BLI_addtail(&engine->fullresult, result);
	}

	return result;
}

void RE_engine_update_result(RenderEngine *engine, RenderResult *result)
{
	Render *re= engine->re;

	if(result && render_display_draw_enabled(re)) {
		result->renlay= result->layers.first; // weak
		re->cb.display_draw(re->cb.ddh, result, NULL);
	}
}

void RE_engine_end_result(RenderEngine *engine, RenderResult *result)
{
	Render *re= engine->re;

	if(!result)
		return;

	// XXX crashes with full sample, exr expects very particular part sizes
	render_result_merge_part(re, result);

	/* draw */
	if(!re->cb.test_break(re->cb.tbh) && render_display_draw_enabled(re)) {
		result->renlay= result->layers.first; // weak
		re->cb.display_draw(re->cb.ddh, result, NULL);
	}

	/* free */
	render_result_free(&engine->fullresult, result);
}

int RE_engine_test_break(RenderEngine *engine)
{
	Render *re= engine->re;

	return re->cb.test_break(re->cb.tbh);
}

void RE_engine_update_stats(RenderEngine *engine, char *stats, char *info)
{
	Render *re= engine->re;

	re->cb.i.statstr= stats;
	re->cb.i.infostr= info;
	re->cb.stats_draw(re->cb.sdh, &re->cb.i);
	re->cb.i.infostr= NULL;
	re->cb.i.statstr= NULL;
}

/* loads in image into a result, size must match
 * x/y offsets are only used on a partial copy when dimensions dont match */
void RE_layer_load_from_file(RenderLayer *layer, ReportList *reports, char *filename)
{
	ImBuf *ibuf = IMB_loadiffname(filename, IB_rect);

	if(ibuf  && (ibuf->rect || ibuf->rect_float)) {
		if (ibuf->x == layer->rectx && ibuf->y == layer->recty) {
			if(ibuf->rect_float==NULL)
				IMB_float_from_rect(ibuf);

			memcpy(layer->rectf, ibuf->rect_float, sizeof(float)*4*layer->rectx*layer->recty);
		} else {
			if ((ibuf->x >= layer->rectx) && (ibuf->y >= layer->recty)) {
				ImBuf *ibuf_clip;

				if(ibuf->rect_float==NULL)
					IMB_float_from_rect(ibuf);

				ibuf_clip = IMB_allocImBuf(layer->rectx, layer->recty, 32, IB_rectfloat, 0);
				if(ibuf_clip) {
					IMB_rectcpy(ibuf_clip, ibuf, 0,0, 0,0, layer->rectx, layer->recty);

					memcpy(layer->rectf, ibuf_clip->rect_float, sizeof(float)*4*layer->rectx*layer->recty);
					IMB_freeImBuf(ibuf_clip);
				}
				else {
					BKE_reportf(reports, RPT_ERROR, "RE_result_rect_from_file: failed to allocate clip buffer '%s'\n", filename);
				}
			}
			else {
				BKE_reportf(reports, RPT_ERROR, "RE_result_rect_from_file: incorrect dimensions for partial copy '%s'\n", filename);
			}
		}

		IMB_freeImBuf(ibuf);
	}
	else {
		BKE_reportf(reports, RPT_ERROR, "RE_result_rect_from_file: failed to load '%s'\n", filename);
	}
}

void RE_result_load_from_file(RenderResult *result, ReportList *reports, char *filename)
{
	if(!render_result_read_from_file(filename, result)) {
		BKE_reportf(reports, RPT_ERROR, "RE_result_rect_from_file: failed to load '%s'\n", filename);
		return;
	}
}

static int external_render_3d(Render *re, int do_all)
{
	RenderEngineType *type;
	RenderEngine engine;

	for(type=R_engines.first; type; type=type->next)
		if(strcmp(type->idname, re->params.r.engine) == 0)
			break;

	if(!(type && type->render))
		return 0;
	if((re->params.r.scemode & R_PREVIEWBUTS) && !(type->flag & RE_DO_PREVIEW))
		return 0;
	if(do_all && !(type->flag & RE_DO_ALL))
		return 0;
	if(!do_all && (type->flag & RE_DO_ALL))
		return 0;

	BLI_rw_mutex_lock(&re->resultmutex, THREAD_LOCK_WRITE);
	if(re->result==NULL || !(re->params.r.scemode & R_PREVIEWBUTS)) {
		RE_FreeRenderResult(re->result);
	
		if(0) // XXX re->params.r.scemode & R_FULL_SAMPLE)
			re->result= render_result_full_sample_create(re);
		else
			re->result= render_result_create(re, &re->disprect, 0, 0); // XXX re->params.r.scemode & (R_EXR_TILE_FILE|R_FULL_SAMPLE));
	}
	BLI_rw_mutex_unlock(&re->resultmutex);
	
	if(re->result==NULL)
		return 1;

	/* external */
	memset(&engine, 0, sizeof(engine));
	engine.type= type;
	engine.re= re;

	type->render(&engine, re->db.scene);

	render_result_free(&engine.fullresult, engine.fullresult.first);

	if(re->result->exrhandle)
		render_result_exr_read(re);
	
	{
		extern void stupid();
		stupid();
	}

	return 1;
}
<|MERGE_RESOLUTION|>--- conflicted
+++ resolved
@@ -1289,11 +1289,7 @@
 		if (recurs_depth == 0) { /* with nested scenes, only free on toplevel... */
 			Editing * ed = re->db.scene->ed;
 			if (ed) {
-<<<<<<< HEAD
-				free_imbuf_seq(re->db.scene, &ed->seqbase, TRUE);
-=======
-				free_imbuf_seq(re->scene, &ed->seqbase, TRUE, TRUE);
->>>>>>> 9ded4bcc
+				free_imbuf_seq(re->db.scene, &ed->seqbase, TRUE, TRUE);
 			}
 		}
 	}
