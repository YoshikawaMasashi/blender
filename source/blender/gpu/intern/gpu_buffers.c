--- conflicted
+++ resolved
@@ -452,11 +452,7 @@
 									                         diffuse_color, color_ub);
 								}
 								else {
-<<<<<<< HEAD
-									F3TOCHAR3(diffuse_color, color_ub);
-=======
-									unit_float_to_uchar_clamp_v3(vd->color, diffuse_color);
->>>>>>> f74d85ff
+									unit_float_to_uchar_clamp_v3(color_ub, diffuse_color);
 								}
 								GWN_vertbuf_attr_set(buffers->vert_buf, g_vbo_id.col, vbo_index, color_ub);
 							}
@@ -499,11 +495,7 @@
 									                              color_ub);
 								}
 								else {
-<<<<<<< HEAD
-									F3TOCHAR3(diffuse_color, color_ub);
-=======
-									unit_float_to_uchar_clamp_v3(vd->color, diffuse_color);
->>>>>>> f74d85ff
+									unit_float_to_uchar_clamp_v3(color_ub, diffuse_color);
 								}
 								GWN_vertbuf_attr_set(buffers->vert_buf, g_vbo_id.col, vbo_index, color_ub);
 							}
