--- conflicted
+++ resolved
@@ -255,10 +255,12 @@
  */
 bool GPU_select_query_check_active(void)
 {
-<<<<<<< HEAD
-	return GLEW_ARB_occlusion_query &&
-	       ((U.gpu_select_method == USER_SELECT_USE_OCCLUSION_QUERY) ||
-	        ((U.gpu_select_method == USER_SELECT_AUTO) && GPU_type_matches(GPU_DEVICE_ATI, GPU_OS_ANY, GPU_DRIVER_ANY)));
+	return ((U.gpu_select_method == USER_SELECT_USE_OCCLUSION_QUERY) ||
+	        ((U.gpu_select_method == USER_SELECT_AUTO) &&
+	         (GPU_type_matches(GPU_DEVICE_ATI, GPU_OS_ANY, GPU_DRIVER_ANY) ||
+	          /* unsupported by nouveau, gallium 0.4, see: T47940 */
+	          GPU_type_matches(GPU_DEVICE_NVIDIA, GPU_OS_UNIX, GPU_DRIVER_OPENSOURCE))));
+
 }
 
 static bool IS_SELECT_MODE = false;
@@ -302,12 +304,4 @@
 bool gpu_is_select_mode(void)
 {
 	return IS_SELECT_MODE;
-=======
-	return ((U.gpu_select_method == USER_SELECT_USE_OCCLUSION_QUERY) ||
-	        ((U.gpu_select_method == USER_SELECT_AUTO) &&
-	         (GPU_type_matches(GPU_DEVICE_ATI, GPU_OS_ANY, GPU_DRIVER_ANY) ||
-	          /* unsupported by nouveau, gallium 0.4, see: T47940 */
-	          GPU_type_matches(GPU_DEVICE_NVIDIA, GPU_OS_UNIX, GPU_DRIVER_OPENSOURCE))));
-
->>>>>>> 7da189b4
 }