--- conflicted
+++ resolved
@@ -826,7 +826,6 @@
 		                             datatoc_gpu_shader_2D_nodelink_frag_glsl },
 		[GPU_SHADER_2D_NODELINK_INST] = { datatoc_gpu_shader_2D_nodelink_vert_glsl,
 		                                  datatoc_gpu_shader_2D_nodelink_frag_glsl },
-<<<<<<< HEAD
 
 		[GPU_SHADER_3D_INSTANCE_BONE_ENVELOPE_SOLID] = { datatoc_gpu_shader_instance_bone_envelope_solid_vert_glsl,
 		                                                 datatoc_gpu_shader_simple_lighting_frag_glsl },
@@ -842,8 +841,6 @@
 
 		[GPU_SHADER_GPENCIL_FILL] = { datatoc_gpu_shader_gpencil_fill_vert_glsl,
 		                              datatoc_gpu_shader_gpencil_fill_frag_glsl },
-=======
->>>>>>> 52aa1f3c
 	};
 
 	if (builtin_shaders[shader] == NULL) {
