/*
 * ***** BEGIN GPL LICENSE BLOCK *****
 *
 * This program is free software; you can redistribute it and/or
 * modify it under the terms of the GNU General Public License
 * as published by the Free Software Foundation; either version 2
 * of the License, or (at your option) any later version.
 *
 * This program is distributed in the hope that it will be useful,
 * but WITHOUT ANY WARRANTY; without even the implied warranty of
 * MERCHANTABILITY or FITNESS FOR A PARTICULAR PURPOSE.  See the
 * GNU General Public License for more details.
 *
 * You should have received a copy of the GNU General Public License
 * along with this program; if not, write to the Free Software Foundation,
 * Inc., 51 Franklin Street, Fifth Floor, Boston, MA 02110-1301, USA.
 *
 * The Original Code is Copyright (C) 2005 Blender Foundation.
 * All rights reserved.
 *
 * The Original Code is: all of this file.
 *
 * Contributor(s): Brecht Van Lommel.
 *
 * ***** END GPL LICENSE BLOCK *****
 */

#include "MEM_guardedalloc.h"

#include "DNA_image_types.h"

#include "BLI_blenlib.h"
#include "BLI_utildefines.h"
#include "BLI_math_base.h"
#include "BLI_listbase.h"
#include "BLI_threads.h"

#include "BKE_global.h"

#include "GPU_batch.h"
#include "GPU_debug.h"
#include "GPU_draw.h"
#include "GPU_extensions.h"
#include "GPU_framebuffer.h"
#include "GPU_glew.h"
#include "GPU_texture.h"

static struct GPUTextureGlobal {
	GPUTexture *invalid_tex_1D; /* texture used in place of invalid textures (not loaded correctly, missing) */
	GPUTexture *invalid_tex_2D;
	GPUTexture *invalid_tex_3D;
} GG = {NULL, NULL, NULL};

static ListBase g_orphaned_tex = {NULL, NULL};
static ThreadMutex g_orphan_lock;

/* Maximum number of FBOs a texture can be attached to. */
#define GPU_TEX_MAX_FBO_ATTACHED 8

typedef enum GPUTextureFormatFlag {
	GPU_FORMAT_DEPTH     = (1 << 0),
	GPU_FORMAT_STENCIL   = (1 << 1),
	GPU_FORMAT_INTEGER   = (1 << 2),
	GPU_FORMAT_FLOAT     = (1 << 3),

	GPU_FORMAT_1D        = (1 << 10),
	GPU_FORMAT_2D        = (1 << 11),
	GPU_FORMAT_3D        = (1 << 12),
	GPU_FORMAT_CUBE      = (1 << 13),
	GPU_FORMAT_ARRAY     = (1 << 14),
} GPUTextureFormatFlag;

/* GPUTexture */
struct GPUTexture {
	int w, h, d;        /* width/height/depth */
	int number;         /* number for multitexture binding */
	int refcount;       /* reference count */
	GLenum target;      /* GL_TEXTURE_* */
	GLenum target_base; /* same as target, (but no multisample)
	                     * use it for unbinding */
	GLuint bindcode;    /* opengl identifier for texture */

	GPUTextureFormat format;
	GPUTextureFormatFlag format_flag;

	unsigned int bytesize; /* number of byte for one pixel */
	int components;     /* number of color/alpha channels */
	int samples;        /* number of samples for multisamples textures. 0 if not multisample target */

	int fb_attachment[GPU_TEX_MAX_FBO_ATTACHED];
	GPUFrameBuffer *fb[GPU_TEX_MAX_FBO_ATTACHED];
};

/* ------ Memory Management ------- */
/* Records every texture allocation / free
 * to estimate the Texture Pool Memory consumption */
static unsigned int memory_usage;

static unsigned int gpu_texture_memory_footprint_compute(GPUTexture *tex)
{
	int samp = max_ii(tex->samples, 1);
	switch (tex->target) {
		case GL_TEXTURE_1D:
			return tex->bytesize * tex->w * samp;
		case GL_TEXTURE_1D_ARRAY:
		case GL_TEXTURE_2D:
			return tex->bytesize * tex->w * tex->h * samp;
		case GL_TEXTURE_2D_ARRAY:
		case GL_TEXTURE_3D:
			return tex->bytesize * tex->w * tex->h * tex->d * samp;
		case GL_TEXTURE_CUBE_MAP:
			return tex->bytesize * 6 * tex->w * tex->h * samp;
		case GL_TEXTURE_CUBE_MAP_ARRAY:
			return tex->bytesize * 6 * tex->w * tex->h * tex->d * samp;
		default:
			return 0;
	}
}

static void gpu_texture_memory_footprint_add(GPUTexture *tex)
{
	memory_usage += gpu_texture_memory_footprint_compute(tex);
}

static void gpu_texture_memory_footprint_remove(GPUTexture *tex)
{
	memory_usage -= gpu_texture_memory_footprint_compute(tex);
}

unsigned int GPU_texture_memory_usage_get(void)
{
	return memory_usage;
}

/* -------------------------------- */

static int gpu_get_component_count(GPUTextureFormat format)
{
	switch (format) {
		case GPU_RGBA8:
		case GPU_RGBA16F:
		case GPU_RGBA16:
		case GPU_RGBA32F:
			return 4;
		case GPU_RGB16F:
		case GPU_R11F_G11F_B10F:
			return 3;
		case GPU_RG8:
		case GPU_RG16:
		case GPU_RG16F:
		case GPU_RG16I:
		case GPU_RG16UI:
		case GPU_RG32F:
			return 2;
		default:
			return 1;
	}
}

/* Definitely not complete, edit according to the gl specification. */
static void gpu_validate_data_format(GPUTextureFormat tex_format, GPUDataFormat data_format)
{
	if (ELEM(tex_format, GPU_DEPTH_COMPONENT24,
	                    GPU_DEPTH_COMPONENT16,
	                    GPU_DEPTH_COMPONENT32F))
	{
		BLI_assert(data_format == GPU_DATA_FLOAT);
	}
	else if (tex_format == GPU_DEPTH24_STENCIL8) {
		BLI_assert(data_format == GPU_DATA_UNSIGNED_INT_24_8);
	}
	else {
		/* Integer formats */
		if (ELEM(tex_format, GPU_RG16I, GPU_R16I, GPU_RG16UI, GPU_R16UI, GPU_R32UI)) {
			if (ELEM(tex_format, GPU_R16UI, GPU_RG16UI, GPU_R32UI)) {
				BLI_assert(data_format == GPU_DATA_UNSIGNED_INT);
			}
			else {
				BLI_assert(data_format == GPU_DATA_INT);
			}
		}
		/* Byte formats */
		else if (ELEM(tex_format, GPU_R8, GPU_RG8, GPU_RGBA8)) {
			BLI_assert(ELEM(data_format, GPU_DATA_UNSIGNED_BYTE, GPU_DATA_FLOAT));
		}
		/* Special case */
		else if (ELEM(tex_format, GPU_R11F_G11F_B10F)) {
			BLI_assert(ELEM(data_format, GPU_DATA_10_11_11_REV));
		}
		/* Float formats */
		else {
			BLI_assert(ELEM(data_format, GPU_DATA_FLOAT));
		}
	}
}

static GPUDataFormat gpu_get_data_format_from_tex_format(GPUTextureFormat tex_format)
{
	if (ELEM(tex_format, GPU_DEPTH_COMPONENT24,
	                    GPU_DEPTH_COMPONENT16,
	                    GPU_DEPTH_COMPONENT32F))
	{
		return GPU_DATA_FLOAT;
	}
	else if (tex_format == GPU_DEPTH24_STENCIL8) {
		return GPU_DATA_UNSIGNED_INT_24_8;
	}
	else {
		/* Integer formats */
		if (ELEM(tex_format, GPU_RG16I, GPU_R16I, GPU_RG16UI, GPU_R16UI, GPU_R32UI)) {
			if (ELEM(tex_format, GPU_R16UI, GPU_RG16UI, GPU_R32UI)) {
				return GPU_DATA_UNSIGNED_INT;
			}
			else {
				return GPU_DATA_INT;
			}
		}
		/* Byte formats */
		else if (ELEM(tex_format, GPU_R8)) {
			return GPU_DATA_UNSIGNED_BYTE;
		}
		/* Special case */
		else if (ELEM(tex_format, GPU_R11F_G11F_B10F)) {
			return GPU_DATA_10_11_11_REV;
		}
		else {
			return GPU_DATA_FLOAT;
		}
	}
}

/* Definitely not complete, edit according to the gl specification. */
static GLenum gpu_get_gl_dataformat(GPUTextureFormat data_type, GPUTextureFormatFlag *format_flag)
{
	if (ELEM(data_type, GPU_DEPTH_COMPONENT24,
	                    GPU_DEPTH_COMPONENT16,
	                    GPU_DEPTH_COMPONENT32F))
	{
		*format_flag |= GPU_FORMAT_DEPTH;
		return GL_DEPTH_COMPONENT;
	}
	else if (data_type == GPU_DEPTH24_STENCIL8) {
		*format_flag |= GPU_FORMAT_DEPTH | GPU_FORMAT_STENCIL;
		return GL_DEPTH_STENCIL;
	}
	else {
		/* Integer formats */
		if (ELEM(data_type, GPU_RG16I, GPU_R16I, GPU_RG16UI, GPU_R16UI, GPU_R32UI)) {
			*format_flag |= GPU_FORMAT_INTEGER;

			switch (gpu_get_component_count(data_type)) {
				case 1: return GL_RED_INTEGER; break;
				case 2: return GL_RG_INTEGER; break;
				case 3: return GL_RGB_INTEGER; break;
				case 4: return GL_RGBA_INTEGER; break;
			}
		}
		else if (ELEM(data_type, GPU_R8)) {
			*format_flag |= GPU_FORMAT_FLOAT;
			return GL_RED;
		}
		else {
			*format_flag |= GPU_FORMAT_FLOAT;

			switch (gpu_get_component_count(data_type)) {
				case 1: return GL_RED; break;
				case 2: return GL_RG; break;
				case 3: return GL_RGB; break;
				case 4: return GL_RGBA; break;
			}
		}
	}

	BLI_assert(0);
	*format_flag |= GPU_FORMAT_FLOAT;
	return GL_RGBA;
}

static unsigned int gpu_get_bytesize(GPUTextureFormat data_type)
{
	switch (data_type) {
		case GPU_RGBA32F:
			return 32;
		case GPU_RG32F:
		case GPU_RGBA16F:
		case GPU_RGBA16:
			return 16;
		case GPU_RGB16F:
			return 12;
		case GPU_RG16F:
		case GPU_RG16I:
		case GPU_RG16UI:
		case GPU_RG16:
		case GPU_DEPTH24_STENCIL8:
		case GPU_DEPTH_COMPONENT32F:
		case GPU_RGBA8:
		case GPU_R11F_G11F_B10F:
		case GPU_R32F:
		case GPU_R32UI:
		case GPU_R32I:
			return 4;
		case GPU_DEPTH_COMPONENT24:
			return 3;
		case GPU_DEPTH_COMPONENT16:
		case GPU_R16F:
		case GPU_R16UI:
		case GPU_R16I:
		case GPU_RG8:
			return 2;
		case GPU_R8:
			return 1;
		default:
			BLI_assert(!"Texture format incorrect or unsupported\n");
			return 0;
	}
}

static GLenum gpu_get_gl_internalformat(GPUTextureFormat format)
{
	/* You can add any of the available type to this list
	 * For available types see GPU_texture.h */
	switch (format) {
		/* Formats texture & renderbuffer */
		case GPU_RGBA32F: return GL_RGBA32F;
		case GPU_RGBA16F: return GL_RGBA16F;
		case GPU_RGBA16: return GL_RGBA16;
		case GPU_RG32F: return GL_RG32F;
		case GPU_RGB16F: return GL_RGB16F;
		case GPU_RG16F: return GL_RG16F;
		case GPU_RG16I: return GL_RG16I;
		case GPU_RG16: return GL_RG16;
		case GPU_RGBA8: return GL_RGBA8;
		case GPU_R32F: return GL_R32F;
		case GPU_R32UI: return GL_R32UI;
		case GPU_R32I: return GL_R32I;
		case GPU_R16F: return GL_R16F;
		case GPU_R16I: return GL_R16I;
		case GPU_R16UI: return GL_R16UI;
		case GPU_RG8: return GL_RG8;
		case GPU_RG16UI: return GL_RG16UI;
		case GPU_R8: return GL_R8;
		/* Special formats texture & renderbuffer */
		case GPU_R11F_G11F_B10F: return GL_R11F_G11F_B10F;
		case GPU_DEPTH24_STENCIL8: return GL_DEPTH24_STENCIL8;
		/* Texture only format */
		/* ** Add Format here **/
		/* Special formats texture only */
		/* ** Add Format here **/
		/* Depth Formats */
		case GPU_DEPTH_COMPONENT32F: return GL_DEPTH_COMPONENT32F;
		case GPU_DEPTH_COMPONENT24: return GL_DEPTH_COMPONENT24;
		case GPU_DEPTH_COMPONENT16: return GL_DEPTH_COMPONENT16;
		default:
			BLI_assert(!"Texture format incorrect or unsupported\n");
			return 0;
	}
}

static GLenum gpu_get_gl_datatype(GPUDataFormat format)
{
	switch (format) {
		case GPU_DATA_FLOAT:
			return GL_FLOAT;
		case GPU_DATA_INT:
			return GL_INT;
		case GPU_DATA_UNSIGNED_INT:
			return GL_UNSIGNED_INT;
		case GPU_DATA_UNSIGNED_BYTE:
			return GL_UNSIGNED_BYTE;
		case GPU_DATA_UNSIGNED_INT_24_8:
			return GL_UNSIGNED_INT_24_8;
		case GPU_DATA_10_11_11_REV:
			return GL_UNSIGNED_INT_10F_11F_11F_REV;
		default:
			BLI_assert(!"Unhandled data format");
			return GL_FLOAT;
	}
}

static float *GPU_texture_3D_rescale(GPUTexture *tex, int w, int h, int d, int channels, const float *fpixels)
{
	const unsigned int xf = w / tex->w, yf = h / tex->h, zf = d / tex->d;
	float *nfpixels = MEM_mallocN(channels * sizeof(float) * tex->w * tex->h * tex->d, "GPUTexture Rescaled 3Dtex");

	if (nfpixels) {
		GPU_print_error_debug("You need to scale a 3D texture, feel the pain!");

		for (unsigned k = 0; k < tex->d; k++) {
			for (unsigned j = 0; j < tex->h; j++) {
				for (unsigned i = 0; i < tex->w; i++) {
					/* obviously doing nearest filtering here,
					 * it's going to be slow in any case, let's not make it worse */
					float xb = i * xf;
					float yb = j * yf;
					float zb = k * zf;
					unsigned int offset = k * (tex->w * tex->h) + i * tex->h + j;
					unsigned int offset_orig = (zb) * (w * h) + (xb) * h + (yb);

					if (channels == 4) {
						nfpixels[offset * 4] = fpixels[offset_orig * 4];
						nfpixels[offset * 4 + 1] = fpixels[offset_orig * 4 + 1];
						nfpixels[offset * 4 + 2] = fpixels[offset_orig * 4 + 2];
						nfpixels[offset * 4 + 3] = fpixels[offset_orig * 4 + 3];
					}
					else
						nfpixels[offset] = fpixels[offset_orig];
				}
			}
		}
	}

	return nfpixels;
}

/* This tries to allocate video memory for a given texture
 * If alloc fails, lower the resolution until it fits. */
static bool gpu_texture_try_alloc(
        GPUTexture *tex, GLenum proxy, GLenum internalformat, GLenum data_format, GLenum data_type,
        int channels, bool try_rescale, const float *fpixels, float **rescaled_fpixels)
{
	int r_width;

	switch (proxy) {
		case GL_PROXY_TEXTURE_1D:
			glTexImage1D(proxy, 0, internalformat, tex->w, 0, data_format, data_type, NULL);
			break;
		case GL_PROXY_TEXTURE_1D_ARRAY:
		case GL_PROXY_TEXTURE_2D:
			glTexImage2D(proxy, 0, internalformat, tex->w, tex->h, 0, data_format, data_type, NULL);
			break;
		case GL_PROXY_TEXTURE_2D_ARRAY:
		case GL_PROXY_TEXTURE_3D:
			glTexImage3D(proxy, 0, internalformat, tex->w, tex->h, tex->d, 0, data_format, data_type, NULL);
			break;
	}

	glGetTexLevelParameteriv(proxy, 0, GL_TEXTURE_WIDTH, &r_width);

	if (r_width == 0 && try_rescale) {
		const int w = tex->w, h = tex->h, d = tex->d;

		/* Find largest texture possible */
		while (r_width == 0) {
			tex->w /= 2;
			tex->h /= 2;
			tex->d /= 2;

			/* really unlikely to happen but keep this just in case */
			if (tex->w == 0) break;
			if (tex->h == 0 && proxy != GL_PROXY_TEXTURE_1D) break;
			if (tex->d == 0 && proxy == GL_PROXY_TEXTURE_3D) break;

			if (proxy == GL_PROXY_TEXTURE_1D)
				glTexImage1D(proxy, 0, internalformat, tex->w, 0, data_format, data_type, NULL);
			else if (proxy == GL_PROXY_TEXTURE_2D)
				glTexImage2D(proxy, 0, internalformat, tex->w, tex->h, 0, data_format, data_type, NULL);
			else if (proxy == GL_PROXY_TEXTURE_3D)
				glTexImage3D(proxy, 0, internalformat, tex->w, tex->h, tex->d, 0, data_format, data_type, NULL);

			glGetTexLevelParameteriv(GL_PROXY_TEXTURE_3D, 0, GL_TEXTURE_WIDTH, &r_width);
		}

		/* Rescale */
		if (r_width > 0) {
			switch (proxy) {
				case GL_PROXY_TEXTURE_1D:
				case GL_PROXY_TEXTURE_2D:
					/* Do nothing for now */
					return false;
				case GL_PROXY_TEXTURE_3D:
					BLI_assert(data_type == GL_FLOAT);
					*rescaled_fpixels = GPU_texture_3D_rescale(tex, w, h, d, channels, fpixels);
					return (bool)*rescaled_fpixels;
			}
		}
	}

	return (r_width > 0);
}

GPUTexture *GPU_texture_create_nD(
        int w, int h, int d, int n, const void *pixels,
        GPUTextureFormat tex_format, GPUDataFormat gpu_data_format, int samples,
        const bool can_rescale, char err_out[256])
{
	if (samples) {
		CLAMP_MAX(samples, GPU_max_color_texture_samples());
	}

	GPUTexture *tex = MEM_callocN(sizeof(GPUTexture), "GPUTexture");
	tex->w = w;
	tex->h = h;
	tex->d = d;
	tex->samples = samples;
	tex->number = -1;
	tex->refcount = 1;
	tex->format = tex_format;
	tex->components = gpu_get_component_count(tex_format);
	tex->bytesize = gpu_get_bytesize(tex_format);
	tex->format_flag = 0;

	if (n == 2) {
		if (d == 0)
			tex->target_base = tex->target = GL_TEXTURE_2D;
		else
			tex->target_base = tex->target = GL_TEXTURE_2D_ARRAY;
	}
	else if (n == 1) {
		if (h == 0)
			tex->target_base = tex->target = GL_TEXTURE_1D;
		else
			tex->target_base = tex->target = GL_TEXTURE_1D_ARRAY;
	}
	else if (n == 3) {
		tex->target_base = tex->target = GL_TEXTURE_3D;
	}
	else {
		/* should never happen */
		MEM_freeN(tex);
		return NULL;
	}

	gpu_validate_data_format(tex_format, gpu_data_format);

	if (samples && n == 2 && d == 0)
		tex->target = GL_TEXTURE_2D_MULTISAMPLE;

	GLenum internalformat = gpu_get_gl_internalformat(tex_format);
	GLenum data_format = gpu_get_gl_dataformat(tex_format, &tex->format_flag);
	GLenum data_type = gpu_get_gl_datatype(gpu_data_format);

	gpu_texture_memory_footprint_add(tex);

	/* Generate Texture object */
	glGenTextures(1, &tex->bindcode);

	if (!tex->bindcode) {
		if (err_out)
			BLI_snprintf(err_out, 256, "GPUTexture: texture create failed\n");
		else
			fprintf(stderr, "GPUTexture: texture create failed\n");
		GPU_texture_free(tex);
		return NULL;
	}

	glBindTexture(tex->target, tex->bindcode);

	/* Check if texture fit in VRAM */
	GLenum proxy = GL_PROXY_TEXTURE_2D;

	if (n == 2) {
		if (d > 0)
			proxy = GL_PROXY_TEXTURE_2D_ARRAY;
	}
	else if (n == 1) {
		if (h == 0)
			proxy = GL_PROXY_TEXTURE_1D;
		else
			proxy = GL_PROXY_TEXTURE_1D_ARRAY;
	}
	else if (n == 3) {
		proxy = GL_PROXY_TEXTURE_3D;
	}

	float *rescaled_pixels = NULL;
	bool valid = gpu_texture_try_alloc(tex, proxy, internalformat, data_format, data_type, tex->components, can_rescale,
	                                   pixels, &rescaled_pixels);
	if (!valid) {
		if (err_out)
			BLI_snprintf(err_out, 256, "GPUTexture: texture alloc failed");
		else
			fprintf(stderr, "GPUTexture: texture alloc failed. Not enough Video Memory.");
		GPU_texture_free(tex);
		return NULL;
	}

	/* Upload Texture */
	const float *pix = (rescaled_pixels) ? rescaled_pixels : pixels;

	if (tex->target == GL_TEXTURE_2D ||
	    tex->target == GL_TEXTURE_2D_MULTISAMPLE ||
	    tex->target == GL_TEXTURE_1D_ARRAY)
	{
		if (samples) {
			glTexImage2DMultisample(tex->target, samples, internalformat, tex->w, tex->h, true);
			if (pix)
				glTexSubImage2D(tex->target, 0, 0, 0, tex->w, tex->h, data_format, data_type, pix);
		}
		else {
			glTexImage2D(tex->target, 0, internalformat, tex->w, tex->h, 0, data_format, data_type, pix);
		}
	}
	else if (tex->target == GL_TEXTURE_1D) {
		glTexImage1D(tex->target, 0, internalformat, tex->w, 0, data_format, data_type, pix);
	}
	else {
		glTexImage3D(tex->target, 0, internalformat, tex->w, tex->h, tex->d, 0, data_format, data_type, pix);
	}

	if (rescaled_pixels)
		MEM_freeN(rescaled_pixels);

	/* Texture Parameters */
	if (GPU_texture_stencil(tex) || /* Does not support filtering */
	    GPU_texture_integer(tex) || /* Does not support filtering */
	    GPU_texture_depth(tex))
	{
		glTexParameteri(tex->target_base, GL_TEXTURE_MIN_FILTER, GL_NEAREST);
		glTexParameteri(tex->target_base, GL_TEXTURE_MAG_FILTER, GL_NEAREST);
	}
	else {
		glTexParameteri(tex->target_base, GL_TEXTURE_MIN_FILTER, GL_LINEAR);
		glTexParameteri(tex->target_base, GL_TEXTURE_MAG_FILTER, GL_LINEAR);
	}

	if (GPU_texture_depth(tex)) {
		glTexParameteri(tex->target_base, GL_TEXTURE_COMPARE_MODE, GL_NONE);
		glTexParameteri(tex->target_base, GL_TEXTURE_COMPARE_FUNC, GL_LEQUAL);
	}

	glTexParameteri(tex->target_base, GL_TEXTURE_WRAP_S, GL_CLAMP_TO_EDGE);
	if (n > 1) {
		glTexParameteri(tex->target_base, GL_TEXTURE_WRAP_T, GL_CLAMP_TO_EDGE);
	}
	if (n > 2) {
		glTexParameteri(tex->target_base, GL_TEXTURE_WRAP_R, GL_CLAMP_TO_EDGE);
	}

	glBindTexture(tex->target, 0);

	return tex;
}

static GPUTexture *GPU_texture_cube_create(
        int w, int d,
        const float *fpixels_px, const float *fpixels_py, const float *fpixels_pz,
        const float *fpixels_nx, const float *fpixels_ny, const float *fpixels_nz,
        GPUTextureFormat tex_format, GPUDataFormat gpu_data_format,
        char err_out[256])
{
	GPUTexture *tex = MEM_callocN(sizeof(GPUTexture), "GPUTexture");
	tex->w = w;
	tex->h = w;
	tex->d = d;
	tex->samples = 0;
	tex->number = -1;
	tex->refcount = 1;
	tex->format = tex_format;
	tex->components = gpu_get_component_count(tex_format);
	tex->bytesize = gpu_get_bytesize(tex_format);
	tex->format_flag = GPU_FORMAT_CUBE;

	if (d == 0) {
		tex->target_base = tex->target = GL_TEXTURE_CUBE_MAP;
	}
	else {
		BLI_assert(false && "Cubemap array Not implemented yet");
		// tex->target_base = tex->target = GL_TEXTURE_CUBE_MAP_ARRAY;
	}

	GLenum internalformat = gpu_get_gl_internalformat(tex_format);
	GLenum data_format = gpu_get_gl_dataformat(tex_format, &tex->format_flag);
	GLenum data_type = gpu_get_gl_datatype(gpu_data_format);

	gpu_texture_memory_footprint_add(tex);

	/* Generate Texture object */
	glGenTextures(1, &tex->bindcode);

	if (!tex->bindcode) {
		if (err_out)
			BLI_snprintf(err_out, 256, "GPUTexture: texture create failed\n");
		else
			fprintf(stderr, "GPUTexture: texture create failed\n");
		GPU_texture_free(tex);
		return NULL;
	}

	glBindTexture(tex->target, tex->bindcode);

	/* Upload Texture */
	glTexImage2D(GL_TEXTURE_CUBE_MAP_POSITIVE_X, 0, internalformat, tex->w, tex->h, 0, data_format, data_type, fpixels_px);
	glTexImage2D(GL_TEXTURE_CUBE_MAP_POSITIVE_Y, 0, internalformat, tex->w, tex->h, 0, data_format, data_type, fpixels_py);
	glTexImage2D(GL_TEXTURE_CUBE_MAP_POSITIVE_Z, 0, internalformat, tex->w, tex->h, 0, data_format, data_type, fpixels_pz);
	glTexImage2D(GL_TEXTURE_CUBE_MAP_NEGATIVE_X, 0, internalformat, tex->w, tex->h, 0, data_format, data_type, fpixels_nx);
	glTexImage2D(GL_TEXTURE_CUBE_MAP_NEGATIVE_Y, 0, internalformat, tex->w, tex->h, 0, data_format, data_type, fpixels_ny);
	glTexImage2D(GL_TEXTURE_CUBE_MAP_NEGATIVE_Z, 0, internalformat, tex->w, tex->h, 0, data_format, data_type, fpixels_nz);

	/* Texture Parameters */
	if (GPU_texture_stencil(tex) || /* Does not support filtering */
	    GPU_texture_integer(tex) || /* Does not support filtering */
	    GPU_texture_depth(tex))
	{
		glTexParameteri(tex->target_base, GL_TEXTURE_MIN_FILTER, GL_NEAREST);
		glTexParameteri(tex->target_base, GL_TEXTURE_MAG_FILTER, GL_NEAREST);
	}
	else {
		glTexParameteri(tex->target_base, GL_TEXTURE_MIN_FILTER, GL_LINEAR);
		glTexParameteri(tex->target_base, GL_TEXTURE_MAG_FILTER, GL_LINEAR);
	}

	if (GPU_texture_depth(tex)) {
		glTexParameteri(tex->target_base, GL_TEXTURE_COMPARE_MODE, GL_NONE);
		glTexParameteri(tex->target_base, GL_TEXTURE_COMPARE_FUNC, GL_LEQUAL);
	}

	glTexParameteri(tex->target_base, GL_TEXTURE_WRAP_S, GL_CLAMP_TO_EDGE);
	glTexParameteri(tex->target_base, GL_TEXTURE_WRAP_T, GL_CLAMP_TO_EDGE);
	glTexParameteri(tex->target_base, GL_TEXTURE_WRAP_R, GL_CLAMP_TO_EDGE);

	glBindTexture(tex->target, 0);

	return tex;
}

/* Special buffer textures. tex_format must be compatible with the buffer content. */
GPUTexture *GPU_texture_create_buffer(GPUTextureFormat tex_format, const GLuint buffer)
{
	GPUTexture *tex = MEM_callocN(sizeof(GPUTexture), "GPUTexture");
	tex->number = -1;
	tex->refcount = 1;
	tex->format = tex_format;
	tex->components = gpu_get_component_count(tex_format);
	tex->format_flag = 0;
	tex->target_base = tex->target = GL_TEXTURE_BUFFER;
	tex->bytesize = gpu_get_bytesize(tex_format);

	GLenum internalformat = gpu_get_gl_internalformat(tex_format);

	gpu_get_gl_dataformat(tex_format, &tex->format_flag);

	if (!(ELEM(tex_format, GPU_R8, GPU_R16) ||
	      ELEM(tex_format, GPU_R16F, GPU_R32F) ||
	      ELEM(tex_format, GPU_R8I, GPU_R16I, GPU_R32I) ||
	      ELEM(tex_format, GPU_R8UI, GPU_R16UI, GPU_R32UI) ||
	      ELEM(tex_format, GPU_RG8, GPU_RG16) ||
	      ELEM(tex_format, GPU_RG16F, GPU_RG32F) ||
	      ELEM(tex_format, GPU_RG8I, GPU_RG16I, GPU_RG32I) ||
	      ELEM(tex_format, GPU_RG8UI, GPU_RG16UI, GPU_RG32UI) ||
	      //ELEM(tex_format, GPU_RGB32F, GPU_RGB32I, GPU_RGB32UI) || /* Not available until gl 4.0 */
	      ELEM(tex_format, GPU_RGBA8, GPU_RGBA16) ||
	      ELEM(tex_format, GPU_RGBA16F, GPU_RGBA32F) ||
	      ELEM(tex_format, GPU_RGBA8I, GPU_RGBA16I, GPU_RGBA32I) ||
	      ELEM(tex_format, GPU_RGBA8UI, GPU_RGBA16UI, GPU_RGBA32UI)))
	{
		fprintf(stderr, "GPUTexture: invalid format for texture buffer\n");
		GPU_texture_free(tex);
		return NULL;
	}

	/* Generate Texture object */
	glGenTextures(1, &tex->bindcode);

	if (!tex->bindcode) {
		fprintf(stderr, "GPUTexture: texture create failed\n");
		GPU_texture_free(tex);
		BLI_assert(0 && "glGenTextures failled: Are you sure a valid OGL context is active on this thread?\n");
		return NULL;
	}

	glBindTexture(tex->target, tex->bindcode);
	glTexBuffer(tex->target, internalformat, buffer);
	glBindTexture(tex->target, 0);

	return tex;
}

GPUTexture *GPU_texture_from_bindcode(int textarget, int bindcode)
{
	/* see GPUInput::textarget: it can take two values - GL_TEXTURE_2D and GL_TEXTURE_CUBE_MAP
	 * these values are correct for glDisable, so textarget can be safely used in
	 * GPU_texture_bind/GPU_texture_unbind through tex->target_base */
	/* (is any of this obsolete now that we don't glEnable/Disable textures?) */
	GPUTexture *tex = MEM_callocN(sizeof(GPUTexture), "GPUTexture");
	tex->bindcode = bindcode;
	tex->number = -1;
	tex->refcount = 1;
	tex->target = textarget;
	tex->target_base = textarget;
	tex->format = -1;
	tex->components = -1;
	tex->samples = 0;

	if (!glIsTexture(tex->bindcode)) {
		GPU_print_error_debug("Blender Texture Not Loaded");
	}
	else {
		GLint w, h;

		GLenum gettarget;

		if (textarget == GL_TEXTURE_2D)
			gettarget = GL_TEXTURE_2D;
		else
			gettarget = GL_TEXTURE_CUBE_MAP_POSITIVE_X;

		glBindTexture(textarget, tex->bindcode);
		glGetTexLevelParameteriv(gettarget, 0, GL_TEXTURE_WIDTH, &w);
		glGetTexLevelParameteriv(gettarget, 0, GL_TEXTURE_HEIGHT, &h);
		tex->w = w;
		tex->h = h;
		glBindTexture(textarget, 0);
	}

	return tex;
}

GPUTexture *GPU_texture_from_preview(PreviewImage *prv, int mipmap)
{
	GPUTexture *tex = prv->gputexture[0];
	GLuint bindcode = 0;

	if (tex)
		bindcode = tex->bindcode;

	/* this binds a texture, so that's why we restore it to 0 */
	if (bindcode == 0) {
		GPU_create_gl_tex(&bindcode, prv->rect[0], NULL, prv->w[0], prv->h[0], GL_TEXTURE_2D, mipmap, 0, NULL);
	}
	if (tex) {
		tex->bindcode = bindcode;
		glBindTexture(GL_TEXTURE_2D, 0);
		return tex;
	}

	tex = MEM_callocN(sizeof(GPUTexture), "GPUTexture");
	tex->bindcode = bindcode;
	tex->number = -1;
	tex->refcount = 1;
	tex->target = GL_TEXTURE_2D;
	tex->target_base = GL_TEXTURE_2D;
	tex->format = -1;
	tex->components = -1;

	prv->gputexture[0] = tex;

	if (!glIsTexture(tex->bindcode)) {
		GPU_print_error_debug("Blender Texture Not Loaded");
	}
	else {
		GLint w, h;

		glBindTexture(GL_TEXTURE_2D, tex->bindcode);
		glGetTexLevelParameteriv(GL_TEXTURE_2D, 0, GL_TEXTURE_WIDTH, &w);
		glGetTexLevelParameteriv(GL_TEXTURE_2D, 0, GL_TEXTURE_HEIGHT, &h);

		tex->w = w;
		tex->h = h;
	}

	glBindTexture(GL_TEXTURE_2D, 0);

	return tex;

}

GPUTexture *GPU_texture_create_1D(
        int w, GPUTextureFormat tex_format, const float *pixels, char err_out[256])
{
	GPUDataFormat data_format = gpu_get_data_format_from_tex_format(tex_format);
	return GPU_texture_create_nD(w, 0, 0, 1, pixels, tex_format, data_format, 0, false, err_out);
}

GPUTexture *GPU_texture_create_2D(
        int w, int h, GPUTextureFormat tex_format, const float *pixels, char err_out[256])
{
	GPUDataFormat data_format = gpu_get_data_format_from_tex_format(tex_format);
	return GPU_texture_create_nD(w, h, 0, 2, pixels, tex_format, data_format, 0, false, err_out);
}

GPUTexture *GPU_texture_create_2D_multisample(
        int w, int h, GPUTextureFormat tex_format, const float *pixels, int samples, char err_out[256])
{
	GPUDataFormat data_format = gpu_get_data_format_from_tex_format(tex_format);
	return GPU_texture_create_nD(w, h, 0, 2, pixels, tex_format, data_format, samples, false, err_out);
}

GPUTexture *GPU_texture_create_2D_array(
        int w, int h, int d, GPUTextureFormat tex_format, const float *pixels, char err_out[256])
{
	GPUDataFormat data_format = gpu_get_data_format_from_tex_format(tex_format);
	return GPU_texture_create_nD(w, h, d, 2, pixels, tex_format, data_format, 0, false, err_out);
}

GPUTexture *GPU_texture_create_3D(
        int w, int h, int d, GPUTextureFormat tex_format, const float *pixels, char err_out[256])
{
	GPUDataFormat data_format = gpu_get_data_format_from_tex_format(tex_format);
	return GPU_texture_create_nD(w, h, d, 3, pixels, tex_format, data_format, 0, true, err_out);
}

GPUTexture *GPU_texture_create_cube(
        int w, GPUTextureFormat tex_format, const float *fpixels, char err_out[256])
{
	const float *fpixels_px, *fpixels_py, *fpixels_pz, *fpixels_nx, *fpixels_ny, *fpixels_nz;
	const int channels = gpu_get_component_count(tex_format);

	if (fpixels) {
		fpixels_px = fpixels + 0 * w * w * channels;
		fpixels_nx = fpixels + 1 * w * w * channels;
		fpixels_py = fpixels + 2 * w * w * channels;
		fpixels_ny = fpixels + 3 * w * w * channels;
		fpixels_pz = fpixels + 4 * w * w * channels;
		fpixels_nz = fpixels + 5 * w * w * channels;
	}
	else {
		fpixels_px = fpixels_py = fpixels_pz = fpixels_nx = fpixels_ny = fpixels_nz = NULL;
	}

	return GPU_texture_cube_create(w, 0, fpixels_px, fpixels_py, fpixels_pz, fpixels_nx, fpixels_ny, fpixels_nz,
	                               tex_format, GPU_DATA_FLOAT, err_out);
}

GPUTexture *GPU_texture_create_from_vertbuf(Gwn_VertBuf *vert)
{
	Gwn_VertFormat *format = &vert->format;
	Gwn_VertAttr *attr = &format->attribs[0];

	/* Detect incompatible cases (not supported by texture buffers) */
	BLI_assert(format->attrib_ct == 1 && vert->vbo_id != 0);
	BLI_assert(attr->comp_ct != 3); /* Not until OGL 4.0 */
	BLI_assert(attr->comp_type != GWN_COMP_I10);
	BLI_assert(attr->fetch_mode != GWN_FETCH_INT_TO_FLOAT);

	unsigned int byte_per_comp = attr->sz / attr->comp_ct;
	bool is_uint = ELEM(attr->comp_type, GWN_COMP_U8, GWN_COMP_U16, GWN_COMP_U32);

	/* Cannot fetch signed int or 32bit ints as normalized float. */
	if (attr->fetch_mode == GWN_FETCH_INT_TO_FLOAT_UNIT) {
		BLI_assert(is_uint || byte_per_comp <= 2);
	}

	GPUTextureFormat data_type;
	switch (attr->fetch_mode) {
		case GWN_FETCH_FLOAT:
			switch (attr->comp_ct) {
				case 1: data_type = GPU_R32F; break;
				case 2: data_type = GPU_RG32F; break;
				// case 3: data_type = GPU_RGB32F; break; /* Not supported */
				default: data_type = GPU_RGBA32F; break;
			}
			break;
		case GWN_FETCH_INT:
			switch (attr->comp_ct) {
				case 1:
					switch (byte_per_comp) {
						case 1: data_type = (is_uint) ? GPU_R8UI : GPU_R8I; break;
						case 2: data_type = (is_uint) ? GPU_R16UI : GPU_R16I; break;
						default: data_type = (is_uint) ? GPU_R32UI : GPU_R32I; break;
					}
					break;
				case 2:
					switch (byte_per_comp) {
						case 1: data_type = (is_uint) ? GPU_RG8UI : GPU_RG8I; break;
						case 2: data_type = (is_uint) ? GPU_RG16UI : GPU_RG16I; break;
						default: data_type = (is_uint) ? GPU_RG32UI : GPU_RG32I; break;
					}
					break;
				default:
					switch (byte_per_comp) {
						case 1: data_type = (is_uint) ? GPU_RGBA8UI : GPU_RGBA8I; break;
						case 2: data_type = (is_uint) ? GPU_RGBA16UI : GPU_RGBA16I; break;
						default: data_type = (is_uint) ? GPU_RGBA32UI : GPU_RGBA32I; break;
					}
					break;
			}
			break;
		case GWN_FETCH_INT_TO_FLOAT_UNIT:
			switch (attr->comp_ct) {
				case 1: data_type = (byte_per_comp == 1) ? GPU_R8 : GPU_R16; break;
				case 2: data_type = (byte_per_comp == 1) ? GPU_RG8 : GPU_RG16; break;
				default: data_type = (byte_per_comp == 1) ? GPU_RGBA8 : GPU_RGBA16; break;
			}
			break;
		default:
			BLI_assert(0);
			return NULL;
	}

	return GPU_texture_create_buffer(data_type, vert->vbo_id);
}

void GPU_texture_add_mipmap(
        GPUTexture *tex, GPUDataFormat gpu_data_format, int miplvl, const void *pixels)
{
	BLI_assert((int)tex->format > -1);
	BLI_assert(tex->components > -1);

	gpu_validate_data_format(tex->format, gpu_data_format);

	GLenum internalformat = gpu_get_gl_internalformat(tex->format);
	GLenum data_format = gpu_get_gl_dataformat(tex->format, &tex->format_flag);
	GLenum data_type = gpu_get_gl_datatype(gpu_data_format);

	glBindTexture(tex->target, tex->bindcode);

	int size[3];
	GPU_texture_get_mipmap_size(tex, miplvl, size);

	switch (tex->target) {
		case GL_TEXTURE_1D:
			glTexImage1D(tex->target, miplvl, internalformat, size[0], 0, data_format, data_type, pixels);
			break;
		case GL_TEXTURE_2D:
		case GL_TEXTURE_1D_ARRAY:
			glTexImage2D(tex->target, miplvl, internalformat, size[0], size[1], 0, data_format, data_type, pixels);
			break;
		case GL_TEXTURE_3D:
		case GL_TEXTURE_2D_ARRAY:
			glTexImage3D(tex->target, miplvl, internalformat, size[0], size[1], size[2], 0, data_format, data_type, pixels);
			break;
		case GL_TEXTURE_2D_MULTISAMPLE:
			/* Multisample textures cannot have mipmaps. */
		default:
			BLI_assert(!"tex->target mode not supported");
	}

	glTexParameteri(GPU_texture_target(tex), GL_TEXTURE_MAX_LEVEL, miplvl);

	glBindTexture(tex->target, 0);
}

void GPU_texture_update_sub(
        GPUTexture *tex, GPUDataFormat gpu_data_format, const void *pixels,
        int offset_x, int offset_y, int offset_z, int width, int height, int depth)
{
	BLI_assert((int)tex->format > -1);
	BLI_assert(tex->components > -1);

	GLenum data_format = gpu_get_gl_dataformat(tex->format, &tex->format_flag);
	GLenum data_type = gpu_get_gl_datatype(gpu_data_format);
	GLint alignment;

	/* The default pack size for textures is 4, which won't work for byte based textures */
	if (tex->bytesize == 1) {
		glGetIntegerv(GL_UNPACK_ALIGNMENT, &alignment);
		glPixelStorei(GL_UNPACK_ALIGNMENT, 1);
	}

	glBindTexture(tex->target, tex->bindcode);
	switch (tex->target) {
		case GL_TEXTURE_1D:
			glTexSubImage1D(tex->target, 0, offset_x, width, data_format, data_type, pixels);
			break;
		case GL_TEXTURE_2D:
		case GL_TEXTURE_2D_MULTISAMPLE:
		case GL_TEXTURE_1D_ARRAY:
			glTexSubImage2D(
			        tex->target, 0, offset_x, offset_y,
			        width, height, data_format, data_type, pixels);
			break;
		case GL_TEXTURE_3D:
		case GL_TEXTURE_2D_ARRAY:
			glTexSubImage3D(
			        tex->target, 0, offset_x, offset_y, offset_z,
			        width, height, depth, data_format, data_type, pixels);
			break;
		default:
			BLI_assert(!"tex->target mode not supported");
	}

	if (tex->bytesize == 1) {
		glPixelStorei(GL_UNPACK_ALIGNMENT, alignment);
	}

	glBindTexture(tex->target, 0);
}

void *GPU_texture_read(GPUTexture *tex, GPUDataFormat gpu_data_format, int miplvl)
{
	gpu_validate_data_format(tex->format, gpu_data_format);

	size_t buf_size = gpu_texture_memory_footprint_compute(tex);
	size_t samples_count = (buf_size / tex->bytesize);

	switch (gpu_data_format) {
		case GPU_DATA_FLOAT:
			buf_size = sizeof(float) * samples_count * tex->components;
			break;
		case GPU_DATA_INT:
		case GPU_DATA_UNSIGNED_INT:
		case GPU_DATA_UNSIGNED_INT_24_8:
			buf_size = sizeof(int) * samples_count * tex->components;
			break;
		case GPU_DATA_10_11_11_REV:
			buf_size = sizeof(int) * samples_count;
			break;
		case GPU_DATA_UNSIGNED_BYTE:
			break;
	}

	void *buf = MEM_mallocN(buf_size, "GPU_texture_read");

	GLenum data_format = gpu_get_gl_dataformat(tex->format, &tex->format_flag);
	GLenum data_type = gpu_get_gl_datatype(gpu_data_format);

	glBindTexture(tex->target, tex->bindcode);

	glGetTexImage(tex->target, miplvl, data_format, data_type, buf);

	glBindTexture(tex->target, 0);

	return buf;
}

void GPU_texture_update(GPUTexture *tex, GPUDataFormat data_format, const void *pixels)
{
	GPU_texture_update_sub(tex, data_format, pixels, 0, 0, 0, tex->w, tex->h, tex->d);
}

void GPU_invalid_tex_init(void)
{
	memory_usage = 0;
	const float color[4] = {1.0f, 0.0f, 1.0f, 1.0f};
	GG.invalid_tex_1D = GPU_texture_create_1D(1, GPU_RGBA8, color, NULL);
	GG.invalid_tex_2D = GPU_texture_create_2D(1, 1, GPU_RGBA8, color, NULL);
	GG.invalid_tex_3D = GPU_texture_create_3D(1, 1, 1, GPU_RGBA8, color, NULL);
}

void GPU_invalid_tex_bind(int mode)
{
	switch (mode) {
		case GL_TEXTURE_1D:
			glBindTexture(GL_TEXTURE_1D, GG.invalid_tex_1D->bindcode);
			break;
		case GL_TEXTURE_2D:
			glBindTexture(GL_TEXTURE_2D, GG.invalid_tex_2D->bindcode);
			break;
		case GL_TEXTURE_3D:
			glBindTexture(GL_TEXTURE_3D, GG.invalid_tex_3D->bindcode);
			break;
	}
}

void GPU_invalid_tex_free(void)
{
	if (GG.invalid_tex_1D)
		GPU_texture_free(GG.invalid_tex_1D);
	if (GG.invalid_tex_2D)
		GPU_texture_free(GG.invalid_tex_2D);
	if (GG.invalid_tex_3D)
		GPU_texture_free(GG.invalid_tex_3D);
}

void GPU_texture_bind(GPUTexture *tex, int number)
{
	BLI_assert(number >= 0);

	if (number >= GPU_max_textures()) {
		fprintf(stderr, "Not enough texture slots.\n");
		return;
	}

	if ((G.debug & G_DEBUG)) {
		for (int i = 0; i < GPU_TEX_MAX_FBO_ATTACHED; ++i) {
			if (tex->fb[i] && GPU_framebuffer_bound(tex->fb[i])) {
				fprintf(stderr, "Feedback loop warning!: Attempting to bind "
				                "texture attached to current framebuffer!\n");
				BLI_assert(0); /* Should never happen! */
				break;
			}
		}
	}

	glActiveTexture(GL_TEXTURE0 + number);

	if (tex->bindcode != 0)
		glBindTexture(tex->target, tex->bindcode);
	else
		GPU_invalid_tex_bind(tex->target_base);

	tex->number = number;
}

void GPU_texture_unbind(GPUTexture *tex)
{
	if (tex->number == -1)
		return;

	glActiveTexture(GL_TEXTURE0 + tex->number);
	glBindTexture(tex->target, 0);

	tex->number = -1;
}

int GPU_texture_bound_number(GPUTexture *tex)
{
	return tex->number;
}

#define WARN_NOT_BOUND(_tex) do { \
	if (_tex->number == -1) { \
		fprintf(stderr, "Warning : Trying to set parameter on a texture not bound.\n"); \
		BLI_assert(0); \
		return; \
	} \
} while (0);

void GPU_texture_generate_mipmap(GPUTexture *tex)
{
	WARN_NOT_BOUND(tex);

	glActiveTexture(GL_TEXTURE0 + tex->number);
	glGenerateMipmap(tex->target_base);
}

void GPU_texture_compare_mode(GPUTexture *tex, bool use_compare)
{
	WARN_NOT_BOUND(tex);

	/* Could become an assertion ? (fclem) */
	if (!GPU_texture_depth(tex))
		return;

	GLenum mode = (use_compare) ? GL_COMPARE_REF_TO_TEXTURE : GL_NONE;

	glActiveTexture(GL_TEXTURE0 + tex->number);
	glTexParameteri(tex->target_base, GL_TEXTURE_COMPARE_MODE, mode);
}

void GPU_texture_filter_mode(GPUTexture *tex, bool use_filter)
{
	WARN_NOT_BOUND(tex);

	/* Stencil and integer format does not support filtering. */
	BLI_assert(!use_filter || !(GPU_texture_stencil(tex) || GPU_texture_integer(tex)));

	GLenum filter = (use_filter) ? GL_LINEAR : GL_NEAREST;

	glActiveTexture(GL_TEXTURE0 + tex->number);
	glTexParameteri(tex->target_base, GL_TEXTURE_MAG_FILTER, filter);
	glTexParameteri(tex->target_base, GL_TEXTURE_MIN_FILTER, filter);
}

void GPU_texture_mipmap_mode(GPUTexture *tex, bool use_mipmap, bool use_filter)
{
	WARN_NOT_BOUND(tex);

	/* Stencil and integer format does not support filtering. */
	BLI_assert((!use_filter && !use_mipmap) || !(GPU_texture_stencil(tex) || GPU_texture_integer(tex)));

	GLenum filter = (use_filter) ? GL_LINEAR : GL_NEAREST;
	GLenum mipmap = (
	        (use_filter) ?
	        (use_mipmap) ? GL_LINEAR_MIPMAP_LINEAR : GL_LINEAR :
	        (use_mipmap) ? GL_NEAREST_MIPMAP_LINEAR : GL_NEAREST);

	glActiveTexture(GL_TEXTURE0 + tex->number);
	glTexParameteri(tex->target_base, GL_TEXTURE_MIN_FILTER, mipmap);
	glTexParameteri(tex->target_base, GL_TEXTURE_MAG_FILTER, filter);
}

void GPU_texture_wrap_mode(GPUTexture *tex, bool use_repeat)
{
	WARN_NOT_BOUND(tex);

	GLenum repeat = (use_repeat) ? GL_REPEAT : GL_CLAMP_TO_EDGE;

	glActiveTexture(GL_TEXTURE0 + tex->number);
	glTexParameteri(tex->target_base, GL_TEXTURE_WRAP_S, repeat);
	if (tex->target_base != GL_TEXTURE_1D)
		glTexParameteri(tex->target_base, GL_TEXTURE_WRAP_T, repeat);
	if (tex->target_base == GL_TEXTURE_3D)
		glTexParameteri(tex->target_base, GL_TEXTURE_WRAP_R, repeat);
}

static GLenum gpu_get_gl_filterfunction(GPUFilterFunction filter)
{
	switch (filter) {
		case GPU_NEAREST:
			return GL_NEAREST;
		case GPU_LINEAR:
			return GL_LINEAR;
		default:
			BLI_assert(!"Unhandled filter mode");
			return GL_NEAREST;
	}
}

void GPU_texture_filters(GPUTexture *tex, GPUFilterFunction min_filter, GPUFilterFunction mag_filter)
{
	WARN_NOT_BOUND(tex);

	/* Stencil and integer format does not support filtering. */
	BLI_assert(!(GPU_texture_stencil(tex) || GPU_texture_integer(tex)));
	BLI_assert(mag_filter == GPU_NEAREST || mag_filter == GPU_LINEAR);

	glActiveTexture(GL_TEXTURE0 + tex->number);
	glTexParameteri(tex->target_base, GL_TEXTURE_MIN_FILTER, gpu_get_gl_filterfunction(min_filter));
	glTexParameteri(tex->target_base, GL_TEXTURE_MAG_FILTER, gpu_get_gl_filterfunction(mag_filter));
}


static void gpu_texture_delete(GPUTexture *tex)
{
	if (tex->bindcode)
		glDeleteTextures(1, &tex->bindcode);

	gpu_texture_memory_footprint_remove(tex);

	MEM_freeN(tex);
}

void GPU_texture_free(GPUTexture *tex)
{
	tex->refcount--;

	if (tex->refcount < 0)
		fprintf(stderr, "GPUTexture: negative refcount\n");

	if (tex->refcount == 0) {
		for (int i = 0; i < GPU_TEX_MAX_FBO_ATTACHED; ++i) {
			if (tex->fb[i] != NULL) {
				GPU_framebuffer_texture_detach_slot(tex->fb[i], tex, tex->fb_attachment[i]);
			}
		}

		/* TODO(fclem): Check if the thread has an ogl context. */
		if (BLI_thread_is_main()) {
			gpu_texture_delete(tex);
		}
		else {
			BLI_mutex_lock(&g_orphan_lock);
			BLI_addtail(&g_orphaned_tex, BLI_genericNodeN(tex));
			BLI_mutex_unlock(&g_orphan_lock);
		}
	}
}

void GPU_texture_orphans_init(void)
{
	BLI_mutex_init(&g_orphan_lock);
}

void GPU_texture_orphans_delete(void)
{
	BLI_mutex_lock(&g_orphan_lock);
	LinkData *link;
	while ((link = BLI_pophead(&g_orphaned_tex))) {
		gpu_texture_delete((GPUTexture *)link->data);
		MEM_freeN(link);
	}
	BLI_mutex_unlock(&g_orphan_lock);
}

void GPU_texture_orphans_exit(void)
{
	GPU_texture_orphans_delete();
	BLI_mutex_end(&g_orphan_lock);
}

void GPU_texture_ref(GPUTexture *tex)
{
	tex->refcount++;
}

int GPU_texture_target(const GPUTexture *tex)
{
	return tex->target;
}

int GPU_texture_width(const GPUTexture *tex)
{
	return tex->w;
}

int GPU_texture_height(const GPUTexture *tex)
{
	return tex->h;
}

int GPU_texture_layers(const GPUTexture *tex)
{
	return tex->d;
}

GPUTextureFormat GPU_texture_format(const GPUTexture *tex)
{
	return tex->format;
}

int GPU_texture_samples(const GPUTexture *tex)
{
	return tex->samples;
}

bool GPU_texture_depth(const GPUTexture *tex)
{
	return (tex->format_flag & GPU_FORMAT_DEPTH) != 0;
}

bool GPU_texture_stencil(const GPUTexture *tex)
{
	return (tex->format_flag & GPU_FORMAT_STENCIL) != 0;
}

bool GPU_texture_integer(const GPUTexture *tex)
{
	return (tex->format_flag & GPU_FORMAT_INTEGER) != 0;
}

bool GPU_texture_cube(const GPUTexture *tex)
{
	return (tex->format_flag & GPU_FORMAT_CUBE) != 0;
}

int GPU_texture_opengl_bindcode(const GPUTexture *tex)
{
	return tex->bindcode;
}

void GPU_texture_attach_framebuffer(GPUTexture *tex, GPUFrameBuffer *fb, int attachment)
{
	for (int i = 0; i < GPU_TEX_MAX_FBO_ATTACHED; ++i) {
		if (tex->fb[i] == NULL) {
			tex->fb[i] = fb;
			tex->fb_attachment[i] = attachment;
			return;
		}
	}

	BLI_assert(!"Error: Texture: Not enough Framebuffer slots");
}

/* Return previous attachment point */
int GPU_texture_detach_framebuffer(GPUTexture *tex, GPUFrameBuffer *fb)
{
	for (int i = 0; i < GPU_TEX_MAX_FBO_ATTACHED; ++i) {
		if (tex->fb[i] == fb) {
			tex->fb[i] = NULL;
			return tex->fb_attachment[i];
		}
	}

	BLI_assert(!"Error: Texture: Framebuffer is not attached");
	return 0;
<<<<<<< HEAD
}

void GPU_texture_get_mipmap_size(GPUTexture *tex, int lvl, int *size)
{
	/* TODO assert if lvl is bellow the limit of 1px in each dimension. */
	int div = 1 << lvl;
	size[0] = max_ii(1, tex->w / div);

	if (tex->target == GL_TEXTURE_1D_ARRAY) {
		size[1] = tex->h;
	}
	else if (tex->h > 0) {
		size[1] = max_ii(1, tex->h / div);
	}

	if (tex->target == GL_TEXTURE_2D_ARRAY) {
		size[2] = tex->d;
	}
	else if (tex->d > 0) {
		size[2] = max_ii(1, tex->d / div);
	}
}

void GPU_blend(bool enable)
{
	if (enable) {
		glEnable(GL_BLEND);
	}
	else {
		glDisable(GL_BLEND);
	}
}

static GLenum gpu_get_gl_blendfunction(GPUBlendFunction blend)
{
	switch (blend) {
		case GPU_ONE:
			return GL_ONE;
		case GPU_SRC_ALPHA:
			return GL_SRC_ALPHA;
		case GPU_ONE_MINUS_SRC_ALPHA:
			return GL_ONE_MINUS_SRC_ALPHA;
		default:
			BLI_assert(!"Unhandled blend mode");
			return GL_ZERO;
	}
}

void GPU_blend_set_func_separate(
        GPUBlendFunction src_rgb, GPUBlendFunction dst_rgb,
        GPUBlendFunction src_alpha, GPUBlendFunction dst_alpha)
{
	glBlendFuncSeparate(gpu_get_gl_blendfunction(src_rgb),
		gpu_get_gl_blendfunction(dst_rgb),
		gpu_get_gl_blendfunction(src_alpha),
		gpu_get_gl_blendfunction(dst_alpha));
}

void GPU_blend_set_func(GPUBlendFunction sfactor, GPUBlendFunction dfactor)
{
	glBlendFunc(gpu_get_gl_blendfunction(sfactor), gpu_get_gl_blendfunction(dfactor));
=======
>>>>>>> d2757d14
}<|MERGE_RESOLUTION|>--- conflicted
+++ resolved
@@ -1434,7 +1434,6 @@
 
 	BLI_assert(!"Error: Texture: Framebuffer is not attached");
 	return 0;
-<<<<<<< HEAD
 }
 
 void GPU_texture_get_mipmap_size(GPUTexture *tex, int lvl, int *size)
@@ -1456,46 +1455,4 @@
 	else if (tex->d > 0) {
 		size[2] = max_ii(1, tex->d / div);
 	}
-}
-
-void GPU_blend(bool enable)
-{
-	if (enable) {
-		glEnable(GL_BLEND);
-	}
-	else {
-		glDisable(GL_BLEND);
-	}
-}
-
-static GLenum gpu_get_gl_blendfunction(GPUBlendFunction blend)
-{
-	switch (blend) {
-		case GPU_ONE:
-			return GL_ONE;
-		case GPU_SRC_ALPHA:
-			return GL_SRC_ALPHA;
-		case GPU_ONE_MINUS_SRC_ALPHA:
-			return GL_ONE_MINUS_SRC_ALPHA;
-		default:
-			BLI_assert(!"Unhandled blend mode");
-			return GL_ZERO;
-	}
-}
-
-void GPU_blend_set_func_separate(
-        GPUBlendFunction src_rgb, GPUBlendFunction dst_rgb,
-        GPUBlendFunction src_alpha, GPUBlendFunction dst_alpha)
-{
-	glBlendFuncSeparate(gpu_get_gl_blendfunction(src_rgb),
-		gpu_get_gl_blendfunction(dst_rgb),
-		gpu_get_gl_blendfunction(src_alpha),
-		gpu_get_gl_blendfunction(dst_alpha));
-}
-
-void GPU_blend_set_func(GPUBlendFunction sfactor, GPUBlendFunction dfactor)
-{
-	glBlendFunc(gpu_get_gl_blendfunction(sfactor), gpu_get_gl_blendfunction(dfactor));
-=======
->>>>>>> d2757d14
 }