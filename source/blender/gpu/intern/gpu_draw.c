--- conflicted
+++ resolved
@@ -927,17 +927,10 @@
 static GPUTexture *create_density_texture(SmokeDomainSettings *sds, int highres)
 {
 	float *data = NULL, *source;
-<<<<<<< HEAD
 	int cell_count = (highres) ? smoke_turbulence_get_cells(sds->fluid) : sds->total_cells;
 	const bool has_color = (highres) ? smoke_turbulence_has_colors(sds->fluid) : smoke_has_colors(sds->fluid);
 	int *dim = (highres) ? sds->res_noise : sds->res;
-	GPUTextureFormat format = (has_color) ? GPU_RGBA8 : GPU_R8;
-=======
-	int cell_count = (highres) ? smoke_turbulence_get_cells(sds->wt) : sds->total_cells;
-	const bool has_color = (highres) ? smoke_turbulence_has_colors(sds->wt) : smoke_has_colors(sds->fluid);
-	int *dim = (highres) ? sds->res_wt : sds->res;
 	eGPUTextureFormat format = (has_color) ? GPU_RGBA8 : GPU_R8;
->>>>>>> a8a9f6aa
 
 	if (has_color) {
 		data = MEM_callocN(sizeof(float) * cell_count * 4, "smokeColorTexture");
