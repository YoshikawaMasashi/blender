--- conflicted
+++ resolved
@@ -2174,13 +2174,9 @@
 	node_bsdf_diffuse(color, 0.0, N, result);
 }
 
-<<<<<<< HEAD
 #endif
 
-void node_subsurface_scattering(vec4 color, float roughness, vec3 N, out vec4 result)
-=======
 void node_subsurface_scattering(vec4 color, float scale, vec3 radius, float sharpen, float texture_blur, vec3 N, out vec4 result)
->>>>>>> 42946c37
 {
 	node_bsdf_diffuse(color, 0.0, N, result);
 }
