/*
 * This program is free software; you can redistribute it and/or
 * modify it under the terms of the GNU General Public License
 * as published by the Free Software Foundation; either version 2
 * of the License, or (at your option) any later version.
 *
 * This program is distributed in the hope that it will be useful,
 * but WITHOUT ANY WARRANTY; without even the implied warranty of
 * MERCHANTABILITY or FITNESS FOR A PARTICULAR PURPOSE.  See the
 * GNU General Public License for more details.
 *
 * You should have received a copy of the GNU General Public License
 * along with this program; if not, write to the Free Software Foundation,
 * Inc., 51 Franklin Street, Fifth Floor, Boston, MA 02110-1301, USA.
 *
 * The Original Code is Copyright (C) 2016 by Mike Erwin.
 * All rights reserved.
 */

/** \file
 * \ingroup gpu
 *
 * GPU vertex buffer
 */

#pragma once

#include "BLI_utildefines.h"

#include "GPU_vertex_format.h"

typedef enum {
  /** Initial state. */
  GPU_VERTBUF_INVALID = 0,
  /** Was init with a vertex format. */
  GPU_VERTBUF_INIT = (1 << 0),
  /** Data has been touched and need to be re-uploaded. */
  GPU_VERTBUF_DATA_DIRTY = (1 << 1),
  /** The buffer has been created inside GPU memory. */
  GPU_VERTBUF_DATA_UPLOADED = (1 << 2),
} GPUVertBufStatus;

ENUM_OPERATORS(GPUVertBufStatus, GPU_VERTBUF_DATA_UPLOADED)

#ifdef __cplusplus
extern "C" {
#endif

/**
 * How to create a #GPUVertBuf:
 * 1) verts = GPU_vertbuf_calloc()
 * 2) GPU_vertformat_attr_add(verts->format, ...)
 * 3) GPU_vertbuf_data_alloc(verts, vertex_len) <-- finalizes/packs vertex format
 * 4) GPU_vertbuf_attr_fill(verts, pos, application_pos_buffer)
 */

typedef enum {
  /* can be extended to support more types */
  GPU_USAGE_STREAM,
  GPU_USAGE_STATIC, /* do not keep data in memory */
  GPU_USAGE_DYNAMIC,
  GPU_USAGE_DEVICE_ONLY, /* Do not do host->device data transfers. */
} GPUUsageType;

/** Opaque type hiding blender::gpu::VertBuf. */
typedef struct GPUVertBuf GPUVertBuf;

GPUVertBuf *GPU_vertbuf_calloc(void);
GPUVertBuf *GPU_vertbuf_create_with_format_ex(const GPUVertFormat *, GPUUsageType);

#define GPU_vertbuf_create_with_format(format) \
  GPU_vertbuf_create_with_format_ex(format, GPU_USAGE_STATIC)

/**
 * (Download and) return a pointer containing the data of a vertex buffer.
 *
 * Note that the returned pointer is still owned by the driver. To get an
 * local copy, use `GPU_vertbuf_unmap` after calling `GPU_vertbuf_read`.
 */
const void *GPU_vertbuf_read(GPUVertBuf *verts);
void *GPU_vertbuf_unmap(const GPUVertBuf *verts, const void *mapped_data);
/** Same as discard but does not free. */
void GPU_vertbuf_clear(GPUVertBuf *verts);
void GPU_vertbuf_discard(GPUVertBuf *);

/**
 * Avoid GPUVertBuf data-block being free but not its data.
 */
void GPU_vertbuf_handle_ref_add(GPUVertBuf *verts);
void GPU_vertbuf_handle_ref_remove(GPUVertBuf *verts);

void GPU_vertbuf_init_with_format_ex(GPUVertBuf *, const GPUVertFormat *, GPUUsageType);

void GPU_vertbuf_init_build_on_device(GPUVertBuf *verts, GPUVertFormat *format, uint v_len);

#define GPU_vertbuf_init_with_format(verts, format) \
  GPU_vertbuf_init_with_format_ex(verts, format, GPU_USAGE_STATIC)

GPUVertBuf *GPU_vertbuf_duplicate(GPUVertBuf *verts);

/**
 * Create a new allocation, discarding any existing data.
 */
void GPU_vertbuf_data_alloc(GPUVertBuf *, uint v_len);
/**
 * Resize buffer keeping existing data.
 */
void GPU_vertbuf_data_resize(GPUVertBuf *, uint v_len);
/**
 * Set vertex count but does not change allocation.
 * Only this many verts will be uploaded to the GPU and rendered.
 * This is useful for streaming data.
 */
void GPU_vertbuf_data_len_set(GPUVertBuf *, uint v_len);

/**
 * The most important #set_attr variant is the untyped one. Get it right first.
 * It takes a void* so the app developer is responsible for matching their app data types
 * to the vertex attribute's type and component count. They're in control of both, so this
 * should not be a problem.
 */
void GPU_vertbuf_attr_set(GPUVertBuf *, uint a_idx, uint v_idx, const void *data);

/** Fills a whole vertex (all attributes). Data must match packed layout. */
void GPU_vertbuf_vert_set(GPUVertBuf *verts, uint v_idx, const void *data);

/**
 * Tightly packed, non interleaved input data.
 */
void GPU_vertbuf_attr_fill(GPUVertBuf *, uint a_idx, const void *data);

void GPU_vertbuf_attr_fill_stride(GPUVertBuf *, uint a_idx, uint stride, const void *data);

/**
 * For low level access only.
 */
typedef struct GPUVertBufRaw {
  uint size;
  uint stride;
  unsigned char *data;
  unsigned char *data_init;
#ifdef DEBUG
  /* Only for overflow check */
  unsigned char *_data_end;
#endif
} GPUVertBufRaw;

GPU_INLINE void *GPU_vertbuf_raw_step(GPUVertBufRaw *a)
{
  unsigned char *data = a->data;
  a->data += a->stride;
  BLI_assert(data < a->_data_end);
  return (void *)data;
}

GPU_INLINE uint GPU_vertbuf_raw_used(GPUVertBufRaw *a)
{
  return ((a->data - a->data_init) / a->stride);
}

void GPU_vertbuf_attr_get_raw_data(GPUVertBuf *, uint a_idx, GPUVertBufRaw *access);

/**
 * Returns the data buffer and set it to null internally to avoid freeing.
 * \note Be careful when using this. The data needs to match the expected format.
 */
void *GPU_vertbuf_steal_data(GPUVertBuf *verts);

/**
 * \note Be careful when using this. The data needs to match the expected format.
 */
void *GPU_vertbuf_get_data(const GPUVertBuf *verts);
const GPUVertFormat *GPU_vertbuf_get_format(const GPUVertBuf *verts);
uint GPU_vertbuf_get_vertex_alloc(const GPUVertBuf *verts);
uint GPU_vertbuf_get_vertex_len(const GPUVertBuf *verts);
GPUVertBufStatus GPU_vertbuf_get_status(const GPUVertBuf *verts);
void GPU_vertbuf_tag_dirty(GPUVertBuf *verts);

/**
 * Should be rename to #GPU_vertbuf_data_upload.
 */
void GPU_vertbuf_use(GPUVertBuf *);
void GPU_vertbuf_bind_as_ssbo(struct GPUVertBuf *verts, int binding);

<<<<<<< HEAD
void GPU_vertbuf_wrap_handle(GPUVertBuf *verts, uint64_t handle);

void GPU_vertbuf_update_sub(GPUVertBuf *verts, uint start, uint len, const void *data);
=======
/**
 * XXX: do not use!
 * This is just a wrapper for the use of the Hair refine workaround.
 * To be used with #GPU_vertbuf_use().
 */
void GPU_vertbuf_update_sub(GPUVertBuf *verts, uint start, uint len, void *data);
>>>>>>> 18412744

/* Metrics */
uint GPU_vertbuf_get_memory_usage(void);

/* Macros */
#define GPU_VERTBUF_DISCARD_SAFE(verts) \
  do { \
    if (verts != NULL) { \
      GPU_vertbuf_discard(verts); \
      verts = NULL; \
    } \
  } while (0)

#ifdef __cplusplus
}
#endif<|MERGE_RESOLUTION|>--- conflicted
+++ resolved
@@ -182,18 +182,14 @@
 void GPU_vertbuf_use(GPUVertBuf *);
 void GPU_vertbuf_bind_as_ssbo(struct GPUVertBuf *verts, int binding);
 
-<<<<<<< HEAD
 void GPU_vertbuf_wrap_handle(GPUVertBuf *verts, uint64_t handle);
 
-void GPU_vertbuf_update_sub(GPUVertBuf *verts, uint start, uint len, const void *data);
-=======
 /**
  * XXX: do not use!
  * This is just a wrapper for the use of the Hair refine workaround.
  * To be used with #GPU_vertbuf_use().
  */
-void GPU_vertbuf_update_sub(GPUVertBuf *verts, uint start, uint len, void *data);
->>>>>>> 18412744
+void GPU_vertbuf_update_sub(GPUVertBuf *verts, uint start, uint len, const void *data);
 
 /* Metrics */
 uint GPU_vertbuf_get_memory_usage(void);
