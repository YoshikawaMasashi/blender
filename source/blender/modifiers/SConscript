#!/usr/bin/env python
#
# ***** BEGIN GPL LICENSE BLOCK *****
#
# This program is free software; you can redistribute it and/or
# modify it under the terms of the GNU General Public License
# as published by the Free Software Foundation; either version 2
# of the License, or (at your option) any later version.
#
# This program is distributed in the hope that it will be useful,
# but WITHOUT ANY WARRANTY; without even the implied warranty of
# MERCHANTABILITY or FITNESS FOR A PARTICULAR PURPOSE.  See the
# GNU General Public License for more details.
#
# You should have received a copy of the GNU General Public License
# along with this program; if not, write to the Free Software Foundation,
# Inc., 51 Franklin Street, Fifth Floor, Boston, MA 02110-1301, USA.
#
# The Original Code is Copyright (C) 2006, Blender Foundation
# All rights reserved.
#
# The Original Code is: all of this file.
#
# Contributor(s): Nathan Letwory.
#
# ***** END GPL LICENSE BLOCK *****

Import('env')

sources = env.Glob('intern/*.c')

incs = [
    '.',
    './intern', 
    '#/intern/guardedalloc',
    '#/intern/elbeem/extern',
    '#/extern/glew/include',
    '#/intern/opennl/extern',
    '../render/extern/include',
    '../bmesh',
    '../include',
    '../blenlib',
    '../blenfont',
    '../makesdna',
    '../makesrna',
    '../blenkernel',
    '../gpu',
    env['BF_ZLIB_INC'],
    ]

defs = []

if env['WITH_BF_BOOLEAN']:
    incs.append('#/extern/carve')
    defs.append('WITH_MOD_BOOLEAN')

if env['WITH_BF_REMESH']:
    incs.append('#/intern/dualcon')
    defs.append('WITH_MOD_REMESH')

if env['WITH_BF_FLUID']:
    defs.append('WITH_MOD_FLUID')

if env['WITH_BF_OCEANSIM']:
    defs.append('WITH_OCEANSIM')

<<<<<<< HEAD
if env['WITH_BF_VORONOI']:
    incs += ' #/extern/voro++'
    defs.append('WITH_MOD_VORONOI')
=======
if env['WITH_BF_BULLET']:
    defs.append('WITH_BULLET')
>>>>>>> dc1ca0c9

if env['WITH_BF_GAMEENGINE']:
    incs.append('#/extern/recastnavigation')
    defs.append('WITH_GAMEENGINE')

if env['WITH_BF_INTERNATIONAL']:
    defs.append('WITH_INTERNATIONAL')
    
if env['OURPLATFORM'] in ('win32-vc', 'win32-mingw', 'linuxcross', 'win64-vc', 'win64-mingw'):
    incs.append(env['BF_PTHREADS_INC'])

env.BlenderLib(libname='bf_modifiers', sources=sources,
               includes=incs, defines=defs,
               libtype=['core', 'player'], priority=[80, 40])<|MERGE_RESOLUTION|>--- conflicted
+++ resolved
@@ -64,14 +64,12 @@
 if env['WITH_BF_OCEANSIM']:
     defs.append('WITH_OCEANSIM')
 
-<<<<<<< HEAD
 if env['WITH_BF_VORONOI']:
     incs += ' #/extern/voro++'
     defs.append('WITH_MOD_VORONOI')
-=======
+    
 if env['WITH_BF_BULLET']:
     defs.append('WITH_BULLET')
->>>>>>> dc1ca0c9
 
 if env['WITH_BF_GAMEENGINE']:
     incs.append('#/extern/recastnavigation')
