--- conflicted
+++ resolved
@@ -331,12 +331,6 @@
   PointerRNA scene_ptr;
   Scene *scene = CTX_data_scene(C);
   RNA_id_pointer_create(&scene->id, &scene_ptr);
-<<<<<<< HEAD
-  PointerRNA cycles_ptr = RNA_pointer_get(&scene_ptr, "cycles");
-  PointerRNA ob_cycles_ptr = RNA_pointer_get(&ob_ptr, "cycles");
-  bool ob_use_adaptive_subdivision = RNA_boolean_get(&ob_cycles_ptr, "use_adaptive_subdivision");
-  bool show_adaptive_options = get_show_adaptive_options(C, panel);
-=======
   /* Only test for adaptive subdivision if built with cycles. */
   bool show_adaptive_options = false;
   bool ob_use_adaptive_subdivision = false;
@@ -350,7 +344,6 @@
     show_adaptive_options = get_show_adaptive_options(C, panel);
   }
 #endif
->>>>>>> 686eaad8
 
   uiLayoutSetPropSep(layout, true);
 
