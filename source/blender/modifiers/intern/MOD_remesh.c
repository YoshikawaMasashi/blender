--- conflicted
+++ resolved
@@ -53,32 +53,11 @@
 #endif
 
 #ifdef WITH_OPENVDB
-	#include "openvdb_capi.h"
+#  include "openvdb_capi.h"
 #endif
 
 static void initData(ModifierData *md)
 {
-<<<<<<< HEAD
-	RemeshModifierData *rmd = (RemeshModifierData *) md;
-
-	rmd->scale = 0.9;
-	rmd->depth = 4;
-	rmd->hermite_num = 1;
-	rmd->flag = MOD_REMESH_FLOOD_FILL;
-	rmd->mode = MOD_REMESH_SHARP_FEATURES;
-	rmd->threshold = 1;
-	rmd->voxel_size = 0.1f;
-	rmd->isovalue = 0.0f;
-	rmd->adaptivity = 0.0f;
-	rmd->filter_width = 1;
-	rmd->filter_bias = OPENVDB_LEVELSET_FIRST_BIAS;
-	rmd->filter_type = OPENVDB_LEVELSET_FILTER_NONE;
-	rmd->filter_iterations = 1;
-	rmd->flag |= MOD_REMESH_LIVE_REMESH;
-    rmd->gradient_size = 50.0f;
-    rmd->stiffness = 5.0f;
-    rmd->iter = 0;
-=======
   RemeshModifierData *rmd = (RemeshModifierData *)md;
 
   rmd->scale = 0.9;
@@ -87,7 +66,17 @@
   rmd->flag = MOD_REMESH_FLOOD_FILL;
   rmd->mode = MOD_REMESH_SHARP_FEATURES;
   rmd->threshold = 1;
->>>>>>> e12c08e8
+  rmd->voxel_size = 0.1f;
+  rmd->isovalue = 0.0f;
+  rmd->adaptivity = 0.0f;
+  rmd->filter_width = 1;
+  rmd->filter_bias = OPENVDB_LEVELSET_FIRST_BIAS;
+  rmd->filter_type = OPENVDB_LEVELSET_FILTER_NONE;
+  rmd->filter_iterations = 1;
+  rmd->flag |= MOD_REMESH_LIVE_REMESH;
+  rmd->gradient_size = 50.0f;
+  rmd->stiffness = 5.0f;
+  rmd->iter = 0;
 }
 
 #ifdef WITH_MOD_REMESH
@@ -164,288 +153,219 @@
   output->curface++;
 }
 
-<<<<<<< HEAD
-#ifdef WITH_OPENVDB
-
-static Mesh* voxel_remesh(RemeshModifierData *rmd, Mesh* mesh, struct OpenVDBLevelSet *level_set)
-{
-	MLoopCol** remap = NULL;
-	Mesh* target = NULL;
-
-	if (rmd->flag & MOD_REMESH_REPROJECT_VPAINT)
-	{
-		CSGVolume_Object *vcob;
-		int i = 1;
-		remap = MEM_calloc_arrayN(BLI_listbase_count(&rmd->csg_operands) + 1, sizeof(MLoopCol*), "remap");
-		remap[0] = BKE_remesh_remap_loop_vertex_color_layer(mesh);
-		for (vcob = rmd->csg_operands.first; vcob; vcob = vcob->next) {
-			if (vcob->object && vcob->flag & MOD_REMESH_CSG_OBJECT_ENABLED)
-			{
-				Mesh* me = BKE_object_get_final_mesh(vcob->object);
-				remap[i] = BKE_remesh_remap_loop_vertex_color_layer(me);
-				i++;
-			}
-		}
-	}
-
-	OpenVDBLevelSet_filter(level_set, rmd->filter_type, rmd->filter_width, rmd->filter_iterations, rmd->filter_bias);
-	target = BKE_remesh_voxel_ovdb_volume_to_mesh_nomain(level_set, rmd->isovalue, rmd->adaptivity,
-	                                                     rmd->flag & MOD_REMESH_RELAX_TRIANGLES);
-	OpenVDBLevelSet_free(level_set);
-
-	if (rmd->flag & MOD_REMESH_REPROJECT_VPAINT)
-	{
-		int i = 1;
-		CSGVolume_Object *vcob;
-
-		if (remap[0]) {
-			BKE_remesh_voxel_reproject_remapped_vertex_paint(target, mesh, remap[0]);
-			MEM_freeN(remap[0]);
-		}
-
-		for (vcob = rmd->csg_operands.first; vcob; vcob = vcob->next) {
-			if (vcob->object && vcob->flag & MOD_REMESH_CSG_OBJECT_ENABLED && remap && remap[i])
-			{
-				Mesh* me = BKE_object_get_final_mesh(vcob->object);
-				BKE_remesh_voxel_reproject_remapped_vertex_paint(target, me, remap[i]);
-				if (remap[i])
-					MEM_freeN(remap[i]);
-				i++;
-			}
-		}
-
-		MEM_freeN(remap);
-		BKE_mesh_update_customdata_pointers(target, false);
-	}
-
-	if (rmd->flag & MOD_REMESH_SMOOTH_NORMALS) {
-		MPoly *mpoly = target->mpoly;
-		int i, totpoly = target->totpoly;
-
-		/* Apply smooth shading to output faces */
-		for (i = 0; i < totpoly; i++) {
-			mpoly[i].flag |= ME_SMOOTH;
-		}
-	}
-
-	return target;
-}
-
-static struct OpenVDBLevelSet* csgOperation(struct OpenVDBLevelSet* level_set, CSGVolume_Object* vcob,
-                                            Object* ob, RemeshModifierData *rmd)
-{
-	Mesh *me_orig = BKE_object_get_final_mesh(vcob->object);
-	Mesh *me = BKE_mesh_new_nomain(me_orig->totvert,
-	                               me_orig->totedge,
-	                               me_orig->totface,
-	                               me_orig->totloop,
-	                               me_orig->totpoly);
-
-	BKE_mesh_nomain_to_mesh(me_orig, me, vcob->object, &CD_MASK_MESH, false);
-
-	float imat[4][4];
-	float omat[4][4];
-	float size = (vcob->flag & MOD_REMESH_CSG_VOXEL_PERCENTAGE) ?
-	              rmd->voxel_size * vcob->voxel_percentage / 100.0f :
-	              vcob->voxel_size;
-
-	invert_m4_m4(imat, ob->obmat);
-	mul_m4_m4m4(omat, imat, vcob->object->obmat);
-
-	for (int i = 0; i < me->totvert; i++)
-	{
-		mul_m4_v3(omat, me->mvert[i].co);
-	}
-
-	struct OpenVDBTransform *xform = OpenVDBTransform_create();
-	OpenVDBTransform_create_linear_transform(xform, size);
-
-	struct OpenVDBLevelSet *level_setB = BKE_remesh_voxel_ovdb_mesh_to_level_set_create(me, xform);
-
-	if (vcob->sampler != OPENVDB_LEVELSET_GRIDSAMPLER_NONE)
-	{
-		level_set = OpenVDBLevelSet_transform_and_resample(level_set, level_setB, vcob->sampler, rmd->isovalue);
-	}
-
-	OpenVDBLevelSet_CSG_operation(level_set, level_set, level_setB, (OpenVDBLevelSet_CSGOperation)vcob->operation );
-
-	OpenVDBLevelSet_free(level_setB);
-	OpenVDBTransform_free(xform);
-	BKE_mesh_free(me);
-
-	return level_set;
-}
-
-static Mesh* copy_mesh(Mesh *me) {
-	Mesh* result = BKE_mesh_new_nomain(me->totvert,
-									   me->totedge,
-									   me->totface,
-									   me->totloop,
-									   me->totpoly);
-
-	BKE_mesh_nomain_to_mesh(me, result, NULL, &CD_MASK_MESH, false);
-	return result;
-}
-#endif
-
-static Mesh *applyModifier(
-        ModifierData *md,
-        const ModifierEvalContext *ctx,
-        Mesh *mesh)
-{
-	RemeshModifierData *rmd;
-	DualConOutput *output;
-	DualConInput input;
-    Mesh *result = NULL;
-	DualConFlags flags = 0;
-	DualConMode mode = 0;
-
-	rmd = (RemeshModifierData *)md;
-
-    if (rmd->mode == MOD_REMESH_QUAD) {
-#ifdef WITH_QEX
-        Object *ob_orig = DEG_get_original_object(ctx->object);
-        RemeshModifierData *rmd_orig = (RemeshModifierData*)modifiers_findByName(ob_orig, md->name);
-
-        if (((rmd->flag & MOD_REMESH_LIVE_REMESH) == 0))
-        {
-            //access mesh cache on ORIGINAL object, cow should not copy / free this over and over again
-            if (rmd_orig->mesh_cached) {
-                return copy_mesh(rmd_orig->mesh_cached);
-            }
-        }
-
-        result = BKE_remesh_quad(mesh, rmd->gradient_size, rmd->stiffness, rmd->iter, rmd->flag & MOD_REMESH_DIRECT_ROUND);
-
-        if (result)
-        {
-            //update cache
-            if (rmd_orig->mesh_cached) {
-                BKE_mesh_free(rmd_orig->mesh_cached);
-                rmd_orig->mesh_cached = NULL;
-            }
-
-            //save a copy
-            rmd_orig->mesh_cached = copy_mesh(result);
-        }
-
-        return result;
-#else
-        modifier_setError((ModifierData*)rmd, "Built without QEx support, cant execute quad remesh");
-        return mesh;
-#endif
-    }
-    else if (rmd->mode == MOD_REMESH_VOXEL)
-	{
-#if defined WITH_OPENVDB
-		CSGVolume_Object *vcob;
-		struct OpenVDBLevelSet* level_set;
-
-		Object *ob_orig = DEG_get_original_object(ctx->object);
-		RemeshModifierData *rmd_orig = (RemeshModifierData*)modifiers_findByName(ob_orig, md->name);
-
-		if (((rmd->flag & MOD_REMESH_LIVE_REMESH) == 0))
-		{
-			//access mesh cache on ORIGINAL object, cow should not copy / free this over and over again
-			if (rmd_orig->mesh_cached) {
-				return copy_mesh(rmd_orig->mesh_cached);
-			}
-		}
-
-		if (rmd->voxel_size > 0.0f) {
-
-			struct OpenVDBTransform *xform = OpenVDBTransform_create();
-			OpenVDBTransform_create_linear_transform(xform, rmd->voxel_size);
-			level_set = BKE_remesh_voxel_ovdb_mesh_to_level_set_create(mesh, xform);
-			OpenVDBTransform_free(xform);
-
-			for (vcob = rmd->csg_operands.first; vcob; vcob = vcob->next)
-			{
-				if (vcob->object && (vcob->flag & MOD_REMESH_CSG_OBJECT_ENABLED))
-				{
-					level_set = csgOperation(level_set, vcob, ctx->object, rmd);
-				}
-			}
-
-			result = voxel_remesh(rmd, mesh, level_set);
-
-			if (result)
-			{
-				//update cache
-				if (rmd_orig->mesh_cached) {
-					BKE_mesh_free(rmd_orig->mesh_cached);
-					rmd_orig->mesh_cached = NULL;
-				}
-
-				//save a copy
-				rmd_orig->mesh_cached = copy_mesh(result);
-			}
-
-			return result;
-		}
-		else {
-			return mesh;
-		}
-#else
-		modifier_setError((ModifierData*)rmd, "Built without OpenVDB support, cant execute voxel remesh");
-		return mesh;
-#endif
-	}
-
-	init_dualcon_mesh(&input, mesh);
-
-	if (rmd->flag & MOD_REMESH_FLOOD_FILL)
-		flags |= DUALCON_FLOOD_FILL;
-
-	switch (rmd->mode) {
-		case MOD_REMESH_CENTROID:
-			mode = DUALCON_CENTROID;
-			break;
-		case MOD_REMESH_MASS_POINT:
-			mode = DUALCON_MASS_POINT;
-			break;
-		case MOD_REMESH_SHARP_FEATURES:
-			mode = DUALCON_SHARP_FEATURES;
-			break;
-	}
-
-	output = dualcon(&input,
-	                 dualcon_alloc_output,
-	                 dualcon_add_vert,
-	                 dualcon_add_quad,
-	                 flags,
-	                 mode,
-	                 rmd->threshold,
-	                 rmd->hermite_num,
-	                 rmd->scale,
-	                 rmd->depth);
-	result = output->mesh;
-	MEM_freeN(output);
-
-	if (rmd->flag & MOD_REMESH_SMOOTH_SHADING) {
-		MPoly *mpoly = result->mpoly;
-		int i, totpoly = result->totpoly;
-
-		/* Apply smooth shading to output faces */
-		for (i = 0; i < totpoly; i++) {
-			mpoly[i].flag |= ME_SMOOTH;
-		}
-	}
-
-	BKE_mesh_calc_edges(result, true, false);
-	result->runtime.cd_dirty_vert |= CD_MASK_NORMAL;
-	return result;
-=======
-static Mesh *applyModifier(ModifierData *md, const ModifierEvalContext *UNUSED(ctx), Mesh *mesh)
+#  ifdef WITH_OPENVDB
+
+static Mesh *voxel_remesh(RemeshModifierData *rmd, Mesh *mesh, struct OpenVDBLevelSet *level_set)
+{
+  MLoopCol **remap = NULL;
+  Mesh *target = NULL;
+
+  if (rmd->flag & MOD_REMESH_REPROJECT_VPAINT) {
+    CSGVolume_Object *vcob;
+    int i = 1;
+    remap = MEM_calloc_arrayN(
+        BLI_listbase_count(&rmd->csg_operands) + 1, sizeof(MLoopCol *), "remap");
+    remap[0] = BKE_remesh_remap_loop_vertex_color_layer(mesh);
+    for (vcob = rmd->csg_operands.first; vcob; vcob = vcob->next) {
+      if (vcob->object && vcob->flag & MOD_REMESH_CSG_OBJECT_ENABLED) {
+        Mesh *me = BKE_object_get_final_mesh(vcob->object);
+        remap[i] = BKE_remesh_remap_loop_vertex_color_layer(me);
+        i++;
+      }
+    }
+  }
+
+  OpenVDBLevelSet_filter(
+      level_set, rmd->filter_type, rmd->filter_width, rmd->filter_iterations, rmd->filter_bias);
+  target = BKE_remesh_voxel_ovdb_volume_to_mesh_nomain(
+      level_set, rmd->isovalue, rmd->adaptivity, rmd->flag & MOD_REMESH_RELAX_TRIANGLES);
+  OpenVDBLevelSet_free(level_set);
+
+  if (rmd->flag & MOD_REMESH_REPROJECT_VPAINT) {
+    int i = 1;
+    CSGVolume_Object *vcob;
+
+    if (remap[0]) {
+      BKE_remesh_voxel_reproject_remapped_vertex_paint(target, mesh, remap[0]);
+      MEM_freeN(remap[0]);
+    }
+
+    for (vcob = rmd->csg_operands.first; vcob; vcob = vcob->next) {
+      if (vcob->object && vcob->flag & MOD_REMESH_CSG_OBJECT_ENABLED && remap && remap[i]) {
+        Mesh *me = BKE_object_get_final_mesh(vcob->object);
+        BKE_remesh_voxel_reproject_remapped_vertex_paint(target, me, remap[i]);
+        if (remap[i])
+          MEM_freeN(remap[i]);
+        i++;
+      }
+    }
+
+    MEM_freeN(remap);
+    BKE_mesh_update_customdata_pointers(target, false);
+  }
+
+  if (rmd->flag & MOD_REMESH_SMOOTH_NORMALS) {
+    MPoly *mpoly = target->mpoly;
+    int i, totpoly = target->totpoly;
+
+    /* Apply smooth shading to output faces */
+    for (i = 0; i < totpoly; i++) {
+      mpoly[i].flag |= ME_SMOOTH;
+    }
+  }
+
+  return target;
+}
+
+static struct OpenVDBLevelSet *csgOperation(struct OpenVDBLevelSet *level_set,
+                                            CSGVolume_Object *vcob,
+                                            Object *ob,
+                                            RemeshModifierData *rmd)
+{
+  Mesh *me_orig = BKE_object_get_final_mesh(vcob->object);
+  Mesh *me = BKE_mesh_new_nomain(
+      me_orig->totvert, me_orig->totedge, me_orig->totface, me_orig->totloop, me_orig->totpoly);
+
+  BKE_mesh_nomain_to_mesh(me_orig, me, vcob->object, &CD_MASK_MESH, false);
+
+  float imat[4][4];
+  float omat[4][4];
+  float size = (vcob->flag & MOD_REMESH_CSG_VOXEL_PERCENTAGE) ?
+                   rmd->voxel_size * vcob->voxel_percentage / 100.0f :
+                   vcob->voxel_size;
+
+  invert_m4_m4(imat, ob->obmat);
+  mul_m4_m4m4(omat, imat, vcob->object->obmat);
+
+  for (int i = 0; i < me->totvert; i++) {
+    mul_m4_v3(omat, me->mvert[i].co);
+  }
+
+  struct OpenVDBTransform *xform = OpenVDBTransform_create();
+  OpenVDBTransform_create_linear_transform(xform, size);
+
+  struct OpenVDBLevelSet *level_setB = BKE_remesh_voxel_ovdb_mesh_to_level_set_create(me, xform);
+
+  if (vcob->sampler != OPENVDB_LEVELSET_GRIDSAMPLER_NONE) {
+    level_set = OpenVDBLevelSet_transform_and_resample(
+        level_set, level_setB, vcob->sampler, rmd->isovalue);
+  }
+
+  OpenVDBLevelSet_CSG_operation(
+      level_set, level_set, level_setB, (OpenVDBLevelSet_CSGOperation)vcob->operation);
+
+  OpenVDBLevelSet_free(level_setB);
+  OpenVDBTransform_free(xform);
+  BKE_mesh_free(me);
+
+  return level_set;
+}
+
+static Mesh *copy_mesh(Mesh *me)
+{
+  Mesh *result = BKE_mesh_new_nomain(
+      me->totvert, me->totedge, me->totface, me->totloop, me->totpoly);
+
+  BKE_mesh_nomain_to_mesh(me, result, NULL, &CD_MASK_MESH, false);
+  return result;
+}
+#  endif
+
+static Mesh *applyModifier(ModifierData *md, const ModifierEvalContext *ctx, Mesh *mesh)
 {
   RemeshModifierData *rmd;
   DualConOutput *output;
   DualConInput input;
-  Mesh *result;
+  Mesh *result = NULL;
   DualConFlags flags = 0;
   DualConMode mode = 0;
 
   rmd = (RemeshModifierData *)md;
+
+  if (rmd->mode == MOD_REMESH_QUAD) {
+#  ifdef WITH_QEX
+    Object *ob_orig = DEG_get_original_object(ctx->object);
+    RemeshModifierData *rmd_orig = (RemeshModifierData *)modifiers_findByName(ob_orig, md->name);
+
+    if (((rmd->flag & MOD_REMESH_LIVE_REMESH) == 0)) {
+      //access mesh cache on ORIGINAL object, cow should not copy / free this over and over again
+      if (rmd_orig->mesh_cached) {
+        return copy_mesh(rmd_orig->mesh_cached);
+      }
+    }
+
+    result = BKE_remesh_quad(
+        mesh, rmd->gradient_size, rmd->stiffness, rmd->iter, rmd->flag & MOD_REMESH_DIRECT_ROUND);
+
+    if (result) {
+      //update cache
+      if (rmd_orig->mesh_cached) {
+        BKE_mesh_free(rmd_orig->mesh_cached);
+        rmd_orig->mesh_cached = NULL;
+      }
+
+      //save a copy
+      rmd_orig->mesh_cached = copy_mesh(result);
+    }
+
+    return result;
+#  else
+    modifier_setError((ModifierData *)rmd, "Built without QEx support, cant execute quad remesh");
+    return mesh;
+#  endif
+  }
+  else if (rmd->mode == MOD_REMESH_VOXEL) {
+#  if defined WITH_OPENVDB
+    CSGVolume_Object *vcob;
+    struct OpenVDBLevelSet *level_set;
+
+    Object *ob_orig = DEG_get_original_object(ctx->object);
+    RemeshModifierData *rmd_orig = (RemeshModifierData *)modifiers_findByName(ob_orig, md->name);
+
+    if (((rmd->flag & MOD_REMESH_LIVE_REMESH) == 0)) {
+      //access mesh cache on ORIGINAL object, cow should not copy / free this over and over again
+      if (rmd_orig->mesh_cached) {
+        return copy_mesh(rmd_orig->mesh_cached);
+      }
+    }
+
+    if (rmd->voxel_size > 0.0f) {
+
+      struct OpenVDBTransform *xform = OpenVDBTransform_create();
+      OpenVDBTransform_create_linear_transform(xform, rmd->voxel_size);
+      level_set = BKE_remesh_voxel_ovdb_mesh_to_level_set_create(mesh, xform);
+      OpenVDBTransform_free(xform);
+
+      for (vcob = rmd->csg_operands.first; vcob; vcob = vcob->next) {
+        if (vcob->object && (vcob->flag & MOD_REMESH_CSG_OBJECT_ENABLED)) {
+          level_set = csgOperation(level_set, vcob, ctx->object, rmd);
+        }
+      }
+
+      result = voxel_remesh(rmd, mesh, level_set);
+
+      if (result) {
+        //update cache
+        if (rmd_orig->mesh_cached) {
+          BKE_mesh_free(rmd_orig->mesh_cached);
+          rmd_orig->mesh_cached = NULL;
+        }
+
+        //save a copy
+        rmd_orig->mesh_cached = copy_mesh(result);
+      }
+
+      return result;
+    }
+    else {
+      return mesh;
+    }
+#  else
+    modifier_setError((ModifierData *)rmd,
+                      "Built without OpenVDB support, cant execute voxel remesh");
+    return mesh;
+#  endif
+  }
 
   init_dualcon_mesh(&input, mesh);
 
@@ -490,7 +410,6 @@
   BKE_mesh_calc_edges(result, true, false);
   result->runtime.cd_dirty_vert |= CD_MASK_NORMAL;
   return result;
->>>>>>> e12c08e8
 }
 
 #else /* !WITH_MOD_REMESH */
@@ -504,132 +423,96 @@
 
 #endif /* !WITH_MOD_REMESH */
 
-static void requiredDataMask(Object *UNUSED(ob), ModifierData *md, CustomData_MeshMasks *r_cddata_masks)
-{
-	RemeshModifierData *rmd = (RemeshModifierData *)md;
-
-	/* ask for vertexcolors if we need them */
-	if (rmd->mode == MOD_REMESH_VOXEL) {
-		r_cddata_masks->lmask |= CD_MASK_MLOOPCOL;
-	}
-}
-
-static void foreachObjectLink(
-        ModifierData *md, Object *ob,
-        ObjectWalkFunc walk, void *userData)
-{
-	RemeshModifierData *rmd = (RemeshModifierData *)md;
-	CSGVolume_Object *vcob;
-
-	if (((rmd->flag & MOD_REMESH_LIVE_REMESH) == 0) && rmd->mesh_cached)
-	{
-		return;
-	}
-
-	for (vcob = rmd->csg_operands.first; vcob; vcob = vcob->next)
-	{
-		if (vcob->object)
-		{
-			walk(userData, ob, &vcob->object, IDWALK_CB_NOP);
-		}
-	}
+static void requiredDataMask(Object *UNUSED(ob),
+                             ModifierData *md,
+                             CustomData_MeshMasks *r_cddata_masks)
+{
+  RemeshModifierData *rmd = (RemeshModifierData *)md;
+
+  /* ask for vertexcolors if we need them */
+  if (rmd->mode == MOD_REMESH_VOXEL) {
+    r_cddata_masks->lmask |= CD_MASK_MLOOPCOL;
+  }
+}
+
+static void foreachObjectLink(ModifierData *md, Object *ob, ObjectWalkFunc walk, void *userData)
+{
+  RemeshModifierData *rmd = (RemeshModifierData *)md;
+  CSGVolume_Object *vcob;
+
+  if (((rmd->flag & MOD_REMESH_LIVE_REMESH) == 0) && rmd->mesh_cached) {
+    return;
+  }
+
+  for (vcob = rmd->csg_operands.first; vcob; vcob = vcob->next) {
+    if (vcob->object) {
+      walk(userData, ob, &vcob->object, IDWALK_CB_NOP);
+    }
+  }
 }
 
 static void updateDepsgraph(ModifierData *md, const ModifierUpdateDepsgraphContext *ctx)
 {
-	RemeshModifierData *rmd = (RemeshModifierData *)md;
-	CSGVolume_Object *vcob;
-
-	if (((rmd->flag & MOD_REMESH_LIVE_REMESH) == 0) && rmd->mesh_cached)
-	{
-		return;
-	}
-
-	for (vcob = rmd->csg_operands.first; vcob; vcob = vcob->next)
-	{
-		if (vcob->object && (vcob->flag & MOD_REMESH_CSG_OBJECT_ENABLED)) {
-			DEG_add_object_relation(ctx->node, vcob->object, DEG_OB_COMP_TRANSFORM, "Remesh Modifier");
-			DEG_add_object_relation(ctx->node, vcob->object, DEG_OB_COMP_GEOMETRY, "Remesh Modifier");
-		}
-	}
-
-	if (rmd->csg_operands.first) {
-		/* We need own transformation as well in case we have operands */
-		DEG_add_modifier_to_transform_relation(ctx->node, "Remesh Modifier");
-	}
+  RemeshModifierData *rmd = (RemeshModifierData *)md;
+  CSGVolume_Object *vcob;
+
+  if (((rmd->flag & MOD_REMESH_LIVE_REMESH) == 0) && rmd->mesh_cached) {
+    return;
+  }
+
+  for (vcob = rmd->csg_operands.first; vcob; vcob = vcob->next) {
+    if (vcob->object && (vcob->flag & MOD_REMESH_CSG_OBJECT_ENABLED)) {
+      DEG_add_object_relation(ctx->node, vcob->object, DEG_OB_COMP_TRANSFORM, "Remesh Modifier");
+      DEG_add_object_relation(ctx->node, vcob->object, DEG_OB_COMP_GEOMETRY, "Remesh Modifier");
+    }
+  }
+
+  if (rmd->csg_operands.first) {
+    /* We need own transformation as well in case we have operands */
+    DEG_add_modifier_to_transform_relation(ctx->node, "Remesh Modifier");
+  }
 }
 
 static void copyData(const ModifierData *md_src, ModifierData *md_dst, const int flag)
 {
-	RemeshModifierData *rmd_src = (RemeshModifierData*)md_src;
-	RemeshModifierData *rmd_dst = (RemeshModifierData*)md_dst;
-	Mesh *me_src = rmd_src->mesh_cached;
-
-	modifier_copyData_generic(md_src, md_dst, flag);
-	//only for cow copy, because cow does shallow copy only
-	if (flag & LIB_ID_CREATE_NO_MAIN) {
-		BLI_duplicatelist(&rmd_dst->csg_operands, &rmd_src->csg_operands);
-	}
-
-	//here for both ?
-	if (me_src) {
-		Mesh *me_dst = BKE_mesh_new_nomain(me_src->totvert,
-										   me_src->totedge,
-										   me_src->totface,
-										   me_src->totloop,
-										   me_src->totpoly);
-
-		BKE_mesh_nomain_to_mesh(me_src, me_dst, NULL, &CD_MASK_MESH, false);
-		rmd_dst->mesh_cached = me_dst;
-	}
-}
-
-static void freeData(ModifierData *md) {
-	RemeshModifierData *rmd = (RemeshModifierData *)md;
-	if (rmd->mesh_cached) {
-		BKE_mesh_free(rmd->mesh_cached);
-		rmd->mesh_cached = NULL;
-	}
+  RemeshModifierData *rmd_src = (RemeshModifierData *)md_src;
+  RemeshModifierData *rmd_dst = (RemeshModifierData *)md_dst;
+  Mesh *me_src = rmd_src->mesh_cached;
+
+  modifier_copyData_generic(md_src, md_dst, flag);
+  //only for cow copy, because cow does shallow copy only
+  if (flag & LIB_ID_CREATE_NO_MAIN) {
+    BLI_duplicatelist(&rmd_dst->csg_operands, &rmd_src->csg_operands);
+  }
+
+  //here for both ?
+  if (me_src) {
+    Mesh *me_dst = BKE_mesh_new_nomain(
+        me_src->totvert, me_src->totedge, me_src->totface, me_src->totloop, me_src->totpoly);
+
+    BKE_mesh_nomain_to_mesh(me_src, me_dst, NULL, &CD_MASK_MESH, false);
+    rmd_dst->mesh_cached = me_dst;
+  }
+}
+
+static void freeData(ModifierData *md)
+{
+  RemeshModifierData *rmd = (RemeshModifierData *)md;
+  if (rmd->mesh_cached) {
+    BKE_mesh_free(rmd->mesh_cached);
+    rmd->mesh_cached = NULL;
+  }
 }
 
 ModifierTypeInfo modifierType_Remesh = {
-<<<<<<< HEAD
-	/* name */              "Remesh",
-	/* structName */        "RemeshModifierData",
-	/* structSize */        sizeof(RemeshModifierData),
-	/* type */              eModifierTypeType_Constructive,
-	/* flags */             eModifierTypeFlag_AcceptsMesh |
-	                        eModifierTypeFlag_AcceptsCVs |
-	                        eModifierTypeFlag_SupportsEditmode |
-	                        eModifierTypeFlag_SupportsMapping,
-
-	/* copyData */          copyData,
-
-	/* deformVerts */       NULL,
-	/* deformMatrices */    NULL,
-	/* deformVertsEM */     NULL,
-	/* deformMatricesEM */  NULL,
-	/* applyModifier */     applyModifier,
-
-	/* initData */          initData,
-	/* requiredDataMask */  requiredDataMask,
-	/* freeData */          freeData,
-	/* isDisabled */        NULL,
-	/* updateDepsgraph */   updateDepsgraph,
-	/* dependsOnTime */     NULL,
-	/* dependsOnNormals */	NULL,
-	/* foreachObjectLink */ foreachObjectLink,
-	/* foreachIDLink */     NULL,
-	/* freeRuntimeData */   NULL,
-=======
     /* name */ "Remesh",
     /* structName */ "RemeshModifierData",
     /* structSize */ sizeof(RemeshModifierData),
-    /* type */ eModifierTypeType_Nonconstructive,
+    /* type */ eModifierTypeType_Constructive,
     /* flags */ eModifierTypeFlag_AcceptsMesh | eModifierTypeFlag_AcceptsCVs |
-        eModifierTypeFlag_SupportsEditmode,
-
-    /* copyData */ modifier_copyData_generic,
+        eModifierTypeFlag_SupportsEditmode | eModifierTypeFlag_SupportsMapping,
+
+    /* copyData */ copyData,
 
     /* deformVerts */ NULL,
     /* deformMatrices */ NULL,
@@ -638,14 +521,13 @@
     /* applyModifier */ applyModifier,
 
     /* initData */ initData,
-    /* requiredDataMask */ NULL,
-    /* freeData */ NULL,
+    /* requiredDataMask */ requiredDataMask,
+    /* freeData */ freeData,
     /* isDisabled */ NULL,
-    /* updateDepsgraph */ NULL,
+    /* updateDepsgraph */ updateDepsgraph,
     /* dependsOnTime */ NULL,
     /* dependsOnNormals */ NULL,
-    /* foreachObjectLink */ NULL,
+    /* foreachObjectLink */ foreachObjectLink,
     /* foreachIDLink */ NULL,
     /* freeRuntimeData */ NULL,
->>>>>>> e12c08e8
 };