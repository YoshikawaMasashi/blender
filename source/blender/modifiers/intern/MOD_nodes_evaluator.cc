/*
 * This program is free software; you can redistribute it and/or
 * modify it under the terms of the GNU General Public License
 * as published by the Free Software Foundation; either version 2
 * of the License, or (at your option) any later version.
 *
 * This program is distributed in the hope that it will be useful,
 * but WITHOUT ANY WARRANTY; without even the implied warranty of
 * MERCHANTABILITY or FITNESS FOR A PARTICULAR PURPOSE.  See the
 * GNU General Public License for more details.
 *
 * You should have received a copy of the GNU General Public License
 * along with this program; if not, write to the Free Software  Foundation,
 * Inc., 51 Franklin Street, Fifth Floor, Boston, MA 02110-1301, USA.
 */

#include "MOD_nodes_evaluator.hh"

#include "NOD_geometry_exec.hh"
#include "NOD_type_conversions.hh"

#include "DEG_depsgraph_query.h"

#include "FN_generic_value_map.hh"
#include "FN_multi_function.hh"

#include "BLI_enumerable_thread_specific.hh"
#include "BLI_stack.hh"
#include "BLI_task.h"
#include "BLI_task.hh"
#include "BLI_vector_set.hh"

namespace blender::modifiers::geometry_nodes {

using fn::CPPType;
using fn::GValueMap;
using nodes::GeoNodeResolveParams;
using nodes::GeoNodeExecParams;
using namespace fn::multi_function_types;

enum class ValueUsage : uint8_t {
  /* The value is definitely used. */
  Required,
  /* The value may be used. */
  Maybe,
  /* The value will definitely not be used. */
  Unused,
};

struct SingleInputValue {
  /**
   * Points either to null or to a value of the type of input.
   */
  void *value = nullptr;
};

struct MultiInputValueItem {
  /**
   * The socket where this value is coming from. This is required to sort the inputs correctly
   * based on the link order later on.
   */
  DSocket origin;
  /**
   * Should only be null directly after construction. After that it should always point to a value
   * of the correct type.
   */
  void *value = nullptr;
};

struct MultiInputValue {
  /**
   * Collection of all the inputs that have been provided already. Note, the same origin can occur
   * multiple times. However, it is guaranteed that if two items have the same origin, they will
   * also have the same value (the pointer is different, but they point to values that would
   * compare equal).
   */
  Vector<MultiInputValueItem> items;
  /**
   * Number of items that need to be added until all inputs have been provided.
   */
  int expected_size = 0;
};

struct InputState {

  /**
   * Type of the socket. If this is null, the socket should just be ignored.
   */
  const CPPType *type = nullptr;

  /**
   * Value of this input socket. By default, the value is empty. When other nodes are done
   * computing their outputs, the computed values will be forwarded to linked input sockets.
   * The value will then live here until it is consumed by the node or it was found that the value
   * is not needed anymore.
   * Whether the `single` or `multi` value is used depends on the socket.
   */
  union {
    SingleInputValue *single;
    MultiInputValue *multi;
  } value;

  /**
   * How the node intends to use this input. By default all inputs may be used. Based on which
   * outputs are used, a node can tell the evaluator that an input will definitely be used or is
   * never used. This allows the evaluator to free values early, avoid copies and other unnecessary
   * computations.
   */
  ValueUsage usage = ValueUsage::Maybe;

  /**
   * True when this input is/was used for an execution. While a node is running, only the inputs
   * that have this set to true are allowed to be used. This makes sure that inputs created while
   * the node is running correctly trigger the node to run again. Furthermore, it gives the node a
   * consistent view of which inputs are available that does not change unexpectedly.
   *
   * While the node is running, this can be checked without a lock, because no one is writing to
   * it. If this is true, the value can be read without a lock as well, because the value is not
   * changed by others anymore.
   */
  bool was_ready_for_execution = false;
};

struct OutputState {
  /**
   * If this output has been computed and forwarded already. If this is true, the value is not
   * computed/forwarded again.
   */
  bool has_been_computed = false;

  /**
   * Keeps track of how the output value is used. If a connected input becomes required, this
   * output has to become required as well. The output becomes ignored when it has zero potential
   * users that are counted below.
   */
  ValueUsage output_usage = ValueUsage::Maybe;

  /**
   * This is a copy of `output_usage` that is done right before node execution starts. This is
   * done so that the node gets a consistent view of what outputs are used, even when this changes
   * while the node is running (the node might be reevaluated in that case).
   *
   * While the node is running, this can be checked without a lock, because no one is writing to
   * it.
   */
  ValueUsage output_usage_for_execution = ValueUsage::Maybe;

  /**
   * Counts how many times the value from this output might be used. If this number reaches zero,
   * the output is not needed anymore.
   */
  int potential_users = 0;
};

enum class NodeScheduleState {
  /**
   * Default state of every node.
   */
  NotScheduled,
  /**
   * The node has been added to the task group and will be executed by it in the future.
   */
  Scheduled,
  /**
   * The node is currently running.
   */
  Running,
  /**
   * The node is running and has been rescheduled while running. In this case the node will run
   * again. However, we don't add it to the task group immediately, because then the node might run
   * twice at the same time, which is not allowed. Instead, once the node is done running, it will
   * reschedule itself.
   */
  RunningAndRescheduled,
};

struct NodeState {
  /**
   * Needs to be locked when any data in this state is accessed that is not explicitly marked as
   * otherwise.
   */
  std::mutex mutex;

  /**
   * States of the individual input and output sockets. One can index into these arrays without
   * locking. However, to access the data inside a lock is generally necessary.
   *
   * These spans have to be indexed with the socket index. Unavailable sockets have a state as
   * well. Maybe we can handle unavailable sockets differently in Blender in general, so I did not
   * want to add complexity around it here.
   */
  MutableSpan<InputState> inputs;
  MutableSpan<OutputState> outputs;

  /**
   * Nodes that don't support laziness have some special handling the first time they are executed.
   */
  bool non_lazy_node_is_initialized = false;

  /**
<<<<<<< HEAD
   * Used to check that nodes are not resolved more than once.
   */
  bool has_been_resolved = false;

  /**
   * Used to check that nodes that don't support lazyness do not run more than once.
=======
   * Used to check that nodes that don't support laziness do not run more than once.
>>>>>>> d8b8b4d7
   */
  bool has_been_executed = false;

  /**
   * Becomes true when the node will never be executed again and its inputs are destructed.
   * Generally, a node has finished once all of its outputs with (potential) users have been
   * computed.
   */
  bool node_has_finished = false;

  /**
   * Counts the number of values that still have to be forwarded to this node until it should run
   * again. It counts values from a multi input socket separately.
   * This is used as an optimization so that nodes are not scheduled unnecessarily in many cases.
   */
  int missing_required_inputs = 0;

  /**
   * A node is always in one specific schedule state. This helps to ensure that the same node does
   * not run twice at the same time accidentally.
   */
  NodeScheduleState schedule_state = NodeScheduleState::NotScheduled;
};

/**
 * Container for a node and its state. Packing them into a single struct allows the use of
 * `VectorSet` instead of a `Map` for `node_states_` which simplifies parallel loops over all
 * states.
 *
 * Equality operators and a hash function for `DNode` are provided so that one can lookup this type
 * in `node_states_` just with a `DNode`.
 */
struct NodeWithState {
  DNode node;
  /* Store a pointer instead of `NodeState` directly to keep it small and movable. */
  NodeState *state = nullptr;

  friend bool operator==(const NodeWithState &a, const NodeWithState &b)
  {
    return a.node == b.node;
  }

  friend bool operator==(const NodeWithState &a, const DNode &b)
  {
    return a.node == b;
  }

  friend bool operator==(const DNode &a, const NodeWithState &b)
  {
    return a == b.node;
  }

  uint64_t hash() const
  {
    return node.hash();
  }

  static uint64_t hash_as(const DNode &node)
  {
    return node.hash();
  }
};

class GeometryNodesEvaluator;

/**
 * Utility class that locks the state of a node. Having this is a separate class is useful because
 * it allows methods to communicate that they expect the node to be locked.
 */
class LockedNode : NonCopyable, NonMovable {
 private:
  GeometryNodesEvaluator &evaluator_;

 public:
  /**
   * This is the node that is currently locked.
   */
  const DNode node;
  NodeState &node_state;

  /**
   * Used to delay notifying (and therefore locking) other nodes until the current node is not
   * locked anymore. This might not be strictly necessary to avoid deadlocks in the current code,
   * but it is a good measure to avoid accidentally adding a deadlock later on. By not locking
   * more than one node per thread at a time, deadlocks are avoided.
   *
   * The notifications will be send right after the node is not locked anymore.
   */
  Vector<DOutputSocket> delayed_required_outputs;
  Vector<DOutputSocket> delayed_unused_outputs;
  Vector<DNode> delayed_scheduled_nodes;

  LockedNode(GeometryNodesEvaluator &evaluator, const DNode node, NodeState &node_state)
      : evaluator_(evaluator), node(node), node_state(node_state)
  {
    node_state.mutex.lock();
  }

  ~LockedNode();
};

static const CPPType *get_socket_cpp_type(const DSocket socket)
{
  return nodes::socket_cpp_type_get(*socket->typeinfo());
}

static const CPPType *get_socket_cpp_type(const SocketRef &socket)
{
  return nodes::socket_cpp_type_get(*socket.typeinfo());
}

static bool node_supports_laziness(const DNode node)
{
  return node->typeinfo()->geometry_node_execute_supports_laziness;
}

/** Implements the callbacks that might be called when a node is executed. */
class NodeParamsProvider : public nodes::GeoNodeExecParamsProvider {
 private:
  GeometryNodesEvaluator &evaluator_;
  NodeState &node_state_;

 public:
  NodeParamsProvider(GeometryNodesEvaluator &evaluator, DNode dnode, NodeState &node_state);

  bool can_get_input(StringRef identifier) const override;
  bool can_set_output(StringRef identifier) const override;
  GMutablePointer extract_input(StringRef identifier) override;
  Vector<GMutablePointer> extract_multi_input(StringRef identifier) override;
  GPointer get_input(StringRef identifier) const override;
  GMutablePointer alloc_output_value(const CPPType &type) override;
  void set_output(StringRef identifier, GMutablePointer value) override;
  void set_input_unused(StringRef identifier) override;
  bool output_is_required(StringRef identifier) const override;

  bool lazy_require_input(StringRef identifier) override;
  bool lazy_output_is_required(StringRef identifier) const override;
};

class GeometryNodesEvaluator {
 private:
  /**
   * This allocator lives on after the evaluator has been destructed. Therefore outputs of the
   * entire evaluator should be allocated here.
   */
  LinearAllocator<> &outer_allocator_;
  /**
   * A local linear allocator for each thread. Only use this for values that do not need to live
   * longer than the lifetime of the evaluator itself. Considerations for the future:
   * - We could use an allocator that can free here, some temporary values don't live long.
   * - If we ever run into false sharing bottlenecks, we could use local allocators that allocate
   *   on cache line boundaries. Note, just because a value is allocated in one specific thread,
   *   does not mean that it will only be used by that thread.
   */
  EnumerableThreadSpecific<LinearAllocator<>> local_allocators_;

  /**
   * Every node that is reachable from the output gets its own state. Once all states have been
   * constructed, this map can be used for lookups from multiple threads.
   */
  VectorSet<NodeWithState> node_states_;

  /**
   * Contains all the tasks for the nodes that are currently scheduled.
   */
  TaskPool *task_pool_ = nullptr;

  GeometryNodesEvaluationParams &params_;
  const blender::nodes::DataTypeConversions &conversions_;

  friend NodeParamsProvider;

 public:
  GeometryNodesEvaluator(GeometryNodesEvaluationParams &params)
      : outer_allocator_(params.allocator),
        params_(params),
        conversions_(blender::nodes::get_implicit_type_conversions())
  {
  }

  void execute()
  {
    task_pool_ = BLI_task_pool_create(this, TASK_PRIORITY_HIGH, TASK_ISOLATION_OFF);

    this->create_states_for_reachable_nodes();
    this->resolve_runtime_types();
    this->forward_group_inputs();
    this->schedule_initial_nodes();

    /* This runs until all initially requested inputs have been computed. */
    BLI_task_pool_work_and_wait(task_pool_);
    BLI_task_pool_free(task_pool_);

    this->extract_group_outputs();
    this->destruct_node_states();
  }

  void create_states_for_reachable_nodes()
  {
    /* This does a depth first search for all the nodes that are reachable from the group
     * outputs. This finds all nodes that are relevant. */
    Stack<DNode> nodes_to_check;
    /* Start at the output sockets. */
    for (const DInputSocket &socket : params_.output_sockets) {
      nodes_to_check.push(socket.node());
    }
    /* Use the local allocator because the states do not need to outlive the evaluator. */
    LinearAllocator<> &allocator = local_allocators_.local();
    while (!nodes_to_check.is_empty()) {
      const DNode node = nodes_to_check.pop();
      if (node_states_.contains_as(node)) {
        /* This node has been handled already. */
        continue;
      }
      /* Create a new state for the node. */
      NodeState &node_state = *allocator.construct<NodeState>().release();
      node_states_.add_new({node, &node_state});

      /* Push all linked origins on the stack. */
      for (const InputSocketRef *input_ref : node->inputs()) {
        const DInputSocket input{node.context(), input_ref};
        input.foreach_origin_socket(
            [&](const DSocket origin) { nodes_to_check.push(origin.node()); });
      }
    }

    /* Initialize the more complex parts of the node states in parallel. At this point no new
     * node states are added anymore, so it is safe to lookup states from `node_states_` from
     * multiple threads. */
    parallel_for(IndexRange(node_states_.size()), 50, [&, this](const IndexRange range) {
      LinearAllocator<> &allocator = this->local_allocators_.local();
      for (const NodeWithState &item : node_states_.as_span().slice(range)) {
        this->initialize_node_state(item.node, *item.state, allocator);
      }
    });
  }

  /**
   * Back-propagate base type, domain, etc. for automatic sockets.
   * Output nodes are resolved first, so their inputs can determine
   * the most appropriate type details among all the targets.
   */
  void resolve_runtime_types()
  {
    /* Breadth first topological starting at the output side. */
    /* TODO find a better FIFO container */
    Vector<DNode> nodes_to_check;
    VectorSet<DNode> resolved_nodes;
    /* Start at the output sockets. */
    for (const DInputSocket &socket : params_.output_sockets) {
      nodes_to_check.prepend(socket.node());
    }
    while (!nodes_to_check.is_empty()) {
      const DNode node = nodes_to_check.pop_last();
      if (resolved_nodes.contains(node)) {
        /* This node has been handled already. */
        continue;
      }
      resolved_nodes.add(node);

      /* Resolve node socket types. */
      NodeState *node_state = node_states_.lookup_key_as(node).state;
      this->resolve_node_runtime_types(node, *node_state);

      /* Push all linked origins on the stack. */
      for (const InputSocketRef *input_ref : node->inputs()) {
        const DInputSocket input{node.context(), input_ref};
        input.foreach_origin_socket(
            [&](const DSocket origin) { nodes_to_check.prepend(origin.node()); });
      }
    }
  }

  void initialize_node_state(const DNode node, NodeState &node_state, LinearAllocator<> &allocator)
  {
    /* Construct arrays of the correct size. */
    node_state.inputs = allocator.construct_array<InputState>(node->inputs().size());
    node_state.outputs = allocator.construct_array<OutputState>(node->outputs().size());

    /* Initialize input states. */
    for (const int i : node->inputs().index_range()) {
      InputState &input_state = node_state.inputs[i];
      const DInputSocket socket = node.input(i);
      if (!socket->is_available()) {
        /* Unavailable sockets should never be used. */
        input_state.type = nullptr;
        input_state.usage = ValueUsage::Unused;
        continue;
      }
      const CPPType *type = get_socket_cpp_type(socket);
      input_state.type = type;
      if (type == nullptr) {
        /* This is not a known data socket, it shouldn't be used. */
        input_state.usage = ValueUsage::Unused;
        continue;
      }
      /* Construct the correct struct that can hold the input(s). */
      if (socket->is_multi_input_socket()) {
        input_state.value.multi = allocator.construct<MultiInputValue>().release();
        /* Count how many values should be added until the socket is complete. */
        socket.foreach_origin_socket(
            [&](DSocket UNUSED(origin)) { input_state.value.multi->expected_size++; });
        /* If no links are connected, we do read the value from socket itself. */
        if (input_state.value.multi->expected_size == 0) {
          input_state.value.multi->expected_size = 1;
        }
      }
      else {
        input_state.value.single = allocator.construct<SingleInputValue>().release();
      }
    }
    /* Initialize output states. */
    for (const int i : node->outputs().index_range()) {
      OutputState &output_state = node_state.outputs[i];
      const DOutputSocket socket = node.output(i);
      if (!socket->is_available()) {
        /* Unavailable outputs should never be used. */
        output_state.output_usage = ValueUsage::Unused;
        continue;
      }
      const CPPType *type = get_socket_cpp_type(socket);
      if (type == nullptr) {
        /* Non data sockets should never be used. */
        output_state.output_usage = ValueUsage::Unused;
        continue;
      }
      /* Count the number of potential users for this socket. */
      socket.foreach_target_socket(
          [&, this](const DInputSocket target_socket) {
            const DNode target_node = target_socket.node();
            if (!this->node_states_.contains_as(target_node)) {
              /* The target node is not computed because it is not computed to the output. */
              return;
            }
            output_state.potential_users += 1;
          },
          {});
      if (output_state.potential_users == 0) {
        /* If it does not have any potential users, it is unused. */
        output_state.output_usage = ValueUsage::Unused;
      }
    }
  }

  void destruct_node_states()
  {
    parallel_for(IndexRange(node_states_.size()), 50, [&, this](const IndexRange range) {
      for (const NodeWithState &item : node_states_.as_span().slice(range)) {
        this->destruct_node_state(item.node, *item.state);
      }
    });
  }

  void destruct_node_state(const DNode node, NodeState &node_state)
  {
    /* Need to destruct stuff manually, because it's allocated by a custom allocator. */
    for (const int i : node->inputs().index_range()) {
      InputState &input_state = node_state.inputs[i];
      if (input_state.type == nullptr) {
        continue;
      }
      const InputSocketRef &socket_ref = node->input(i);
      if (socket_ref.is_multi_input_socket()) {
        MultiInputValue &multi_value = *input_state.value.multi;
        for (MultiInputValueItem &item : multi_value.items) {
          input_state.type->destruct(item.value);
        }
        multi_value.~MultiInputValue();
      }
      else {
        SingleInputValue &single_value = *input_state.value.single;
        void *value = single_value.value;
        if (value != nullptr) {
          input_state.type->destruct(value);
        }
        single_value.~SingleInputValue();
      }
    }

    destruct_n(node_state.inputs.data(), node_state.inputs.size());
    destruct_n(node_state.outputs.data(), node_state.outputs.size());

    node_state.~NodeState();
  }

  void resolve_node_runtime_types(const DNode node, NodeState &node_state)
  {
    const bNode &bnode = *node->bnode();

    if (node_state.has_been_resolved) {
      /* Nodes must not be resolved more than once. */
      BLI_assert_unreachable();
    }
    node_state.has_been_resolved = true;

    /* Use the geometry node resolve callback if it exists. */
    if (bnode.typeinfo->geometry_node_resolve != nullptr) {
      this->resolve_geometry_node(node, node_state);
      return;
    }
  }
  
  void resolve_geometry_node(const DNode node, NodeState &node_state)
  {
    const bNode &bnode = *node->bnode();

    GeoNodeResolveParams params;
    bnode.typeinfo->geometry_node_resolve(params);
  }

  void forward_group_inputs()
  {
    for (auto &&item : params_.input_values.items()) {
      const DOutputSocket socket = item.key;
      GMutablePointer value = item.value;
      this->log_socket_value(socket, value);

      const DNode node = socket.node();
      if (!node_states_.contains_as(node)) {
        /* The socket is not connected to any output. */
        value.destruct();
        continue;
      }
      this->forward_output(socket, value);
    }
  }

  void schedule_initial_nodes()
  {
    for (const DInputSocket &socket : params_.output_sockets) {
      const DNode node = socket.node();
      NodeState &node_state = this->get_node_state(node);
      LockedNode locked_node{*this, node, node_state};
      /* Setting an input as required will schedule any linked node. */
      this->set_input_required(locked_node, socket);
    }
  }

  void schedule_node(LockedNode &locked_node)
  {
    switch (locked_node.node_state.schedule_state) {
      case NodeScheduleState::NotScheduled: {
        /* The node will be scheduled once it is not locked anymore. We could schedule the node
         * right here, but that would result in a deadlock if the task pool decides to run the task
         * immediately (this only happens when Blender is started with a single thread). */
        locked_node.node_state.schedule_state = NodeScheduleState::Scheduled;
        locked_node.delayed_scheduled_nodes.append(locked_node.node);
        break;
      }
      case NodeScheduleState::Scheduled: {
        /* Scheduled already, nothing to do. */
        break;
      }
      case NodeScheduleState::Running: {
        /* Reschedule node while it is running.
         * The node will reschedule itself when it is done. */
        locked_node.node_state.schedule_state = NodeScheduleState::RunningAndRescheduled;
        break;
      }
      case NodeScheduleState::RunningAndRescheduled: {
        /* Scheduled already, nothing to do. */
        break;
      }
    }
  }

  static void run_node_from_task_pool(TaskPool *task_pool, void *task_data)
  {
    void *user_data = BLI_task_pool_user_data(task_pool);
    GeometryNodesEvaluator &evaluator = *(GeometryNodesEvaluator *)user_data;
    const NodeWithState *node_with_state = (const NodeWithState *)task_data;

    evaluator.node_task_run(node_with_state->node, *node_with_state->state);
  }

  void node_task_run(const DNode node, NodeState &node_state)
  {
    /* These nodes are sometimes scheduled. We could also check for them in other places, but
     * it's the easiest to do it here. */
    if (node->is_group_input_node() || node->is_group_output_node()) {
      return;
    }

    const bool do_execute_node = this->node_task_preprocessing(node, node_state);

    /* Only execute the node if all prerequisites are met. There has to be an output that is
     * required and all required inputs have to be provided already. */
    if (do_execute_node) {
      this->execute_node(node, node_state);
    }

    this->node_task_postprocessing(node, node_state);
  }

  bool node_task_preprocessing(const DNode node, NodeState &node_state)
  {
    LockedNode locked_node{*this, node, node_state};
    BLI_assert(node_state.schedule_state == NodeScheduleState::Scheduled);
    node_state.schedule_state = NodeScheduleState::Running;

    /* Early return if the node has finished already. */
    if (locked_node.node_state.node_has_finished) {
      return false;
    }
    /* Prepare outputs and check if actually any new outputs have to be computed. */
    if (!this->prepare_node_outputs_for_execution(locked_node)) {
      return false;
    }
    /* Initialize nodes that don't support laziness. This is done after at least one output is
     * required and before we check that all required inputs are provided. This reduces the
     * number of "round-trips" through the task pool by one for most nodes. */
    if (!node_state.non_lazy_node_is_initialized && !node_supports_laziness(node)) {
      this->initialize_non_lazy_node(locked_node);
      node_state.non_lazy_node_is_initialized = true;
    }
    /* Prepare inputs and check if all required inputs are provided. */
    if (!this->prepare_node_inputs_for_execution(locked_node)) {
      return false;
    }
    return true;
  }

  /* A node is finished when it has computed all outputs that may be used. */
  bool finish_node_if_possible(LockedNode &locked_node)
  {
    if (locked_node.node_state.node_has_finished) {
      /* Early return in case this node is known to have finished already. */
      return true;
    }

    /* Check if there is any output that might be used but has not been computed yet. */
    bool has_remaining_output = false;
    for (OutputState &output_state : locked_node.node_state.outputs) {
      if (output_state.has_been_computed) {
        continue;
      }
      if (output_state.output_usage != ValueUsage::Unused) {
        has_remaining_output = true;
        break;
      }
    }
    if (!has_remaining_output) {
      /* If there are no remaining outputs, all the inputs can be destructed and/or can become
       * unused. This can also trigger a chain reaction where nodes to the left become finished
       * too. */
      for (const int i : locked_node.node->inputs().index_range()) {
        const DInputSocket socket = locked_node.node.input(i);
        InputState &input_state = locked_node.node_state.inputs[i];
        if (input_state.usage == ValueUsage::Maybe) {
          this->set_input_unused(locked_node, socket);
        }
        else if (input_state.usage == ValueUsage::Required) {
          /* The value was required, so it cannot become unused. However, we can destruct the
           * value. */
          this->destruct_input_value_if_exists(locked_node, socket);
        }
      }
      locked_node.node_state.node_has_finished = true;
    }
    return locked_node.node_state.node_has_finished;
  }

  bool prepare_node_outputs_for_execution(LockedNode &locked_node)
  {
    bool execution_is_necessary = false;
    for (OutputState &output_state : locked_node.node_state.outputs) {
      /* Update the output usage for execution to the latest value. */
      output_state.output_usage_for_execution = output_state.output_usage;
      if (!output_state.has_been_computed) {
        if (output_state.output_usage == ValueUsage::Required) {
          /* Only evaluate when there is an output that is required but has not been computed. */
          execution_is_necessary = true;
        }
      }
    }
    return execution_is_necessary;
  }

  void initialize_non_lazy_node(LockedNode &locked_node)
  {
    for (const int i : locked_node.node->inputs().index_range()) {
      InputState &input_state = locked_node.node_state.inputs[i];
      if (input_state.type == nullptr) {
        /* Ignore unavailable/non-data sockets. */
        continue;
      }
      /* Nodes that don't support laziness require all inputs. */
      const DInputSocket input_socket = locked_node.node.input(i);
      this->set_input_required(locked_node, input_socket);
    }
  }

  /**
   * Checks if requested inputs are available and "marks" all the inputs that are available
   * during the node execution. Inputs that are provided after this function ends but before the
   * node is executed, cannot be read by the node in the execution (note that this only affects
   * nodes that support lazy inputs).
   */
  bool prepare_node_inputs_for_execution(LockedNode &locked_node)
  {
    for (const int i : locked_node.node_state.inputs.index_range()) {
      InputState &input_state = locked_node.node_state.inputs[i];
      if (input_state.type == nullptr) {
        /* Ignore unavailable and non-data sockets. */
        continue;
      }
      const DInputSocket socket = locked_node.node.input(i);
      const bool is_required = input_state.usage == ValueUsage::Required;

      /* No need to check this socket again. */
      if (input_state.was_ready_for_execution) {
        continue;
      }

      if (socket->is_multi_input_socket()) {
        MultiInputValue &multi_value = *input_state.value.multi;
        /* Checks if all the linked sockets have been provided already. */
        if (multi_value.items.size() == multi_value.expected_size) {
          input_state.was_ready_for_execution = true;
          this->log_socket_value(socket, input_state, multi_value.items);
        }
        else if (is_required) {
          /* The input is required but is not fully provided yet. Therefore the node cannot be
           * executed yet. */
          return false;
        }
      }
      else {
        SingleInputValue &single_value = *input_state.value.single;
        if (single_value.value != nullptr) {
          input_state.was_ready_for_execution = true;
          this->log_socket_value(socket, GPointer{input_state.type, single_value.value});
        }
        else if (is_required) {
          /* The input is required but has not been provided yet. Therefore the node cannot be
           * executed yet. */
          return false;
        }
      }
    }
    /* All required inputs have been provided. */
    return true;
  }

  /**
   * Actually execute the node. All the required inputs are available and at least one output is
   * required.
   */
  void execute_node(const DNode node, NodeState &node_state)
  {
    const bNode &bnode = *node->bnode();

    if (node_state.has_been_executed) {
      if (!node_supports_laziness(node)) {
        /* Nodes that don't support laziness must not be executed more than once. */
        BLI_assert_unreachable();
      }
    }
    node_state.has_been_executed = true;

    /* Use the geometry node execute callback if it exists. */
    if (bnode.typeinfo->geometry_node_execute != nullptr) {
      this->execute_geometry_node(node, node_state);
      return;
    }

    /* Use the multi-function implementation if it exists. */
    const MultiFunction *multi_function = params_.mf_by_node->lookup_default(node, nullptr);
    if (multi_function != nullptr) {
      this->execute_multi_function_node(node, *multi_function, node_state);
      return;
    }

    this->execute_unknown_node(node, node_state);
  }

  void execute_geometry_node(const DNode node, NodeState &node_state)
  {
    const bNode &bnode = *node->bnode();

    NodeParamsProvider params_provider{*this, node, node_state};
    GeoNodeExecParams params{params_provider};
    bnode.typeinfo->geometry_node_execute(params);
  }

  void execute_multi_function_node(const DNode node,
                                   const MultiFunction &fn,
                                   NodeState &node_state)
  {
    MFContextBuilder fn_context;
    MFParamsBuilder fn_params{fn, 1};
    LinearAllocator<> &allocator = local_allocators_.local();

    /* Prepare the inputs for the multi function. */
    for (const int i : node->inputs().index_range()) {
      const InputSocketRef &socket_ref = node->input(i);
      if (!socket_ref.is_available()) {
        continue;
      }
      BLI_assert(!socket_ref.is_multi_input_socket());
      InputState &input_state = node_state.inputs[i];
      BLI_assert(input_state.was_ready_for_execution);
      SingleInputValue &single_value = *input_state.value.single;
      BLI_assert(single_value.value != nullptr);
      fn_params.add_readonly_single_input(GPointer{*input_state.type, single_value.value});
    }
    /* Prepare the outputs for the multi function. */
    Vector<GMutablePointer> outputs;
    for (const int i : node->outputs().index_range()) {
      const OutputSocketRef &socket_ref = node->output(i);
      if (!socket_ref.is_available()) {
        continue;
      }
      const CPPType &type = *get_socket_cpp_type(socket_ref);
      void *buffer = allocator.allocate(type.size(), type.alignment());
      fn_params.add_uninitialized_single_output(GMutableSpan{type, buffer, 1});
      outputs.append({type, buffer});
    }

    fn.call(IndexRange(1), fn_params, fn_context);

    /* Forward the computed outputs. */
    int output_index = 0;
    for (const int i : node->outputs().index_range()) {
      const OutputSocketRef &socket_ref = node->output(i);
      if (!socket_ref.is_available()) {
        continue;
      }
      OutputState &output_state = node_state.outputs[i];
      const DOutputSocket socket{node.context(), &socket_ref};
      GMutablePointer value = outputs[output_index];
      this->forward_output(socket, value);
      output_state.has_been_computed = true;
      output_index++;
    }
  }

  void execute_unknown_node(const DNode node, NodeState &node_state)
  {
    LinearAllocator<> &allocator = local_allocators_.local();
    for (const OutputSocketRef *socket : node->outputs()) {
      if (!socket->is_available()) {
        continue;
      }
      const CPPType *type = get_socket_cpp_type(*socket);
      if (type == nullptr) {
        continue;
      }
      /* Just forward the default value of the type as a fallback. That's typically better than
       * crashing or doing nothing. */
      OutputState &output_state = node_state.outputs[socket->index()];
      output_state.has_been_computed = true;
      void *buffer = allocator.allocate(type->size(), type->alignment());
      type->copy_to_uninitialized(type->default_value(), buffer);
      this->forward_output({node.context(), socket}, {*type, buffer});
    }
  }

  void node_task_postprocessing(const DNode node, NodeState &node_state)
  {
    LockedNode locked_node{*this, node, node_state};

    const bool node_has_finished = this->finish_node_if_possible(locked_node);
    const bool reschedule_requested = node_state.schedule_state ==
                                      NodeScheduleState::RunningAndRescheduled;
    node_state.schedule_state = NodeScheduleState::NotScheduled;
    if (reschedule_requested && !node_has_finished) {
      /* Either the node rescheduled itself or another node tried to schedule it while it ran. */
      this->schedule_node(locked_node);
    }

    this->assert_expected_outputs_have_been_computed(locked_node);
  }

  void assert_expected_outputs_have_been_computed(LockedNode &locked_node)
  {
#ifdef DEBUG
    /* Outputs can only be computed when all required inputs have been provided. */
    if (locked_node.node_state.missing_required_inputs > 0) {
      return;
    }
    /* If the node is still scheduled, it is not necessary that all its expected outputs are
     * computed yet. */
    if (locked_node.node_state.schedule_state == NodeScheduleState::Scheduled) {
      return;
    }

    const bool supports_laziness = node_supports_laziness(locked_node.node);
    /* Iterating over sockets instead of the states directly, because that makes it easier to
     * figure out which socket is missing when one of the asserts is hit. */
    for (const OutputSocketRef *socket_ref : locked_node.node->outputs()) {
      OutputState &output_state = locked_node.node_state.outputs[socket_ref->index()];
      if (supports_laziness) {
        /* Expected that at least all required sockets have been computed. If more outputs become
         * required later, the node will be executed again. */
        if (output_state.output_usage_for_execution == ValueUsage::Required) {
          BLI_assert(output_state.has_been_computed);
        }
      }
      else {
        /* Expect that all outputs that may be used have been computed, because the node cannot
         * be executed again. */
        if (output_state.output_usage_for_execution != ValueUsage::Unused) {
          BLI_assert(output_state.has_been_computed);
        }
      }
    }
#else
    UNUSED_VARS(locked_node);
#endif
  }

  void extract_group_outputs()
  {
    for (const DInputSocket &socket : params_.output_sockets) {
      BLI_assert(socket->is_available());
      BLI_assert(!socket->is_multi_input_socket());

      const DNode node = socket.node();
      NodeState &node_state = this->get_node_state(node);
      InputState &input_state = node_state.inputs[socket->index()];

      SingleInputValue &single_value = *input_state.value.single;
      void *value = single_value.value;

      /* The value should have been computed by now. If this assert is hit, it means that there
       * was some scheduling issue before. */
      BLI_assert(value != nullptr);

      /* Move value into memory owned by the outer allocator. */
      const CPPType &type = *input_state.type;
      void *buffer = outer_allocator_.allocate(type.size(), type.alignment());
      type.move_to_uninitialized(value, buffer);

      params_.r_output_values.append({type, buffer});
    }
  }

  /**
   * Load the required input from the socket or trigger nodes to the left to compute the value.
   * When this function is called, the node will always be executed again eventually (either
   * immediately, or when all required inputs have been computed by other nodes).
   */
  void set_input_required(LockedNode &locked_node, const DInputSocket input_socket)
  {
    BLI_assert(locked_node.node == input_socket.node());
    InputState &input_state = locked_node.node_state.inputs[input_socket->index()];

    /* Value set as unused cannot become used again. */
    BLI_assert(input_state.usage != ValueUsage::Unused);

    if (input_state.usage == ValueUsage::Required) {
      /* The value is already required, but the node might expect to be evaluated again. */
      this->schedule_node(locked_node);
      /* Returning here also ensure that the code below is executed at most once per input. */
      return;
    }
    input_state.usage = ValueUsage::Required;

    if (input_state.was_ready_for_execution) {
      /* The value was already ready, but the node might expect to be evaluated again. */
      this->schedule_node(locked_node);
      return;
    }

    /* Count how many values still have to be added to this input until it is "complete". */
    int missing_values = 0;
    if (input_socket->is_multi_input_socket()) {
      MultiInputValue &multi_value = *input_state.value.multi;
      missing_values = multi_value.expected_size - multi_value.items.size();
    }
    else {
      SingleInputValue &single_value = *input_state.value.single;
      if (single_value.value == nullptr) {
        missing_values = 1;
      }
    }
    if (missing_values == 0) {
      /* The input is fully available already, but the node might expect to be evaluated again. */
      this->schedule_node(locked_node);
      return;
    }
    /* Increase the total number of missing required inputs. This ensures that the node will be
     * scheduled correctly when all inputs have been provided. */
    locked_node.node_state.missing_required_inputs += missing_values;

    /* Get all origin sockets, because we have to tag those as required as well. */
    Vector<DSocket> origin_sockets;
    input_socket.foreach_origin_socket(
        [&](const DSocket origin_socket) { origin_sockets.append(origin_socket); });

    if (origin_sockets.is_empty()) {
      /* If there are no origin sockets, just load the value from the socket directly. */
      this->load_unlinked_input_value(locked_node, input_socket, input_state, input_socket);
      locked_node.node_state.missing_required_inputs -= 1;
      this->schedule_node(locked_node);
      return;
    }
    bool will_be_triggered_by_other_node = false;
    for (const DSocket origin_socket : origin_sockets) {
      if (origin_socket->is_input()) {
        /* Load the value directly from the origin socket. In most cases this is an unlinked
         * group input. */
        this->load_unlinked_input_value(locked_node, input_socket, input_state, origin_socket);
        locked_node.node_state.missing_required_inputs -= 1;
        this->schedule_node(locked_node);
        return;
      }
      /* The value has not been computed yet, so when it will be forwarded by another node, this
       * node will be triggered. */
      will_be_triggered_by_other_node = true;

      locked_node.delayed_required_outputs.append(DOutputSocket(origin_socket));
    }
    /* If this node will be triggered by another node, we don't have to schedule it now. */
    if (!will_be_triggered_by_other_node) {
      this->schedule_node(locked_node);
    }
  }

  void set_input_unused(LockedNode &locked_node, const DInputSocket socket)
  {
    InputState &input_state = locked_node.node_state.inputs[socket->index()];

    /* A required socket cannot become unused. */
    BLI_assert(input_state.usage != ValueUsage::Required);

    if (input_state.usage == ValueUsage::Unused) {
      /* Nothing to do in this case. */
      return;
    }
    input_state.usage = ValueUsage::Unused;

    /* If the input is unused, it's value can be destructed now. */
    this->destruct_input_value_if_exists(locked_node, socket);

    if (input_state.was_ready_for_execution) {
      /* If the value was already computed, we don't need to notify origin nodes. */
      return;
    }

    /* Notify origin nodes that might want to set its inputs as unused as well. */
    socket.foreach_origin_socket([&](const DSocket origin_socket) {
      if (origin_socket->is_input()) {
        /* Values from these sockets are loaded directly from the sockets, so there is no node to
         * notify. */
        return;
      }
      /* Delay notification of the other node until this node is not locked anymore. */
      locked_node.delayed_unused_outputs.append(DOutputSocket(origin_socket));
    });
  }

  void send_output_required_notification(const DOutputSocket socket)
  {
    const DNode node = socket.node();
    NodeState &node_state = this->get_node_state(node);
    OutputState &output_state = node_state.outputs[socket->index()];

    LockedNode locked_node{*this, node, node_state};
    if (output_state.output_usage == ValueUsage::Required) {
      /* Output is marked as required already. So the node is scheduled already. */
      return;
    }
    /* The origin node needs to be scheduled so that it provides the requested input
     * eventually. */
    output_state.output_usage = ValueUsage::Required;
    this->schedule_node(locked_node);
  }

  void send_output_unused_notification(const DOutputSocket socket)
  {
    const DNode node = socket.node();
    NodeState &node_state = this->get_node_state(node);
    OutputState &output_state = node_state.outputs[socket->index()];

    LockedNode locked_node{*this, node, node_state};
    output_state.potential_users -= 1;
    if (output_state.potential_users == 0) {
      /* The output socket has no users anymore. */
      output_state.output_usage = ValueUsage::Unused;
      /* Schedule the origin node in case it wants to set its inputs as unused as well. */
      this->schedule_node(locked_node);
    }
  }

  void add_node_to_task_pool(const DNode node)
  {
    /* Push the task to the pool while it is not locked to avoid a deadlock in case when the task
     * is executed immediately. */
    const NodeWithState *node_with_state = node_states_.lookup_key_ptr_as(node);
    BLI_task_pool_push(
        task_pool_, run_node_from_task_pool, (void *)node_with_state, false, nullptr);
  }

  /**
   * Moves a newly computed value from an output socket to all the inputs that might need it.
   */
  void forward_output(const DOutputSocket from_socket, GMutablePointer value_to_forward)
  {
    BLI_assert(value_to_forward.get() != nullptr);

    Vector<DInputSocket> to_sockets;
    auto handle_target_socket_fn = [&, this](const DInputSocket to_socket) {
      if (this->should_forward_to_socket(to_socket)) {
        to_sockets.append(to_socket);
      }
    };
    auto handle_skipped_socket_fn = [&, this](const DSocket socket) {
      /* Log socket value on intermediate sockets to support e.g. attribute search or spreadsheet
       * breadcrumbs on group nodes. */
      this->log_socket_value(socket, value_to_forward);
    };
    from_socket.foreach_target_socket(handle_target_socket_fn, handle_skipped_socket_fn);

    LinearAllocator<> &allocator = local_allocators_.local();

    const CPPType &from_type = *value_to_forward.type();
    Vector<DInputSocket> to_sockets_same_type;
    for (const DInputSocket &to_socket : to_sockets) {
      const CPPType &to_type = *get_socket_cpp_type(to_socket);
      if (from_type == to_type) {
        /* All target sockets that do not need a conversion will be handled afterwards. */
        to_sockets_same_type.append(to_socket);
        continue;
      }
      this->forward_to_socket_with_different_type(
          allocator, value_to_forward, from_socket, to_socket, to_type);
    }
    this->forward_to_sockets_with_same_type(
        allocator, to_sockets_same_type, value_to_forward, from_socket);
  }

  bool should_forward_to_socket(const DInputSocket socket)
  {
    const DNode to_node = socket.node();
    const NodeWithState *target_node_with_state = node_states_.lookup_key_ptr_as(to_node);
    if (target_node_with_state == nullptr) {
      /* If the socket belongs to a node that has no state, the entire node is not used. */
      return false;
    }
    NodeState &target_node_state = *target_node_with_state->state;
    InputState &target_input_state = target_node_state.inputs[socket->index()];

    std::lock_guard lock{target_node_state.mutex};
    /* Do not forward to an input socket whose value won't be used. */
    return target_input_state.usage != ValueUsage::Unused;
  }

  void forward_to_socket_with_different_type(LinearAllocator<> &allocator,
                                             const GPointer value_to_forward,
                                             const DOutputSocket from_socket,
                                             const DInputSocket to_socket,
                                             const CPPType &to_type)
  {
    const CPPType &from_type = *value_to_forward.type();

    /* Allocate a buffer for the converted value. */
    void *buffer = allocator.allocate(to_type.size(), to_type.alignment());

    if (conversions_.is_convertible(from_type, to_type)) {
      /* Do the conversion if possible. */
      conversions_.convert_to_uninitialized(from_type, to_type, value_to_forward.get(), buffer);
    }
    else {
      /* Cannot convert, use default value instead. */
      to_type.copy_to_uninitialized(to_type.default_value(), buffer);
    }
    this->add_value_to_input_socket(to_socket, from_socket, {to_type, buffer});
  }

  void forward_to_sockets_with_same_type(LinearAllocator<> &allocator,
                                         Span<DInputSocket> to_sockets,
                                         GMutablePointer value_to_forward,
                                         const DOutputSocket from_socket)
  {
    if (to_sockets.is_empty()) {
      /* Value is not used anymore, so it can be destructed. */
      value_to_forward.destruct();
    }
    else if (to_sockets.size() == 1) {
      /* Value is only used by one input socket, no need to copy it. */
      const DInputSocket to_socket = to_sockets[0];
      this->add_value_to_input_socket(to_socket, from_socket, value_to_forward);
    }
    else {
      /* Multiple inputs use the value, make a copy for every input except for one. */
      /* First make the copies, so that the next node does not start modifying the value while we
       * are still making copies. */
      const CPPType &type = *value_to_forward.type();
      for (const DInputSocket &to_socket : to_sockets.drop_front(1)) {
        void *buffer = allocator.allocate(type.size(), type.alignment());
        type.copy_to_uninitialized(value_to_forward.get(), buffer);
        this->add_value_to_input_socket(to_socket, from_socket, {type, buffer});
      }
      /* Forward the original value to one of the targets. */
      const DInputSocket to_socket = to_sockets[0];
      this->add_value_to_input_socket(to_socket, from_socket, value_to_forward);
    }
  }

  void add_value_to_input_socket(const DInputSocket socket,
                                 const DOutputSocket origin,
                                 GMutablePointer value)
  {
    BLI_assert(socket->is_available());

    const DNode node = socket.node();
    NodeState &node_state = this->get_node_state(node);
    InputState &input_state = node_state.inputs[socket->index()];

    /* Lock the node because we want to change its state. */
    LockedNode locked_node{*this, node, node_state};

    if (socket->is_multi_input_socket()) {
      /* Add a new value to the multi-input. */
      MultiInputValue &multi_value = *input_state.value.multi;
      multi_value.items.append({origin, value.get()});
    }
    else {
      /* Assign the value to the input. */
      SingleInputValue &single_value = *input_state.value.single;
      BLI_assert(single_value.value == nullptr);
      single_value.value = value.get();
    }

    if (input_state.usage == ValueUsage::Required) {
      node_state.missing_required_inputs--;
      if (node_state.missing_required_inputs == 0) {
        /* Schedule node if all the required inputs have been provided. */
        this->schedule_node(locked_node);
      }
    }
  }

  void load_unlinked_input_value(LockedNode &locked_node,
                                 const DInputSocket input_socket,
                                 InputState &input_state,
                                 const DSocket origin_socket)
  {
    /* Only takes locked node as parameter, because the node needs to be locked. */
    UNUSED_VARS(locked_node);

    GMutablePointer value = this->get_value_from_socket(origin_socket, *input_state.type);
    if (input_socket->is_multi_input_socket()) {
      MultiInputValue &multi_value = *input_state.value.multi;
      multi_value.items.append({input_socket, value.get()});
    }
    else {
      SingleInputValue &single_value = *input_state.value.single;
      single_value.value = value.get();
    }
  }

  void destruct_input_value_if_exists(LockedNode &locked_node, const DInputSocket socket)
  {
    InputState &input_state = locked_node.node_state.inputs[socket->index()];
    if (socket->is_multi_input_socket()) {
      MultiInputValue &multi_value = *input_state.value.multi;
      for (MultiInputValueItem &item : multi_value.items) {
        input_state.type->destruct(item.value);
      }
      multi_value.items.clear();
    }
    else {
      SingleInputValue &single_value = *input_state.value.single;
      if (single_value.value != nullptr) {
        input_state.type->destruct(single_value.value);
        single_value.value = nullptr;
      }
    }
  }

  GMutablePointer get_value_from_socket(const DSocket socket, const CPPType &required_type)
  {
    LinearAllocator<> &allocator = local_allocators_.local();

    bNodeSocket *bsocket = socket->bsocket();
    const CPPType &type = *get_socket_cpp_type(socket);
    void *buffer = allocator.allocate(type.size(), type.alignment());
    blender::nodes::socket_cpp_value_get(*bsocket, buffer);

    if (type == required_type) {
      return {type, buffer};
    }
    if (conversions_.is_convertible(type, required_type)) {
      /* Convert the loaded value to the required type if possible. */
      void *converted_buffer = allocator.allocate(required_type.size(), required_type.alignment());
      conversions_.convert_to_uninitialized(type, required_type, buffer, converted_buffer);
      type.destruct(buffer);
      return {required_type, converted_buffer};
    }
    /* Use a default fallback value when the loaded type is not compatible. */
    void *default_buffer = allocator.allocate(required_type.size(), required_type.alignment());
    required_type.copy_to_uninitialized(required_type.default_value(), default_buffer);
    return {required_type, default_buffer};
  }

  NodeState &get_node_state(const DNode node)
  {
    return *node_states_.lookup_key_as(node).state;
  }

  void log_socket_value(const DSocket socket, Span<GPointer> values)
  {
    if (params_.log_socket_value_fn) {
      params_.log_socket_value_fn(socket, values);
    }
  }

  void log_socket_value(const DSocket socket,
                        InputState &input_state,
                        Span<MultiInputValueItem> values)
  {
    Vector<GPointer, 16> value_pointers;
    value_pointers.reserve(values.size());
    const CPPType &type = *input_state.type;
    for (const MultiInputValueItem &item : values) {
      value_pointers.append({type, item.value});
    }
    this->log_socket_value(socket, value_pointers);
  }

  void log_socket_value(const DSocket socket, GPointer value)
  {
    this->log_socket_value(socket, Span<GPointer>(&value, 1));
  }
};

LockedNode::~LockedNode()
{
  /* First unlock the current node. */
  node_state.mutex.unlock();
  /* Then send notifications to the other nodes. */
  for (const DOutputSocket &socket : delayed_required_outputs) {
    evaluator_.send_output_required_notification(socket);
  }
  for (const DOutputSocket &socket : delayed_unused_outputs) {
    evaluator_.send_output_unused_notification(socket);
  }
  for (const DNode &node : delayed_scheduled_nodes) {
    evaluator_.add_node_to_task_pool(node);
  }
}

/* TODO: Use a map data structure or so to make this faster. */
static DInputSocket get_input_by_identifier(const DNode node, const StringRef identifier)
{
  for (const InputSocketRef *socket : node->inputs()) {
    if (socket->identifier() == identifier) {
      return {node.context(), socket};
    }
  }
  return {};
}

static DOutputSocket get_output_by_identifier(const DNode node, const StringRef identifier)
{
  for (const OutputSocketRef *socket : node->outputs()) {
    if (socket->identifier() == identifier) {
      return {node.context(), socket};
    }
  }
  return {};
}

NodeParamsProvider::NodeParamsProvider(GeometryNodesEvaluator &evaluator,
                                       DNode dnode,
                                       NodeState &node_state)
    : evaluator_(evaluator), node_state_(node_state)
{
  this->dnode = dnode;
  this->self_object = evaluator.params_.self_object;
  this->modifier = &evaluator.params_.modifier_->modifier;
  this->depsgraph = evaluator.params_.depsgraph;
}

bool NodeParamsProvider::can_get_input(StringRef identifier) const
{
  const DInputSocket socket = get_input_by_identifier(this->dnode, identifier);
  BLI_assert(socket);

  InputState &input_state = node_state_.inputs[socket->index()];
  if (!input_state.was_ready_for_execution) {
    return false;
  }

  if (socket->is_multi_input_socket()) {
    MultiInputValue &multi_value = *input_state.value.multi;
    return multi_value.items.size() == multi_value.expected_size;
  }
  SingleInputValue &single_value = *input_state.value.single;
  return single_value.value != nullptr;
}

bool NodeParamsProvider::can_set_output(StringRef identifier) const
{
  const DOutputSocket socket = get_output_by_identifier(this->dnode, identifier);
  BLI_assert(socket);

  OutputState &output_state = node_state_.outputs[socket->index()];
  return !output_state.has_been_computed;
}

GMutablePointer NodeParamsProvider::extract_input(StringRef identifier)
{
  const DInputSocket socket = get_input_by_identifier(this->dnode, identifier);
  BLI_assert(socket);
  BLI_assert(!socket->is_multi_input_socket());
  BLI_assert(this->can_get_input(identifier));

  InputState &input_state = node_state_.inputs[socket->index()];
  SingleInputValue &single_value = *input_state.value.single;
  void *value = single_value.value;
  single_value.value = nullptr;
  return {*input_state.type, value};
}

Vector<GMutablePointer> NodeParamsProvider::extract_multi_input(StringRef identifier)
{
  const DInputSocket socket = get_input_by_identifier(this->dnode, identifier);
  BLI_assert(socket);
  BLI_assert(socket->is_multi_input_socket());
  BLI_assert(this->can_get_input(identifier));

  InputState &input_state = node_state_.inputs[socket->index()];
  MultiInputValue &multi_value = *input_state.value.multi;

  Vector<GMutablePointer> ret_values;
  socket.foreach_origin_socket([&](DSocket origin) {
    for (const MultiInputValueItem &item : multi_value.items) {
      if (item.origin == origin) {
        ret_values.append({*input_state.type, item.value});
        return;
      }
    }
    BLI_assert_unreachable();
  });
  if (ret_values.is_empty()) {
    /* If the socket is not linked, we just use the value from the socket itself. */
    BLI_assert(multi_value.items.size() == 1);
    MultiInputValueItem &item = multi_value.items[0];
    BLI_assert(item.origin == socket);
    ret_values.append({*input_state.type, item.value});
  }
  multi_value.items.clear();
  return ret_values;
}

GPointer NodeParamsProvider::get_input(StringRef identifier) const
{
  const DInputSocket socket = get_input_by_identifier(this->dnode, identifier);
  BLI_assert(socket);
  BLI_assert(!socket->is_multi_input_socket());
  BLI_assert(this->can_get_input(identifier));

  InputState &input_state = node_state_.inputs[socket->index()];
  SingleInputValue &single_value = *input_state.value.single;
  return {*input_state.type, single_value.value};
}

GMutablePointer NodeParamsProvider::alloc_output_value(const CPPType &type)
{
  LinearAllocator<> &allocator = evaluator_.local_allocators_.local();
  return {type, allocator.allocate(type.size(), type.alignment())};
}

void NodeParamsProvider::set_output(StringRef identifier, GMutablePointer value)
{
  const DOutputSocket socket = get_output_by_identifier(this->dnode, identifier);
  BLI_assert(socket);

  evaluator_.log_socket_value(socket, value);

  OutputState &output_state = node_state_.outputs[socket->index()];
  BLI_assert(!output_state.has_been_computed);
  evaluator_.forward_output(socket, value);
  output_state.has_been_computed = true;
}

bool NodeParamsProvider::lazy_require_input(StringRef identifier)
{
  BLI_assert(node_supports_laziness(this->dnode));
  const DInputSocket socket = get_input_by_identifier(this->dnode, identifier);
  BLI_assert(socket);

  InputState &input_state = node_state_.inputs[socket->index()];
  if (input_state.was_ready_for_execution) {
    return false;
  }
  LockedNode locked_node{evaluator_, this->dnode, node_state_};
  evaluator_.set_input_required(locked_node, socket);
  return true;
}

void NodeParamsProvider::set_input_unused(StringRef identifier)
{
  const DInputSocket socket = get_input_by_identifier(this->dnode, identifier);
  BLI_assert(socket);

  LockedNode locked_node{evaluator_, this->dnode, node_state_};
  evaluator_.set_input_unused(locked_node, socket);
}

bool NodeParamsProvider::output_is_required(StringRef identifier) const
{
  const DOutputSocket socket = get_output_by_identifier(this->dnode, identifier);
  BLI_assert(socket);

  OutputState &output_state = node_state_.outputs[socket->index()];
  if (output_state.has_been_computed) {
    return false;
  }
  return output_state.output_usage_for_execution != ValueUsage::Unused;
}

bool NodeParamsProvider::lazy_output_is_required(StringRef identifier) const
{
  BLI_assert(node_supports_laziness(this->dnode));
  const DOutputSocket socket = get_output_by_identifier(this->dnode, identifier);
  BLI_assert(socket);

  OutputState &output_state = node_state_.outputs[socket->index()];
  if (output_state.has_been_computed) {
    return false;
  }
  return output_state.output_usage_for_execution == ValueUsage::Required;
}

void evaluate_geometry_nodes(GeometryNodesEvaluationParams &params)
{
  GeometryNodesEvaluator evaluator{params};
  evaluator.execute();
}

}  // namespace blender::modifiers::geometry_nodes<|MERGE_RESOLUTION|>--- conflicted
+++ resolved
@@ -198,18 +198,14 @@
   bool non_lazy_node_is_initialized = false;
 
   /**
-<<<<<<< HEAD
+   * Used to check that nodes that don't support laziness do not run more than once.
+   */
+  bool has_been_executed = false;
+
+  /**
    * Used to check that nodes are not resolved more than once.
    */
   bool has_been_resolved = false;
-
-  /**
-   * Used to check that nodes that don't support lazyness do not run more than once.
-=======
-   * Used to check that nodes that don't support laziness do not run more than once.
->>>>>>> d8b8b4d7
-   */
-  bool has_been_executed = false;
 
   /**
    * Becomes true when the node will never be executed again and its inputs are destructed.
