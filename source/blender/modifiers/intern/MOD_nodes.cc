--- conflicted
+++ resolved
@@ -449,7 +449,6 @@
       break;
     }
     case SOCK_TEXTURE: {
-<<<<<<< HEAD
       ID *id = IDP_Id(&property);
       Tex *texture = (id && GS(id->name) == ID_TE) ? (Tex *)id : nullptr;
       *(Tex **)r_value = texture;
@@ -460,51 +459,6 @@
       Material *material = (id && GS(id->name) == ID_MA) ? (Material *)id : nullptr;
       *(Material **)r_value = material;
       break;
-=======
-      static const SocketPropertyType texture_type = {
-          [](const bNodeSocket &socket, const char *name) {
-            bNodeSocketValueTexture *value = (bNodeSocketValueTexture *)socket.default_value;
-            IDPropertyTemplate idprop = {0};
-            idprop.id = (ID *)value->value;
-            return IDP_New(IDP_ID, &idprop, name);
-          },
-          nullptr,
-          nullptr,
-          nullptr,
-          nullptr,
-          [](const IDProperty &property) { return property.type == IDP_ID; },
-          [](const IDProperty &property, void *r_value) {
-            ID *id = IDP_Id(&property);
-            Tex *texture = (id && GS(id->name) == ID_TE) ? (Tex *)id : nullptr;
-            *(Tex **)r_value = texture;
-          },
-      };
-      return &texture_type;
-    }
-    case SOCK_MATERIAL: {
-      static const SocketPropertyType material_type = {
-          [](const bNodeSocket &socket, const char *name) {
-            bNodeSocketValueMaterial *value = (bNodeSocketValueMaterial *)socket.default_value;
-            IDPropertyTemplate idprop = {0};
-            idprop.id = (ID *)value->value;
-            return IDP_New(IDP_ID, &idprop, name);
-          },
-          nullptr,
-          nullptr,
-          nullptr,
-          nullptr,
-          [](const IDProperty &property) { return property.type == IDP_ID; },
-          [](const IDProperty &property, void *r_value) {
-            ID *id = IDP_Id(&property);
-            Material *material = (id && GS(id->name) == ID_MA) ? (Material *)id : nullptr;
-            *(Material **)r_value = material;
-          },
-      };
-      return &material_type;
-    }
-    default: {
-      return nullptr;
->>>>>>> 61afbf55
     }
     default:
       BLI_assert_unreachable();
@@ -599,14 +553,6 @@
                                    const bNodeSocket &socket,
                                    void *r_value)
 {
-<<<<<<< HEAD
-=======
-  const SocketPropertyType *property_type = get_socket_property_type(socket);
-  if (property_type == nullptr) {
-    cpp_type.copy_construct(cpp_type.default_value(), r_value);
-    return;
-  }
->>>>>>> 61afbf55
   if (nmd.settings.properties == nullptr) {
     blender::nodes::socket_cpp_value_get(socket, r_value);
     return;
