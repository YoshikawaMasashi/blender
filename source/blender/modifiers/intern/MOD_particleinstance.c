/*
* $Id$
*
* ***** BEGIN GPL LICENSE BLOCK *****
*
* This program is free software; you can redistribute it and/or
* modify it under the terms of the GNU General Public License
* as published by the Free Software Foundation; either version 2
* of the License, or (at your option) any later version.
*
* This program is distributed in the hope that it will be useful,
* but WITHOUT ANY WARRANTY; without even the implied warranty of
* MERCHANTABILITY or FITNESS FOR A PARTICULAR PURPOSE.  See the
* GNU General Public License for more details.
*
* You should have received a copy of the GNU General Public License
* along with this program; if not, write to the Free Software  Foundation,
* Inc., 51 Franklin Street, Fifth Floor, Boston, MA 02110-1301, USA.
*
* The Original Code is Copyright (C) 2005 by the Blender Foundation.
* All rights reserved.
*
* Contributor(s): Daniel Dunbar
*                 Ton Roosendaal,
*                 Ben Batt,
*                 Brecht Van Lommel,
*                 Campbell Barton
*
* ***** END GPL LICENSE BLOCK *****
*
*/

/** \file blender/modifiers/intern/MOD_particleinstance.c
 *  \ingroup modifiers
 */


#include "DNA_meshdata_types.h"

#include "MEM_guardedalloc.h"

#include "BLI_math.h"
#include "BLI_listbase.h"
#include "BLI_rand.h"
#include "BLI_utildefines.h"

#include "BKE_cdderivedmesh.h"
#include "BKE_lattice.h"
#include "BKE_modifier.h"
#include "BKE_particle.h"
#include "BKE_pointcache.h"

#include "MOD_util.h"

#include "depsgraph_private.h"


static void initData(ModifierData *md)
{
	ParticleInstanceModifierData *pimd= (ParticleInstanceModifierData*) md;

	pimd->flag = eParticleInstanceFlag_Parents|eParticleInstanceFlag_Unborn|
			eParticleInstanceFlag_Alive|eParticleInstanceFlag_Dead;
	pimd->psys = 1;
	pimd->position = 1.0f;
	pimd->axis = 2;

}
static void copyData(ModifierData *md, ModifierData *target)
{
	ParticleInstanceModifierData *pimd= (ParticleInstanceModifierData*) md;
	ParticleInstanceModifierData *tpimd= (ParticleInstanceModifierData*) target;

	tpimd->ob = pimd->ob;
	tpimd->psys = pimd->psys;
	tpimd->flag = pimd->flag;
	tpimd->axis = pimd->axis;
	tpimd->position = pimd->position;
	tpimd->random_position = pimd->random_position;
}

static int dependsOnTime(ModifierData *UNUSED(md))
{
	return 0;
}
static void updateDepgraph(ModifierData *md, DagForest *forest,
						struct Scene *UNUSED(scene),
						Object *UNUSED(ob),
						DagNode *obNode)
{
	ParticleInstanceModifierData *pimd = (ParticleInstanceModifierData*) md;

	if (pimd->ob) {
		DagNode *curNode = dag_get_node(forest, pimd->ob);

		dag_add_relation(forest, curNode, obNode,
				 DAG_RL_DATA_DATA | DAG_RL_OB_DATA,
				 "Particle Instance Modifier");
	}
}

static void foreachObjectLink(ModifierData *md, Object *ob,
		ObjectWalkFunc walk, void *userData)
{
	ParticleInstanceModifierData *pimd = (ParticleInstanceModifierData*) md;

	walk(userData, ob, &pimd->ob);
}

static DerivedMesh * applyModifier(ModifierData *md, Object *ob,
						DerivedMesh *derivedData,
						int UNUSED(useRenderParams),
						int UNUSED(isFinalCalc))
{
	DerivedMesh *dm = derivedData, *result;
	ParticleInstanceModifierData *pimd= (ParticleInstanceModifierData*) md;
	ParticleSimulationData sim;
	ParticleSystem * psys=0;
	ParticleData *pa=0, *pars=0;
	MFace *mface, *orig_mface;
	MVert *mvert, *orig_mvert;
	int i,totvert, totpart=0, totface, maxvert, maxface, first_particle=0;
	short track=ob->trackflag%3, trackneg, axis = pimd->axis;
	float max_co=0.0, min_co=0.0, temp_co[3], cross[3];
	float *size=NULL;

	trackneg=((ob->trackflag>2)?1:0);

	if(pimd->ob==ob){
		pimd->ob=0;
		return derivedData;
	}

	if(pimd->ob){
		psys = BLI_findlink(&pimd->ob->particlesystem,pimd->psys-1);
		if(psys==0 || psys->totpart==0)
			return derivedData;
	}
	else return derivedData;

	if(pimd->flag & eParticleInstanceFlag_Parents)
		totpart+=psys->totpart;
	if(pimd->flag & eParticleInstanceFlag_Children){
		if(totpart==0)
			first_particle=psys->totpart;
		totpart+=psys->totchild;
	}

	if(totpart==0)
		return derivedData;

	sim.scene = md->scene;
	sim.ob = pimd->ob;
	sim.psys = psys;
	sim.psmd = psys_get_modifier(pimd->ob, psys);

	if(pimd->flag & eParticleInstanceFlag_UseSize) {
		int p;
		float *si;
		si = size = MEM_callocN(totpart * sizeof(float), "particle size array");

		if(pimd->flag & eParticleInstanceFlag_Parents) {
			for(p=0, pa= psys->particles; p<psys->totpart; p++, pa++, si++)
				*si = pa->size;
		}

		if(pimd->flag & eParticleInstanceFlag_Children) {
			ChildParticle *cpa = psys->child;

			for(p=0; p<psys->totchild; p++, cpa++, si++) {
				*si = psys_get_child_size(psys, cpa, 0.0f, NULL);
			}
		}
	}

	pars=psys->particles;

	totvert=dm->getNumVerts(dm);
	totface=dm->getNumTessFaces(dm);

	maxvert=totvert*totpart;
	maxface=totface*totpart;

	psys->lattice=psys_get_lattice(&sim);

	if(psys->flag & (PSYS_HAIR_DONE|PSYS_KEYED) || psys->pointcache->flag & PTCACHE_BAKED){

		float min_r[3], max_r[3];
		INIT_MINMAX(min_r, max_r);
		dm->getMinMax(dm, min_r, max_r);
		min_co=min_r[track];
		max_co=max_r[track];
	}

	result = CDDM_from_template(dm, maxvert,dm->getNumEdges(dm)*totpart,maxface, 0, 0);

	mvert=result->getVertArray(result);
	orig_mvert=dm->getVertArray(dm);

	for(i=0; i<maxvert; i++){
		MVert *inMV;
		MVert *mv = mvert + i;
		ParticleKey state;

		inMV = orig_mvert + i%totvert;
		DM_copy_vert_data(dm, result, i%totvert, i, 1);
		*mv = *inMV;

		/*change orientation based on object trackflag*/
		copy_v3_v3(temp_co, mv->co);
		mv->co[axis]=temp_co[track];
		mv->co[(axis+1)%3]=temp_co[(track+1)%3];
		mv->co[(axis+2)%3]=temp_co[(track+2)%3];

		if((psys->flag & (PSYS_HAIR_DONE|PSYS_KEYED) || psys->pointcache->flag & PTCACHE_BAKED) && pimd->flag & eParticleInstanceFlag_Path){
			float ran = 0.0f;
			if(pimd->random_position != 0.0f) {
				BLI_srandom(psys->seed + (i/totvert)%totpart);
				ran = pimd->random_position * BLI_frand();
			}

			if(pimd->flag & eParticleInstanceFlag_KeepShape) {
				state.time = pimd->position * (1.0f - ran);
			}
			else {
				state.time=(mv->co[axis]-min_co)/(max_co-min_co) * pimd->position * (1.0f - ran);

				if(trackneg)
					state.time=1.0f-state.time;

				mv->co[axis] = 0.0;
			}

			psys_get_particle_on_path(&sim, first_particle + i/totvert, &state,1);

			normalize_v3(state.vel);

			/* TODO: incremental rotations somehow */
			if(state.vel[axis] < -0.9999 || state.vel[axis] > 0.9999) {
				state.rot[0] = 1;
				state.rot[1] = state.rot[2] = state.rot[3] = 0.0f;
			}
			else {
				float temp[3] = {0.0f,0.0f,0.0f};
				temp[axis] = 1.0f;

				cross_v3_v3v3(cross, temp, state.vel);

				/* state.vel[axis] is the only component surviving from a dot product with the axis */
				axis_angle_to_quat(state.rot,cross,saacos(state.vel[axis]));
			}

		}
		else{
			state.time=-1.0;
			psys_get_particle_state(&sim, first_particle + i/totvert, &state,1);
		}

		mul_qt_v3(state.rot,mv->co);
		if(pimd->flag & eParticleInstanceFlag_UseSize)
			mul_v3_fl(mv->co, size[i/totvert]);
		VECADD(mv->co,mv->co,state.co);
	}

	mface=result->getTessFaceArray(result);
	orig_mface=dm->getTessFaceArray(dm);

	for(i=0; i<maxface; i++){
		MFace *inMF;
		MFace *mf = mface + i;

		if(pimd->flag & eParticleInstanceFlag_Parents){
			if(i/totface>=psys->totpart){
				if(psys->part->childtype==PART_CHILD_PARTICLES)
					pa=psys->particles+(psys->child+i/totface-psys->totpart)->parent;
				else
					pa=0;
			}
			else
				pa=pars+i/totface;
		}
		else{
			if(psys->part->childtype==PART_CHILD_PARTICLES)
				pa=psys->particles+(psys->child+i/totface)->parent;
			else
				pa=0;
		}

		if(pa){
			if(pa->alive==PARS_UNBORN && (pimd->flag&eParticleInstanceFlag_Unborn)==0) continue;
			if(pa->alive==PARS_ALIVE && (pimd->flag&eParticleInstanceFlag_Alive)==0) continue;
			if(pa->alive==PARS_DEAD && (pimd->flag&eParticleInstanceFlag_Dead)==0) continue;
		}

		inMF = orig_mface + i%totface;
		DM_copy_face_data(dm, result, i%totface, i, 1);
		*mf = *inMF;

		mf->v1+=(i/totface)*totvert;
		mf->v2+=(i/totface)*totvert;
		mf->v3+=(i/totface)*totvert;
		if(mf->v4)
			mf->v4+=(i/totface)*totvert;
	}

	CDDM_calc_edges(result);
	CDDM_calc_normals(result);

	if(psys->lattice){
		end_latt_deform(psys->lattice);
		psys->lattice= NULL;
	}

	if(size)
		MEM_freeN(size);

	dm = CDDM_copy(result, 1); /*builds ngon faces from tess (mface) faces*/
	result->needsFree = 1;
	result->release(result);

	return dm;
}
<<<<<<< HEAD

static DerivedMesh *applyModifierEM(
		ModifierData *md, Object *ob, struct EditMesh *editData,
  DerivedMesh *derivedData)
=======
static DerivedMesh *applyModifierEM(ModifierData *md, Object *ob,
						struct EditMesh *UNUSED(editData),
						DerivedMesh *derivedData)
>>>>>>> 2198cfdb
{
	return applyModifier(md, ob, derivedData, 0, 1);
}


ModifierTypeInfo modifierType_ParticleInstance = {
	/* name */              "ParticleInstance",
	/* structName */        "ParticleInstanceModifierData",
	/* structSize */        sizeof(ParticleInstanceModifierData),
	/* type */              eModifierTypeType_Constructive,
	/* flags */             eModifierTypeFlag_AcceptsMesh
							| eModifierTypeFlag_SupportsMapping
							| eModifierTypeFlag_SupportsEditmode
							| eModifierTypeFlag_EnableInEditmode,

	/* copyData */          copyData,
	/* deformVerts */       0,
	/* deformMatrices */    0,
	/* deformVertsEM */     0,
	/* deformMatricesEM */  0,
	/* applyModifier */     applyModifier,
	/* applyModifierEM */   applyModifierEM,
	/* initData */          initData,
	/* requiredDataMask */  0,
	/* freeData */          0,
	/* isDisabled */        0,
	/* updateDepgraph */    updateDepgraph,
	/* dependsOnTime */     dependsOnTime,
	/* dependsOnNormals */	0,
	/* foreachObjectLink */ foreachObjectLink,
	/* foreachIDLink */     0,
};<|MERGE_RESOLUTION|>--- conflicted
+++ resolved
@@ -320,16 +320,9 @@
 
 	return dm;
 }
-<<<<<<< HEAD
-
-static DerivedMesh *applyModifierEM(
-		ModifierData *md, Object *ob, struct EditMesh *editData,
-  DerivedMesh *derivedData)
-=======
 static DerivedMesh *applyModifierEM(ModifierData *md, Object *ob,
 						struct EditMesh *UNUSED(editData),
 						DerivedMesh *derivedData)
->>>>>>> 2198cfdb
 {
 	return applyModifier(md, ob, derivedData, 0, 1);
 }
