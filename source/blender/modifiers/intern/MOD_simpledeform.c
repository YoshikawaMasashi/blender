/*
 * ***** BEGIN GPL LICENSE BLOCK *****
 *
 * This program is free software; you can redistribute it and/or
 * modify it under the terms of the GNU General Public License
 * as published by the Free Software Foundation; either version 2
 * of the License, or (at your option) any later version.
 *
 * This program is distributed in the hope that it will be useful,
 * but WITHOUT ANY WARRANTY; without even the implied warranty of
 * MERCHANTABILITY or FITNESS FOR A PARTICULAR PURPOSE.  See the
 * GNU General Public License for more details.
 *
 * You should have received a copy of the GNU General Public License
 * along with this program; if not, write to the Free Software  Foundation,
 * Inc., 51 Franklin Street, Fifth Floor, Boston, MA 02110-1301, USA.
 *
 * The Original Code is Copyright (C) 2005 by the Blender Foundation.
 * All rights reserved.
 *
 * Contributor(s): Daniel Dunbar
 *                 Ton Roosendaal,
 *                 Ben Batt,
 *                 Brecht Van Lommel,
 *                 Campbell Barton
 *
 * ***** END GPL LICENSE BLOCK *****
 *
 */

/** \file blender/modifiers/intern/MOD_simpledeform.c
 *  \ingroup modifiers
 */

#include "DNA_mesh_types.h"
#include "DNA_meshdata_types.h"
#include "DNA_object_types.h"

#include "BLI_math.h"
#include "BLI_utildefines.h"

#include "BKE_cdderivedmesh.h"
#include "BKE_editmesh.h"
#include "BKE_mesh.h"
#include "BKE_library.h"
#include "BKE_library_query.h"
#include "BKE_modifier.h"
#include "BKE_deform.h"

#include "MOD_util.h"

#include "bmesh.h"

#define BEND_EPS 0.000001f

/* Re-maps the indicies for X Y Z by shifting them up and wrapping, such that
 * X = Y, Y = Z, Z = X (for X axis), and X = Z, Y = X, Z = Y (for Y axis). This
 * exists because the deformations (excluding bend) are based on the Z axis.
 * Having this helps avoid long, drawn out switches. */
static const uint axis_map_table[3][3] = {
	{1, 2, 0},
	{2, 0, 1},
	{0, 1, 2},
};

BLI_INLINE void copy_v3_v3_map(float a[3], const float b[3], const uint map[3])
{
	a[0] = b[map[0]];
	a[1] = b[map[1]];
	a[2] = b[map[2]];
}

BLI_INLINE void copy_v3_v3_unmap(float a[3], const float b[3], const uint map[3])
{
	a[map[0]] = b[0];
	a[map[1]] = b[1];
	a[map[2]] = b[2];
}

/* Clamps/Limits the given coordinate to:  limits[0] <= co[axis] <= limits[1]
 * The amount of clamp is saved on dcut */
static void axis_limit(const int axis, const float limits[2], float co[3], float dcut[3])
{
	float val = co[axis];
	if (limits[0] > val) val = limits[0];
	if (limits[1] < val) val = limits[1];

	dcut[axis] = co[axis] - val;
	co[axis] = val;
}

static void simpleDeform_taper(const float factor, const int UNUSED(axis), const float dcut[3], float r_co[3])
{
	float x = r_co[0], y = r_co[1], z = r_co[2];
	float scale = z * factor;

	r_co[0] = x + x * scale;
	r_co[1] = y + y * scale;
	r_co[2] = z;

	add_v3_v3(r_co, dcut);
}

static void simpleDeform_stretch(const float factor, const int UNUSED(axis), const float dcut[3], float r_co[3])
{
	float x = r_co[0], y = r_co[1], z = r_co[2];
	float scale;

	scale = (z * z * factor - factor + 1.0f);

	r_co[0] = x * scale;
	r_co[1] = y * scale;
	r_co[2] = z * (1.0f + factor);

	add_v3_v3(r_co, dcut);
}

static void simpleDeform_twist(const float factor, const int UNUSED(axis), const float *dcut, float r_co[3])
{
	float x = r_co[0], y = r_co[1], z = r_co[2];
	float theta, sint, cost;

	theta = z * factor;
	sint  = sinf(theta);
	cost  = cosf(theta);

	r_co[0] = x * cost - y * sint;
	r_co[1] = x * sint + y * cost;
	r_co[2] = z;

	add_v3_v3(r_co, dcut);
}

static void simpleDeform_bend(const float factor, const int axis, const float dcut[3], float r_co[3])
{
	float x = r_co[0], y = r_co[1], z = r_co[2];
	float theta, sint, cost;

	BLI_assert(!(fabsf(factor) < BEND_EPS));

	switch (axis) {
		case 0:
			ATTR_FALLTHROUGH;
		case 1:
			theta = z * factor;
			break;
		default:
			theta = x * factor;
	}
	sint = sinf(theta);
	cost = cosf(theta);

	switch (axis) {
		case 0:
			r_co[0] =  x;
			r_co[1] =  (y - 1.0f / factor) * cost + 1.0f / factor;
			r_co[2] = -(y - 1.0f / factor) * sint;
			{
				r_co[0] += dcut[0];
				r_co[1] += sint * dcut[2];
				r_co[2] += cost * dcut[2];
			}
			break;
		case 1:
			r_co[0] =  (x - 1.0f / factor) * cost + 1.0f / factor;
			r_co[1] =  y;
			r_co[2] = -(x - 1.0f / factor) * sint;
			{
				r_co[0] += sint * dcut[2];
				r_co[1] += dcut[1];
				r_co[2] += cost * dcut[2];
			}
			break;
		default:
			r_co[0] = -(y - 1.0f / factor) * sint;
			r_co[1] =  (y - 1.0f / factor) * cost + 1.0f / factor;
			r_co[2] = z;
			{
				r_co[0] += cost * dcut[0];
				r_co[1] += sint * dcut[0];
				r_co[2] += dcut[2];
			}
	}

}


/* simple deform modifier */
<<<<<<< HEAD
static void SimpleDeformModifier_do(SimpleDeformModifierData *smd, struct Object *ob, struct Mesh *mesh,
                                    float (*vertexCos)[3], int numVerts)
=======
static void SimpleDeformModifier_do(
        SimpleDeformModifierData *smd, struct Object *ob, struct DerivedMesh *dm,
        float (*vertexCos)[3], int numVerts)
>>>>>>> c84b8d48
{
	const float base_limit[2] = {0.0f, 0.0f};
	int i;
	float smd_limit[2], smd_factor;
	SpaceTransform *transf = NULL, tmp_transf;
	void (*simpleDeform_callback)(const float factor, const int axis, const float dcut[3], float co[3]) = NULL;  /* Mode callback */
	int vgroup;
	MDeformVert *dvert;

	/* This is historically the lock axis, _not_ the deform axis as the name would imply */
	const int deform_axis = smd->deform_axis;
	int lock_axis = smd->axis;
	if (smd->mode == MOD_SIMPLEDEFORM_MODE_BEND) { /* Bend mode shouln't have any lock axis */
		lock_axis = 0;
	}
	else {
		/* Don't lock axis if it is the chosen deform axis, as this flattens
		 * the geometry */
		if (deform_axis == 0) {
			lock_axis &= ~MOD_SIMPLEDEFORM_LOCK_AXIS_X;
		}
		if (deform_axis == 1) {
			lock_axis &= ~MOD_SIMPLEDEFORM_LOCK_AXIS_Y;
		}
		if (deform_axis == 2) {
			lock_axis &= ~MOD_SIMPLEDEFORM_LOCK_AXIS_Z;
		}
	}


	/* Safe-check */
	if (smd->origin == ob) smd->origin = NULL;  /* No self references */

	if (smd->limit[0] < 0.0f) smd->limit[0] = 0.0f;
	if (smd->limit[0] > 1.0f) smd->limit[0] = 1.0f;

	smd->limit[0] = min_ff(smd->limit[0], smd->limit[1]);  /* Upper limit >= than lower limit */

	/* Calculate matrixs do convert between coordinate spaces */
	if (smd->origin) {
		transf = &tmp_transf;
		BLI_SPACE_TRANSFORM_SETUP(transf, ob, smd->origin);
	}

	/* Update limits if needed */
	int limit_axis = deform_axis;
	if (smd->mode == MOD_SIMPLEDEFORM_MODE_BEND) {
		/* Bend is a special case. */
		switch (deform_axis) {
			case 0:
				ATTR_FALLTHROUGH;
			case 1:
				limit_axis = 2;
				break;
			default:
				limit_axis = 0;
		}
	}

	{
		float lower =  FLT_MAX;
		float upper = -FLT_MAX;

		for (i = 0; i < numVerts; i++) {
			float tmp[3];
			copy_v3_v3(tmp, vertexCos[i]);

			if (transf) {
				BLI_space_transform_apply(transf, tmp);
			}

			lower = min_ff(lower, tmp[limit_axis]);
			upper = max_ff(upper, tmp[limit_axis]);
		}


		/* SMD values are normalized to the BV, calculate the absolut values */
		smd_limit[1] = lower + (upper - lower) * smd->limit[1];
		smd_limit[0] = lower + (upper - lower) * smd->limit[0];

		smd_factor   = smd->factor / max_ff(FLT_EPSILON, smd_limit[1] - smd_limit[0]);
	}

	switch (smd->mode) {
		case MOD_SIMPLEDEFORM_MODE_TWIST:   simpleDeform_callback = simpleDeform_twist;     break;
		case MOD_SIMPLEDEFORM_MODE_BEND:    simpleDeform_callback = simpleDeform_bend;      break;
		case MOD_SIMPLEDEFORM_MODE_TAPER:   simpleDeform_callback = simpleDeform_taper;     break;
		case MOD_SIMPLEDEFORM_MODE_STRETCH: simpleDeform_callback = simpleDeform_stretch;   break;
		default:
			return; /* No simpledeform mode? */
	}

	if (smd->mode == MOD_SIMPLEDEFORM_MODE_BEND) {
		if (fabsf(smd_factor) < BEND_EPS) {
			return;
		}
	}

	modifier_get_vgroup_mesh(ob, mesh, smd->vgroup_name, &dvert, &vgroup);
	const bool invert_vgroup = (smd->flag & MOD_SIMPLEDEFORM_FLAG_INVERT_VGROUP) != 0;
	const uint *axis_map = axis_map_table[(smd->mode != MOD_SIMPLEDEFORM_MODE_BEND) ? deform_axis : 2];

	for (i = 0; i < numVerts; i++) {
		float weight = defvert_array_find_weight_safe(dvert, i, vgroup);

		if (invert_vgroup) {
			weight = 1.0f - weight;
		}

		if (weight != 0.0f) {
			float co[3], dcut[3] = {0.0f, 0.0f, 0.0f};

			if (transf) {
				BLI_space_transform_apply(transf, vertexCos[i]);
			}

			copy_v3_v3(co, vertexCos[i]);

			/* Apply axis limits, and axis mappings */
			if (lock_axis & MOD_SIMPLEDEFORM_LOCK_AXIS_X) {
				axis_limit(0, base_limit, co, dcut);
			}
			if (lock_axis & MOD_SIMPLEDEFORM_LOCK_AXIS_Y) {
				axis_limit(1, base_limit, co, dcut);
			}
			if (lock_axis & MOD_SIMPLEDEFORM_LOCK_AXIS_Z) {
				axis_limit(2, base_limit, co, dcut);
			}
			axis_limit(limit_axis, smd_limit, co, dcut);

			/* apply the deform to a mapped copy of the vertex, and then re-map it back. */
			float co_remap[3];
			float dcut_remap[3];
			copy_v3_v3_map(co_remap, co, axis_map);
			copy_v3_v3_map(dcut_remap, dcut, axis_map);
			simpleDeform_callback(smd_factor, deform_axis, dcut_remap, co_remap);  /* apply deform */
			copy_v3_v3_unmap(co, co_remap, axis_map);

			interp_v3_v3v3(vertexCos[i], vertexCos[i], co, weight);  /* Use vertex weight has coef of linear interpolation */

			if (transf) {
				BLI_space_transform_invert(transf, vertexCos[i]);
			}
		}
	}
}


/* SimpleDeform */
static void initData(ModifierData *md)
{
	SimpleDeformModifierData *smd = (SimpleDeformModifierData *) md;

	smd->mode = MOD_SIMPLEDEFORM_MODE_TWIST;
	smd->axis = 0;
	smd->deform_axis = 0;

	smd->origin   =  NULL;
	smd->factor   =  DEG2RADF(45.0f);
	smd->limit[0] =  0.0f;
	smd->limit[1] =  1.0f;
}

static CustomDataMask requiredDataMask(Object *UNUSED(ob), ModifierData *md)
{
	SimpleDeformModifierData *smd = (SimpleDeformModifierData *)md;
	CustomDataMask dataMask = 0;

	/* ask for vertexgroups if we need them */
	if (smd->vgroup_name[0])
		dataMask |= CD_MASK_MDEFORMVERT;

	return dataMask;
}

static void foreachObjectLink(
        ModifierData *md, Object *ob,
        ObjectWalkFunc walk, void *userData)
{
	SimpleDeformModifierData *smd  = (SimpleDeformModifierData *)md;
	walk(userData, ob, &smd->origin, IDWALK_CB_NOP);
}

static void updateDepsgraph(ModifierData *md, const ModifierUpdateDepsgraphContext *ctx)
{
	SimpleDeformModifierData *smd  = (SimpleDeformModifierData *)md;
	if (smd->origin != NULL) {
		DEG_add_object_relation(ctx->node, smd->origin, DEG_OB_COMP_TRANSFORM, "SimpleDeform Modifier");
	}
}

<<<<<<< HEAD
static void deformVerts(ModifierData *md, const ModifierEvalContext *ctx,
                        struct Mesh *mesh,
                        float (*vertexCos)[3],
                        int numVerts)
=======
static void deformVerts(
        ModifierData *md, Object *ob,
        DerivedMesh *derivedData,
        float (*vertexCos)[3],
        int numVerts,
        ModifierApplyFlag UNUSED(flag))
>>>>>>> c84b8d48
{
	Mesh *mesh_src = get_mesh(ctx->object, NULL, mesh, NULL, false, false);

	SimpleDeformModifier_do((SimpleDeformModifierData *)md, ctx->object, mesh_src, vertexCos, numVerts);

	if (mesh_src != mesh) {
		BKE_id_free(NULL, mesh_src);
	}
}

<<<<<<< HEAD
static void deformVertsEM(ModifierData *md, const ModifierEvalContext *ctx,
                          struct BMEditMesh *editData,
                          struct Mesh *mesh,
                          float (*vertexCos)[3],
                          int numVerts)
=======
static void deformVertsEM(
        ModifierData *md, Object *ob,
        struct BMEditMesh *editData,
        DerivedMesh *derivedData,
        float (*vertexCos)[3],
        int numVerts)
>>>>>>> c84b8d48
{
	Mesh *mesh_src = get_mesh(ctx->object, editData, mesh, NULL, false, false);

	SimpleDeformModifier_do((SimpleDeformModifierData *)md, ctx->object, mesh_src, vertexCos, numVerts);

	if (mesh_src != mesh) {
		BKE_id_free(NULL, mesh_src);
	}
}


ModifierTypeInfo modifierType_SimpleDeform = {
	/* name */              "SimpleDeform",
	/* structName */        "SimpleDeformModifierData",
	/* structSize */        sizeof(SimpleDeformModifierData),
	/* type */              eModifierTypeType_OnlyDeform,

	/* flags */             eModifierTypeFlag_AcceptsMesh |
	                        eModifierTypeFlag_AcceptsCVs |
	                        eModifierTypeFlag_AcceptsLattice |
	                        eModifierTypeFlag_SupportsEditmode |
	                        eModifierTypeFlag_EnableInEditmode,

	/* copyData */          modifier_copyData_generic,

	/* deformVerts_DM */    NULL,
	/* deformMatrices_DM */ NULL,
	/* deformVertsEM_DM */  NULL,
	/* deformMatricesEM_DM*/NULL,
	/* applyModifier_DM */  NULL,
	/* applyModifierEM_DM */NULL,

	/* deformVerts */       deformVerts,
	/* deformMatrices */    NULL,
	/* deformVertsEM */     deformVertsEM,
	/* deformMatricesEM */  NULL,
	/* applyModifier */     NULL,
	/* applyModifierEM */   NULL,

	/* initData */          initData,
	/* requiredDataMask */  requiredDataMask,
	/* freeData */          NULL,
	/* isDisabled */        NULL,
	/* updateDepsgraph */   updateDepsgraph,
	/* dependsOnTime */     NULL,
	/* dependsOnNormals */	NULL,
	/* foreachObjectLink */ foreachObjectLink,
	/* foreachIDLink */     NULL,
	/* foreachTexLink */    NULL,
};<|MERGE_RESOLUTION|>--- conflicted
+++ resolved
@@ -186,14 +186,9 @@
 
 
 /* simple deform modifier */
-<<<<<<< HEAD
-static void SimpleDeformModifier_do(SimpleDeformModifierData *smd, struct Object *ob, struct Mesh *mesh,
-                                    float (*vertexCos)[3], int numVerts)
-=======
 static void SimpleDeformModifier_do(
-        SimpleDeformModifierData *smd, struct Object *ob, struct DerivedMesh *dm,
+        SimpleDeformModifierData *smd, struct Object *ob, struct Mesh *mesh,
         float (*vertexCos)[3], int numVerts)
->>>>>>> c84b8d48
 {
 	const float base_limit[2] = {0.0f, 0.0f};
 	int i;
@@ -385,19 +380,11 @@
 	}
 }
 
-<<<<<<< HEAD
-static void deformVerts(ModifierData *md, const ModifierEvalContext *ctx,
-                        struct Mesh *mesh,
-                        float (*vertexCos)[3],
-                        int numVerts)
-=======
 static void deformVerts(
-        ModifierData *md, Object *ob,
-        DerivedMesh *derivedData,
+        ModifierData *md, const ModifierEvalContext *ctx,
+        struct Mesh *mesh,
         float (*vertexCos)[3],
-        int numVerts,
-        ModifierApplyFlag UNUSED(flag))
->>>>>>> c84b8d48
+        int numVerts)
 {
 	Mesh *mesh_src = get_mesh(ctx->object, NULL, mesh, NULL, false, false);
 
@@ -408,20 +395,12 @@
 	}
 }
 
-<<<<<<< HEAD
-static void deformVertsEM(ModifierData *md, const ModifierEvalContext *ctx,
-                          struct BMEditMesh *editData,
-                          struct Mesh *mesh,
-                          float (*vertexCos)[3],
-                          int numVerts)
-=======
 static void deformVertsEM(
-        ModifierData *md, Object *ob,
+        ModifierData *md, const ModifierEvalContext *ctx,
         struct BMEditMesh *editData,
-        DerivedMesh *derivedData,
+        struct Mesh *mesh,
         float (*vertexCos)[3],
         int numVerts)
->>>>>>> c84b8d48
 {
 	Mesh *mesh_src = get_mesh(ctx->object, editData, mesh, NULL, false, false);
 
