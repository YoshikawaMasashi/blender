--- conflicted
+++ resolved
@@ -494,7 +494,7 @@
   rb->edge_mark.last = rb->edge_mark.first;
   rb->floating.last = rb->floating.first;
 
-  TaskPool *tp = BLI_task_pool_create(NULL, TASK_PRIORITY_HIGH, TASK_ISOLATION_ON);
+  TaskPool *tp = BLI_task_pool_create(NULL, TASK_PRIORITY_HIGH, TASK_ISOLATION_OFF);
 
   for (i = 0; i < thread_count; i++) {
     rti[i].thread_id = i;
@@ -1599,12 +1599,9 @@
     case LRT_EDGE_FLAG_INTERSECTION:
       LRT_ASSIGN_EDGE(intersection);
       break;
-<<<<<<< HEAD
     case LRT_EDGE_FLAG_FLOATING:
       LRT_ASSIGN_EDGE(floating);
       break;
-=======
->>>>>>> 933c2cff
   }
 #undef LRT_ASSIGN_EDGE
 }
@@ -1621,10 +1618,7 @@
   LRT_OBI_TO_RB(material);
   LRT_OBI_TO_RB(edge_mark);
   LRT_OBI_TO_RB(intersection);
-<<<<<<< HEAD
   LRT_OBI_TO_RB(floating);
-=======
->>>>>>> 933c2cff
 #undef LRT_OBI_TO_RB
 }
 
@@ -1643,7 +1637,6 @@
   }
 }
 
-<<<<<<< HEAD
 static int lineart_edge_type_duplication_count(char eflag)
 {
   int count = 0;
@@ -1656,8 +1649,6 @@
   return count;
 }
 
-=======
->>>>>>> 933c2cff
 static void lineart_geometry_object_load(LineartObjectInfo *obi, LineartRenderBuffer *rb)
 {
   BMesh *bm;
@@ -1677,12 +1668,8 @@
   LineartEdgeSegment *o_la_s;
   LineartTriangle *ort;
   Object *orig_ob;
-<<<<<<< HEAD
   bool can_find_freestyle_edge = false;
   bool can_find_freestyle_face = false;
-=======
-  int CanFindFreestyle = 0;
->>>>>>> 933c2cff
   int i;
   float use_crease = 0;
 
@@ -1691,7 +1678,6 @@
   if (obi->original_me->edit_mesh) {
     /* Do not use edit_mesh directly because we will modify it, so create a copy. */
     bm = BM_mesh_copy(obi->original_me->edit_mesh->bm);
-<<<<<<< HEAD
   }
   else {
     const BMAllocTemplate allocsize = BMALLOC_TEMPLATE_FROM_ME(((Mesh *)(obi->original_me)));
@@ -1889,170 +1875,8 @@
     /* Not a feature line, so we skip. */
     if (!e->head.hflag) {
       continue;
-=======
-  }
-  else {
-    const BMAllocTemplate allocsize = BMALLOC_TEMPLATE_FROM_ME(((Mesh *)(obi->original_me)));
-    bm = BM_mesh_create(&allocsize,
-                        &((struct BMeshCreateParams){
-                            .use_toolflags = true,
-                        }));
-    BM_mesh_bm_from_me(bm,
-                       obi->original_me,
-                       &((struct BMeshFromMeshParams){
-                           .calc_face_normal = true,
-                       }));
-  }
-
-  if (obi->free_use_mesh) {
-    BKE_mesh_free(obi->original_me);
-    MEM_freeN(obi->original_me);
-  }
-
-  if (rb->remove_doubles) {
-    BMEditMesh *em = BKE_editmesh_create(bm, false);
-    BMOperator findop, weldop;
-
-    /* See bmesh_opdefines.c and bmesh_operators.c for op names and argument formatting. */
-    BMO_op_initf(bm, &findop, BMO_FLAG_DEFAULTS, "find_doubles verts=%av dist=%f", 0.0001);
-
-    BMO_op_exec(bm, &findop);
-
-    /* Weld the vertices. */
-    BMO_op_init(bm, &weldop, BMO_FLAG_DEFAULTS, "weld_verts");
-    BMO_slot_copy(&findop, slots_out, "targetmap.out", &weldop, slots_in, "targetmap");
-    BMO_op_exec(bm, &weldop);
-
-    BMO_op_finish(bm, &findop);
-    BMO_op_finish(bm, &weldop);
-
-    MEM_freeN(em);
-  }
-
-  BM_mesh_elem_hflag_disable_all(bm, BM_FACE | BM_EDGE, BM_ELEM_TAG, false);
-  BM_mesh_triangulate(
-      bm, MOD_TRIANGULATE_QUAD_FIXED, MOD_TRIANGULATE_NGON_BEAUTY, 4, false, NULL, NULL, NULL);
-  BM_mesh_normals_update(bm);
-  BM_mesh_elem_table_ensure(bm, BM_VERT | BM_EDGE | BM_FACE);
-  BM_mesh_elem_index_ensure(bm, BM_VERT | BM_EDGE | BM_FACE);
-
-  if (CustomData_has_layer(&bm->edata, CD_FREESTYLE_EDGE)) {
-    CanFindFreestyle = 1;
-  }
-
-  /* Only allocate memory for verts and tris as we don't know how many lines we will generate
-   * yet. */
-  orv = lineart_mem_acquire_thread(&rb->render_data_pool, sizeof(LineartVert) * bm->totvert);
-  ort = lineart_mem_acquire_thread(&rb->render_data_pool, bm->totface * rb->triangle_size);
-
-  orig_ob = obi->original_ob;
-
-  BLI_spin_lock(&rb->lock_task);
-  eln = lineart_list_append_pointer_pool_sized_thread(
-      &rb->vertex_buffer_pointers, &rb->render_data_pool, orv, sizeof(LineartElementLinkNode));
-  BLI_spin_unlock(&rb->lock_task);
-
-  eln->element_count = bm->totvert;
-  eln->object_ref = orig_ob;
-  obi->v_reln = eln;
-
-  if (orig_ob->lineart.flags & OBJECT_LRT_OWN_CREASE) {
-    use_crease = cosf(M_PI - orig_ob->lineart.crease_threshold);
-  }
-  else {
-    use_crease = rb->crease_threshold;
-  }
-
-  /* FIXME(Yiming): Hack for getting clean 3D text, the seam that extruded text object creates
-   * erroneous detection on creases. Future configuration should allow options. */
-  if (orig_ob->type == OB_FONT) {
-    eln->flags |= LRT_ELEMENT_BORDER_ONLY;
-  }
-
-  BLI_spin_lock(&rb->lock_task);
-  eln = lineart_list_append_pointer_pool_sized_thread(
-      &rb->triangle_buffer_pointers, &rb->render_data_pool, ort, sizeof(LineartElementLinkNode));
-  BLI_spin_unlock(&rb->lock_task);
-
-  eln->element_count = bm->totface;
-  eln->object_ref = orig_ob;
-  eln->flags |= (usage == OBJECT_LRT_NO_INTERSECTION ? LRT_ELEMENT_NO_INTERSECTION : 0);
-
-  /* Note this memory is not from pool, will be deleted after culling. */
-  orta = MEM_callocN(sizeof(LineartTriangleAdjacent) * bm->totface, "LineartTriangleAdjacent");
-  /* Link is minimal so we use pool anyway. */
-  BLI_spin_lock(&rb->lock_task);
-  lineart_list_append_pointer_pool_thread(
-      &rb->triangle_adjacent_pointers, &rb->render_data_pool, orta);
-  BLI_spin_unlock(&rb->lock_task);
-
-  for (i = 0; i < bm->totvert; i++) {
-    v = BM_vert_at_index(bm, i);
-    lineart_vert_transform(v, i, orv, model_view, model_view_proj);
-    orv[i].index = i;
-  }
-  /* Register a global index increment. See #lineart_triangle_share_edge() and
-   * #lineart_main_load_geometries() for detailed. It's okay that global_vindex might eventually
-   * overflow, in such large scene it's virtually impossible for two vertex of the same numeric
-   * index to come close together. */
-  obi->global_i_offset = bm->totvert;
-
-  tri = ort;
-  for (i = 0; i < bm->totface; i++) {
-    f = BM_face_at_index(bm, i);
-
-    loop = f->l_first;
-    tri->v[0] = &orv[BM_elem_index_get(loop->v)];
-    loop = loop->next;
-    tri->v[1] = &orv[BM_elem_index_get(loop->v)];
-    loop = loop->next;
-    tri->v[2] = &orv[BM_elem_index_get(loop->v)];
-
-    /* Transparency bit assignment. */
-    Material *mat = BKE_object_material_get(orig_ob, f->mat_nr + 1);
-    tri->transparency_mask = ((mat && (mat->lineart.flags & LRT_MATERIAL_TRANSPARENCY_ENABLED)) ?
-                                  mat->lineart.transparency_mask :
-                                  0);
-
-    double gn[3];
-    copy_v3db_v3fl(gn, f->no);
-    mul_v3_mat3_m4v3_db(tri->gn, normal, gn);
-    normalize_v3_db(tri->gn);
-
-    if (usage == OBJECT_LRT_INTERSECTION_ONLY) {
-      tri->flags |= LRT_TRIANGLE_INTERSECTION_ONLY;
-    }
-    else if (usage == OBJECT_LRT_NO_INTERSECTION || usage == OBJECT_LRT_OCCLUSION_ONLY) {
-      tri->flags |= LRT_TRIANGLE_NO_INTERSECTION;
-    }
-
-    /* Re-use this field to refer to adjacent info, will be cleared after culling stage. */
-    tri->intersecting_verts = (void *)&orta[i];
-
-    tri = (LineartTriangle *)(((uchar *)tri) + rb->triangle_size);
-  }
-
-  /* Use BM_ELEM_TAG in f->head.hflag to store needed faces in the first iteration. */
-
-  int allocate_la_e = 0;
-  for (i = 0; i < bm->totedge; i++) {
-    e = BM_edge_at_index(bm, i);
-
-    /* Because e->head.hflag is char, so line type flags should not exceed positive 7 bits. */
-    char eflag = lineart_identify_feature_line(
-        rb, e, ort, orv, use_crease, orig_ob->type == OB_FONT, CanFindFreestyle, bm);
-    if (eflag) {
-      /* Only allocate for feature lines (instead of all lines) to save memory. */
-      allocate_la_e++;
->>>>>>> 933c2cff
-    }
-    /* Here we just use bm's flag for when loading actual lines, then we don't need to call
-     * lineart_identify_feature_line() again, e->head.hflag deleted after loading anyway. Always
-     * set the flag, so hflag stays 0 for lines that are not feature lines. */
-    e->head.hflag = eflag;
-  }
-
-<<<<<<< HEAD
+    }
+
     bool edge_added = false;
 
     /* See eLineartEdgeFlag for details. */
@@ -2097,52 +1921,6 @@
         break;
       }
     }
-=======
-  o_la_e = lineart_mem_acquire_thread(&rb->render_data_pool, sizeof(LineartEdge) * allocate_la_e);
-  o_la_s = lineart_mem_acquire_thread(&rb->render_data_pool,
-                                      sizeof(LineartEdgeSegment) * allocate_la_e);
-  BLI_spin_lock(&rb->lock_task);
-  eln = lineart_list_append_pointer_pool_sized_thread(
-      &rb->line_buffer_pointers, &rb->render_data_pool, o_la_e, sizeof(LineartElementLinkNode));
-  BLI_spin_unlock(&rb->lock_task);
-  eln->element_count = allocate_la_e;
-  eln->object_ref = orig_ob;
-
-  la_e = o_la_e;
-  la_s = o_la_s;
-  for (i = 0; i < bm->totedge; i++) {
-    e = BM_edge_at_index(bm, i);
-
-    /* Not a feature line, so we skip. */
-    if (!e->head.hflag) {
-      continue;
-    }
-
-    la_e->v1 = &orv[BM_elem_index_get(e->v1)];
-    la_e->v2 = &orv[BM_elem_index_get(e->v2)];
-    la_e->v1_obindex = la_e->v1->index;
-    la_e->v2_obindex = la_e->v2->index;
-    if (e->l) {
-      int findex = BM_elem_index_get(e->l->f);
-      la_e->t1 = lineart_triangle_from_index(rb, ort, findex);
-      lineart_triangle_adjacent_assign(la_e->t1, &orta[findex], la_e);
-      if (e->l->radial_next && e->l->radial_next != e->l) {
-        findex = BM_elem_index_get(e->l->radial_next->f);
-        la_e->t2 = lineart_triangle_from_index(rb, ort, findex);
-        lineart_triangle_adjacent_assign(la_e->t2, &orta[findex], la_e);
-      }
-    }
-    la_e->flags = e->head.hflag;
-    la_e->object_ref = orig_ob;
-    BLI_addtail(&la_e->segments, la_s);
-    if (usage == OBJECT_LRT_INHERIT || usage == OBJECT_LRT_INCLUDE ||
-        usage == OBJECT_LRT_NO_INTERSECTION) {
-      lineart_add_edge_to_list_thread(obi, la_e);
-    }
-
-    la_e++;
-    la_s++;
->>>>>>> 933c2cff
   }
 
   /* always free bm as it's a copy from before threading */
@@ -2256,24 +2034,6 @@
   use_olti->pending = obi;
 }
 
-static void lineart_geometry_load_assign_thread(LineartObjectLoadTaskInfo *olti_list,
-                                                LineartObjectInfo *obi,
-                                                int thread_count,
-                                                int this_face_count)
-{
-  LineartObjectLoadTaskInfo *use_olti = olti_list;
-  long unsigned int min_face = use_olti->total_faces;
-  for (int i = 0; i < thread_count; i++) {
-    if (olti_list[i].total_faces < min_face) {
-      min_face = olti_list[i].total_faces;
-      use_olti = &olti_list[i];
-    }
-  }
-  use_olti->total_faces += this_face_count;
-  obi->next = use_olti->pending;
-  use_olti->pending = obi;
-}
-
 static void lineart_main_load_geometries(
     Depsgraph *depsgraph,
     Scene *scene,
@@ -2289,12 +2049,6 @@
   int fit = BKE_camera_sensor_fit(cam->sensor_fit, rb->w, rb->h);
   double asp = ((double)rb->w / (double)rb->h);
 
-  double t_start;
-
-  if (G.debug_value == 4000) {
-    t_start = PIL_check_seconds_timer();
-  }
-
   if (cam->type == CAM_PERSP) {
     if (fit == CAMERA_SENSOR_FIT_VERT && asp > 1) {
       sensor *= asp;
@@ -2302,11 +2056,7 @@
     if (fit == CAMERA_SENSOR_FIT_HOR && asp < 1) {
       sensor /= asp;
     }
-<<<<<<< HEAD
     double fov = focallength_to_fov(cam->lens / (1 + rb->overscan), sensor);
-=======
-    double fov = focallength_to_fov(cam->lens, sensor);
->>>>>>> 933c2cff
     lineart_matrix_perspective_44d(proj, fov, asp, cam->clip_start, cam->clip_end);
   }
   else if (cam->type == CAM_ORTHO) {
@@ -2314,15 +2064,12 @@
     lineart_matrix_ortho_44d(proj, -w, w, -w / asp, w / asp, cam->clip_start, cam->clip_end);
   }
 
-<<<<<<< HEAD
   double t_start;
 
   if (G.debug_value == 4000) {
     t_start = PIL_check_seconds_timer();
   }
 
-=======
->>>>>>> 933c2cff
   invert_m4_m4(inv, rb->cam_obmat);
   mul_m4db_m4db_m4fl_uniq(result, proj, inv);
   copy_m4_m4_db(proj, result);
@@ -2344,18 +2091,13 @@
 
   int thread_count = rb->thread_count;
 
-<<<<<<< HEAD
   /* This memory is in render buffer memory pool. So we don't need to free those after loading.
    */
-=======
-  /* This memory is in render buffer memory pool. so we don't need to free those after loading. */
->>>>>>> 933c2cff
   LineartObjectLoadTaskInfo *olti = lineart_mem_acquire(
       &rb->render_data_pool, sizeof(LineartObjectLoadTaskInfo) * thread_count);
 
   DEG_OBJECT_ITER_BEGIN (depsgraph, ob, flags) {
     LineartObjectInfo *obi = lineart_mem_acquire(&rb->render_data_pool, sizeof(LineartObjectInfo));
-<<<<<<< HEAD
     obi->usage = lineart_usage_check(scene->master_collection, ob);
     obi->override_intersection_mask = lineart_intersection_mask_check(scene->master_collection,
                                                                       ob);
@@ -2382,33 +2124,6 @@
       continue;
     }
 
-=======
-    obi->usage = lineart_usage_check(scene->master_collection, ob, rb);
-    Mesh *use_mesh;
-
-    if (obi->usage == OBJECT_LRT_EXCLUDE) {
-      continue;
-    }
-
-    Object *use_ob = DEG_get_evaluated_object(depsgraph, ob);
-
-    if (!(use_ob->type == OB_MESH || use_ob->type == OB_MBALL || use_ob->type == OB_CURVE ||
-          use_ob->type == OB_SURF || use_ob->type == OB_FONT)) {
-      continue;
-    }
-    if (use_ob->type == OB_MESH) {
-      use_mesh = use_ob->data;
-    }
-    else {
-      use_mesh = BKE_mesh_new_from_object(NULL, use_ob, false, true);
-    }
-
-    /* In case we still can not get any mesh geometry data from the object */
-    if (!use_mesh) {
-      continue;
-    }
-
->>>>>>> 933c2cff
     if (ob->type != OB_MESH) {
       obi->free_use_mesh = true;
     }
@@ -2427,11 +2142,7 @@
   }
   DEG_OBJECT_ITER_END;
 
-<<<<<<< HEAD
-  TaskPool *tp = BLI_task_pool_create(NULL, TASK_PRIORITY_HIGH);
-=======
-  TaskPool *tp = BLI_task_pool_create(NULL, TASK_PRIORITY_HIGH, TASK_ISOLATION_ON);
->>>>>>> 933c2cff
+  TaskPool *tp = BLI_task_pool_create(NULL, TASK_PRIORITY_HIGH, TASK_ISOLATION_OFF);
 
   for (int i = 0; i < thread_count; i++) {
     olti[i].rb = rb;
@@ -2447,19 +2158,11 @@
 
   for (int i = 0; i < thread_count; i++) {
     for (LineartObjectInfo *obi = olti[i].pending; obi; obi = obi->next) {
-<<<<<<< HEAD
       if (!obi->eln) {
         continue;
       }
       LineartVert *v = (LineartVert *)obi->eln->pointer;
       int v_count = obi->eln->element_count;
-=======
-      if (!obi->v_reln) {
-        continue;
-      }
-      LineartVert *v = (LineartVert *)obi->v_reln->pointer;
-      int v_count = obi->v_reln->element_count;
->>>>>>> 933c2cff
       for (int vi = 0; vi < v_count; vi++) {
         v[vi].index += global_i;
       }
@@ -3300,14 +3003,11 @@
   int fit = BKE_camera_sensor_fit(c->sensor_fit, rb->w, rb->h);
   rb->shift_x = fit == CAMERA_SENSOR_FIT_HOR ? c->shiftx : c->shiftx / asp;
   rb->shift_y = fit == CAMERA_SENSOR_FIT_VERT ? c->shifty : c->shifty * asp;
-<<<<<<< HEAD
 
   rb->overscan = lmd->overscan;
 
   rb->shift_x /= (1 + rb->overscan);
   rb->shift_y /= (1 + rb->overscan);
-=======
->>>>>>> 933c2cff
 
   rb->crease_threshold = cos(M_PI - lmd->crease_threshold);
   rb->chaining_image_threshold = lmd->chaining_image_threshold;
@@ -4328,12 +4028,6 @@
   Scene *scene = DEG_get_evaluated_scene(depsgraph);
   int intersections_only = 0; /* Not used right now, but preserve for future. */
   Object *use_camera;
-
-  double t_start;
-
-  if (G.debug_value == 4000) {
-    t_start = PIL_check_seconds_timer();
-  }
 
   double t_start;
 
