--- conflicted
+++ resolved
@@ -79,11 +79,7 @@
 static LineartLineChain *lineart_chain_create(LineartRenderBuffer *rb)
 {
   LineartLineChain *rlc;
-<<<<<<< HEAD
-  rlc = lineart_mem_aquire(rb->chain_data_pool, sizeof(LineartLineChain));
-=======
   rlc = lineart_mem_acquire(&rb->render_data_pool, sizeof(LineartLineChain));
->>>>>>> f7b22fc3
 
   BLI_addtail(&rb->chains, rlc);
 
@@ -128,11 +124,7 @@
     return old_rlci;
   }
 
-<<<<<<< HEAD
-  rlci = lineart_mem_aquire(rb->chain_data_pool, sizeof(LineartLineChainItem));
-=======
   rlci = lineart_mem_acquire(&rb->render_data_pool, sizeof(LineartLineChainItem));
->>>>>>> f7b22fc3
 
   copy_v2_v2(rlci->pos, fbcoord);
   copy_v3_v3(rlci->gpos, gpos);
@@ -162,11 +154,7 @@
     return rlc->chain.first;
   }
 
-<<<<<<< HEAD
-  rlci = lineart_mem_aquire(rb->chain_data_pool, sizeof(LineartLineChainItem));
-=======
   rlci = lineart_mem_acquire(&rb->render_data_pool, sizeof(LineartLineChainItem));
->>>>>>> f7b22fc3
 
   copy_v2_v2(rlci->pos, fbcoord);
   copy_v3_v3(rlci->gpos, gpos);
