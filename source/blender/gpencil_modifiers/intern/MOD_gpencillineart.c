/*
 * This program is free software; you can redistribute it and/or
 * modify it under the terms of the GNU General Public License
 * as published by the Free Software Foundation; either version 2
 * of the License, or (at your option) any later version.
 *
 * This program is distributed in the hope that it will be useful,
 * but WITHOUT ANY WARRANTY; without even the implied warranty of
 * MERCHANTABILITY or FITNESS FOR A PARTICULAR PURPOSE.  See the
 * GNU General Public License for more details.
 *
 * You should have received a copy of the GNU General Public License
 * along with this program; if not, write to the Free Software Foundation,
 * Inc., 51 Franklin Street, Fifth Floor, Boston, MA 02110-1301, USA.
 *
 * The Original Code is Copyright (C) 2017, Blender Foundation
 * This is a new part of Blender
 */

/** \file
 * \ingroup modifiers
 */

#include <stdio.h>

#include "BLI_utildefines.h"

#include "BLI_math_vector.h"

#include "BLT_translation.h"

#include "DNA_collection_types.h"
#include "DNA_defaults.h"
#include "DNA_gpencil_modifier_types.h"
#include "DNA_gpencil_types.h"
#include "DNA_material_types.h"
#include "DNA_object_types.h"
#include "DNA_scene_types.h"
#include "DNA_screen_types.h"

#include "MOD_gpencil_lineart.h"
#include "lineart/MOD_lineart.h"

#include "BKE_collection.h"
#include "BKE_context.h"
#include "BKE_global.h"
#include "BKE_gpencil.h"
#include "BKE_gpencil_modifier.h"
#include "BKE_lib_query.h"
#include "BKE_main.h"
#include "BKE_screen.h"

#include "UI_interface.h"
#include "UI_resources.h"

#include "BKE_modifier.h"
#include "RNA_access.h"

#include "DEG_depsgraph.h"
#include "DEG_depsgraph_query.h"

#include "MOD_gpencil_lineart.h"
#include "MOD_gpencil_modifiertypes.h"
#include "MOD_gpencil_ui_common.h"

#include "WM_api.h"
#include "WM_types.h"

static void initData(GpencilModifierData *md)
{
  LineartGpencilModifierData *gpmd = (LineartGpencilModifierData *)md;

  BLI_assert(MEMCMP_STRUCT_AFTER_IS_ZERO(gpmd, modifier));

  MEMCPY_STRUCT_AFTER(gpmd, DNA_struct_default_get(LineartGpencilModifierData), modifier);
}

static void copyData(const GpencilModifierData *md, GpencilModifierData *target)
{
  BKE_gpencil_modifier_copydata_generic(md, target);
}

static void generate_strokes_actual(
    GpencilModifierData *md, Depsgraph *depsgraph, Object *ob, bGPDlayer *gpl, bGPDframe *gpf)
{
  LineartGpencilModifierData *lmd = (LineartGpencilModifierData *)md;

  if (G.debug_value == 4000) {
    printf("LRT: Generating from modifier.\n");
  }

  MOD_lineart_gpencil_generate(
      lmd->cache,
      depsgraph,
      ob,
      gpl,
      gpf,
      lmd->source_type,
      lmd->source_type == LRT_SOURCE_OBJECT ? (void *)lmd->source_object :
                                              (void *)lmd->source_collection,
      lmd->level_start,
      lmd->use_multiple_levels ? lmd->level_end : lmd->level_start,
      lmd->target_material ? BKE_gpencil_object_material_index_get(ob, lmd->target_material) : 0,
      lmd->edge_types,
      lmd->mask_switches,
      lmd->material_mask_bits,
      lmd->intersection_mask,
      lmd->thickness,
      lmd->opacity,
      lmd->source_vertex_group,
      lmd->vgname,
      lmd->flags);
}

static bool isModifierDisabled(GpencilModifierData *md)
{
  LineartGpencilModifierData *lmd = (LineartGpencilModifierData *)md;

  if ((lmd->target_layer[0] == '\0') || (lmd->target_material == NULL)) {
    return true;
  }

  if (lmd->source_type == LRT_SOURCE_OBJECT && !lmd->source_object) {
    return true;
  }

  if (lmd->source_type == LRT_SOURCE_COLLECTION && !lmd->source_collection) {
    return true;
  }

  /* Preventing calculation in depsgraph when baking frames. */
  if (lmd->flags & LRT_GPENCIL_IS_BAKED) {
    return true;
  }

  return false;
}
static void generateStrokes(GpencilModifierData *md, Depsgraph *depsgraph, Object *ob)
{
  LineartGpencilModifierData *lmd = (LineartGpencilModifierData *)md;
  bGPdata *gpd = ob->data;

  /* Guard early, don't trigger calculation when no grease-pencil frame is present.
   * Probably should disable in the #isModifierDisabled() function
   * but we need additional argument for depsgraph and `gpd`. */
  bGPDlayer *gpl = BKE_gpencil_layer_get_by_name(gpd, lmd->target_layer, 1);
  if (gpl == NULL) {
    return;
  }
  /* Need to call this or we don't get active frame (user may haven't selected any one). */
  BKE_gpencil_frame_active_set(depsgraph, gpd);
  bGPDframe *gpf = gpl->actframe;
  if (gpf == NULL) {
    return;
  }

  /* Check all parameters required are filled. */
  if (isModifierDisabled(md)) {
    return;
  }

  LineartCache *local_lc = gpd->runtime.lineart_cache;
  if (!gpd->runtime.lineart_cache) {
    MOD_lineart_compute_feature_lines(
        depsgraph, lmd, &gpd->runtime.lineart_cache, (!(ob->dtx & OB_DRAW_IN_FRONT)));
    MOD_lineart_destroy_render_data(lmd);
  }
  else {
    if (!(lmd->flags & LRT_GPENCIL_USE_CACHE)) {
      MOD_lineart_compute_feature_lines(
          depsgraph, lmd, &local_lc, (!(ob->dtx & OB_DRAW_IN_FRONT)));
      MOD_lineart_destroy_render_data(lmd);
    }
    MOD_lineart_chain_clear_picked_flag(local_lc);
    lmd->cache = local_lc;
  }

  generate_strokes_actual(md, depsgraph, ob, gpl, gpf);

  if (!(lmd->flags & LRT_GPENCIL_USE_CACHE)) {
    /* Clear local cache. */
    if (local_lc != gpd->runtime.lineart_cache) {
      MOD_lineart_clear_cache(&local_lc);
    }
    /* Restore the original cache pointer so the modifiers below still have access to the "global"
     * cache. */
    lmd->cache = gpd->runtime.lineart_cache;
  }

  WM_main_add_notifier(NA_EDITED | NC_GPENCIL, NULL);
}

static void bakeModifier(Main *UNUSED(bmain),
                         Depsgraph *depsgraph,
                         GpencilModifierData *md,
                         Object *ob)
{
  bGPdata *gpd = ob->data;
  LineartGpencilModifierData *lmd = (LineartGpencilModifierData *)md;

  bGPDlayer *gpl = BKE_gpencil_layer_get_by_name(gpd, lmd->target_layer, 1);
  if (gpl == NULL) {
    return;
  }
  bGPDframe *gpf = gpl->actframe;
  if (gpf == NULL) {
    return;
  }

  if (!gpd->runtime.lineart_cache) {
    /* Only calculate for this modifier, thus no need to get maximum values from all line art
     * modifiers in the stack. */
    lmd->edge_types_override = lmd->edge_types;
    lmd->level_end_override = lmd->level_end;

    MOD_lineart_compute_feature_lines(
        depsgraph, lmd, &gpd->runtime.lineart_cache, (!(ob->dtx & OB_DRAW_IN_FRONT)));
    MOD_lineart_destroy_render_data(lmd);
  }

  generate_strokes_actual(md, depsgraph, ob, gpl, gpf);

  MOD_lineart_clear_cache(&gpd->runtime.lineart_cache);
}

static bool isDisabled(GpencilModifierData *md, int UNUSED(userRenderParams))
{
  return isModifierDisabled(md);
}

static void add_this_collection(Collection *c,
                                const ModifierUpdateDepsgraphContext *ctx,
                                const int mode)
{
  if (!c) {
    return;
  }
  FOREACH_COLLECTION_VISIBLE_OBJECT_RECURSIVE_BEGIN (c, ob, mode) {
    if (ELEM(ob->type, OB_MESH, OB_MBALL, OB_CURVE, OB_SURF, OB_FONT)) {
      if (ob->lineart.usage != OBJECT_LRT_EXCLUDE) {
        DEG_add_object_relation(ctx->node, ob, DEG_OB_COMP_GEOMETRY, "Line Art Modifier");
        DEG_add_object_relation(ctx->node, ob, DEG_OB_COMP_TRANSFORM, "Line Art Modifier");
      }
    }
    if (ob->type == OB_EMPTY && (ob->transflag & OB_DUPLICOLLECTION)) {
      add_this_collection(ob->instance_collection, ctx, mode);
    }
  }
  FOREACH_COLLECTION_VISIBLE_OBJECT_RECURSIVE_END;
}

static void updateDepsgraph(GpencilModifierData *md,
                            const ModifierUpdateDepsgraphContext *ctx,
                            const int mode)
{
  DEG_add_object_relation(ctx->node, ctx->object, DEG_OB_COMP_TRANSFORM, "Line Art Modifier");

  LineartGpencilModifierData *lmd = (LineartGpencilModifierData *)md;
  if (lmd->source_type == LRT_SOURCE_OBJECT && lmd->source_object) {
    DEG_add_object_relation(
        ctx->node, lmd->source_object, DEG_OB_COMP_GEOMETRY, "Line Art Modifier");
    DEG_add_object_relation(
        ctx->node, lmd->source_object, DEG_OB_COMP_TRANSFORM, "Line Art Modifier");
  }
  else {
    add_this_collection(ctx->scene->master_collection, ctx, mode);
  }
<<<<<<< HEAD
  if (lmd->calculation_flags & LRT_USE_CUSTOM_CAMERA && lmd->source_camera) {
=======
  if (lmd->calculation_flags & LRT_USE_CUSTOM_CAMERA) {
>>>>>>> 45439dfe
    DEG_add_object_relation(
        ctx->node, lmd->source_camera, DEG_OB_COMP_TRANSFORM, "Line Art Modifier");
    DEG_add_object_relation(
        ctx->node, lmd->source_camera, DEG_OB_COMP_PARAMETERS, "Line Art Modifier");
  }
<<<<<<< HEAD
  else if (ctx->scene->camera) {
=======
  if (ctx->scene->camera) {
>>>>>>> 45439dfe
    DEG_add_object_relation(
        ctx->node, ctx->scene->camera, DEG_OB_COMP_TRANSFORM, "Line Art Modifier");
    DEG_add_object_relation(
        ctx->node, ctx->scene->camera, DEG_OB_COMP_PARAMETERS, "Line Art Modifier");
  }
}

static void foreachIDLink(GpencilModifierData *md, Object *ob, IDWalkFunc walk, void *userData)
{
  LineartGpencilModifierData *lmd = (LineartGpencilModifierData *)md;

  walk(userData, ob, (ID **)&lmd->target_material, IDWALK_CB_USER);
  walk(userData, ob, (ID **)&lmd->source_collection, IDWALK_CB_NOP);

  walk(userData, ob, (ID **)&lmd->source_object, IDWALK_CB_NOP);
  walk(userData, ob, (ID **)&lmd->source_camera, IDWALK_CB_NOP);
<<<<<<< HEAD
  walk(userData, ob, (ID **)&lmd->light_contour_object, IDWALK_CB_NOP);
=======
>>>>>>> 45439dfe
}

static void panel_draw(const bContext *UNUSED(C), Panel *panel)
{
  uiLayout *layout = panel->layout;

  PointerRNA ob_ptr;
  PointerRNA *ptr = gpencil_modifier_panel_get_property_pointers(panel, &ob_ptr);

  PointerRNA obj_data_ptr = RNA_pointer_get(&ob_ptr, "data");

  const int source_type = RNA_enum_get(ptr, "source_type");
  const bool is_baked = RNA_boolean_get(ptr, "is_baked");

  uiLayoutSetPropSep(layout, true);
  uiLayoutSetEnabled(layout, !is_baked);

  if (!BKE_gpencil_is_first_lineart_in_stack(ob_ptr.data, ptr->data)) {
    uiItemR(layout, ptr, "use_cache", 0, NULL, ICON_NONE);
  }

  uiItemR(layout, ptr, "source_type", 0, NULL, ICON_NONE);

  if (source_type == LRT_SOURCE_OBJECT) {
    uiItemR(layout, ptr, "source_object", 0, NULL, ICON_OBJECT_DATA);
  }
  else if (source_type == LRT_SOURCE_COLLECTION) {
    uiItemR(layout, ptr, "source_collection", 0, NULL, ICON_OUTLINER_COLLECTION);
  }
  else {
    /* Source is Scene. */
  }
  uiItemPointerR(layout, ptr, "target_layer", &obj_data_ptr, "layers", NULL, ICON_GREASEPENCIL);

  /* Material has to be used by grease pencil object already, it was possible to assign materials
   * without this requirement in earlier versions of blender. */
  bool material_valid = false;
  PointerRNA material_ptr = RNA_pointer_get(ptr, "target_material");
  if (!RNA_pointer_is_null(&material_ptr)) {
    Material *current_material = material_ptr.data;
    Object *ob = ob_ptr.data;
    material_valid = BKE_gpencil_object_material_index_get(ob, current_material) != -1;
  }
  uiLayout *row = uiLayoutRow(layout, true);
  uiLayoutSetRedAlert(row, !material_valid);
  uiItemPointerR(
      row, ptr, "target_material", &obj_data_ptr, "materials", NULL, ICON_SHADING_TEXTURE);

  gpencil_modifier_panel_end(layout, ptr);
}

static void edge_types_panel_draw(const bContext *UNUSED(C), Panel *panel)
{
  uiLayout *layout = panel->layout;
  PointerRNA ob_ptr;
  PointerRNA *ptr = gpencil_modifier_panel_get_property_pointers(panel, &ob_ptr);

  const bool is_baked = RNA_boolean_get(ptr, "is_baked");
  const bool use_cache = RNA_boolean_get(ptr, "use_cache");
  const bool is_first = BKE_gpencil_is_first_lineart_in_stack(ob_ptr.data, ptr->data);

  uiLayoutSetEnabled(layout, !is_baked);

  uiLayoutSetPropSep(layout, true);

  uiLayout *col = uiLayoutColumn(layout, true);

  uiItemR(col, ptr, "use_contour", 0, IFACE_("Contour"), ICON_NONE);
  uiItemR(col, ptr, "use_loose", 0, IFACE_("Loose"), ICON_NONE);
  uiItemR(col, ptr, "use_material", 0, IFACE_("Material Borders"), ICON_NONE);
  uiItemR(col, ptr, "use_edge_mark", 0, IFACE_("Edge Marks"), ICON_NONE);
  uiItemR(col, ptr, "use_intersection", 0, IFACE_("Intersections"), ICON_NONE);

  uiLayout *sub = uiLayoutRowWithHeading(col, false, IFACE_("Crease"));
  uiItemR(sub, ptr, "use_crease", 0, "", ICON_NONE);
  uiLayout *entry = uiLayoutRow(sub, false);
  uiLayoutSetActive(entry, RNA_boolean_get(ptr, "use_crease") || is_first);
  if (use_cache && !is_first) {
    uiItemL(entry, IFACE_("Angle Cached"), ICON_INFO);
  }
  else {
    uiItemR(entry, ptr, "crease_threshold", UI_ITEM_R_SLIDER, " ", ICON_NONE);
  }

  sub = uiLayoutRowWithHeading(col, false, IFACE_("Light Contour"));
  uiItemR(sub, ptr, "use_light_contour", 0, "", ICON_NONE);
  entry = uiLayoutRow(sub, false);
  uiLayoutSetActive(entry, (RNA_boolean_get(ptr, "use_light_contour")) || is_first);
  if (use_cache && !is_first) {
    uiItemL(entry, IFACE_("Reference Cached"), ICON_INFO);
  }
  else {
    uiItemR(entry, ptr, "light_contour_object", 0, "", ICON_NONE);
  }

  uiItemR(layout, ptr, "use_overlap_edge_type_support", 0, IFACE_("Allow Overlap"), ICON_NONE);
}

static void options_panel_draw(const bContext *UNUSED(C), Panel *panel)
{
  uiLayout *layout = panel->layout;
  PointerRNA ob_ptr;
  PointerRNA *ptr = gpencil_modifier_panel_get_property_pointers(panel, &ob_ptr);

  const bool is_baked = RNA_boolean_get(ptr, "is_baked");
  const bool use_cache = RNA_boolean_get(ptr, "use_cache");
  const bool is_first = BKE_gpencil_is_first_lineart_in_stack(ob_ptr.data, ptr->data);

  uiLayoutSetPropSep(layout, true);
  uiLayoutSetEnabled(layout, !is_baked);

  if (use_cache && !is_first) {
    uiItemL(layout, "Cached from the first line art modifier.", ICON_INFO);
    return;
  }

  uiLayout *row = uiLayoutRowWithHeading(layout, false, IFACE_("Custom Camera"));
  uiItemR(row, ptr, "use_custom_camera", 0, "", 0);
  uiLayout *subrow = uiLayoutRow(row, true);
  uiLayoutSetActive(subrow, RNA_boolean_get(ptr, "use_custom_camera"));
  uiLayoutSetPropSep(subrow, true);
  uiItemR(subrow, ptr, "source_camera", 0, "", ICON_OBJECT_DATA);
<<<<<<< HEAD

  uiItemR(layout, ptr, "use_remove_doubles", 0, NULL, ICON_NONE);
  uiItemR(layout, ptr, "use_edge_overlap", 0, IFACE_("Overlapping Edges As Contour"), ICON_NONE);
  uiItemR(layout, ptr, "use_object_instances", 0, NULL, ICON_NONE);
  uiItemR(layout, ptr, "use_clip_plane_boundaries", 0, NULL, ICON_NONE);
  uiItemR(layout, ptr, "use_crease_on_smooth", 0, IFACE_("Crease On Smooth"), ICON_NONE);
  uiItemR(layout, ptr, "use_crease_on_sharp", 0, IFACE_("Crease On Sharp"), ICON_NONE);
  uiItemR(layout, ptr, "use_back_face_culling", 0, NULL, ICON_NONE);
=======

  uiLayout *col = uiLayoutColumn(layout, true);

  uiItemR(col, ptr, "use_remove_doubles", 0, NULL, ICON_NONE);
  uiItemR(col, ptr, "use_edge_overlap", 0, IFACE_("Overlapping Edges As Contour"), ICON_NONE);
  uiItemR(col, ptr, "use_object_instances", 0, NULL, ICON_NONE);
  uiItemR(col, ptr, "use_clip_plane_boundaries", 0, NULL, ICON_NONE);
  uiItemR(col, ptr, "use_crease_on_smooth", 0, IFACE_("Crease On Smooth"), ICON_NONE);
  uiItemR(col, ptr, "use_crease_on_sharp", 0, IFACE_("Crease On Sharp"), ICON_NONE);
>>>>>>> 45439dfe
}

static void style_panel_draw(const bContext *UNUSED(C), Panel *panel)
{
  uiLayout *layout = panel->layout;
  PointerRNA *ptr = gpencil_modifier_panel_get_property_pointers(panel, NULL);

  const bool is_baked = RNA_boolean_get(ptr, "is_baked");

  uiLayoutSetPropSep(layout, true);
  uiLayoutSetEnabled(layout, !is_baked);

  uiItemR(layout, ptr, "thickness", 0, NULL, ICON_NONE);

  uiItemR(layout, ptr, "opacity", UI_ITEM_R_SLIDER, NULL, ICON_NONE);
}

static void occlusion_panel_draw(const bContext *UNUSED(C), Panel *panel)
{
  uiLayout *layout = panel->layout;
  PointerRNA ob_ptr;
  PointerRNA *ptr = gpencil_modifier_panel_get_property_pointers(panel, &ob_ptr);

  const bool is_baked = RNA_boolean_get(ptr, "is_baked");

  const bool use_multiple_levels = RNA_boolean_get(ptr, "use_multiple_levels");
  const bool show_in_front = RNA_boolean_get(&ob_ptr, "show_in_front");

  uiLayoutSetPropSep(layout, true);
  uiLayoutSetEnabled(layout, !is_baked);

  if (!show_in_front) {
    uiItemL(layout, IFACE_("Object is not in front"), ICON_INFO);
  }

  layout = uiLayoutColumn(layout, false);
  uiLayoutSetActive(layout, show_in_front);

  uiItemR(layout, ptr, "use_multiple_levels", 0, IFACE_("Range"), ICON_NONE);

  if (use_multiple_levels) {
    uiLayout *col = uiLayoutColumn(layout, true);
    uiItemR(col, ptr, "level_start", 0, NULL, ICON_NONE);
    uiItemR(col, ptr, "level_end", 0, IFACE_("End"), ICON_NONE);
  }
  else {
    uiItemR(layout, ptr, "level_start", 0, IFACE_("Level"), ICON_NONE);
  }
}

static bool anything_showing_through(PointerRNA *ptr)
{
  const bool use_multiple_levels = RNA_boolean_get(ptr, "use_multiple_levels");
  const int level_start = RNA_int_get(ptr, "level_start");
  const int level_end = RNA_int_get(ptr, "level_end");
  if (use_multiple_levels) {
    return (MAX2(level_start, level_end) > 0);
  }
  return (level_start > 0);
}

static void material_mask_panel_draw_header(const bContext *UNUSED(C), Panel *panel)
{
  uiLayout *layout = panel->layout;
  PointerRNA ob_ptr;
  PointerRNA *ptr = gpencil_modifier_panel_get_property_pointers(panel, &ob_ptr);

  const bool is_baked = RNA_boolean_get(ptr, "is_baked");
  const bool show_in_front = RNA_boolean_get(&ob_ptr, "show_in_front");

  uiLayoutSetEnabled(layout, !is_baked);
<<<<<<< HEAD
  uiLayoutSetActive(layout, show_in_front && anything_showing_through(ptr));
=======
  uiLayoutSetActive(layout, (!show_in_front) && anything_showing_through(ptr));
>>>>>>> 45439dfe

  uiItemR(layout, ptr, "use_material_mask", 0, IFACE_("Material Mask"), ICON_NONE);
}

static void material_mask_panel_draw(const bContext *UNUSED(C), Panel *panel)
{
  uiLayout *layout = panel->layout;
  PointerRNA *ptr = gpencil_modifier_panel_get_property_pointers(panel, NULL);

  const bool is_baked = RNA_boolean_get(ptr, "is_baked");
  uiLayoutSetEnabled(layout, !is_baked);
  uiLayoutSetActive(layout, anything_showing_through(ptr));

  uiLayoutSetPropSep(layout, true);

  uiLayoutSetEnabled(layout, RNA_boolean_get(ptr, "use_material_mask"));

  uiLayout *col = uiLayoutColumn(layout, true);
  uiLayout *sub = uiLayoutRowWithHeading(col, true, IFACE_("Masks"));

  PropertyRNA *prop = RNA_struct_find_property(ptr, "use_material_mask_bits");
  for (int i = 0; i < 8; i++) {
    uiItemFullR(sub, ptr, prop, i, 0, UI_ITEM_R_TOGGLE, " ", ICON_NONE);
    if (i == 3) {
      sub = uiLayoutRow(col, true);
    }
  }

  uiItemR(layout, ptr, "use_material_mask_match", 0, IFACE_("Exact Match"), ICON_NONE);
}

static void intersection_panel_draw_header(const bContext *UNUSED(C), Panel *panel)
{
  uiLayout *layout = panel->layout;
  PointerRNA *ptr = gpencil_modifier_panel_get_property_pointers(panel, NULL);

  const bool is_baked = RNA_boolean_get(ptr, "is_baked");
  const bool use_isec = RNA_boolean_get(ptr, "use_intersection");

  uiLayoutSetEnabled(layout, !is_baked);
  uiLayoutSetActive(layout, use_isec);

  uiItemR(layout, ptr, "use_intersection_filter", 0, IFACE_("Filter Intersection"), ICON_NONE);
}

static void intersection_panel_draw(const bContext *UNUSED(C), Panel *panel)
{
  uiLayout *layout = panel->layout;
  PointerRNA *ptr = gpencil_modifier_panel_get_property_pointers(panel, NULL);

  const bool is_baked = RNA_boolean_get(ptr, "is_baked");
  const bool use_isec = RNA_boolean_get(ptr, "use_intersection");
  const bool use_isec_filter = RNA_boolean_get(ptr, "use_intersection_filter");
  uiLayoutSetEnabled(layout, !is_baked);

  uiLayoutSetPropSep(layout, true);

  uiLayoutSetActive(layout, use_isec && use_isec_filter);

  uiLayout *col = uiLayoutColumn(layout, true);
  uiLayout *sub = uiLayoutRowWithHeading(col, true, IFACE_("Collection Masks"));

  PropertyRNA *prop = RNA_struct_find_property(ptr, "use_intersection_mask");
  for (int i = 0; i < 8; i++) {
    uiItemFullR(sub, ptr, prop, i, 0, UI_ITEM_R_TOGGLE, " ", ICON_NONE);
    if (i == 3) {
      sub = uiLayoutRow(col, true);
    }
  }

  uiItemR(layout, ptr, "use_intersection_match", 0, IFACE_("Exact Match"), ICON_NONE);
}

static void face_mark_panel_draw_header(const bContext *UNUSED(C), Panel *panel)
{
  uiLayout *layout = panel->layout;
  PointerRNA ob_ptr;
  PointerRNA *ptr = gpencil_modifier_panel_get_property_pointers(panel, &ob_ptr);

  const bool is_baked = RNA_boolean_get(ptr, "is_baked");
  const bool use_cache = RNA_boolean_get(ptr, "use_cache");
  const bool is_first = BKE_gpencil_is_first_lineart_in_stack(ob_ptr.data, ptr->data);

  if (!use_cache || is_first) {
    uiLayoutSetEnabled(layout, !is_baked);
    uiItemR(layout, ptr, "use_face_mark", 0, IFACE_("Face Mark Filtering"), ICON_NONE);
  }
  else {
    uiItemL(layout, IFACE_("Face Mark Filtering"), ICON_NONE);
  }
}

static void face_mark_panel_draw(const bContext *UNUSED(C), Panel *panel)
{
  uiLayout *layout = panel->layout;
  PointerRNA ob_ptr;
  PointerRNA *ptr = gpencil_modifier_panel_get_property_pointers(panel, &ob_ptr);

  const bool is_baked = RNA_boolean_get(ptr, "is_baked");
  const bool use_mark = RNA_boolean_get(ptr, "use_face_mark");
  const bool use_cache = RNA_boolean_get(ptr, "use_cache");
  const bool is_first = BKE_gpencil_is_first_lineart_in_stack(ob_ptr.data, ptr->data);

  uiLayoutSetEnabled(layout, !is_baked);

  uiLayoutSetPropSep(layout, true);

  uiLayoutSetActive(layout, use_mark);

  if (!use_cache || is_first) {
    uiItemR(layout, ptr, "use_face_mark_invert", 0, NULL, ICON_NONE);
    uiItemR(layout, ptr, "use_face_mark_boundaries", 0, NULL, ICON_NONE);
    uiItemR(layout, ptr, "use_face_mark_keep_contour", 0, NULL, ICON_NONE);
  }
  else {
    uiItemL(layout, "Cached with the first line art modifier.", ICON_INFO);
  }
}

static void chaining_panel_draw(const bContext *UNUSED(C), Panel *panel)
{
  PointerRNA ob_ptr;
  PointerRNA *ptr = gpencil_modifier_panel_get_property_pointers(panel, &ob_ptr);

  uiLayout *layout = panel->layout;

  const bool is_baked = RNA_boolean_get(ptr, "is_baked");
  const bool use_cache = RNA_boolean_get(ptr, "use_cache");
  const bool is_first = BKE_gpencil_is_first_lineart_in_stack(ob_ptr.data, ptr->data);
  const bool is_geom = RNA_boolean_get(ptr, "use_geometry_space_chain");

  uiLayoutSetPropSep(layout, true);
  uiLayoutSetEnabled(layout, !is_baked);

  if (use_cache && !is_first) {
    uiItemL(layout, "Cached from the first line art modifier.", ICON_INFO);
    return;
  }

  uiLayout *col = uiLayoutColumnWithHeading(layout, true, IFACE_("Chain"));
  uiItemR(col, ptr, "use_fuzzy_intersections", 0, NULL, ICON_NONE);
  uiItemR(col, ptr, "use_fuzzy_all", 0, NULL, ICON_NONE);

  uiItemR(col, ptr, "use_loose_edge_chain", 0, IFACE_("Loose Edges"), ICON_NONE);
  uiItemR(col, ptr, "use_loose_as_contour", 0, IFACE_("Loose Edges As Contour"), ICON_NONE);
  uiItemR(col, ptr, "use_geometry_space_chain", 0, IFACE_("Geometry Space"), ICON_NONE);

  uiItemR(layout,
          ptr,
          "chaining_image_threshold",
          0,
          is_geom ? IFACE_("Geometry Threshold") : NULL,
          ICON_NONE);

  uiItemR(layout, ptr, "smooth_tolerance", UI_ITEM_R_SLIDER, NULL, ICON_NONE);
  uiItemR(layout, ptr, "split_angle", UI_ITEM_R_SLIDER, NULL, ICON_NONE);
}

static void vgroup_panel_draw(const bContext *UNUSED(C), Panel *panel)
{
  PointerRNA ob_ptr;
  PointerRNA *ptr = gpencil_modifier_panel_get_property_pointers(panel, &ob_ptr);

  uiLayout *layout = panel->layout;

  const bool is_baked = RNA_boolean_get(ptr, "is_baked");
  const bool use_cache = RNA_boolean_get(ptr, "use_cache");
  const bool is_first = BKE_gpencil_is_first_lineart_in_stack(ob_ptr.data, ptr->data);

  uiLayoutSetPropSep(layout, true);
  uiLayoutSetEnabled(layout, !is_baked);

  if (use_cache && !is_first) {
    uiItemL(layout, "Cached from the first line art modifier.", ICON_INFO);
    return;
  }

  uiLayout *col = uiLayoutColumn(layout, true);

  uiLayout *row = uiLayoutRow(col, true);

  uiItemR(row, ptr, "source_vertex_group", 0, IFACE_("Filter Source"), ICON_GROUP_VERTEX);
  uiItemR(row, ptr, "invert_source_vertex_group", UI_ITEM_R_TOGGLE, "", ICON_ARROW_LEFTRIGHT);

  uiItemR(col, ptr, "use_output_vertex_group_match_by_name", 0, NULL, ICON_NONE);

  const bool match_output = RNA_boolean_get(ptr, "use_output_vertex_group_match_by_name");
  if (!match_output) {
    uiItemPointerR(
        col, ptr, "vertex_group", &ob_ptr, "vertex_groups", IFACE_("Target"), ICON_NONE);
  }
}

static void bake_panel_draw(const bContext *UNUSED(C), Panel *panel)
{
  uiLayout *layout = panel->layout;
  PointerRNA ob_ptr;
  PointerRNA *ptr = gpencil_modifier_panel_get_property_pointers(panel, &ob_ptr);

  const bool is_baked = RNA_boolean_get(ptr, "is_baked");

  uiLayoutSetPropSep(layout, true);

  if (is_baked) {
    uiLayout *col = uiLayoutColumn(layout, false);
    uiLayoutSetPropSep(col, false);
    uiItemL(col, IFACE_("Modifier has baked data"), ICON_NONE);
    uiItemR(
        col, ptr, "is_baked", UI_ITEM_R_TOGGLE, IFACE_("Continue Without Clearing"), ICON_NONE);
  }

  uiLayout *col = uiLayoutColumn(layout, false);
  uiLayoutSetEnabled(col, !is_baked);
  uiItemO(col, NULL, ICON_NONE, "OBJECT_OT_lineart_bake_strokes");
  uiItemO(col, NULL, ICON_NONE, "OBJECT_OT_lineart_bake_strokes_all");

  col = uiLayoutColumn(layout, false);
  uiItemO(col, NULL, ICON_NONE, "OBJECT_OT_lineart_clear");
  uiItemO(col, NULL, ICON_NONE, "OBJECT_OT_lineart_clear_all");
}

static void composition_panel_draw(const bContext *UNUSED(C), Panel *panel)
{
  PointerRNA ob_ptr;
  PointerRNA *ptr = gpencil_modifier_panel_get_property_pointers(panel, &ob_ptr);

  uiLayout *layout = panel->layout;

  const bool show_in_front = RNA_boolean_get(&ob_ptr, "show_in_front");

  uiLayoutSetPropSep(layout, true);

  uiItemR(layout, ptr, "overscan", 0, NULL, ICON_NONE);
  uiItemR(layout, ptr, "use_image_boundary_trimming", 0, NULL, ICON_NONE);

  if (show_in_front) {
    uiItemL(layout, IFACE_("Object is shown in front"), ICON_ERROR);
  }

  uiLayout *col = uiLayoutColumn(layout, false);
  uiLayoutSetActive(col, !show_in_front);

  uiItemR(col, ptr, "stroke_depth_offset", UI_ITEM_R_SLIDER, IFACE_("Depth Offset"), ICON_NONE);
<<<<<<< HEAD
  uiItemR(col, ptr, "offset_towards_custom_camera", 0, IFACE_("Towards Custom Camera"), ICON_NONE);
=======
  uiItemR(
      col, ptr, "use_offset_towards_custom_camera", 0, IFACE_("Towards Custom Camera"), ICON_NONE);
>>>>>>> 45439dfe
}

static void panelRegister(ARegionType *region_type)
{
  PanelType *panel_type = gpencil_modifier_panel_register(
      region_type, eGpencilModifierType_Lineart, panel_draw);

  gpencil_modifier_subpanel_register(
      region_type, "edge_types", "Edge Types", NULL, edge_types_panel_draw, panel_type);
  gpencil_modifier_subpanel_register(
      region_type, "geometry", "Geometry Processing", NULL, options_panel_draw, panel_type);
  gpencil_modifier_subpanel_register(
      region_type, "style", "Style", NULL, style_panel_draw, panel_type);
  PanelType *occlusion_panel = gpencil_modifier_subpanel_register(
      region_type, "occlusion", "Occlusion", NULL, occlusion_panel_draw, panel_type);
  gpencil_modifier_subpanel_register(region_type,
                                     "material_mask",
                                     "",
                                     material_mask_panel_draw_header,
                                     material_mask_panel_draw,
                                     occlusion_panel);
  gpencil_modifier_subpanel_register(region_type,
                                     "intersection",
                                     "",
                                     intersection_panel_draw_header,
                                     intersection_panel_draw,
                                     panel_type);
  gpencil_modifier_subpanel_register(
      region_type, "face_mark", "", face_mark_panel_draw_header, face_mark_panel_draw, panel_type);
  gpencil_modifier_subpanel_register(
      region_type, "chaining", "Chaining", NULL, chaining_panel_draw, panel_type);
  gpencil_modifier_subpanel_register(
      region_type, "vgroup", "Vertex Weight Transfer", NULL, vgroup_panel_draw, panel_type);
  gpencil_modifier_subpanel_register(
      region_type, "composition", "Composition", NULL, composition_panel_draw, panel_type);
  gpencil_modifier_subpanel_register(
      region_type, "bake", "Bake", NULL, bake_panel_draw, panel_type);
}

GpencilModifierTypeInfo modifierType_Gpencil_Lineart = {
    /* name. */ "Line Art",
    /* structName. */ "LineartGpencilModifierData",
    /* structSize. */ sizeof(LineartGpencilModifierData),
    /* type. */ eGpencilModifierTypeType_Gpencil,
    /* flags. */ eGpencilModifierTypeFlag_SupportsEditmode,

    /* copyData. */ copyData,

    /* deformStroke. */ NULL,
    /* generateStrokes. */ generateStrokes,
    /* bakeModifier. */ bakeModifier,
    /* remapTime. */ NULL,

    /* initData. */ initData,
    /* freeData. */ NULL,
    /* isDisabled. */ isDisabled,
    /* updateDepsgraph. */ updateDepsgraph,
    /* dependsOnTime. */ NULL,
    /* foreachIDLink. */ foreachIDLink,
    /* foreachTexLink. */ NULL,
    /* panelRegister. */ panelRegister,
};<|MERGE_RESOLUTION|>--- conflicted
+++ resolved
@@ -265,21 +265,13 @@
   else {
     add_this_collection(ctx->scene->master_collection, ctx, mode);
   }
-<<<<<<< HEAD
   if (lmd->calculation_flags & LRT_USE_CUSTOM_CAMERA && lmd->source_camera) {
-=======
-  if (lmd->calculation_flags & LRT_USE_CUSTOM_CAMERA) {
->>>>>>> 45439dfe
     DEG_add_object_relation(
         ctx->node, lmd->source_camera, DEG_OB_COMP_TRANSFORM, "Line Art Modifier");
     DEG_add_object_relation(
         ctx->node, lmd->source_camera, DEG_OB_COMP_PARAMETERS, "Line Art Modifier");
   }
-<<<<<<< HEAD
   else if (ctx->scene->camera) {
-=======
-  if (ctx->scene->camera) {
->>>>>>> 45439dfe
     DEG_add_object_relation(
         ctx->node, ctx->scene->camera, DEG_OB_COMP_TRANSFORM, "Line Art Modifier");
     DEG_add_object_relation(
@@ -296,10 +288,7 @@
 
   walk(userData, ob, (ID **)&lmd->source_object, IDWALK_CB_NOP);
   walk(userData, ob, (ID **)&lmd->source_camera, IDWALK_CB_NOP);
-<<<<<<< HEAD
   walk(userData, ob, (ID **)&lmd->light_contour_object, IDWALK_CB_NOP);
-=======
->>>>>>> 45439dfe
 }
 
 static void panel_draw(const bContext *UNUSED(C), Panel *panel)
@@ -422,7 +411,6 @@
   uiLayoutSetActive(subrow, RNA_boolean_get(ptr, "use_custom_camera"));
   uiLayoutSetPropSep(subrow, true);
   uiItemR(subrow, ptr, "source_camera", 0, "", ICON_OBJECT_DATA);
-<<<<<<< HEAD
 
   uiItemR(layout, ptr, "use_remove_doubles", 0, NULL, ICON_NONE);
   uiItemR(layout, ptr, "use_edge_overlap", 0, IFACE_("Overlapping Edges As Contour"), ICON_NONE);
@@ -431,17 +419,6 @@
   uiItemR(layout, ptr, "use_crease_on_smooth", 0, IFACE_("Crease On Smooth"), ICON_NONE);
   uiItemR(layout, ptr, "use_crease_on_sharp", 0, IFACE_("Crease On Sharp"), ICON_NONE);
   uiItemR(layout, ptr, "use_back_face_culling", 0, NULL, ICON_NONE);
-=======
-
-  uiLayout *col = uiLayoutColumn(layout, true);
-
-  uiItemR(col, ptr, "use_remove_doubles", 0, NULL, ICON_NONE);
-  uiItemR(col, ptr, "use_edge_overlap", 0, IFACE_("Overlapping Edges As Contour"), ICON_NONE);
-  uiItemR(col, ptr, "use_object_instances", 0, NULL, ICON_NONE);
-  uiItemR(col, ptr, "use_clip_plane_boundaries", 0, NULL, ICON_NONE);
-  uiItemR(col, ptr, "use_crease_on_smooth", 0, IFACE_("Crease On Smooth"), ICON_NONE);
-  uiItemR(col, ptr, "use_crease_on_sharp", 0, IFACE_("Crease On Sharp"), ICON_NONE);
->>>>>>> 45439dfe
 }
 
 static void style_panel_draw(const bContext *UNUSED(C), Panel *panel)
@@ -513,11 +490,7 @@
   const bool show_in_front = RNA_boolean_get(&ob_ptr, "show_in_front");
 
   uiLayoutSetEnabled(layout, !is_baked);
-<<<<<<< HEAD
   uiLayoutSetActive(layout, show_in_front && anything_showing_through(ptr));
-=======
-  uiLayoutSetActive(layout, (!show_in_front) && anything_showing_through(ptr));
->>>>>>> 45439dfe
 
   uiItemR(layout, ptr, "use_material_mask", 0, IFACE_("Material Mask"), ICON_NONE);
 }
@@ -761,12 +734,8 @@
   uiLayoutSetActive(col, !show_in_front);
 
   uiItemR(col, ptr, "stroke_depth_offset", UI_ITEM_R_SLIDER, IFACE_("Depth Offset"), ICON_NONE);
-<<<<<<< HEAD
-  uiItemR(col, ptr, "offset_towards_custom_camera", 0, IFACE_("Towards Custom Camera"), ICON_NONE);
-=======
   uiItemR(
       col, ptr, "use_offset_towards_custom_camera", 0, IFACE_("Towards Custom Camera"), ICON_NONE);
->>>>>>> 45439dfe
 }
 
 static void panelRegister(ARegionType *region_type)
