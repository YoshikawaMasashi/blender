/**
 * $Id$
 *
 * ***** BEGIN GPL LICENSE BLOCK *****
 *
 * This program is free software; you can redistribute it and/or
 * modify it under the terms of the GNU General Public License
 * as published by the Free Software Foundation; either version 2
 * of the License, or (at your option) any later version.
 *
 * This program is distributed in the hope that it will be useful,
 * but WITHOUT ANY WARRANTY; without even the implied warranty of
 * MERCHANTABILITY or FITNESS FOR A PARTICULAR PURPOSE.  See the
 * GNU General Public License for more details.
 *
 * You should have received a copy of the GNU General Public License
 * along with this program; if not, write to the Free Software Foundation,
 * Inc., 59 Temple Place - Suite 330, Boston, MA  02111-1307, USA.
 *
 * The Original Code is Copyright (C) 2001-2002 by NaN Holding BV.
 * All rights reserved.
 *
 * The Original Code is: all of this file.
 *
 * Contributor(s): none yet.
 *
 * ***** END GPL LICENSE BLOCK *****
 */

	/* placed up here because of crappy
	 * winsock stuff.
	 */
#include <stdlib.h>
#include <stdio.h>
#include <string.h>

#ifdef WIN32
#include <windows.h> /* need to include windows.h so _WIN32_IE is defined  */
#ifndef _WIN32_IE
#define _WIN32_IE 0x0400 /* minimal requirements for SHGetSpecialFolderPath on MINGW MSVC has this defined already */
#endif
#include <shlobj.h> /* for SHGetSpecialFolderPath, has to be done before BLI_winstuff because 'near' is disabled through BLI_windstuff */
#include "BLI_winstuff.h"
#include <process.h> /* getpid */
#else
#include <unistd.h> /* getpid */
#endif
#include "MEM_guardedalloc.h"
#include "MEM_CacheLimiterC-Api.h"

#include "BMF_Api.h"
#include "BIF_language.h"
#ifdef INTERNATIONAL
#include "FTF_Api.h"
#endif

#include "BLI_blenlib.h"
#include "BLI_arithb.h"
#include "BLI_linklist.h"

#include "IMB_imbuf_types.h"
#include "IMB_imbuf.h"

#include "DNA_object_types.h"
#include "DNA_space_types.h"
#include "DNA_userdef_types.h"
#include "DNA_sound_types.h"
#include "DNA_scene_types.h"
#include "DNA_screen_types.h"
#include "DNA_text_types.h"

#include "BKE_blender.h"
#include "BKE_curve.h"
#include "BKE_displist.h"
#include "BKE_DerivedMesh.h"
#include "BKE_exotic.h"
#include "BKE_font.h"
#include "BKE_global.h"
#include "BKE_main.h"
#include "BKE_mball.h"
#include "BKE_node.h"
#include "BKE_packedFile.h"
#include "BKE_suggestions.h"
#include "BKE_texture.h"
#include "BKE_utildefines.h"
#include "BKE_pointcache.h"

#ifdef WITH_VERSE
#include "BKE_verse.h"
#endif

#include "BLI_vfontdata.h"

#include "BIF_fsmenu.h"
#include "BIF_gl.h"
#include "BIF_interface.h"
#include "BIF_usiblender.h"
#include "BIF_drawtext.h"
#include "BIF_editaction.h"
#include "BIF_editarmature.h"
#include "BIF_editlattice.h"
#include "BIF_editfont.h"
#include "BIF_editmesh.h"
#include "BIF_editmode_undo.h"
#include "BIF_editsound.h"
#include "BIF_filelist.h"
#include "BIF_poseobject.h"
#include "BIF_previewrender.h"
#include "BIF_renderwin.h"
#include "BIF_resources.h"
#include "BIF_screen.h"
#include "BIF_space.h"
#include "BIF_toolbox.h"
#include "BIF_cursors.h"

#ifdef WITH_VERSE
#include "BIF_verse.h"
#endif


#include "BSE_drawview.h"
#include "BSE_edit.h"
#include "BSE_editipo.h"
#include "BSE_filesel.h"
#include "BSE_headerbuttons.h"
#include "BSE_node.h"

#include "BLO_readfile.h"
#include "BLO_writefile.h"

#include "BDR_drawobject.h"
#include "BDR_editobject.h"
#include "BDR_editcurve.h"
#include "BDR_imagepaint.h"
#include "BDR_vpaint.h"

#include "BPY_extern.h"

#include "blendef.h"

#include "RE_pipeline.h"		/* RE_ free stuff */

#include "radio.h"
#include "datatoc.h"

#include "SYS_System.h"

#include "PIL_time.h"

#include "GPU_extensions.h"
#include "GPU_draw.h"

/***/

/* define for setting colors in theme below */
#define SETCOL(col, r, g, b, a)  col[0]=r; col[1]=g; col[2]= b; col[3]= a;

/* patching UserDef struct, set globals for UI stuff */
static void init_userdef_file(void)
{
	
	BIF_InitTheme();	// sets default again
	
	mainwindow_set_filename_to_title("");	// empty string re-initializes title to "Blender"
	countall();
	G.save_over = 0;	// start with save preference untitled.blend
	
	/*  disable autoplay in .B.blend... */
	G.fileflags &= ~G_FILE_AUTOPLAY;
	
	/* the UserDef struct is not corrected with do_versions() .... ugh! */
	if(U.wheellinescroll == 0) U.wheellinescroll = 3;
	if(U.menuthreshold1==0) {
		U.menuthreshold1= 5;
		U.menuthreshold2= 2;
	}
	if(U.tb_leftmouse==0) {
		U.tb_leftmouse= 5;
		U.tb_rightmouse= 5;
	}
	if(U.mixbufsize==0) U.mixbufsize= 2048;
	if (BLI_streq(U.tempdir, "/")) {
		BLI_where_is_temp(U.tempdir, 0);
	}
	if (U.savetime <= 0) {
		U.savetime = 1;
		error(".B.blend is buggy, please consider removing it.\n");
	}
	/* transform widget settings */
	if(U.tw_hotspot==0) {
		U.tw_hotspot= 14;
		U.tw_size= 20;			// percentage of window size
		U.tw_handlesize= 16;	// percentage of widget radius
	}
	if(U.pad_rot_angle==0)
		U.pad_rot_angle= 15;
	
   if (U.ndof_pan==0) {
        U.ndof_pan = 100;
   }
    if (U.ndof_rotate==0) {
        U.ndof_rotate = 100;
   }

	if(U.flag & USER_CUSTOM_RANGE) 
		vDM_ColorBand_store(&U.coba_weight); /* signal for derivedmesh to use colorband */
	
	/* Auto-keyframing settings */
	if(U.autokey_mode == 0) {
		/* AUTOKEY_MODE_NORMAL - AUTOKEY_ON = x  <==> 3 - 1 = 2 */
		U.autokey_mode |= 2;
		
		if(U.flag & (1<<15)) U.autokey_flag |= AUTOKEY_FLAG_INSERTAVAIL;
		if(U.flag & (1<<19)) U.autokey_flag |= AUTOKEY_FLAG_INSERTNEEDED;
		if(G.flags & (1<<30)) U.autokey_flag |= AUTOKEY_FLAG_AUTOMATKEY;
	}
	
	if (G.main->versionfile <= 191) {
		strcpy(U.plugtexdir, U.textudir);
		strcpy(U.sounddir, "/");
	}
	
	/* patch to set Dupli Armature */
	if (G.main->versionfile < 220) {
		U.dupflag |= USER_DUP_ARM;
	}
	
	/* userdef new option */
	if (G.main->versionfile <= 222) {
		U.vrmlflag= USER_VRML_LAYERS;
	}
	
	/* added seam, normal color, undo */
	if (G.main->versionfile <= 234) {
		bTheme *btheme;
		
		U.uiflag |= USER_GLOBALUNDO;
		if (U.undosteps==0) U.undosteps=32;
		
		for(btheme= U.themes.first; btheme; btheme= btheme->next) {
			/* check for alpha==0 is safe, then color was never set */
			if(btheme->tv3d.edge_seam[3]==0) {
				SETCOL(btheme->tv3d.edge_seam, 230, 150, 50, 255);
			}
			if(btheme->tv3d.normal[3]==0) {
				SETCOL(btheme->tv3d.normal, 0x22, 0xDD, 0xDD, 255);
			}
			if(btheme->tv3d.face_dot[3]==0) {
				SETCOL(btheme->tv3d.face_dot, 255, 138, 48, 255);
				btheme->tv3d.facedot_size= 4;
			}
		}
	}
	if (G.main->versionfile <= 235) {
		/* illegal combo... */
		if (U.flag & USER_LMOUSESELECT) 
			U.flag &= ~USER_TWOBUTTONMOUSE;
	}
	if (G.main->versionfile <= 236) {
		bTheme *btheme;
		/* new space type */
		for(btheme= U.themes.first; btheme; btheme= btheme->next) {
			/* check for alpha==0 is safe, then color was never set */
			if(btheme->ttime.back[3]==0) {
				btheme->ttime = btheme->tsnd;	// copy from sound
			}
			if(btheme->text.syntaxn[3]==0) {
				SETCOL(btheme->text.syntaxn,	0, 0, 200, 255);	/* Numbers  Blue*/
				SETCOL(btheme->text.syntaxl,	100, 0, 0, 255);	/* Strings  red */
				SETCOL(btheme->text.syntaxc,	0, 100, 50, 255);	/* Comments greenish */
				SETCOL(btheme->text.syntaxv,	95, 95, 0, 255);	/* Special */
				SETCOL(btheme->text.syntaxb,	128, 0, 80, 255);	/* Builtin, red-purple */
			}
		}
	}
	if (G.main->versionfile <= 237) {
		bTheme *btheme;
		/* bone colors */
		for(btheme= U.themes.first; btheme; btheme= btheme->next) {
			/* check for alpha==0 is safe, then color was never set */
			if(btheme->tv3d.bone_solid[3]==0) {
				SETCOL(btheme->tv3d.bone_solid, 200, 200, 200, 255);
				SETCOL(btheme->tv3d.bone_pose, 80, 200, 255, 80);
			}
		}
	}
	if (G.main->versionfile <= 238) {
		bTheme *btheme;
		/* bone colors */
		for(btheme= U.themes.first; btheme; btheme= btheme->next) {
			/* check for alpha==0 is safe, then color was never set */
			if(btheme->tnla.strip[3]==0) {
				SETCOL(btheme->tnla.strip_select, 	0xff, 0xff, 0xaa, 255);
				SETCOL(btheme->tnla.strip, 0xe4, 0x9c, 0xc6, 255);
			}
		}
	}
	if (G.main->versionfile <= 239) {
		bTheme *btheme;
		
		for(btheme= U.themes.first; btheme; btheme= btheme->next) {
			/* Lamp theme, check for alpha==0 is safe, then color was never set */
			if(btheme->tv3d.lamp[3]==0) {
				SETCOL(btheme->tv3d.lamp, 	0, 0, 0, 40);
/* TEMPORAL, remove me! (ton) */				
				U.uiflag |= USER_PLAINMENUS;
			}
			
			/* check for text field selection highlight, set it to text editor highlight by default */
			if(btheme->tui.textfield_hi[3]==0) {
				SETCOL(btheme->tui.textfield_hi, 	
					btheme->text.shade2[0], 
					btheme->text.shade2[1], 
					btheme->text.shade2[2],
					255);
			}
		}
		if(U.obcenter_dia==0) U.obcenter_dia= 6;
	}
	if (G.main->versionfile <= 241) {
		bTheme *btheme;
		for(btheme= U.themes.first; btheme; btheme= btheme->next) {
			/* Node editor theme, check for alpha==0 is safe, then color was never set */
			if(btheme->tnode.syntaxn[3]==0) {
				/* re-uses syntax color storage */
				btheme->tnode= btheme->tv3d;
				SETCOL(btheme->tnode.edge_select, 255, 255, 255, 255);
				SETCOL(btheme->tnode.syntaxl, 150, 150, 150, 255);	/* TH_NODE, backdrop */
				SETCOL(btheme->tnode.syntaxn, 129, 131, 144, 255);	/* in/output */
				SETCOL(btheme->tnode.syntaxb, 127,127,127, 255);	/* operator */
				SETCOL(btheme->tnode.syntaxv, 142, 138, 145, 255);	/* generator */
				SETCOL(btheme->tnode.syntaxc, 120, 145, 120, 255);	/* group */
			}
			/* Group theme colors */
			if(btheme->tv3d.group[3]==0) {
				SETCOL(btheme->tv3d.group, 0x10, 0x40, 0x10, 255);
				SETCOL(btheme->tv3d.group_active, 0x66, 0xFF, 0x66, 255);
			}
			/* Sequence editor theme*/
			if(btheme->tseq.movie[3]==0) {
				SETCOL(btheme->tseq.movie, 	81, 105, 135, 255);
				SETCOL(btheme->tseq.image, 	109, 88, 129, 255);
				SETCOL(btheme->tseq.scene, 	78, 152, 62, 255);
				SETCOL(btheme->tseq.audio, 	46, 143, 143, 255);
				SETCOL(btheme->tseq.effect, 	169, 84, 124, 255);
				SETCOL(btheme->tseq.plugin, 	126, 126, 80, 255);
				SETCOL(btheme->tseq.transition, 162, 95, 111, 255);
				SETCOL(btheme->tseq.meta, 	109, 145, 131, 255);
			}
			if(!(btheme->tui.iconfile)) {
				BLI_strncpy(btheme->tui.iconfile, "", sizeof(btheme->tui.iconfile));
			}
		}
		
		/* set defaults for 3D View rotating axis indicator */ 
		/* since size can't be set to 0, this indicates it's not saved in .B.blend */
		if (U.rvisize == 0) {
			U.rvisize = 15;
			U.rvibright = 8;
			U.uiflag |= USER_SHOW_ROTVIEWICON;
		}
		
	}
	if (G.main->versionfile <= 242) {
		bTheme *btheme;
		
		for(btheme= U.themes.first; btheme; btheme= btheme->next) {
			/* long keyframe color */
			/* check for alpha==0 is safe, then color was never set */
			if(btheme->tact.strip[3]==0) {
				SETCOL(btheme->tv3d.edge_sharp, 255, 32, 32, 255);
				SETCOL(btheme->tact.strip_select, 	0xff, 0xff, 0xaa, 204);
				SETCOL(btheme->tact.strip, 0xe4, 0x9c, 0xc6, 204);
			}
			
			/* IPO-Editor - Vertex Size*/
			if(btheme->tipo.vertex_size == 0) {
				btheme->tipo.vertex_size= 3;
			}
		}
	}
	if (G.main->versionfile <= 243) {
		/* set default number of recently-used files (if not set) */
		if (U.recent_files == 0) U.recent_files = 10;
	}
	if (G.main->versionfile < 245 || (G.main->versionfile == 245 && G.main->subversionfile < 3)) {
		bTheme *btheme;
		for(btheme= U.themes.first; btheme; btheme= btheme->next) {
			SETCOL(btheme->tv3d.editmesh_active, 255, 255, 255, 128);
		}
		if(U.coba_weight.tot==0)
			init_colorband(&U.coba_weight, 1);
	}
	if ((G.main->versionfile < 245) || (G.main->versionfile == 245 && G.main->subversionfile < 11)) {
		bTheme *btheme;
		for (btheme= U.themes.first; btheme; btheme= btheme->next) {
			/* these should all use the same color */
			SETCOL(btheme->tv3d.cframe, 0x60, 0xc0, 0x40, 255);
			SETCOL(btheme->tipo.cframe, 0x60, 0xc0, 0x40, 255);
			SETCOL(btheme->tact.cframe, 0x60, 0xc0, 0x40, 255);
			SETCOL(btheme->tnla.cframe, 0x60, 0xc0, 0x40, 255);
			SETCOL(btheme->tseq.cframe, 0x60, 0xc0, 0x40, 255);
			SETCOL(btheme->tsnd.cframe, 0x60, 0xc0, 0x40, 255);
			SETCOL(btheme->ttime.cframe, 0x60, 0xc0, 0x40, 255);
		}
	}
	if ((G.main->versionfile < 245) || (G.main->versionfile == 245 && G.main->subversionfile < 13)) {
		bTheme *btheme;
		for (btheme= U.themes.first; btheme; btheme= btheme->next) {
			/* action channel groups (recolor anyway) */
			SETCOL(btheme->tact.group, 0x39, 0x7d, 0x1b, 255);
			SETCOL(btheme->tact.group_active, 0x7d, 0xe9, 0x60, 255);
			
			/* bone custom-color sets */
			// FIXME: this check for initialised colors is bad
			if (btheme->tarm[0].solid[3] == 0) {
					/* set 1 */
				SETCOL(btheme->tarm[0].solid, 0x9a, 0x00, 0x00, 255);
				SETCOL(btheme->tarm[0].select, 0xbd, 0x11, 0x11, 255);
				SETCOL(btheme->tarm[0].active, 0xf7, 0x0a, 0x0a, 255);
					/* set 2 */
				SETCOL(btheme->tarm[1].solid, 0xf7, 0x40, 0x18, 255);
				SETCOL(btheme->tarm[1].select, 0xf6, 0x69, 0x13, 255);
				SETCOL(btheme->tarm[1].active, 0xfa, 0x99, 0x00, 255);
					/* set 3 */
				SETCOL(btheme->tarm[2].solid, 0x1e, 0x91, 0x09, 255);
				SETCOL(btheme->tarm[2].select, 0x59, 0xb7, 0x0b, 255);
				SETCOL(btheme->tarm[2].active, 0x83, 0xef, 0x1d, 255);
					/* set 4 */
				SETCOL(btheme->tarm[3].solid, 0x0a, 0x36, 0x94, 255);
				SETCOL(btheme->tarm[3].select, 0x36, 0x67, 0xdf, 255);
				SETCOL(btheme->tarm[3].active, 0x5e, 0xc1, 0xef, 255);
					/* set 5 */
				SETCOL(btheme->tarm[4].solid, 0xa9, 0x29, 0x4e, 255);
				SETCOL(btheme->tarm[4].select, 0xc1, 0x41, 0x6a, 255);
				SETCOL(btheme->tarm[4].active, 0xf0, 0x5d, 0x91, 255);
					/* set 6 */
				SETCOL(btheme->tarm[5].solid, 0x43, 0x0c, 0x78, 255);
				SETCOL(btheme->tarm[5].select, 0x54, 0x3a, 0xa3, 255);
				SETCOL(btheme->tarm[5].active, 0x87, 0x64, 0xd5, 255);
					/* set 7 */
				SETCOL(btheme->tarm[6].solid, 0x24, 0x78, 0x5a, 255);
				SETCOL(btheme->tarm[6].select, 0x3c, 0x95, 0x79, 255);
				SETCOL(btheme->tarm[6].active, 0x6f, 0xb6, 0xab, 255);
					/* set 8 */
				SETCOL(btheme->tarm[7].solid, 0x4b, 0x70, 0x7c, 255);
				SETCOL(btheme->tarm[7].select, 0x6a, 0x86, 0x91, 255);
				SETCOL(btheme->tarm[7].active, 0x9b, 0xc2, 0xcd, 255);
					/* set 9 */
				SETCOL(btheme->tarm[8].solid, 0xf4, 0xc9, 0x0c, 255);
				SETCOL(btheme->tarm[8].select, 0xee, 0xc2, 0x36, 255);
				SETCOL(btheme->tarm[8].active, 0xf3, 0xff, 0x00, 255);
					/* set 10 */
				SETCOL(btheme->tarm[9].solid, 0x1e, 0x20, 0x24, 255);
				SETCOL(btheme->tarm[9].select, 0x48, 0x4c, 0x56, 255);
				SETCOL(btheme->tarm[9].active, 0xff, 0xff, 0xff, 255);
					/* set 11 */
				SETCOL(btheme->tarm[10].solid, 0x6f, 0x2f, 0x6a, 255);
				SETCOL(btheme->tarm[10].select, 0x98, 0x45, 0xbe, 255);
				SETCOL(btheme->tarm[10].active, 0xd3, 0x30, 0xd6, 255);
					/* set 12 */
				SETCOL(btheme->tarm[11].solid, 0x6c, 0x8e, 0x22, 255);
				SETCOL(btheme->tarm[11].select, 0x7f, 0xb0, 0x22, 255);
				SETCOL(btheme->tarm[11].active, 0xbb, 0xef, 0x5b, 255);
					/* set 13 */
				SETCOL(btheme->tarm[12].solid, 0x8d, 0x8d, 0x8d, 255);
				SETCOL(btheme->tarm[12].select, 0xb0, 0xb0, 0xb0, 255);
				SETCOL(btheme->tarm[12].active, 0xde, 0xde, 0xde, 255);
					/* set 14 */
				SETCOL(btheme->tarm[13].solid, 0x83, 0x43, 0x26, 255);
				SETCOL(btheme->tarm[13].select, 0x8b, 0x58, 0x11, 255);
				SETCOL(btheme->tarm[13].active, 0xbd, 0x6a, 0x11, 255);
					/* set 15 */
				SETCOL(btheme->tarm[14].solid, 0x08, 0x31, 0x0e, 255);
				SETCOL(btheme->tarm[14].select, 0x1c, 0x43, 0x0b, 255);
				SETCOL(btheme->tarm[14].active, 0x34, 0x62, 0x2b, 255);
			}
		}
	}
	if ((G.main->versionfile < 245) || (G.main->versionfile == 245 && G.main->subversionfile < 16)) {
		U.flag |= USER_ADD_VIEWALIGNED|USER_ADD_EDITMODE;
	}
	if ((G.main->versionfile < 247) || (G.main->versionfile == 247 && G.main->subversionfile <= 2)) {
		bTheme *btheme;
		
		/* adjust themes */
		for (btheme= U.themes.first; btheme; btheme= btheme->next) {
			char *col;
			
			/* IPO Editor: Handles/Vertices */
			col = btheme->tipo.vertex;
			SETCOL(btheme->tipo.handle_vertex, col[0], col[1], col[2], 255);
			col = btheme->tipo.vertex_select;
			SETCOL(btheme->tipo.handle_vertex_select, col[0], col[1], col[2], 255);
			btheme->tipo.handle_vertex_size= btheme->tipo.vertex_size;
			
			/* Sequence/Image Editor: colors for GPencil text */
			col = btheme->tv3d.bone_pose;
			SETCOL(btheme->tseq.bone_pose, col[0], col[1], col[2], 255);
			SETCOL(btheme->tima.bone_pose, col[0], col[1], col[2], 255);
			col = btheme->tv3d.vertex_select;
			SETCOL(btheme->tseq.vertex_select, col[0], col[1], col[2], 255);
		}
		
		/* define grease-pencil distances */
		U.gp_manhattendist= 3;
		U.gp_euclideandist= 20;
	}

	/* GL Texture Garbage Collection (variable abused above!) */
	if (U.textimeout == 0) {
		U.texcollectrate = 60;
		U.textimeout = 120;
	}
	if (U.memcachelimit <= 0) {
		U.memcachelimit = 32;
	}
	if (U.frameserverport == 0) {
		U.frameserverport = 8080;
	}

	MEM_CacheLimiter_set_maximum(U.memcachelimit * 1024 * 1024);
	
	reset_autosave();
	
#ifdef INTERNATIONAL
	read_languagefile();
#endif
	
	refresh_interface_font();

#ifdef WITH_VERSE
	if(strlen(U.versemaster)<1) {
			strcpy(U.versemaster, "master.uni-verse.org");
	}
	if(strlen(U.verseuser)<1) {
			char *name = verse_client_name();
			strcpy(U.verseuser, name);
			MEM_freeN(name);
	}
#endif

}

#ifdef WITH_VERSE
extern ListBase session_list;
#endif

void BIF_read_file(char *name)
{
	extern short winqueue_break; /* editscreen.c */
	int retval;
#ifdef WITH_VERSE
	struct VerseSession *session;
	struct VNode *vnode;

	session = session_list.first;
	while(session) {
		vnode = session->nodes.lb.first;
		while(vnode) {
			switch(vnode->type) {
				case V_NT_OBJECT:
					unsubscribe_from_obj_node(vnode);
					break;
				case V_NT_GEOMETRY:
					unsubscribe_from_geom_node(vnode);
					break;
				case V_NT_BITMAP:
					unsubscribe_from_bitmap_node(vnode);
					break;
			}
			vnode = vnode->next;
		}
		session = session->next;
	}
#endif

	/* first try to read exotic file formats... */
	/* it throws error box when file doesnt exist and returns -1 */
	retval= BKE_read_exotic(name);
	
	if (retval== 0) {
		BIF_clear_tempfiles();
		
		/* we didn't succeed, now try to read Blender file */
		retval= BKE_read_file(name, NULL);

		mainwindow_set_filename_to_title(G.main->name);
		countall();
		sound_initialize_sounds();

		winqueue_break= 1;	/* leave queues everywhere */

		if(retval==2) init_userdef_file();	// in case a userdef is read from regular .blend
		
		if (retval!=0) G.relbase_valid = 1;

		undo_editmode_clear();
		undo_imagepaint_clear();
		BKE_reset_undo();
		BKE_write_undo("Original");	/* save current state */

		refresh_interface_font();
	}
	else if(retval==1)
		BIF_undo_push("Import file");
}

static void outliner_242_patch(void)
{
	ScrArea *sa;
	
	for(sa= G.curscreen->areabase.first; sa; sa= sa->next) {
		SpaceLink *sl= sa->spacedata.first;
		for(; sl; sl= sl->next) {
			if(sl->spacetype==SPACE_OOPS) {
				SpaceOops *soops= (SpaceOops *)sl;
				if(soops->type!=SO_OUTLINER) {
					soops->type= SO_OUTLINER;
					init_v2d_oops(sa, soops);
				}
			}
		}
	}
	G.fileflags |= G_FILE_GAME_MAT;
}

/* only here settings for fullscreen */
int BIF_read_homefile(int from_memory)
{
	char tstr[FILE_MAXDIR+FILE_MAXFILE], scestr[FILE_MAX];
	char *home= BLI_gethome();
	int success;
	struct TmpFont *tf;
	
	BIF_clear_tempfiles();
	
	BLI_clean(home);

	tf= G.ttfdata.first;
	while(tf)
	{
		freePackedFile(tf->pf);
		tf->pf = NULL;
		tf->vfont = NULL;
		tf= tf->next;
	}
	BLI_freelistN(&G.ttfdata);
		
	G.relbase_valid = 0;
	if (!from_memory) BLI_make_file_string(G.sce, tstr, home, ".B.blend");
	BLI_strncpy(scestr, G.sce, FILE_MAX);	/* temporal store */
	
	/* prevent loading no UI */
	G.fileflags &= ~G_FILE_NO_UI;
	
	if (!from_memory && BLI_exists(tstr)) {
		success = BKE_read_file(tstr, NULL);
	} else {
		success = BKE_read_file_from_memory(datatoc_B_blend, datatoc_B_blend_size, NULL);
		/* outliner patch for 2.42 .b.blend */
		outliner_242_patch();
	}

	BLI_clean(scestr);
	strcpy(G.sce, scestr);

	space_set_commmandline_options();
	
	init_userdef_file();

	undo_editmode_clear();
	undo_imagepaint_clear();
	BKE_reset_undo();
	BKE_write_undo("Original");	/* save current state */
	
	/* if from memory, need to refresh python scripts */
	if (from_memory) {
		BPY_path_update();
	}
	return success;
}


static void get_autosave_location(char buf[FILE_MAXDIR+FILE_MAXFILE])
{
	char pidstr[32];
#ifdef WIN32
	char subdir[9];
	char savedir[FILE_MAXDIR];
#endif

	sprintf(pidstr, "%d.blend", abs(getpid()));
	
#ifdef WIN32
	if (!BLI_exists(btempdir)) {
		BLI_strncpy(subdir, "autosave", sizeof(subdir));
		BLI_make_file_string("/", savedir, BLI_gethome(), subdir);
		
		/* create a new autosave dir
		 * function already checks for existence or not */
		BLI_recurdir_fileops(savedir);
	
		BLI_make_file_string("/", buf, savedir, pidstr);
		return;
	}
#endif
	
	BLI_make_file_string("/", buf, btempdir, pidstr);
}

void BIF_read_autosavefile(void)
{
	char tstr[FILE_MAX], scestr[FILE_MAX];
	int save_over;

	BLI_strncpy(scestr, G.sce, FILE_MAX);	/* temporal store */
	
	get_autosave_location(tstr);

	save_over = G.save_over;
	BKE_read_file(tstr, NULL);
	G.save_over = save_over;
	BLI_strncpy(G.sce, scestr, FILE_MAX);
}

/* free strings of open recent files */
static void free_openrecent(void)
{
	struct RecentFile *recent;

	for(recent = G.recent_files.first; recent; recent=recent->next)
		MEM_freeN(recent->filename);

	BLI_freelistN(&(G.recent_files));
}

static void readBlog(void)
{
	char name[FILE_MAX], filename[FILE_MAX];
	LinkNode *l, *lines;
	struct RecentFile *recent;
	char *line;
	int num;

	BLI_make_file_string("/", name, BLI_gethome(), ".Blog");
	lines= BLI_read_file_as_lines(name);

	G.recent_files.first = G.recent_files.last = NULL;

	/* read list of recent opend files from .Blog to memory */
	for (l= lines, num= 0; l && (num<U.recent_files); l= l->next, num++) {
		line = l->link;
		if (!BLI_streq(line, "")) {
			if (num==0) 
				strcpy(G.sce, line);
			
			recent = (RecentFile*)MEM_mallocN(sizeof(RecentFile),"RecentFile");
			BLI_addtail(&(G.recent_files), recent);
			recent->filename = (char*)MEM_mallocN(sizeof(char)*(strlen(line)+1), "name of file");
			recent->filename[0] = '\0';
			
			strcpy(recent->filename, line);
		}
	}

	if(G.sce[0] == 0)
		BLI_make_file_string("/", G.sce, BLI_gethome(), "untitled.blend");
	
	BLI_free_file_lines(lines);

#ifdef WIN32
	/* Add the drive names to the listing */
	{
		__int64 tmp;
		char folder[MAX_PATH];
		char tmps[4];
		int i;
			
		tmp= GetLogicalDrives();
		
		for (i=2; i < 26; i++) {
			if ((tmp>>i) & 1) {
				tmps[0]='a'+i;
				tmps[1]=':';
				tmps[2]='\\';
				tmps[3]=0;
				
				fsmenu_insert_entry(tmps, 0, 0);
			}
		}

		/* Adding Desktop and My Documents */
		fsmenu_append_separator();

		SHGetSpecialFolderPath(0, folder, CSIDL_PERSONAL, 0);
		fsmenu_insert_entry(folder, 0, 0);
		SHGetSpecialFolderPath(0, folder, CSIDL_DESKTOPDIRECTORY, 0);
		fsmenu_insert_entry(folder, 0, 0);

		fsmenu_append_separator();
	}
#else
	/* add home dir on linux systems */
	fsmenu_insert_entry(BLI_gethome(), 0, 0);
#endif

	BLI_make_file_string(G.sce, name, BLI_gethome(), ".Bfs");
	lines= BLI_read_file_as_lines(name);

	for (l= lines; l; l= l->next) {
		char *line= l->link;
			
		if (!BLI_streq(line, "")) {
			fsmenu_insert_entry(line, 0, 1);
		}
	}

	fsmenu_append_separator();
	
	/* add last saved file */
	BLI_split_dirfile_basic(G.sce, name, filename); /* G.sce shouldn't be relative */
	
	fsmenu_insert_entry(name, 0, 0);
	
	BLI_free_file_lines(lines);
}

static void writeBlog(void)
{
	struct RecentFile *recent, *next_recent;
	char name[FILE_MAXDIR+FILE_MAXFILE];
	FILE *fp;
	int i;

	BLI_make_file_string("/", name, BLI_gethome(), ".Blog");

	recent = G.recent_files.first;
	/* refresh .Blog of recent opened files, when current file was changed */
	if(!(recent) || (strcmp(recent->filename, G.sce)!=0)) {
		fp= fopen(name, "w");
		if (fp) {
			/* add current file to the beginning of list */
			recent = (RecentFile*)MEM_mallocN(sizeof(RecentFile),"RecentFile");
			recent->filename = (char*)MEM_mallocN(sizeof(char)*(strlen(G.sce)+1), "name of file");
			recent->filename[0] = '\0';
			strcpy(recent->filename, G.sce);
			BLI_addhead(&(G.recent_files), recent);
			/* write current file to .Blog */
			fprintf(fp, "%s\n", recent->filename);
			recent = recent->next;
			i=1;
			/* write rest of recent opened files to .Blog */
			while((i<U.recent_files) && (recent)){
				/* this prevents to have duplicities in list */
				if (strcmp(recent->filename, G.sce)!=0) {
					fprintf(fp, "%s\n", recent->filename);
					recent = recent->next;
				}
				else {
					next_recent = recent->next;
					MEM_freeN(recent->filename);
					BLI_freelinkN(&(G.recent_files), recent);
					recent = next_recent;
				}
				i++;
			}
			fclose(fp);
		}
	}
}

static void do_history(char *name)
{
	char tempname1[FILE_MAXDIR+FILE_MAXFILE], tempname2[FILE_MAXDIR+FILE_MAXFILE];
	int hisnr= U.versions;
	
	if(U.versions==0) return;
	if(strlen(name)<2) return;
		
	while(  hisnr > 1) {
		sprintf(tempname1, "%s%d", name, hisnr-1);
		sprintf(tempname2, "%s%d", name, hisnr);
	
		if(BLI_rename(tempname1, tempname2))
			error("Unable to make version backup");
			
		hisnr--;
	}
		
	/* is needed when hisnr==1 */
	sprintf(tempname1, "%s%d", name, hisnr);
	
	if(BLI_rename(name, tempname1))
		error("Unable to make version backup");
}

void BIF_write_file(char *target)
{
	Library *li;
	int writeflags, len;
	char di[FILE_MAX];
	char *err;
	
	len = strlen(target);
	
	if (len == 0) return;
	if (len >= FILE_MAX) {
		error("Path too long, cannot save");
		return;
	}
 
	/* send the OnSave event */
	if (G.f & G_DOSCRIPTLINKS) BPY_do_pyscript(&G.scene->id, SCRIPT_ONSAVE);

	for (li= G.main->library.first; li; li= li->id.next) {
		if (li->parent==NULL && BLI_streq(li->name, target)) {
			error("Cannot overwrite used library");
			return;
		}
	}
	
	if (!BLO_has_bfile_extension(target) && (len+6 < FILE_MAX)) {
		sprintf(di, "%s.blend", target);
	} else {
		strcpy(di, target);
	}

	if (BLI_exists(di)) {
		if(!saveover(di))
			return; 
	}
	
	if(G.obedit) {
		exit_editmode(0);	/* 0 = no free data */
	}
	if (G.fileflags & G_AUTOPACK) {
		packAll();
	}
	
	waitcursor(1);	// exit_editmode sets cursor too

	do_history(di);
	
	/* we use the UserDef to define compression flag */
	writeflags= G.fileflags & ~G_FILE_COMPRESS;
	if(U.flag & USER_FILECOMPRESS)
		writeflags |= G_FILE_COMPRESS;
	
	if (BLO_write_file(di, writeflags, &err)) {
		strcpy(G.sce, di);
		G.relbase_valid = 1;
		BLI_strncpy(G.main->name, di, FILE_MAX);	/* is guaranteed current file */

		mainwindow_set_filename_to_title(G.main->name);

		G.save_over = 1;

		writeBlog();
	} else {
		error("failed to write blend file: %s", err);
	}

	waitcursor(0);
}

void BIF_write_homefile(void)
{
	char *err, tstr[FILE_MAXDIR+FILE_MAXFILE];
	int write_flags;
	
	BLI_make_file_string("/", tstr, BLI_gethome(), ".B.blend");
		
	/*  force save as regular blend file */
	write_flags = G.fileflags & ~(G_FILE_COMPRESS | G_FILE_LOCK | G_FILE_SIGN);
	
	if (!BLO_write_file(tstr, write_flags, &err)) {
		error("failed writing defaults: %s", err);
	}
}

void BIF_write_autosave(void)
{
	char *err, tstr[FILE_MAXDIR+FILE_MAXFILE];
	int write_flags;
	
	get_autosave_location(tstr);

		/*  force save as regular blend file */
	write_flags = G.fileflags & ~(G_FILE_COMPRESS | G_FILE_LOCK | G_FILE_SIGN);
	if (!BLO_write_file(tstr, write_flags, &err)) {
		fprintf(stderr, "failed to write autosave: %s\n", err); /* using error(...) is too annoying here */
	}
}

/* remove temp files assosiated with this blend file when quitting, loading or saving in a new path */
void BIF_clear_tempfiles( void )
{
	/* TODO - remove exr files from the temp dir */
	
	if (!G.relbase_valid) { /* We could have pointcache saved in tyhe temp dir, if its there */
		BKE_ptcache_remove();
	}
}

/* if global undo; remove tempsave, otherwise rename */
static void delete_autosave(void)
{
	char tstr[FILE_MAXDIR+FILE_MAXFILE];
	
	get_autosave_location(tstr);

	if (BLI_exists(tstr)) {
		char str[FILE_MAXDIR+FILE_MAXFILE];
		BLI_make_file_string("/", str, btempdir, "quit.blend");

		if(U.uiflag & USER_GLOBALUNDO) BLI_delete(tstr, 0, 0);
		else BLI_rename(tstr, str);
	}
}

/***/

static void initbuttons(void)
{
	uiDefFont(UI_HELVB, 
				BMF_GetFont(BMF_kHelveticaBold14), 
				BMF_GetFont(BMF_kHelveticaBold12), 
				BMF_GetFont(BMF_kHelveticaBold10), 
				BMF_GetFont(BMF_kHelveticaBold8));
	uiDefFont(UI_HELV, 
				BMF_GetFont(BMF_kHelvetica12), 
				BMF_GetFont(BMF_kHelvetica12), 
				BMF_GetFont(BMF_kHelvetica10), 
				BMF_GetFont(BMF_kHelveticaBold8));

	glClearColor(.7f, .7f, .6f, 0.0);
	
	G.font= BMF_GetFont(BMF_kHelvetica12);
	G.fonts= BMF_GetFont(BMF_kHelvetica10);
	G.fontss= BMF_GetFont(BMF_kHelveticaBold8);

	clear_matcopybuf();
	
	glBlendFunc(GL_SRC_ALPHA,GL_ONE_MINUS_SRC_ALPHA);
}


static void sound_init_listener(void)
{
	G.listener = MEM_callocN(sizeof(bSoundListener), "soundlistener");
	G.listener->gain = 1.0;
	G.listener->dopplerfactor = 1.0;
	G.listener->dopplervelocity = 340.29f;
}

void BIF_init(void)
{

	initscreen();	/* for (visuele) speed, this first, then setscreen */
	initbuttons();
	InitCursorData();
	sound_init_listener();
	init_node_butfuncs();
	
	BIF_preview_init_dbase();
	BIF_read_homefile(0);

	BIF_resources_init();	/* after homefile, to dynamically load an icon file based on theme settings */
	
	BIF_filelist_init_icons();

	GPU_state_init();
	GPU_extensions_init();

	readBlog();
	BLI_strncpy(G.lib, G.sce, FILE_MAX);
}

/***/

extern ListBase editNurb;
extern ListBase editelems;

void exit_usiblender(void)
{
	struct TmpFont *tf;
	int totblock;
	
	BIF_clear_tempfiles();
	
<<<<<<< HEAD
	BIF_GlobalReebFree();
	BIF_freeRetarget();
	
=======
>>>>>>> 06c43148
	tf= G.ttfdata.first;
	while(tf)
	{
		freePackedFile(tf->pf);
		tf->pf= NULL;
		tf->vfont= NULL;
		tf= tf->next;
	}
	BLI_freelistN(&G.ttfdata);
#ifdef WITH_VERSE
	end_all_verse_sessions();
#endif
	free_openrecent();

	freeAllRad();
	BKE_freecubetable();

	if (G.background == 0)
		sound_end_all_sounds();

	if(G.obedit) {
		if(G.obedit->type==OB_FONT) {
			free_editText();
		}
		else if(G.obedit->type==OB_MBALL) BLI_freelistN(&editelems);
		free_editMesh(G.editMesh);
	}

	free_editLatt();
	free_editArmature();
	free_posebuf();

	/* before free_blender so py's gc happens while library still exists */
	/* needed at least for a rare sigsegv that can happen in pydrivers */
	BPY_end_python();

	fastshade_free_render();	/* shaded view */
	free_blender();				/* blender.c, does entire library */
	free_matcopybuf();
	free_ipocopybuf();
	free_actcopybuf();
	free_vertexpaint();
	free_texttools();
	
	/* editnurb can remain to exist outside editmode */
	freeNurblist(&editNurb);

	fsmenu_free();

#ifdef INTERNATIONAL
	free_languagemenu();
#endif
	
	RE_FreeAllRender();
	
	free_txt_data();

	sound_exit_audio();
	if(G.listener) MEM_freeN(G.listener);

	GPU_extensions_exit();

	libtiff_exit();

#ifdef WITH_QUICKTIME
	quicktime_exit();
#endif

	/* undo free stuff */
	undo_editmode_clear();
	undo_imagepaint_clear();
	
	BKE_undo_save_quit();	// saves quit.blend if global undo is on
	BKE_reset_undo(); 
	
	if (!G.background) {
		BIF_resources_free();
		
		BIF_filelist_free_icons();

		BIF_free_render_spare();
		BIF_close_render_display();
		mainwindow_close();
	}

#ifdef INTERNATIONAL
	FTF_End();
#endif

	if (copybuf) MEM_freeN(copybuf);
	if (copybufinfo) MEM_freeN(copybufinfo);

// 	
	BLI_freelistN(&U.themes);
	BIF_preview_free_dbase();
	
	totblock= MEM_get_memory_blocks_in_use();
	if(totblock!=0) {
		printf("Error Totblock: %d\n",totblock);
		MEM_printmemlist();
	}
	delete_autosave();
	
	printf("\nBlender quit\n");

#ifdef WIN32   
	/* ask user to press enter when in debug mode */
	if(G.f & G_DEBUG) {
		printf("press enter key to exit...\n\n");
		getchar();
	}
#endif 


	SYS_DeleteSystem(SYS_GetSystem());
	
	exit(G.afbreek==1);
}<|MERGE_RESOLUTION|>--- conflicted
+++ resolved
@@ -146,6 +146,8 @@
 #include "SYS_System.h"
 
 #include "PIL_time.h"
+
+#include "reeb.h"
 
 #include "GPU_extensions.h"
 #include "GPU_draw.h"
@@ -1089,12 +1091,9 @@
 	
 	BIF_clear_tempfiles();
 	
-<<<<<<< HEAD
 	BIF_GlobalReebFree();
 	BIF_freeRetarget();
 	
-=======
->>>>>>> 06c43148
 	tf= G.ttfdata.first;
 	while(tf)
 	{
