/**
 * $Id$
 *
 * ***** BEGIN GPL LICENSE BLOCK *****
 *
 * This program is free software; you can redistribute it and/or
 * modify it under the terms of the GNU General Public License
 * as published by the Free Software Foundation; either version 2
 * of the License, or (at your option) any later version. 
 *
 * This program is distributed in the hope that it will be useful,
 * but WITHOUT ANY WARRANTY; without even the implied warranty of
 * MERCHANTABILITY or FITNESS FOR A PARTICULAR PURPOSE.  See the
 * GNU General Public License for more details.
 *
 * You should have received a copy of the GNU General Public License
 * along with this program; if not, write to the Free Software Foundation,
 * Inc., 51 Franklin Street, Fifth Floor, Boston, MA 02110-1301, USA.
 *
 * The Original Code is Copyright (C) 2005 Blender Foundation.
 * All rights reserved.
 *
 * The Original Code is: all of this file.
 *
 * Contributor(s): none yet.
 *
 * ***** END GPL LICENSE BLOCK *****
 */

#include "../SHD_util.h"

#include "DNA_customdata_types.h"

/* **************** GEOMETRY  ******************** */

/* output socket type definition */
static bNodeSocketType sh_node_geom_out[]= {
	{	SOCK_VECTOR, 0, "Global",	0.0f, 0.0f, 0.0f, 1.0f, -1.0f, 1.0f},	/* btw; uses no limit */
	{	SOCK_VECTOR, 0, "Local",	0.0f, 0.0f, 0.0f, 1.0f, -1.0f, 1.0f},
	{	SOCK_VECTOR, 0, "View",	0.0f, 0.0f, 0.0f, 1.0f, -1.0f, 1.0f},
	{	SOCK_VECTOR, 0, "Orco",	0.0f, 0.0f, 0.0f, 1.0f, -1.0f, 1.0f},
	{	SOCK_VECTOR, 0, "UV",	0.0f, 0.0f, 0.0f, 1.0f, -1.0f, 1.0f},
	{	SOCK_VECTOR, 0, "Normal",	0.0f, 0.0f, 0.0f, 1.0f, -1.0f, 1.0f},
	{	SOCK_RGBA,   0, "Vertex Color", 0.0f, 0.0f, 0.0f, 1.0f, 0.0f, 1.0f},
	{	SOCK_VALUE,   0, "Front/Back", 0.0f, 0.0f, 0.0f, 1.0f, 0.0f, 1.0f},
	{	-1, 0, ""	}
};

/* node execute callback */
static void node_shader_exec_geom(void *data, bNode *node, bNodeStack **in, bNodeStack **out)
{
	if(data) {
		ShadeInput *shi= ((ShaderCallData *)data)->shi;
		NodeGeometry *ngeo= (NodeGeometry*)node->storage;
		ShadeGeometry *geom= &shi->geometry;
		ShadeTexco *tex= &shi->texture;
		ShadeInputUV *suv= &tex->uv[shi->texture.actuv];
		static float defaultvcol[4] = {1.0f, 1.0f, 1.0f, 1.0f};
		int i;

		if(ngeo->uvname[0]) {
			/* find uv layer by name */
			for(i = 0; i < tex->totuv; i++) {
				if(strcmp(tex->uv[i].name, ngeo->uvname)==0) {
					suv= &tex->uv[i];
					break;
				}
			}
		}

		/* out: global, local, view, orco, uv, normal, vertex color */
		VECCOPY(out[GEOM_OUT_GLOB]->vec, tex->gl);
		VECCOPY(out[GEOM_OUT_LOCAL]->vec, geom->co);
		VECCOPY(out[GEOM_OUT_VIEW]->vec, geom->view);
		VECCOPY(out[GEOM_OUT_ORCO]->vec, tex->lo);
		VECCOPY(out[GEOM_OUT_UV]->vec, suv->uv);
		VECCOPY(out[GEOM_OUT_NORMAL]->vec, geom->vno);

		if (tex->totcol) {
			/* find vertex color layer by name */
			ShadeInputCol *scol= &tex->col[0];

			if(ngeo->colname[0]) {
				for(i = 0; i < tex->totcol; i++) {
					if(strcmp(tex->col[i].name, ngeo->colname)==0) {
						scol= &tex->col[i];
						break;
					}
				}
			}

			VECCOPY(out[GEOM_OUT_VCOL]->vec, scol->col);
			out[GEOM_OUT_VCOL]->vec[3]= 1.0f;
		}
		else
			memcpy(out[GEOM_OUT_VCOL]->vec, defaultvcol, sizeof(defaultvcol));
		
		if(geom->osatex) {
			out[GEOM_OUT_GLOB]->data= tex->dxgl;
			out[GEOM_OUT_GLOB]->datatype= NS_OSA_VECTORS;
			out[GEOM_OUT_LOCAL]->data= geom->dxco;
			out[GEOM_OUT_LOCAL]->datatype= NS_OSA_VECTORS;
			out[GEOM_OUT_VIEW]->data= &geom->dxview;
			out[GEOM_OUT_VIEW]->datatype= NS_OSA_VALUES;
			out[GEOM_OUT_ORCO]->data= tex->dxlo;
			out[GEOM_OUT_ORCO]->datatype= NS_OSA_VECTORS;
			out[GEOM_OUT_UV]->data= suv->dxuv;
			out[GEOM_OUT_UV]->datatype= NS_OSA_VECTORS;
			out[GEOM_OUT_NORMAL]->data= geom->dxno;
			out[GEOM_OUT_NORMAL]->datatype= NS_OSA_VECTORS;
		}
		
<<<<<<< HEAD
		/* front/back
		* check the original un-flipped normals to determine front or back side */
		if (geom->orignor[2] < FLT_EPSILON) {
			front= 1.0f;
		} else {
			front = 0.0f;
		}
		out[GEOM_OUT_FRONTBACK]->vec[0]= front;
=======
		/* front/back, normal flipping was stored */
		out[GEOM_OUT_FRONTBACK]->vec[0]= (shi->flippednor)? 0.0f: 1.0f;
>>>>>>> 9acba540
	}
}

static void node_shader_init_geometry(bNode *node)
{
   node->storage= MEM_callocN(sizeof(NodeGeometry), "NodeGeometry");
}

static int gpu_shader_geom(GPUMaterial *mat, bNode *node, GPUNodeStack *in, GPUNodeStack *out)
{
	NodeGeometry *ngeo= (NodeGeometry*)node->storage;
	GPUNodeLink *orco = GPU_attribute(CD_ORCO, "");
	GPUNodeLink *mtface = GPU_attribute(CD_MTFACE, ngeo->uvname);
	GPUNodeLink *mcol = GPU_attribute(CD_MCOL, ngeo->colname);

	return GPU_stack_link(mat, "geom", in, out,
		GPU_builtin(GPU_VIEW_POSITION), GPU_builtin(GPU_VIEW_NORMAL),
		GPU_builtin(GPU_INVERSE_VIEW_MATRIX), orco, mtface, mcol);
}

/* node type definition */
bNodeType sh_node_geom= {
	/* *next,*prev */	NULL, NULL,
	/* type code   */	SH_NODE_GEOMETRY,
	/* name        */	"Geometry",
	/* width+range */	120, 80, 160,
	/* class+opts  */	NODE_CLASS_INPUT, NODE_OPTIONS,
	/* input sock  */	NULL,
	/* output sock */	sh_node_geom_out,
	/* storage     */	"NodeGeometry",
	/* execfunc    */	node_shader_exec_geom,
	/* butfunc     */	NULL,
	/* initfunc    */	node_shader_init_geometry,
	/* freestoragefunc    */	node_free_standard_storage,
	/* copystoragefunc    */	node_copy_standard_storage,
	/* id          */	NULL, NULL, NULL,
	/* gpufunc     */	gpu_shader_geom
	
};<|MERGE_RESOLUTION|>--- conflicted
+++ resolved
@@ -110,19 +110,8 @@
 			out[GEOM_OUT_NORMAL]->datatype= NS_OSA_VECTORS;
 		}
 		
-<<<<<<< HEAD
-		/* front/back
-		* check the original un-flipped normals to determine front or back side */
-		if (geom->orignor[2] < FLT_EPSILON) {
-			front= 1.0f;
-		} else {
-			front = 0.0f;
-		}
-		out[GEOM_OUT_FRONTBACK]->vec[0]= front;
-=======
 		/* front/back, normal flipping was stored */
-		out[GEOM_OUT_FRONTBACK]->vec[0]= (shi->flippednor)? 0.0f: 1.0f;
->>>>>>> 9acba540
+		out[GEOM_OUT_FRONTBACK]->vec[0]= (geom->flippednor)? 0.0f: 1.0f;
 	}
 }
 
