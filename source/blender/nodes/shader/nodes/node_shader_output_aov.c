--- conflicted
+++ resolved
@@ -42,18 +42,10 @@
                                       GPUNodeStack *UNUSED(out))
 {
   NodeShaderOutputAOV *aov = (NodeShaderOutputAOV *)node->storage;
-<<<<<<< HEAD
-  /* Keep in sync with `renderpass_lib.glsl#render_pass_aov_hash`. */
-  unsigned int hash = BLI_hash_string(aov->name) & ~1;
-  GPU_material_add_output_link_aov(mat, in[0].link, hash);
-=======
   /* Keep in sync with `renderpass_lib.glsl#render_pass_aov_hash` and
    * `EEVEE_renderpasses_aov_hash`. */
   unsigned int hash = BLI_hash_string(aov->name) << 1;
-  GPU_stack_link(mat, node, "node_output_aov", in, out, &outlink);
-  GPU_material_add_output_link_aov(mat, outlink, hash);
-
->>>>>>> 0053d2fc
+  GPU_material_add_output_link_aov(mat, in[0].link, hash);
   return true;
 }
 
