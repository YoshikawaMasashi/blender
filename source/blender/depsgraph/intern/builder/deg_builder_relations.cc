/*
 * ***** BEGIN GPL LICENSE BLOCK *****
 *
 * This program is free software; you can redistribute it and/or
 * modify it under the terms of the GNU General Public License
 * as published by the Free Software Foundation; either version 2
 * of the License, or (at your option) any later version.
 *
 * This program is distributed in the hope that it will be useful,
 * but WITHOUT ANY WARRANTY; without even the implied warranty of
 * MERCHANTABILITY or FITNESS FOR A PARTICULAR PURPOSE.  See the
 * GNU General Public License for more details.
 *
 * You should have received a copy of the GNU General Public License
 * along with this program; if not, write to the Free Software Foundation,
 * Inc., 51 Franklin Street, Fifth Floor, Boston, MA 02110-1301, USA.
 *
 * The Original Code is Copyright (C) 2013 Blender Foundation.
 * All rights reserved.
 *
 * Original Author: Joshua Leung
 * Contributor(s): Based on original depsgraph.c code - Blender Foundation (2005-2013)
 *
 * ***** END GPL LICENSE BLOCK *****
 */

/** \file blender/depsgraph/intern/builder/deg_builder_relations.cc
 *  \ingroup depsgraph
 *
 * Methods for constructing depsgraph
 */

#include "intern/builder/deg_builder_relations.h"

#include <stdio.h>
#include <stdlib.h>
#include <cstring>  /* required for STREQ later on. */

#include "MEM_guardedalloc.h"

#include "BLI_utildefines.h"
#include "BLI_blenlib.h"

extern "C" {
#include "DNA_action_types.h"
#include "DNA_anim_types.h"
#include "DNA_armature_types.h"
#include "DNA_camera_types.h"
#include "DNA_cachefile_types.h"
#include "DNA_constraint_types.h"
#include "DNA_curve_types.h"
#include "DNA_effect_types.h"
#include "DNA_gpencil_types.h"
#include "DNA_group_types.h"
#include "DNA_key_types.h"
#include "DNA_lamp_types.h"
#include "DNA_material_types.h"
#include "DNA_mask_types.h"
#include "DNA_mesh_types.h"
#include "DNA_meta_types.h"
#include "DNA_movieclip_types.h"
#include "DNA_node_types.h"
#include "DNA_particle_types.h"
#include "DNA_lightprobe_types.h"
#include "DNA_object_types.h"
#include "DNA_rigidbody_types.h"
#include "DNA_scene_types.h"
#include "DNA_texture_types.h"
#include "DNA_world_types.h"
#include "DNA_object_force.h"

#include "BKE_action.h"
#include "BKE_armature.h"
#include "BKE_animsys.h"
#include "BKE_constraint.h"
#include "BKE_curve.h"
#include "BKE_effect.h"
#include "BKE_collision.h"
#include "BKE_fcurve.h"
#include "BKE_group.h"
#include "BKE_key.h"
#include "BKE_library.h"
#include "BKE_main.h"
#include "BKE_material.h"
#include "BKE_mball.h"
#include "BKE_modifier.h"
#include "BKE_node.h"
#include "BKE_object.h"
#include "BKE_particle.h"
#include "BKE_rigidbody.h"
#include "BKE_sound.h"
#include "BKE_texture.h"
#include "BKE_tracking.h"
#include "BKE_world.h"

#include "RNA_access.h"
#include "RNA_types.h"
} /* extern "C" */

#include "DEG_depsgraph.h"
#include "DEG_depsgraph_build.h"

#include "intern/builder/deg_builder.h"
#include "intern/builder/deg_builder_pchanmap.h"

#include "intern/nodes/deg_node.h"
#include "intern/nodes/deg_node_component.h"
#include "intern/nodes/deg_node_operation.h"

#include "intern/depsgraph_intern.h"
#include "intern/depsgraph_types.h"

#include "util/deg_util_foreach.h"

namespace DEG {

namespace {

struct BuilderWalkUserData {
	DepsgraphRelationBuilder *builder;
};

static void modifier_walk(void *user_data,
                          struct Object * /*object*/,
                          struct Object **obpoin,
                          int /*cb_flag*/)
{
	BuilderWalkUserData *data = (BuilderWalkUserData *)user_data;
	if (*obpoin) {
		data->builder->build_object(*obpoin);
	}
}

void constraint_walk(bConstraint * /*con*/,
                     ID **idpoin,
                     bool /*is_reference*/,
                     void *user_data)
{
	BuilderWalkUserData *data = (BuilderWalkUserData *)user_data;
	if (*idpoin) {
		ID *id = *idpoin;
		if (GS(id->name) == ID_OB) {
			data->builder->build_object((Object *)id);
		}
	}
}

}  /* namespace */

/* ***************** */
/* Relations Builder */

/* TODO(sergey): This is somewhat weak, but we don't want neither false-positive
 * time dependencies nor special exceptions in the depsgraph evaluation.
 */
static bool python_driver_depends_on_time(ChannelDriver *driver)
{
	if (driver->expression[0] == '\0') {
		/* Empty expression depends on nothing. */
		return false;
	}
	if (strchr(driver->expression, '(') != NULL) {
		/* Function calls are considered dependent on a time. */
		return true;
	}
	if (strstr(driver->expression, "frame") != NULL) {
		/* Variable `frame` depends on time. */
		/* TODO(sergey): This is a bit weak, but not sure about better way of
		 * handling this.
		 */
		return true;
	}
	/* Possible indirect time relation s should be handled via variable
	 * targets.
	 */
	return false;
}

static bool particle_system_depends_on_time(ParticleSystem *psys)
{
	ParticleSettings *part = psys->part;
	/* Non-hair particles we always consider dependent on time. */
	if (part->type != PART_HAIR) {
		return true;
	}
	/* Dynamics always depends on time. */
	if (psys->flag & PSYS_HAIR_DYNAMICS) {
		return true;
	}
	/* TODO(sergey): Check what else makes hair dependent on time. */
	return false;
}

static bool object_particles_depends_on_time(Object *object)
{
	LINKLIST_FOREACH (ParticleSystem *, psys, &object->particlesystem) {
		if (particle_system_depends_on_time(psys)) {
			return true;
		}
	}
	return false;
}

/* **** General purpose functions ****  */

RNAPathKey::RNAPathKey(ID *id, const char *path) :
    id(id)
{
	/* create ID pointer for root of path lookup */
	PointerRNA id_ptr;
	RNA_id_pointer_create(id, &id_ptr);
	/* try to resolve path... */
	int index;
	if (!RNA_path_resolve_full(&id_ptr, path, &this->ptr, &this->prop, &index)) {
		this->ptr = PointerRNA_NULL;
		this->prop = NULL;
	}
}

DepsgraphRelationBuilder::DepsgraphRelationBuilder(Main *bmain,
                                                   Depsgraph *graph)
    : bmain_(bmain),
      graph_(graph),
      scene_(NULL)
{
}

TimeSourceDepsNode *DepsgraphRelationBuilder::find_node(
        const TimeSourceKey &key) const
{
	if (key.id) {
		/* XXX TODO */
		return NULL;
	}
	else {
		return graph_->time_source;
	}
}

ComponentDepsNode *DepsgraphRelationBuilder::find_node(
        const ComponentKey &key) const
{
	IDDepsNode *id_node = graph_->find_id_node(key.id);
	if (!id_node) {
		fprintf(stderr, "find_node component: Could not find ID %s\n",
		        (key.id != NULL) ? key.id->name : "<null>");
		return NULL;
	}

	ComponentDepsNode *node = id_node->find_component(key.type, key.name);
	return node;
}

OperationDepsNode *DepsgraphRelationBuilder::find_node(
        const OperationKey &key) const
{
	IDDepsNode *id_node = graph_->find_id_node(key.id);
	if (!id_node) {
		fprintf(stderr, "find_node operation: Could not find ID\n");
		return NULL;
	}

	ComponentDepsNode *comp_node = id_node->find_component(key.component_type,
	                                                       key.component_name);
	if (!comp_node) {
		fprintf(stderr, "find_node operation: Could not find component\n");
		return NULL;
	}

	OperationDepsNode *op_node = comp_node->find_operation(key.opcode,
	                                                       key.name,
	                                                       key.name_tag);
	if (!op_node) {
		fprintf(stderr, "find_node_operation: Failed for (%s, '%s')\n",
		        DEG_OPNAMES[key.opcode], key.name);
	}
	return op_node;
}

DepsNode *DepsgraphRelationBuilder::find_node(const RNAPathKey &key) const
{
	return graph_->find_node_from_pointer(&key.ptr, key.prop);
}

OperationDepsNode *DepsgraphRelationBuilder::has_node(
        const OperationKey &key) const
{
	IDDepsNode *id_node = graph_->find_id_node(key.id);
	if (!id_node) {
		return NULL;
	}
	ComponentDepsNode *comp_node = id_node->find_component(key.component_type,
	                                                       key.component_name);
	if (!comp_node) {
		return NULL;
	}
	return comp_node->has_operation(key.opcode, key.name, key.name_tag);
}

void DepsgraphRelationBuilder::add_time_relation(TimeSourceDepsNode *timesrc,
                                                 DepsNode *node_to,
                                                 const char *description)
{
	if (timesrc && node_to) {
		graph_->add_new_relation(timesrc, node_to, description);
	}
	else {
		DEG_DEBUG_PRINTF("add_time_relation(%p = %s, %p = %s, %s) Failed\n",
		                 timesrc,   (timesrc) ? timesrc->identifier().c_str() : "<None>",
		                 node_to,   (node_to) ? node_to->identifier().c_str() : "<None>",
		                 description);
	}
}

void DepsgraphRelationBuilder::add_operation_relation(
        OperationDepsNode *node_from,
        OperationDepsNode *node_to,
        const char *description)
{
	if (node_from && node_to) {
		graph_->add_new_relation(node_from, node_to, description);
	}
	else {
		DEG_DEBUG_PRINTF("add_operation_relation(%p = %s, %p = %s, %s) Failed\n",
		                 node_from, (node_from) ? node_from->identifier().c_str() : "<None>",
		                 node_to,   (node_to)   ? node_to->identifier().c_str() : "<None>",
		                 description);
	}
}

void DepsgraphRelationBuilder::add_collision_relations(const OperationKey &key, Scene *scene, Object *object, Group *group, bool dupli, const char *name)
{
	unsigned int numcollobj;
	Object **collobjs = get_collisionobjects_ext(scene, object, group, &numcollobj, eModifierType_Collision, dupli);

	for (unsigned int i = 0; i < numcollobj; i++)
	{
		Object *ob1 = collobjs[i];

		ComponentKey trf_key(&ob1->id, DEG_NODE_TYPE_TRANSFORM);
		add_relation(trf_key, key, name);

		ComponentKey coll_key(&ob1->id, DEG_NODE_TYPE_GEOMETRY);
		add_relation(coll_key, key, name);
	}

	if (collobjs)
		MEM_freeN(collobjs);
}

void DepsgraphRelationBuilder::add_forcefield_relations(const OperationKey &key, Scene *scene, Object *object, ParticleSystem *psys, EffectorWeights *eff, bool add_absorption, const char *name)
{
	ListBase *effectors = pdInitEffectors(NULL, scene, object, psys, eff, false);

	if (effectors) {
		for (EffectorCache *eff = (EffectorCache *)effectors->first; eff; eff = eff->next) {
			if (eff->ob != object) {
				ComponentKey eff_key(&eff->ob->id, DEG_NODE_TYPE_TRANSFORM);
				add_relation(eff_key, key, name);
			}

			if (eff->psys) {
				if (eff->ob != object) {
					ComponentKey eff_key(&eff->ob->id, DEG_NODE_TYPE_EVAL_PARTICLES);
					add_relation(eff_key, key, name);

					/* TODO: remove this when/if EVAL_PARTICLES is sufficient for up to date particles */
					ComponentKey mod_key(&eff->ob->id, DEG_NODE_TYPE_GEOMETRY);
					add_relation(mod_key, key, name);
				}
				else if (eff->psys != psys) {
					OperationKey eff_key(&eff->ob->id, DEG_NODE_TYPE_EVAL_PARTICLES, DEG_OPCODE_PARTICLE_SYSTEM_EVAL, eff->psys->name);
					add_relation(eff_key, key, name);
				}
			}

			if (eff->pd->forcefield == PFIELD_SMOKEFLOW && eff->pd->f_source) {
				ComponentKey trf_key(&eff->pd->f_source->id, DEG_NODE_TYPE_TRANSFORM);
				add_relation(trf_key, key, "Smoke Force Domain");

				ComponentKey eff_key(&eff->pd->f_source->id, DEG_NODE_TYPE_GEOMETRY);
				add_relation(eff_key, key, "Smoke Force Domain");
			}

			if (add_absorption && (eff->pd->flag & PFIELD_VISIBILITY)) {
				add_collision_relations(key, scene, object, NULL, true, "Force Absorption");
			}
		}
	}

	pdEndEffectors(&effectors);
}

Depsgraph *DepsgraphRelationBuilder::getGraph()
{
	return graph_;
}

/* **** Functions to build relations between entities  **** */

void DepsgraphRelationBuilder::begin_build()
{
	/* LIB_TAG_DOIT is used to indicate whether node for given ID was already
	 * created or not.
	 */
	BKE_main_id_tag_all(bmain_, LIB_TAG_DOIT, false);
	/* XXX nested node trees are notr included in tag-clearing above,
	 * so we need to do this manually.
	 */
	FOREACH_NODETREE(bmain_, nodetree, id)
	{
		if (id != (ID *)nodetree) {
			nodetree->id.tag &= ~LIB_TAG_DOIT;
		}
	}
	FOREACH_NODETREE_END
}

void DepsgraphRelationBuilder::build_group(Object *object, Group *group)
{
	ID *group_id = &group->id;
	bool group_done = (group_id->tag & LIB_TAG_DOIT) != 0;
	OperationKey object_local_transform_key(&object->id,
	                                        DEG_NODE_TYPE_TRANSFORM,
	                                        DEG_OPCODE_TRANSFORM_LOCAL);
	LINKLIST_FOREACH (GroupObject *, go, &group->gobject) {
		if (!group_done) {
			build_object(go->ob);
		}
		ComponentKey dupli_transform_key(&go->ob->id, DEG_NODE_TYPE_TRANSFORM);
		add_relation(dupli_transform_key, object_local_transform_key, "Dupligroup");
	}
	group_id->tag |= LIB_TAG_DOIT;
}

void DepsgraphRelationBuilder::build_object(Object *object)
{
	if (object->id.tag & LIB_TAG_DOIT) {
		return;
	}
	object->id.tag |= LIB_TAG_DOIT;
	/* Object Transforms */
	eDepsOperation_Code base_op = (object->parent) ? DEG_OPCODE_TRANSFORM_PARENT
	                                               : DEG_OPCODE_TRANSFORM_LOCAL;
	OperationKey base_op_key(&object->id, DEG_NODE_TYPE_TRANSFORM, base_op);
	OperationKey local_transform_key(&object->id,
	                                 DEG_NODE_TYPE_TRANSFORM,
	                                 DEG_OPCODE_TRANSFORM_LOCAL);
	OperationKey parent_transform_key(&object->id,
	                                  DEG_NODE_TYPE_TRANSFORM,
	                                  DEG_OPCODE_TRANSFORM_PARENT);
	OperationKey final_transform_key(&object->id,
	                                 DEG_NODE_TYPE_TRANSFORM,
	                                 DEG_OPCODE_TRANSFORM_FINAL);
	OperationKey ob_ubereval_key(&object->id,
	                             DEG_NODE_TYPE_TRANSFORM,
	                             DEG_OPCODE_TRANSFORM_OBJECT_UBEREVAL);
	/* Parenting. */
	if (object->parent != NULL) {
		/* Parent relationship. */
		build_object_parent(object);
		/* Local -> parent. */
		add_relation(local_transform_key,
		             parent_transform_key,
		             "[ObLocal -> ObParent]");
	}
	/* Modifiers. */
	if (object->modifiers.first != NULL) {
		BuilderWalkUserData data;
		data.builder = this;
		modifiers_foreachObjectLink(object, modifier_walk, &data);
	}
	/* Constraints. */
	if (object->constraints.first != NULL) {
		BuilderWalkUserData data;
		data.builder = this;
		BKE_constraints_id_loop(&object->constraints, constraint_walk, &data);
	}
	/* Object constraints. */
	if (object->constraints.first != NULL) {
		OperationKey constraint_key(&object->id,
		                            DEG_NODE_TYPE_TRANSFORM,
		                            DEG_OPCODE_TRANSFORM_CONSTRAINTS);
		/* Constraint relations. */
		build_constraints(&object->id,
		                  DEG_NODE_TYPE_TRANSFORM,
		                  "",
		                  &object->constraints,
		                  NULL);
		/* operation order */
		add_relation(base_op_key, constraint_key, "[ObBase-> Constraint Stack]");
		add_relation(constraint_key, final_transform_key, "[ObConstraints -> Done]");
		// XXX
		add_relation(constraint_key, ob_ubereval_key, "Temp Ubereval");
		add_relation(ob_ubereval_key, final_transform_key, "Temp Ubereval");
	}
	else {
		/* NOTE: Keep an eye here, we skip some relations here to "streamline"
		 * dependencies and avoid transitive relations which causes overhead.
		 * But once we get rid of uber eval node this will need reconsideration.
		 */
		if (object->rigidbody_object == NULL) {
			/* Rigid body will hook up another node inbetween, so skip
			 * relation here to avoid transitive relation.
			 */
			add_relation(base_op_key, ob_ubereval_key, "Temp Ubereval");
		}
		add_relation(ob_ubereval_key, final_transform_key, "Temp Ubereval");
	}
	/* Animation data */
	build_animdata(&object->id);
	// XXX: This should be hooked up by the build_animdata code
	if (needs_animdata_node(&object->id)) {
		ComponentKey adt_key(&object->id, DEG_NODE_TYPE_ANIMATION);
		add_relation(adt_key, local_transform_key, "Object Animation");
	}
<<<<<<< HEAD

	/* object data */
	if (ob->data) {
		ID *obdata_id = (ID *)ob->data;

		/* ob data animation */
		build_animdata(obdata_id);

		/* type-specific data... */
		switch (ob->type) {
			case OB_MESH:     /* Geometry */
			case OB_CURVE:
			case OB_FONT:
			case OB_SURF:
			case OB_MBALL:
			case OB_LATTICE:
			case OB_GPENCIL:
			{
				build_obdata_geom(ob);
				break;
			}

			case OB_ARMATURE: /* Pose */
				if (ID_IS_LINKED(ob) && ob->proxy_from != NULL) {
					build_proxy_rig(ob);
				}
				else {
					build_rig(ob);
				}
				break;

			case OB_LAMP:   /* Lamp */
				build_lamp(ob);
				break;

			case OB_CAMERA: /* Camera */
				build_camera(ob);
				break;

			case OB_LIGHTPROBE:
				build_lightprobe(ob);
				break;
		}

		Key *key = BKE_key_from_object(ob);
		if (key != NULL) {
			ComponentKey geometry_key((ID *)ob->data, DEG_NODE_TYPE_GEOMETRY);
			ComponentKey key_key(&key->id, DEG_NODE_TYPE_GEOMETRY);
			add_relation(key_key, geometry_key, "Shapekeys");
		}
	}

=======
	/* Object data. */
	build_object_data(object);
>>>>>>> 545f671b
	/* Particle systems. */
	if (object->particlesystem.first != NULL) {
		build_particles(object);
	}
<<<<<<< HEAD

=======
	/* Grease pencil. */
	if (object->gpd != NULL) {
		build_gpencil(object->gpd);
	}
>>>>>>> 545f671b
	/* Object that this is a proxy for. */
	if (object->proxy != NULL) {
		object->proxy->proxy_from = object;
		build_object(object->proxy);
		/* TODO(sergey): This is an inverted relation, matches old depsgraph
		 * behavior and need to be investigated if it still need to be inverted.
		 */
		ComponentKey ob_pose_key(&object->id, DEG_NODE_TYPE_EVAL_POSE);
		ComponentKey proxy_pose_key(&object->proxy->id, DEG_NODE_TYPE_EVAL_POSE);
		add_relation(ob_pose_key, proxy_pose_key, "Proxy");
	}
	/* Object dupligroup. */
	if (object->dup_group != NULL) {
		build_group(object, object->dup_group);
	}
}

void DepsgraphRelationBuilder::build_object_data(Object *object)
{
	if (object->data == NULL) {
		return;
	}
	ID *obdata_id = (ID *)object->data;
	/* Object data animation. */
	build_animdata(obdata_id);
	/* type-specific data. */
	switch (object->type) {
		case OB_MESH:
		case OB_CURVE:
		case OB_FONT:
		case OB_SURF:
		case OB_MBALL:
		case OB_LATTICE:
		{
			build_obdata_geom(object);
			break;
		}
		case OB_ARMATURE:
			if (ID_IS_LINKED(object) && object->proxy_from != NULL) {
				build_proxy_rig(object);
			}
			else {
				build_rig(object);
			}
			break;
		case OB_LAMP:
			build_lamp(object);
			break;
		case OB_CAMERA:
			build_camera(object);
			break;
		case OB_LIGHTPROBE:
			build_lightprobe(object);
			break;
	}
	Key *key = BKE_key_from_object(object);
	if (key != NULL) {
		ComponentKey geometry_key((ID *)object->data, DEG_NODE_TYPE_GEOMETRY);
		ComponentKey key_key(&key->id, DEG_NODE_TYPE_GEOMETRY);
		add_relation(key_key, geometry_key, "Shapekeys");
	}
}

void DepsgraphRelationBuilder::build_object_parent(Object *object)
{
	/* XXX: for now, need to use the component key (not just direct to the parent op),
	 * or else the matrix doesn't get reset/
	 */
	// XXX: @sergey - it would be good if we got that backwards flushing working
	// when tagging for updates.
	//OperationKey ob_key(&object->id, DEG_NODE_TYPE_TRANSFORM, DEG_OPCODE_TRANSFORM_PARENT);
	ComponentKey ob_key(&object->id, DEG_NODE_TYPE_TRANSFORM);

	/* type-specific links */
	switch (object->partype) {
		case PARSKEL:  /* Armature Deform (Virtual Modifier) */
		{
			ComponentKey parent_key(&object->parent->id, DEG_NODE_TYPE_TRANSFORM);
			add_relation(parent_key, ob_key, "Armature Deform Parent");
			break;
		}

		case PARVERT1: /* Vertex Parent */
		case PARVERT3:
		{
			ComponentKey parent_key(&object->parent->id, DEG_NODE_TYPE_GEOMETRY);
			add_relation(parent_key, ob_key, "Vertex Parent");

			/* XXX not sure what this is for or how you could be done properly - lukas */
			OperationDepsNode *parent_node = find_operation_node(parent_key);
			if (parent_node != NULL) {
				parent_node->customdata_mask |= CD_MASK_ORIGINDEX;
			}

			ComponentKey transform_key(&object->parent->id, DEG_NODE_TYPE_TRANSFORM);
			add_relation(transform_key, ob_key, "Vertex Parent TFM");
			break;
		}

		case PARBONE: /* Bone Parent */
		{
			ComponentKey parent_bone_key(&object->parent->id,
			                             DEG_NODE_TYPE_BONE,
			                             object->parsubstr);
			OperationKey parent_transform_key(&object->parent->id,
			                                  DEG_NODE_TYPE_TRANSFORM,
			                                  DEG_OPCODE_TRANSFORM_FINAL);
			add_relation(parent_bone_key, ob_key, "Bone Parent");
			add_relation(parent_transform_key, ob_key, "Armature Parent");
			break;
		}

		default:
		{
			if (object->parent->type == OB_LATTICE) {
				/* Lattice Deform Parent - Virtual Modifier */
				// XXX: no virtual modifiers should be left!
				ComponentKey parent_key(&object->parent->id, DEG_NODE_TYPE_TRANSFORM);
				ComponentKey geom_key(&object->parent->id, DEG_NODE_TYPE_GEOMETRY);

				add_relation(parent_key, ob_key, "Lattice Deform Parent");
				add_relation(geom_key, ob_key, "Lattice Deform Parent Geom");
			}
			else if (object->parent->type == OB_CURVE) {
				Curve *cu = (Curve *)object->parent->data;

				if (cu->flag & CU_PATH) {
					/* Follow Path */
					ComponentKey parent_key(&object->parent->id, DEG_NODE_TYPE_GEOMETRY);
					add_relation(parent_key, ob_key, "Curve Follow Parent");

					ComponentKey transform_key(&object->parent->id, DEG_NODE_TYPE_TRANSFORM);
					add_relation(transform_key, ob_key, "Curve Follow TFM");
				}
				else {
					/* Standard Parent */
					ComponentKey parent_key(&object->parent->id, DEG_NODE_TYPE_TRANSFORM);
					add_relation(parent_key, ob_key, "Curve Parent");
				}
			}
			else {
				/* Standard Parent */
				ComponentKey parent_key(&object->parent->id, DEG_NODE_TYPE_TRANSFORM);
				add_relation(parent_key, ob_key, "Parent");
			}
			break;
		}
	}

	/* exception case: parent is duplivert */
	if ((object->type == OB_MBALL) && (object->parent->transflag & OB_DUPLIVERTS)) {
		//dag_add_relation(dag, node2, node, DAG_RL_DATA_DATA | DAG_RL_OB_OB, "Duplivert");
	}
}

void DepsgraphRelationBuilder::build_constraints(ID *id,
                                                 eDepsNode_Type component_type,
                                                 const char *component_subdata,
                                                 ListBase *constraints,
                                                 RootPChanMap *root_map)
{
	OperationKey constraint_op_key(
	        id,
	        component_type,
	        component_subdata,
	        (component_type == DEG_NODE_TYPE_BONE)
	                ? DEG_OPCODE_BONE_CONSTRAINTS
	                : DEG_OPCODE_TRANSFORM_CONSTRAINTS);
	/* Add dependencies for each constraint in turn. */
	for (bConstraint *con = (bConstraint *)constraints->first; con; con = con->next) {
		const bConstraintTypeInfo *cti = BKE_constraint_typeinfo_get(con);
		/* Invalid constraint type. */
		if (cti == NULL) {
			continue;
		}
		/* Special case for camera tracking -- it doesn't use targets to
		 * define relations.
		 */
		/* TODO: we can now represent dependencies in a much richer manner,
		 * so review how this is done.
		 */
		if (ELEM(cti->type,
		         CONSTRAINT_TYPE_FOLLOWTRACK,
		         CONSTRAINT_TYPE_CAMERASOLVER,
		         CONSTRAINT_TYPE_OBJECTSOLVER))
		{
			bool depends_on_camera = false;
			if (cti->type == CONSTRAINT_TYPE_FOLLOWTRACK) {
				bFollowTrackConstraint *data = (bFollowTrackConstraint *)con->data;
				if (((data->clip) ||
				     (data->flag & FOLLOWTRACK_ACTIVECLIP)) && data->track[0])
				{
					depends_on_camera = true;
				}
				if (data->depth_ob) {
					ComponentKey depth_transform_key(&data->depth_ob->id,
					                                 DEG_NODE_TYPE_TRANSFORM);
					ComponentKey depth_geometry_key(&data->depth_ob->id,
					                                DEG_NODE_TYPE_GEOMETRY);
					add_relation(depth_transform_key, constraint_op_key, cti->name);
					add_relation(depth_geometry_key, constraint_op_key, cti->name);
				}
			}
			else if (cti->type == CONSTRAINT_TYPE_OBJECTSOLVER) {
				depends_on_camera = true;
			}
			if (depends_on_camera && scene_->camera != NULL) {
				ComponentKey camera_key(&scene_->camera->id, DEG_NODE_TYPE_TRANSFORM);
				add_relation(camera_key, constraint_op_key, cti->name);
			}
			/* TODO(sergey): This is more a TimeSource -> MovieClip ->
			 * Constraint dependency chain.
			 */
			TimeSourceKey time_src_key;
			add_relation(time_src_key, constraint_op_key, "[TimeSrc -> Animation]");
		}
		else if (cti->type == CONSTRAINT_TYPE_TRANSFORM_CACHE) {
			/* TODO(kevin): This is more a TimeSource -> CacheFile -> Constraint
			 * dependency chain.
			 */
			TimeSourceKey time_src_key;
			add_relation(time_src_key, constraint_op_key, "[TimeSrc -> Animation]");
			bTransformCacheConstraint *data = (bTransformCacheConstraint *)con->data;
			if (data->cache_file) {
				ComponentKey cache_key(&data->cache_file->id, DEG_NODE_TYPE_CACHE);
				add_relation(cache_key, constraint_op_key, cti->name);
			}
		}
		else if (cti->get_constraint_targets) {
			ListBase targets = {NULL, NULL};
			cti->get_constraint_targets(con, &targets);
			LINKLIST_FOREACH (bConstraintTarget *, ct, &targets) {
				if (ct->tar == NULL) {
					continue;
				}
				if (ELEM(con->type,
				         CONSTRAINT_TYPE_KINEMATIC,
				         CONSTRAINT_TYPE_SPLINEIK))
				{
					/* Ignore IK constraints - these are handled separately
					 * (on pose level).
					 */
				}
				else if (ELEM(con->type,
				              CONSTRAINT_TYPE_FOLLOWPATH,
				              CONSTRAINT_TYPE_CLAMPTO))
				{
					/* These constraints require path geometry data. */
					ComponentKey target_key(&ct->tar->id, DEG_NODE_TYPE_GEOMETRY);
					add_relation(target_key, constraint_op_key, cti->name);
					ComponentKey target_transform_key(&ct->tar->id,
					                                  DEG_NODE_TYPE_TRANSFORM);
					add_relation(target_transform_key, constraint_op_key, cti->name);
				}
				else if ((ct->tar->type == OB_ARMATURE) && (ct->subtarget[0])) {
					/* bone */
					if (&ct->tar->id == id) {
						/* same armature  */
						eDepsOperation_Code target_key_opcode;
						/* Using "done" here breaks in-chain deps, while using
						 * "ready" here breaks most production rigs instead.
						 * So, we do a compromise here, and only do this when an
						 * IK chain conflict may occur.
						 */
						if (root_map->has_common_root(component_subdata,
						                              ct->subtarget))
						{
							target_key_opcode = DEG_OPCODE_BONE_READY;
						}
						else {
							target_key_opcode = DEG_OPCODE_BONE_DONE;
						}
						OperationKey target_key(&ct->tar->id,
						                        DEG_NODE_TYPE_BONE,
						                        ct->subtarget,
						                        target_key_opcode);
						add_relation(target_key, constraint_op_key, cti->name);
					}
					else {
						/* Different armature - we can safely use the result
						 * of that.
						 */
						OperationKey target_key(&ct->tar->id,
						                        DEG_NODE_TYPE_BONE,
						                        ct->subtarget,
						                        DEG_OPCODE_BONE_DONE);
						add_relation(target_key, constraint_op_key, cti->name);
					}
				}
				else if (ELEM(ct->tar->type, OB_MESH, OB_LATTICE) &&
				         (ct->subtarget[0]))
				{
					/* Vertex group. */
					/* NOTE: for now, we don't need to represent vertex groups
					 * separately.
					 */
					ComponentKey target_key(&ct->tar->id, DEG_NODE_TYPE_GEOMETRY);
					add_relation(target_key, constraint_op_key, cti->name);
					if (ct->tar->type == OB_MESH) {
						OperationDepsNode *node2 = find_operation_node(target_key);
						if (node2 != NULL) {
							node2->customdata_mask |= CD_MASK_MDEFORMVERT;
						}
					}
				}
				else if (con->type == CONSTRAINT_TYPE_SHRINKWRAP) {
					/* Constraints which requires the target object surface. */
					ComponentKey target_key(&ct->tar->id, DEG_NODE_TYPE_GEOMETRY);
					add_relation(target_key, constraint_op_key, cti->name);
					/* NOTE: obdata eval now doesn't necessarily depend on the
					 * object's transform.
					 */
					ComponentKey target_transform_key(&ct->tar->id,
					                                  DEG_NODE_TYPE_TRANSFORM);
					add_relation(target_transform_key, constraint_op_key, cti->name);
				}
				else {
					/* Standard object relation. */
					// TODO: loc vs rot vs scale?
					if (&ct->tar->id == id) {
						/* Constraint targetting own object:
						 * - This case is fine IFF we're dealing with a bone
						 *   constraint pointing to its own armature. In that
						 *   case, it's just transform -> bone.
						 * - If however it is a real self targetting case, just
						 *   make it depend on the previous constraint (or the
						 *   pre-constraint state).
						 */
						if ((ct->tar->type == OB_ARMATURE) &&
						    (component_type == DEG_NODE_TYPE_BONE))
						{
							OperationKey target_key(&ct->tar->id,
							                        DEG_NODE_TYPE_TRANSFORM,
							                        DEG_OPCODE_TRANSFORM_FINAL);
							add_relation(target_key, constraint_op_key, cti->name);
						}
						else {
							OperationKey target_key(&ct->tar->id,
							                        DEG_NODE_TYPE_TRANSFORM,
							                        DEG_OPCODE_TRANSFORM_LOCAL);
							add_relation(target_key, constraint_op_key, cti->name);
						}
					}
					else {
						/* Normal object dependency. */
						OperationKey target_key(&ct->tar->id,
						                        DEG_NODE_TYPE_TRANSFORM,
						                        DEG_OPCODE_TRANSFORM_FINAL);
						add_relation(target_key, constraint_op_key, cti->name);
					}
				}
				/* Constraints which needs world's matrix for transform.
				 * TODO(sergey): More constraints here?
				 */
				if (ELEM(con->type,
				         CONSTRAINT_TYPE_ROTLIKE,
				         CONSTRAINT_TYPE_SIZELIKE,
				         CONSTRAINT_TYPE_LOCLIKE,
				         CONSTRAINT_TYPE_TRANSLIKE))
				{
					/* TODO(sergey): Add used space check. */
					ComponentKey target_transform_key(&ct->tar->id,
					                                  DEG_NODE_TYPE_TRANSFORM);
					add_relation(target_transform_key, constraint_op_key, cti->name);
				}
			}
			if (cti->flush_constraint_targets) {
				cti->flush_constraint_targets(con, &targets, 1);
			}
		}
	}
}

void DepsgraphRelationBuilder::build_animdata(ID *id)
{
	AnimData *adt = BKE_animdata_from_id(id);

	if (adt == NULL)
		return;

	ComponentKey adt_key(id, DEG_NODE_TYPE_ANIMATION);

	/* animation */
	if (adt->action || adt->nla_tracks.first) {
		/* wire up dependency to time source */
		TimeSourceKey time_src_key;
		add_relation(time_src_key, adt_key, "[TimeSrc -> Animation]");

		// XXX: Hook up specific update callbacks for special properties which may need it...

		// XXX: animdata "hierarchy" - top-level overrides need to go after lower-down
	}

	/* drivers */
	LINKLIST_FOREACH (FCurve *, fcu, &adt->drivers) {
		OperationKey driver_key(id,
		                        DEG_NODE_TYPE_PARAMETERS,
		                        DEG_OPCODE_DRIVER,
		                        fcu->rna_path ? fcu->rna_path : "",
		                        fcu->array_index);

		/* create the driver's relations to targets */
		build_driver(id, fcu);

		/* Special case for array drivers: we can not multithread them because
		 * of the way how they work internally: animation system will write the
		 * whole array back to RNA even when changing individual array value.
		 *
		 * Some tricky things here:
		 * - array_index is -1 for single channel drivers, meaning we only have
		 *   to do some magic when array_index is not -1.
		 * - We do relation from next array index to a previous one, so we don't
		 *   have to deal with array index 0.
		 *
		 * TODO(sergey): Avoid liner lookup somehow.
		 */
		if (fcu->array_index > 0) {
			FCurve *fcu_prev = NULL;
			LINKLIST_FOREACH (FCurve *, fcu_candidate, &adt->drivers) {
				/* Writing to different RNA paths is  */
				const char *rna_path = fcu->rna_path ? fcu->rna_path : "";
				if (!STREQ(fcu_candidate->rna_path, rna_path)) {
					continue;
				}
				/* We only do relation from previous fcurve to previous one. */
				if (fcu_candidate->array_index >= fcu->array_index) {
					continue;
				}
				/* Choose fcurve with highest possible array index. */
				if (fcu_prev == NULL ||
				    fcu_candidate->array_index > fcu_prev->array_index)
				{
					fcu_prev = fcu_candidate;
				}
			}
			if (fcu_prev != NULL) {
				OperationKey prev_driver_key(id,
				                             DEG_NODE_TYPE_PARAMETERS,
				                             DEG_OPCODE_DRIVER,
				                             fcu_prev->rna_path ? fcu_prev->rna_path : "",
				                             fcu_prev->array_index);
				OperationKey driver_key(id,
				                        DEG_NODE_TYPE_PARAMETERS,
				                        DEG_OPCODE_DRIVER,
				                        fcu->rna_path ? fcu->rna_path : "",
				                        fcu->array_index);
				add_relation(prev_driver_key, driver_key, "[Driver Order]");
			}
		}

		/* prevent driver from occurring before own animation... */
		if (adt->action || adt->nla_tracks.first) {
			add_relation(adt_key, driver_key, "[AnimData Before Drivers]");
		}
	}
}

void DepsgraphRelationBuilder::build_driver(ID *id, FCurve *fcu)
{
	ChannelDriver *driver = fcu->driver;
	OperationKey driver_key(id,
	                        DEG_NODE_TYPE_PARAMETERS,
	                        DEG_OPCODE_DRIVER,
	                        fcu->rna_path ? fcu->rna_path : "",
	                        fcu->array_index);
	bPoseChannel *pchan = NULL;
	const char *rna_path = fcu->rna_path ? fcu->rna_path : "";
	const ID_Type id_type = GS(id->name);

	/* Create dependency between driver and data affected by it. */
	/* - direct property relationship... */
	//RNAPathKey affected_key(id, fcu->rna_path);
	//add_relation(driver_key, affected_key, "[Driver -> Data] DepsRel");

	/* Driver -> data components (for interleaved evaluation
	 * bones/constraints/modifiers).
	 */
	// XXX: this probably should probably be moved out into a separate function.
	if (strstr(rna_path, "pose.bones[") != NULL) {
		/* interleaved drivers during bone eval */
		/* TODO: ideally, if this is for a constraint, it goes to said
		 * constraint.
		 */
		Object *object = (Object *)id;
		char *bone_name = BLI_str_quoted_substrN(rna_path, "pose.bones[");
		pchan = BKE_pose_channel_find_name(object->pose, bone_name);
		if (bone_name != NULL) {
			MEM_freeN(bone_name);
			bone_name = NULL;
		}
		if (pchan != NULL) {
			OperationKey bone_key(id,
			                      DEG_NODE_TYPE_BONE,
			                      pchan->name,
			                      DEG_OPCODE_BONE_LOCAL);
			add_relation(driver_key, bone_key, "[Driver -> Bone]");
		}
		else {
			fprintf(stderr,
			        "Couldn't find bone name for driver path - '%s'\n",
			        rna_path);
		}
	}
	else if (id_type == ID_AR && strstr(rna_path, "bones[")) {
		/* Drivers on armature-level bone settings (i.e. bbone stuff),
		 * which will affect the evaluation of corresponding pose bones.
		 */
		IDDepsNode *arm_node = graph_->find_id_node(id);
		char *bone_name = BLI_str_quoted_substrN(rna_path, "bones[");
		if (arm_node != NULL && bone_name != NULL) {
			/* Find objects which use this, and make their eval callbacks
			 * depend on this.
			 */
			foreach (DepsRelation *rel, arm_node->outlinks) {
				IDDepsNode *to_node = (IDDepsNode *)rel->to;
				/* We only care about objects with pose data which use this. */
				if (GS(to_node->id_orig->name) == ID_OB) {
					Object *object = (Object *)to_node->id_orig;
					// NOTE: object->pose may be NULL
					bPoseChannel *pchan = BKE_pose_channel_find_name(object->pose,
					                                                 bone_name);
					if (pchan != NULL) {
						OperationKey bone_key(&object->id,
						                      DEG_NODE_TYPE_BONE,
						                      pchan->name,
						                      DEG_OPCODE_BONE_LOCAL);
						add_relation(driver_key,
						             bone_key,
						             "[Arm Bone -> Driver -> Bone]");
					}
				}
			}
			/* Free temp data. */
			MEM_freeN(bone_name);
			bone_name = NULL;
		}
		else {
			fprintf(stderr,
			        "Couldn't find armature bone name for driver path - '%s'\n",
			        rna_path);
		}
	}
	else if (id_type == ID_OB && strstr(rna_path, "modifiers[")) {
		OperationKey modifier_key(id,
		                          DEG_NODE_TYPE_GEOMETRY,
		                          DEG_OPCODE_GEOMETRY_UBEREVAL);
		if (has_node(modifier_key)) {
			add_relation(driver_key, modifier_key, "[Driver -> Modifier]");
		}
		else {
			printf("Unexisting driver RNA path: %s\n", rna_path);
		}
	}
	else if (id_type == ID_KE && strstr(rna_path, "key_blocks[")) {
		/* Shape key driver - hook into the base geometry operation. */
		// XXX: double check where this points
		Key *shape_key = (Key *)id;
		ComponentKey geometry_key(shape_key->from, DEG_NODE_TYPE_GEOMETRY);
		add_relation(driver_key, geometry_key, "[Driver -> ShapeKey Geom]");
	}
	else if (strstr(rna_path, "key_blocks[")) {
		ComponentKey geometry_key(id, DEG_NODE_TYPE_GEOMETRY);
		add_relation(driver_key, geometry_key, "[Driver -> ShapeKey Geom]");
	}
	else {
		switch (id_type) {
			case ID_OB:
			{
				/* Assume that driver affects a transform. */
				OperationKey local_transform_key(id,
				                                 DEG_NODE_TYPE_TRANSFORM,
				                                 DEG_OPCODE_TRANSFORM_LOCAL);
				add_relation(driver_key,
				             local_transform_key,
				             "[Driver -> Transform]");
				break;
			}
			case ID_KE:
			{
				ComponentKey geometry_key(id, DEG_NODE_TYPE_GEOMETRY);
				add_relation(driver_key,
				             geometry_key,
				             "[Driver -> Shapekey Geometry]");
				break;
			}
			case ID_NT:
			{
				ComponentKey ntree_key(id, DEG_NODE_TYPE_SHADING);
				add_relation(driver_key,
				             ntree_key,
				             "[Driver -> NTree Shading Update]");
				break;
			}
			default:
				break;
		}
	}
	/* Ensure that affected prop's update callbacks will be triggered once
	 * done.
	 */
	/* TODO: Implement this once the functionality to add these links exists
	 * RNA.
	 */
	/* XXX: the data itself could also set this, if it were to be truly
	 * initialised later?
	 */
	/* Loop over variables to get the target relationships. */
	LINKLIST_FOREACH (DriverVar *, dvar, &driver->variables) {
		/* Only used targets. */
		DRIVER_TARGETS_USED_LOOPER(dvar)
		{
			if (dtar->id == NULL) {
				continue;
			}
			/* Special handling for directly-named bones. */
			if ((dtar->flag & DTAR_FLAG_STRUCT_REF) && (dtar->pchan_name[0])) {
				Object *object = (Object *)dtar->id;
				bPoseChannel *target_pchan =
				        BKE_pose_channel_find_name(object->pose, dtar->pchan_name);
				if (target_pchan != NULL) {
					/* Get node associated with bone. */
					// XXX: watch the space!
					/* Some cases can't use final bone transform, for example:
					 * - Driving the bone with itself (addressed here)
					 * - Relations inside an IK chain (TODO?)
					 */
					if (dtar->id == id &&
					    pchan != NULL &&
					    STREQ(pchan->name, target_pchan->name))
					{
						continue;
					}
					OperationKey target_key(dtar->id,
					                        DEG_NODE_TYPE_BONE,
					                        target_pchan->name,
					                        DEG_OPCODE_BONE_DONE);
					add_relation(target_key,
					             driver_key,
					             "[Bone Target -> Driver]");
				}
			}
			else if (dtar->flag & DTAR_FLAG_STRUCT_REF) {
				/* Get node associated with the object's transforms. */
				if (dtar->id == id) {
					/* Ignore input dependency if we're driving properties of
					 * the same ID, otherwise we'll be ending up in a cyclic
					 * dependency here.
					 */
					continue;
				}
				OperationKey target_key(dtar->id,
				                        DEG_NODE_TYPE_TRANSFORM,
				                        DEG_OPCODE_TRANSFORM_FINAL);
				add_relation(target_key, driver_key, "[Target -> Driver]");
			}
			else if (dtar->rna_path && strstr(dtar->rna_path, "pose.bones[")) {
				/* Workaround for ensuring that local bone transforms don't end
				 * up having to wait for pose eval to finish (to prevent cycles).
				 */
				Object *object = (Object *)dtar->id;
				char *bone_name = BLI_str_quoted_substrN(dtar->rna_path,
				                                         "pose.bones[");
				bPoseChannel *target_pchan =
				        BKE_pose_channel_find_name(object->pose, bone_name);
				if (bone_name != NULL) {
					MEM_freeN(bone_name);
					bone_name = NULL;
				}
				if (target_pchan != NULL) {
					if (dtar->id == id &&
					    pchan != NULL &&
					    STREQ(pchan->name, target_pchan->name))
					{
						continue;
					}
					OperationKey bone_key(dtar->id,
					                      DEG_NODE_TYPE_BONE,
					                      target_pchan->name,
					                      DEG_OPCODE_BONE_LOCAL);
					add_relation(bone_key, driver_key, "[RNA Bone -> Driver]");
				}
			}
			else {
				if (dtar->id == id) {
					/* Ignore input dependency if we're driving properties of
					 * the same ID, otherwise we'll be ending up in a cyclic
					 * dependency here.
					 */
					continue;
				}
				/* Resolve path to get node. */
				RNAPathKey target_key(dtar->id,
				                      dtar->rna_path ? dtar->rna_path : "");
				add_relation(target_key, driver_key, "[RNA Target -> Driver]");
			}
		}
		DRIVER_TARGETS_LOOPER_END
	}
	/* It's quite tricky to detect if the driver actually depends on time or
	 * not, so for now we'll be quite conservative here about optimization and
	 * consider all python drivers to be depending on time.
	 */
	if ((driver->type == DRIVER_TYPE_PYTHON) &&
	    python_driver_depends_on_time(driver))
	{
		TimeSourceKey time_src_key;
		add_relation(time_src_key, driver_key, "[TimeSrc -> Driver]");
	}
}

void DepsgraphRelationBuilder::build_world(World *world)
{
	ID *world_id = &world->id;
	if (world_id->tag & LIB_TAG_DOIT) {
		return;
	}
	world_id->tag |= LIB_TAG_DOIT;

	build_animdata(world_id);

	/* TODO: other settings? */

	/* textures */
	build_texture_stack(world->mtex);

	/* world's nodetree */
	if (world->nodetree != NULL) {
		build_nodetree(world->nodetree);
		ComponentKey ntree_key(&world->nodetree->id, DEG_NODE_TYPE_SHADING);
		ComponentKey world_key(world_id, DEG_NODE_TYPE_SHADING);
		add_relation(ntree_key, world_key, "NTree->World Shading Update");
	}
}

void DepsgraphRelationBuilder::build_rigidbody(Scene *scene)
{
	RigidBodyWorld *rbw = scene->rigidbody_world;

	OperationKey init_key(&scene->id, DEG_NODE_TYPE_TRANSFORM, DEG_OPCODE_RIGIDBODY_REBUILD);
	OperationKey sim_key(&scene->id, DEG_NODE_TYPE_TRANSFORM, DEG_OPCODE_RIGIDBODY_SIM);

	/* rel between the two sim-nodes */
	add_relation(init_key, sim_key, "Rigidbody [Init -> SimStep]");

	/* set up dependencies between these operations and other builtin nodes --------------- */

	/* time dependency */
	TimeSourceKey time_src_key;
	add_relation(time_src_key, init_key, "TimeSrc -> Rigidbody Reset/Rebuild (Optional)");

	/* objects - simulation participants */
	if (rbw->group) {
		LINKLIST_FOREACH (GroupObject *, go, &rbw->group->gobject) {
			Object *object = go->ob;
			if (object == NULL || object->type != OB_MESH) {
				continue;
			}

			/* hook up evaluation order...
			 * 1) flushing rigidbody results follows base transforms being applied
			 * 2) rigidbody flushing can only be performed after simulation has been run
			 *
			 * 3) simulation needs to know base transforms to figure out what to do
			 *    XXX: there's probably a difference between passive and active
			 *         - passive don't change, so may need to know full transform...
			 */
			OperationKey rbo_key(&object->id, DEG_NODE_TYPE_TRANSFORM, DEG_OPCODE_RIGIDBODY_TRANSFORM_COPY);

			eDepsOperation_Code trans_opcode = object->parent ? DEG_OPCODE_TRANSFORM_PARENT : DEG_OPCODE_TRANSFORM_LOCAL;
			OperationKey trans_op(&object->id, DEG_NODE_TYPE_TRANSFORM, trans_opcode);

			add_relation(sim_key, rbo_key, "Rigidbody Sim Eval -> RBO Sync");

			/* if constraints exist, those depend on the result of the rigidbody sim
			 * - This allows constraints to modify the result of the sim (i.e. clamping)
			 *   while still allowing the sim to depend on some changes to the objects.
			 *   Also, since constraints are hooked up to the final nodes, this link
			 *   means that we can also fit in there too...
			 * - Later, it might be good to include a constraint in the stack allowing us
			 *   to control whether rigidbody eval gets interleaved into the constraint stack
			 */
			if (object->constraints.first) {
				OperationKey constraint_key(&object->id,
				                            DEG_NODE_TYPE_TRANSFORM,
				                            DEG_OPCODE_TRANSFORM_CONSTRAINTS);
				add_relation(rbo_key, constraint_key, "RBO Sync -> Ob Constraints");
			}
			else {
				/* Final object transform depends on rigidbody.
				 *
				 * NOTE: Currently we consider final here an ubereval node.
				 * If it is gone we'll need to reconsider relation here.
				 */
				OperationKey uber_key(&object->id,
				                      DEG_NODE_TYPE_TRANSFORM,
				                      DEG_OPCODE_TRANSFORM_OBJECT_UBEREVAL);
				add_relation(rbo_key, uber_key, "RBO Sync -> Uber (Temp)");
			}

			/* Needed to get correct base values. */
			add_relation(trans_op, sim_key, "Base Ob Transform -> Rigidbody Sim Eval");
		}
	}

	/* constraints */
	if (rbw->constraints) {
		LINKLIST_FOREACH (GroupObject *, go, &rbw->constraints->gobject) {
			Object *object = go->ob;
			if (object == NULL || !object->rigidbody_constraint) {
				continue;
			}

			RigidBodyCon *rbc = object->rigidbody_constraint;

			/* final result of the constraint object's transform controls how the
			 * constraint affects the physics sim for these objects
			 */
			ComponentKey trans_key(&object->id, DEG_NODE_TYPE_TRANSFORM);
			OperationKey ob1_key(&rbc->ob1->id, DEG_NODE_TYPE_TRANSFORM, DEG_OPCODE_RIGIDBODY_TRANSFORM_COPY);
			OperationKey ob2_key(&rbc->ob2->id, DEG_NODE_TYPE_TRANSFORM, DEG_OPCODE_RIGIDBODY_TRANSFORM_COPY);

			/* - constrained-objects sync depends on the constraint-holder */
			add_relation(trans_key, ob1_key, "RigidBodyConstraint -> RBC.Object_1");
			add_relation(trans_key, ob2_key, "RigidBodyConstraint -> RBC.Object_2");

			/* - ensure that sim depends on this constraint's transform */
			add_relation(trans_key, sim_key, "RigidBodyConstraint Transform -> RB Simulation");
		}
	}
}

void DepsgraphRelationBuilder::build_particles(Object *object)
{
	TimeSourceKey time_src_key;
	OperationKey obdata_ubereval_key(&object->id,
	                                 DEG_NODE_TYPE_GEOMETRY,
	                                 DEG_OPCODE_GEOMETRY_UBEREVAL);
	OperationKey eval_init_key(&object->id,
	                           DEG_NODE_TYPE_EVAL_PARTICLES,
	                           DEG_OPCODE_PARTICLE_SYSTEM_EVAL_INIT);
	if (object_particles_depends_on_time(object)) {
		add_relation(time_src_key, eval_init_key, "TimeSrc -> PSys");
	}

	/* particle systems */
	LINKLIST_FOREACH (ParticleSystem *, psys, &object->particlesystem) {
		ParticleSettings *part = psys->part;

		/* Build particle settings relations.
		 *
		 * NOTE: The call itself ensures settings are only build once.
		 */
		build_particle_settings(part);

		/* This particle system. */
		OperationKey psys_key(&object->id,
		                      DEG_NODE_TYPE_EVAL_PARTICLES,
		                      DEG_OPCODE_PARTICLE_SYSTEM_EVAL,
		                      psys->name);

		/* Update particle system when settings changes. */
		OperationKey particle_settings_key(&part->id,
		                                   DEG_NODE_TYPE_PARAMETERS,
		                                   DEG_OPCODE_PARTICLE_SETTINGS_EVAL);
		OperationKey particle_settings_recalc_clear_key(
		        &part->id,
		        DEG_NODE_TYPE_PARAMETERS,
		        DEG_OPCODE_PARTICLE_SETTINGS_RECALC_CLEAR);
		OperationKey psys_settings_key(&object->id,
		                               DEG_NODE_TYPE_EVAL_PARTICLES,
		                               DEG_OPCODE_PARTICLE_SETTINGS_EVAL,
		                               psys->name);
		add_relation(particle_settings_key, psys_settings_key, "Particle Settings Change");
		add_relation(psys_settings_key, psys_key, "Particle Settings Update");
		add_relation(psys_key,
		             particle_settings_recalc_clear_key,
		             "Particle Settings Recalc Clear");

		/* XXX: if particle system is later re-enabled, we must do full rebuild? */
		if (!psys_check_enabled(object, psys, G.is_rendering))
			continue;

		add_relation(eval_init_key, psys_key, "Init -> PSys");

		/* TODO(sergey): Currently particle update is just a placeholder,
		 * hook it to the ubereval node so particle system is getting updated
		 * on playback.
		 */
		add_relation(psys_key, obdata_ubereval_key, "PSys -> UberEval");

		/* collisions */
		if (part->type != PART_HAIR) {
			add_collision_relations(psys_key,
			                        scene_,
			                        object,
			                        part->collision_group,
			                        true,
			                        "Particle Collision");
		}
		else if ((psys->flag & PSYS_HAIR_DYNAMICS) &&
		         psys->clmd != NULL &&
		         psys->clmd->coll_parms != NULL)
		{
			add_collision_relations(psys_key,
			                        scene_,
			                        object,
			                        psys->clmd->coll_parms->group,
			                        true,
			                        "Hair Collision");
		}

		/* effectors */
		add_forcefield_relations(psys_key,
		                         scene_,
		                         object,
		                         psys,
		                         part->effector_weights,
		                         part->type == PART_HAIR,
		                         "Particle Field");

		/* boids */
		if (part->boids) {
			LINKLIST_FOREACH (BoidState *, state, &part->boids->states) {
				LINKLIST_FOREACH (BoidRule *, rule, &state->rules) {
					Object *ruleob = NULL;
					if (rule->type == eBoidRuleType_Avoid)
						ruleob = ((BoidRuleGoalAvoid *)rule)->ob;
					else if (rule->type == eBoidRuleType_FollowLeader)
						ruleob = ((BoidRuleFollowLeader *)rule)->ob;

					if (ruleob) {
						ComponentKey ruleob_key(&ruleob->id, DEG_NODE_TYPE_TRANSFORM);
						add_relation(ruleob_key, psys_key, "Boid Rule");
					}
				}
			}
		}

		if (part->ren_as == PART_DRAW_OB && part->dup_ob) {
			ComponentKey dup_ob_key(&part->dup_ob->id, DEG_NODE_TYPE_TRANSFORM);
			add_relation(dup_ob_key, psys_key, "Particle Object Visualization");
		}
	}

	/* Particle depends on the object transform, so that channel is to be ready
	 * first.
	 *
	 * TODO(sergey): This relation should be altered once real granular update
	 * is implemented.
	 */
	ComponentKey transform_key(&object->id, DEG_NODE_TYPE_TRANSFORM);
	add_relation(transform_key, obdata_ubereval_key, "Partcile Eval");

	/* TODO(sergey): Do we need a point cache operations here? */
}

void DepsgraphRelationBuilder::build_particle_settings(ParticleSettings *part)
{
	ID *part_id = &part->id;
	if (part_id->tag & LIB_TAG_DOIT) {
		return;
	}
	part_id->tag |= LIB_TAG_DOIT;

	/* Animation data relations. */
	build_animdata(&part->id);

	OperationKey eval_key(part_id,
	                      DEG_NODE_TYPE_PARAMETERS,
	                      DEG_OPCODE_PARTICLE_SETTINGS_EVAL);
	OperationKey recalc_clear_key(part_id,
	                             DEG_NODE_TYPE_PARAMETERS,
	                             DEG_OPCODE_PARTICLE_SETTINGS_RECALC_CLEAR);
	add_relation(eval_key, recalc_clear_key, "Particle Settings Clear Recalc");
}

void DepsgraphRelationBuilder::build_cloth(Object *object,
                                           ModifierData * /*md*/)
{
	OperationKey cache_key(&object->id,
	                       DEG_NODE_TYPE_CACHE,
	                       DEG_OPCODE_GEOMETRY_CLOTH_MODIFIER);
	/* Cache component affects on modifier. */
	OperationKey modifier_key(&object->id,
	                          DEG_NODE_TYPE_GEOMETRY,
	                          DEG_OPCODE_GEOMETRY_UBEREVAL);
	add_relation(cache_key, modifier_key, "Cloth Cache -> Cloth");
}

/* Shapekeys */
void DepsgraphRelationBuilder::build_shapekeys(ID *obdata, Key *key)
{
	ComponentKey obdata_key(obdata, DEG_NODE_TYPE_GEOMETRY);

	/* attach animdata to geometry */
	build_animdata(&key->id);

	if (key->adt) {
		// TODO: this should really be handled in build_animdata, since many of these cases will need it
		if (key->adt->action || key->adt->nla_tracks.first) {
			ComponentKey adt_key(&key->id, DEG_NODE_TYPE_ANIMATION);
			add_relation(adt_key, obdata_key, "Animation");
		}

		/* NOTE: individual shapekey drivers are handled above already */
	}

	/* attach to geometry */
	// XXX: aren't shapekeys now done as a pseudo-modifier on object?
	//ComponentKey key_key(&key->id, DEG_NODE_TYPE_GEOMETRY); // FIXME: this doesn't exist
	//add_relation(key_key, obdata_key, "Shapekeys");
}

/**
 * ObData Geometry Evaluation
 * ==========================
 *
 * The evaluation of geometry on objects is as follows:
 * - The actual evaluated of the derived geometry (e.g. DerivedMesh, DispList, etc.)
 *   occurs in the Geometry component of the object which references this. This includes
 *   modifiers, and the temporary "ubereval" for geometry.
 * - Therefore, each user of a piece of shared geometry data ends up evaluating its own
 *   version of the stuff, complete with whatever modifiers it may use.
 *
 * - The datablocks for the geometry data - "obdata" (e.g. ID_ME, ID_CU, ID_LT, etc.) are used for
 *     1) calculating the bounding boxes of the geometry data,
 *     2) aggregating inward links from other objects (e.g. for text on curve, etc.)
 *        and also for the links coming from the shapekey datablocks
 * - Animation/Drivers affecting the parameters of the geometry are made to trigger
 *   updates on the obdata geometry component, which then trigger downstream
 *   re-evaluation of the individual instances of this geometry.
 */
// TODO: Materials and lighting should probably get their own component, instead of being lumped under geometry?
void DepsgraphRelationBuilder::build_obdata_geom(Object *object)
{
	ID *obdata = (ID *)object->data;

	/* Init operation of object-level geometry evaluation. */
	OperationKey geom_init_key(&object->id, DEG_NODE_TYPE_GEOMETRY, DEG_OPCODE_PLACEHOLDER, "Eval Init");

	/* get nodes for result of obdata's evaluation, and geometry evaluation on object */
	ComponentKey obdata_geom_key(obdata, DEG_NODE_TYPE_GEOMETRY);
	ComponentKey geom_key(&object->id, DEG_NODE_TYPE_GEOMETRY);

	/* link components to each other */
	add_relation(obdata_geom_key, geom_key, "Object Geometry Base Data");

	OperationKey obdata_ubereval_key(&object->id,
	                                 DEG_NODE_TYPE_GEOMETRY,
	                                 DEG_OPCODE_GEOMETRY_UBEREVAL);

	/* Special case: modifiers and DerivedMesh creation queries scene for various
	 * things like data mask to be used. We add relation here to ensure object is
	 * never evaluated prior to Scene's CoW is ready.
	 */
	OperationKey scene_key(&scene_->id,
	                       DEG_NODE_TYPE_PARAMETERS,
	                       DEG_OPCODE_PLACEHOLDER,
	                       "Scene Eval");
	add_relation(scene_key, obdata_ubereval_key, "CoW Relation");

	/* Modifiers */
	if (object->modifiers.first != NULL) {
		LINKLIST_FOREACH (ModifierData *, md, &object->modifiers) {
			const ModifierTypeInfo *mti = modifierType_getInfo((ModifierType)md->type);

			if (mti->updateDepsgraph) {
				DepsNodeHandle handle = create_node_handle(obdata_ubereval_key);
				mti->updateDepsgraph(
				        md,
				        bmain_,
				        scene_,
				        object,
				        reinterpret_cast< ::DepsNodeHandle* >(&handle));
			}

			if (BKE_object_modifier_use_time(object, md)) {
				TimeSourceKey time_src_key;
				add_relation(time_src_key, obdata_ubereval_key, "Time Source");

				/* Hacky fix for T45633 (Animated modifiers aren't updated)
				 *
				 * This check works because BKE_object_modifier_use_time() tests
				 * for either the modifier needing time, or that it is animated.
				 */
				/* XXX: Remove this hack when these links are added as part of build_animdata() instead */
				if (modifier_dependsOnTime(md) == false && needs_animdata_node(&object->id)) {
					ComponentKey animation_key(&object->id, DEG_NODE_TYPE_ANIMATION);
					add_relation(animation_key, obdata_ubereval_key, "Modifier Animation");
				}
			}

			if (md->type == eModifierType_Cloth) {
				build_cloth(object, md);
			}
		}
	}

	/* materials */
	if (object->totcol) {
		for (int a = 1; a <= object->totcol; a++) {
			Material *ma = give_current_material(object, a);
			if (ma != NULL) {
				build_material(ma);

				if (object->type == OB_MESH) {
					OperationKey material_key(&ma->id,
					                          DEG_NODE_TYPE_SHADING,
					                          DEG_OPCODE_MATERIAL_UPDATE);
					OperationKey shading_key(&object->id, DEG_NODE_TYPE_SHADING, DEG_OPCODE_SHADING);
					add_relation(material_key, shading_key, "Material Update");
				}
			}
		}
	}

	/* geometry collision */
	if (ELEM(object->type, OB_MESH, OB_CURVE, OB_LATTICE)) {
		// add geometry collider relations
	}

	/* Make sure uber update is the last in the dependencies.
	 *
	 * TODO(sergey): Get rid of this node.
	 */
	if (object->type != OB_ARMATURE) {
		/* Armatures does no longer require uber node. */
		OperationKey obdata_ubereval_key(&object->id, DEG_NODE_TYPE_GEOMETRY, DEG_OPCODE_GEOMETRY_UBEREVAL);
		add_relation(geom_init_key, obdata_ubereval_key, "Object Geometry UberEval");
	}

	if (obdata->tag & LIB_TAG_DOIT) {
		return;
	}
	obdata->tag |= LIB_TAG_DOIT;

	/* Link object data evaluation node to exit operation. */
	OperationKey obdata_geom_eval_key(obdata, DEG_NODE_TYPE_GEOMETRY, DEG_OPCODE_PLACEHOLDER, "Geometry Eval");
	OperationKey obdata_geom_done_key(obdata, DEG_NODE_TYPE_GEOMETRY, DEG_OPCODE_PLACEHOLDER, "Eval Done");
	add_relation(obdata_geom_eval_key, obdata_geom_done_key, "ObData Geom Eval Done");

	/* type-specific node/links */
	switch (object->type) {
		case OB_MESH:
			/* NOTE: This is compatibility code to support particle systems
			 *
			 * for viewport being properly rendered in final render mode.
			 * This relation is similar to what dag_object_time_update_flags()
			 * was doing for mesh objects with particle system.
			 *
			 * Ideally we need to get rid of this relation.
			 */
			if (object_particles_depends_on_time(object)) {
				TimeSourceKey time_key;
				OperationKey obdata_ubereval_key(&object->id,
				                                 DEG_NODE_TYPE_GEOMETRY,
				                                 DEG_OPCODE_GEOMETRY_UBEREVAL);
				add_relation(time_key, obdata_ubereval_key, "Legacy particle time");
			}
			break;

		case OB_MBALL:
		{
			Object *mom = BKE_mball_basis_find(scene_, object);
			ComponentKey mom_geom_key(&mom->id, DEG_NODE_TYPE_GEOMETRY);
			/* motherball - mom depends on children! */
			if (mom == object) {
				ComponentKey mom_transform_key(&mom->id,
				                               DEG_NODE_TYPE_TRANSFORM);
				add_relation(mom_transform_key,
				             mom_geom_key,
				             "Metaball Motherball Transform -> Geometry");
			}
			else {
				ComponentKey transform_key(&object->id, DEG_NODE_TYPE_TRANSFORM);
				add_relation(geom_key, mom_geom_key, "Metaball Motherball");
				add_relation(transform_key, mom_geom_key, "Metaball Motherball");
			}
			break;
		}

		case OB_CURVE:
		case OB_FONT:
		{
			Curve *cu = (Curve *)obdata;

			/* curve's dependencies */
			// XXX: these needs geom data, but where is geom stored?
			if (cu->bevobj) {
				ComponentKey bevob_key(&cu->bevobj->id, DEG_NODE_TYPE_GEOMETRY);
				build_object(cu->bevobj);
				add_relation(bevob_key, geom_key, "Curve Bevel");
			}
			if (cu->taperobj) {
				ComponentKey taperob_key(&cu->taperobj->id, DEG_NODE_TYPE_GEOMETRY);
				build_object(cu->taperobj);
				add_relation(taperob_key, geom_key, "Curve Taper");
			}
			if (object->type == OB_FONT) {
				if (cu->textoncurve) {
					ComponentKey textoncurve_key(&cu->textoncurve->id, DEG_NODE_TYPE_GEOMETRY);
					build_object(cu->textoncurve);
					add_relation(textoncurve_key, geom_key, "Text on Curve");
				}
			}
			break;
		}

		case OB_SURF: /* Nurbs Surface */
		{
			break;
		}

		case OB_LATTICE: /* Lattice */
		{
			break;
		}
		
		case OB_GPENCIL: /* Grease Pencil */
		{
			/* Geometry cache needs to be recalculated on frame change
			 * (e.g. to fix crashes after scrubbing the timeline when
			 *  onion skinning is enabled, since the ghosts need to be
			 *  re-added to the cache once scrubbing ends)
			 */
			TimeSourceKey time_key;
			ComponentKey geometry_key(obdata, DEG_NODE_TYPE_GEOMETRY);
			add_relation(time_key, geometry_key, "GP Frame Change");
			break;
		}
	}

	/* ShapeKeys */
	Key *key = BKE_key_from_object(object);
	if (key) {
		build_shapekeys(obdata, key);
	}

	if (needs_animdata_node(obdata)) {
		ComponentKey animation_key(obdata, DEG_NODE_TYPE_ANIMATION);
		ComponentKey parameters_key(obdata, DEG_NODE_TYPE_PARAMETERS);
		add_relation(animation_key, parameters_key, "Geom Parameters");
		/* Evaluation usually depends on animation.
		 * TODO(sergey): Need to re-hook it after granular update is implemented..
		 */
		add_relation(animation_key, obdata_geom_eval_key, "Animation");
	}
}

/* Cameras */
// TODO: Link scene-camera links in somehow...
void DepsgraphRelationBuilder::build_camera(Object *object)
{
	Camera *cam = (Camera *)object->data;
	ID *camera_id = &cam->id;
	if (camera_id->tag & LIB_TAG_DOIT) {
		return;
	}
	camera_id->tag |= LIB_TAG_DOIT;

	ComponentKey object_parameters_key(&object->id, DEG_NODE_TYPE_PARAMETERS);
	ComponentKey camera_parameters_key(camera_id, DEG_NODE_TYPE_PARAMETERS);

	add_relation(camera_parameters_key, object_parameters_key,
	             "Camera -> Object");

	if (needs_animdata_node(camera_id)) {
		ComponentKey animation_key(camera_id, DEG_NODE_TYPE_ANIMATION);
		add_relation(animation_key, camera_parameters_key, "Camera Parameters");
	}

	/* DOF */
	if (cam->dof_ob != NULL) {
		ComponentKey dof_ob_key(&cam->dof_ob->id, DEG_NODE_TYPE_TRANSFORM);
		add_relation(dof_ob_key, object_parameters_key, "Camera DOF");
	}
}

/* Lamps */
void DepsgraphRelationBuilder::build_lamp(Object *object)
{
	Lamp *la = (Lamp *)object->data;
	ID *lamp_id = &la->id;
	if (lamp_id->tag & LIB_TAG_DOIT) {
		return;
	}
	lamp_id->tag |= LIB_TAG_DOIT;

	ComponentKey object_parameters_key(&object->id, DEG_NODE_TYPE_PARAMETERS);
	ComponentKey lamp_parameters_key(lamp_id, DEG_NODE_TYPE_PARAMETERS);

	add_relation(lamp_parameters_key, object_parameters_key,
	             "Lamp -> Object");

	if (needs_animdata_node(lamp_id)) {
		ComponentKey animation_key(lamp_id, DEG_NODE_TYPE_ANIMATION);
		add_relation(animation_key, lamp_parameters_key, "Lamp Parameters");
	}

	/* lamp's nodetree */
	if (la->nodetree) {
		build_nodetree(la->nodetree);
		ComponentKey nodetree_key(&la->nodetree->id, DEG_NODE_TYPE_SHADING);
		add_relation(nodetree_key, lamp_parameters_key, "NTree->Lamp Parameters");
	}

	/* textures */
	build_texture_stack(la->mtex);

	if (DEG_depsgraph_use_copy_on_write()) {
		/* Make sure copy on write of lamp data is always properly updated for
		 * visible lamps.
		 */
		OperationKey ob_copy_on_write_key(&object->id,
		                                  DEG_NODE_TYPE_COPY_ON_WRITE,
		                                  DEG_OPCODE_COPY_ON_WRITE);
		OperationKey lamp_copy_on_write_key(lamp_id,
		                                    DEG_NODE_TYPE_COPY_ON_WRITE,
		                                    DEG_OPCODE_COPY_ON_WRITE);
		add_relation(lamp_copy_on_write_key, ob_copy_on_write_key, "Eval Order");
	}
}

void DepsgraphRelationBuilder::build_nodetree(bNodeTree *ntree)
{
	if (ntree == NULL) {
		return;
	}
	ID *ntree_id = &ntree->id;
	build_animdata(ntree_id);
	ComponentKey shading_key(ntree_id, DEG_NODE_TYPE_SHADING);
	/* nodetree's nodes... */
	LINKLIST_FOREACH (bNode *, bnode, &ntree->nodes) {
		ID *id = bnode->id;
		if (id == NULL) {
			continue;
		}
		ID_Type id_type = GS(id->name);
		if (id_type == ID_MA) {
			build_material((Material *)bnode->id);
		}
		else if (id_type == ID_TE) {
			build_texture((Tex *)bnode->id);
		}
		else if (id_type == ID_IM) {
			/* nothing for now. */
		}
		else if (id_type == ID_OB) {
			build_object((Object *)id);
		}
		else if (id_type == ID_SCE) {
			/* Scenes are used by compositor trees, and handled by render
			 * pipeline. No need to build dependencies for them here.
			 */
		}
		else if (bnode->type == NODE_GROUP) {
			bNodeTree *group_ntree = (bNodeTree *)id;
			if ((group_ntree->id.tag & LIB_TAG_DOIT) == 0) {
				build_nodetree(group_ntree);
				group_ntree->id.tag |= LIB_TAG_DOIT;
			}
			ComponentKey group_shading_key(&group_ntree->id,
			                               DEG_NODE_TYPE_SHADING);
			add_relation(group_shading_key, shading_key, "Group Node");
		}
		else {
			BLI_assert(!"Unknown ID type used for node");
		}
	}

	if (needs_animdata_node(ntree_id)) {
		ComponentKey animation_key(ntree_id, DEG_NODE_TYPE_ANIMATION);
		add_relation(animation_key, shading_key, "NTree Parameters");
	}

	OperationKey shading_update_key(ntree_id,
	                                DEG_NODE_TYPE_SHADING,
	                                DEG_OPCODE_MATERIAL_UPDATE);
	OperationKey shading_parameters_key(ntree_id,
	                                    DEG_NODE_TYPE_SHADING_PARAMETERS,
	                                    DEG_OPCODE_MATERIAL_UPDATE);
	add_relation(shading_parameters_key, shading_update_key, "NTree Shading Parameters");
}

/* Recursively build graph for material */
void DepsgraphRelationBuilder::build_material(Material *ma)
{
	ID *ma_id = &ma->id;
	if (ma_id->tag & LIB_TAG_DOIT) {
		return;
	}
	ma_id->tag |= LIB_TAG_DOIT;

	/* animation */
	build_animdata(ma_id);

	/* textures */
	build_texture_stack(ma->mtex);

	/* material's nodetree */
	if (ma->nodetree != NULL) {
		build_nodetree(ma->nodetree);
		OperationKey ntree_key(&ma->nodetree->id,
		                       DEG_NODE_TYPE_SHADING,
		                       DEG_OPCODE_MATERIAL_UPDATE);
		OperationKey material_key(&ma->id,
		                          DEG_NODE_TYPE_SHADING,
		                          DEG_OPCODE_MATERIAL_UPDATE);
		add_relation(ntree_key, material_key, "Material's NTree");
	}
}

/* Recursively build graph for texture */
void DepsgraphRelationBuilder::build_texture(Tex *tex)
{
	ID *tex_id = &tex->id;
	if (tex_id->tag & LIB_TAG_DOIT) {
		return;
	}
	tex_id->tag |= LIB_TAG_DOIT;

	/* texture itself */
	build_animdata(tex_id);

	/* texture's nodetree */
	build_nodetree(tex->nodetree);
}

/* Texture-stack attached to some shading datablock */
void DepsgraphRelationBuilder::build_texture_stack(MTex **texture_stack)
{
	int i;

	/* for now assume that all texture-stacks have same number of max items */
	for (i = 0; i < MAX_MTEX; i++) {
		MTex *mtex = texture_stack[i];
		if (mtex && mtex->tex)
			build_texture(mtex->tex);
	}
}

void DepsgraphRelationBuilder::build_compositor(Scene *scene)
{
	/* For now, just a plain wrapper? */
	build_nodetree(scene->nodetree);
}

void DepsgraphRelationBuilder::build_gpencil(bGPdata *gpd)
{
	/* animation */
	build_animdata(&gpd->id);

	// TODO: parent object (when that feature is implemented)
}

void DepsgraphRelationBuilder::build_palette(Palette *palette)
{
	/* animation */
	build_animdata(&palette->id);
}

bool DepsgraphRelationBuilder::needs_animdata_node(ID *id)
{
	AnimData *adt = BKE_animdata_from_id(id);
	if (adt != NULL) {
		return (adt->action != NULL) || (adt->nla_tracks.first != NULL);
	}
	return false;
}

void DepsgraphRelationBuilder::build_cachefile(CacheFile *cache_file) {
	/* Animation. */
	build_animdata(&cache_file->id);
}

void DepsgraphRelationBuilder::build_mask(Mask *mask)
{
	ID *mask_id = &mask->id;
	/* F-Curve animation. */
	build_animdata(mask_id);
	/* Own mask animation. */
	OperationKey mask_animation_key(mask_id,
	                                DEG_NODE_TYPE_ANIMATION,
	                                DEG_OPCODE_MASK_ANIMATION);
	TimeSourceKey time_src_key;
	add_relation(time_src_key, mask_animation_key, "TimeSrc -> Mask Animation");
	/* Final mask evaluation. */
	ComponentKey parameters_key(mask_id, DEG_NODE_TYPE_PARAMETERS);
	add_relation(mask_animation_key, parameters_key, "Mask Animation -> Mask Eval");
}

void DepsgraphRelationBuilder::build_movieclip(MovieClip *clip)
{
	/* Animation. */
	build_animdata(&clip->id);
}

void DepsgraphRelationBuilder::build_lightprobe(Object *object)
{
	LightProbe *probe = (LightProbe *)object->data;
	ID *probe_id = &probe->id;
	if (probe_id->tag & LIB_TAG_DOIT) {
		return;
	}
	probe_id->tag |= LIB_TAG_DOIT;
	build_animdata(&probe->id);

	OperationKey probe_key(probe_id,
	                       DEG_NODE_TYPE_PARAMETERS,
	                       DEG_OPCODE_PLACEHOLDER,
	                       "LightProbe Eval");
	OperationKey object_key(&object->id,
	                        DEG_NODE_TYPE_PARAMETERS,
	                        DEG_OPCODE_PLACEHOLDER,
	                        "LightProbe Eval");
	add_relation(probe_key, object_key, "LightProbe Update");
}

void DepsgraphRelationBuilder::build_copy_on_write_relations()
{
	foreach (IDDepsNode *id_node, graph_->id_nodes) {
		build_copy_on_write_relations(id_node);
	}
}

void DepsgraphRelationBuilder::build_copy_on_write_relations(IDDepsNode *id_node)
{
	ID *id_orig = id_node->id_orig;

	TimeSourceKey time_source_key;
	OperationKey copy_on_write_key(id_orig,
	                               DEG_NODE_TYPE_COPY_ON_WRITE,
	                               DEG_OPCODE_COPY_ON_WRITE);
	/* XXX: This is a quick hack to make Alt-A to work. */
	// add_relation(time_source_key, copy_on_write_key, "Fluxgate capacitor hack");
	/* Resat of code is using rather low level trickery, so need to get some
	 * explicit pointers.
	 */
	DepsNode *node_cow = find_node(copy_on_write_key);
	OperationDepsNode *op_cow = node_cow->get_exit_operation();
	/* Plug any other components to this one. */
	GHASH_FOREACH_BEGIN(ComponentDepsNode *, comp_node, id_node->components)
	{
		if (comp_node->type == DEG_NODE_TYPE_COPY_ON_WRITE) {
			/* Copy-on-write component never depends on itself. */
			continue;
		}
		if (!comp_node->depends_on_cow()) {
			/* Component explicitly requests to not add relation. */
			continue;
		}
		/* All entry operations of each component should wait for a proper
		 * copy of ID.
		 */
		OperationDepsNode *op_entry = comp_node->get_entry_operation();
		if (op_entry != NULL) {
			graph_->add_new_relation(op_cow, op_entry, "CoW Dependency");
		}
		/* All dangling operations should also be executed after copy-on-write. */
		GHASH_FOREACH_BEGIN(OperationDepsNode *, op_node, comp_node->operations_map)
		{
			if (op_node->inlinks.size() == 0) {
				graph_->add_new_relation(op_cow, op_node, "CoW Dependency");
			}
		}
		GHASH_FOREACH_END();
		/* NOTE: We currently ignore implicit relations to an external
		 * datablocks for copy-on-write operations. This means, for example,
		 * copy-on-write component of Object will not wait for copy-on-write
		 * component of it's Mesh. This is because pointers are all known
		 * already so remapping will happen all correct. And then If some object
		 * evaluation step needs geometry, it will have transitive dependency
		 * to Mesh copy-on-write already.
		 */
	}
	GHASH_FOREACH_END();
	/* TODO(sergey): This solves crash for now, but causes too many
	 * updates potentially.
	 */
	if (GS(id_orig->name) == ID_OB) {
		Object *object = (Object *)id_orig;
		ID *object_data_id = (ID *)object->data;
		if (object_data_id != NULL) {
			OperationKey data_copy_on_write_key(object_data_id,
			                                    DEG_NODE_TYPE_COPY_ON_WRITE,
			                                    DEG_OPCODE_COPY_ON_WRITE);
			add_relation(data_copy_on_write_key, copy_on_write_key, "Eval Order");
		}
		else {
			BLI_assert(object->type == OB_EMPTY);
		}
	}
}

}  // namespace DEG<|MERGE_RESOLUTION|>--- conflicted
+++ resolved
@@ -514,75 +514,13 @@
 		ComponentKey adt_key(&object->id, DEG_NODE_TYPE_ANIMATION);
 		add_relation(adt_key, local_transform_key, "Object Animation");
 	}
-<<<<<<< HEAD
-
-	/* object data */
-	if (ob->data) {
-		ID *obdata_id = (ID *)ob->data;
-
-		/* ob data animation */
-		build_animdata(obdata_id);
-
-		/* type-specific data... */
-		switch (ob->type) {
-			case OB_MESH:     /* Geometry */
-			case OB_CURVE:
-			case OB_FONT:
-			case OB_SURF:
-			case OB_MBALL:
-			case OB_LATTICE:
-			case OB_GPENCIL:
-			{
-				build_obdata_geom(ob);
-				break;
-			}
-
-			case OB_ARMATURE: /* Pose */
-				if (ID_IS_LINKED(ob) && ob->proxy_from != NULL) {
-					build_proxy_rig(ob);
-				}
-				else {
-					build_rig(ob);
-				}
-				break;
-
-			case OB_LAMP:   /* Lamp */
-				build_lamp(ob);
-				break;
-
-			case OB_CAMERA: /* Camera */
-				build_camera(ob);
-				break;
-
-			case OB_LIGHTPROBE:
-				build_lightprobe(ob);
-				break;
-		}
-
-		Key *key = BKE_key_from_object(ob);
-		if (key != NULL) {
-			ComponentKey geometry_key((ID *)ob->data, DEG_NODE_TYPE_GEOMETRY);
-			ComponentKey key_key(&key->id, DEG_NODE_TYPE_GEOMETRY);
-			add_relation(key_key, geometry_key, "Shapekeys");
-		}
-	}
-
-=======
 	/* Object data. */
 	build_object_data(object);
->>>>>>> 545f671b
 	/* Particle systems. */
 	if (object->particlesystem.first != NULL) {
 		build_particles(object);
 	}
-<<<<<<< HEAD
-
-=======
-	/* Grease pencil. */
-	if (object->gpd != NULL) {
-		build_gpencil(object->gpd);
-	}
->>>>>>> 545f671b
+
 	/* Object that this is a proxy for. */
 	if (object->proxy != NULL) {
 		object->proxy->proxy_from = object;
@@ -616,6 +554,7 @@
 		case OB_SURF:
 		case OB_MBALL:
 		case OB_LATTICE:
+		case OB_GPENCIL:
 		{
 			build_obdata_geom(object);
 			break;
