/*
 * ***** BEGIN GPL LICENSE BLOCK *****
 *
 * This program is free software; you can redistribute it and/or
 * modify it under the terms of the GNU General Public License
 * as published by the Free Software Foundation; either version 2
 * of the License, or (at your option) any later version.
 *
 * This program is distributed in the hope that it will be useful,
 * but WITHOUT ANY WARRANTY; without even the implied warranty of
 * MERCHANTABILITY or FITNESS FOR A PARTICULAR PURPOSE.  See the
 * GNU General Public License for more details.
 *
 * You should have received a copy of the GNU General Public License
 * along with this program; if not, write to the Free Software Foundation,
 * Inc., 51 Franklin Street, Fifth Floor, Boston, MA 02110-1301, USA.
 *
 * The Original Code is Copyright (C) 2016 Blender Foundation.
 * All rights reserved.
 *
 * Original Author: Sergey Sharybin
 * Contributor(s): None Yet
 *
 * ***** END GPL LICENSE BLOCK *****
 */

/** \file blender/depsgraph/intern/builder/deg_builder.cc
 *  \ingroup depsgraph
 */

#include "intern/builder/deg_builder.h"

#include "DNA_object_types.h"
#include "DNA_ID.h"

#include "intern/depsgraph.h"
#include "intern/depsgraph_types.h"
#include "intern/nodes/deg_node.h"

#include "util/deg_util_foreach.h"

#include "DEG_depsgraph.h"

namespace DEG {

void deg_graph_build_finalize(Main *bmain, Depsgraph *graph)
{
	const bool use_copy_on_write = DEG_depsgraph_use_copy_on_write();
	/* Re-tag IDs for update if it was tagged before the relations
	 * update tag.
	 */
	foreach (IDDepsNode *id_node, graph->id_nodes) {
		ID *id = id_node->id_orig;
		id_node->finalize_build(graph);
		if ((id->tag & LIB_TAG_ID_RECALC_ALL)) {
			id_node->tag_update(graph);
		}
<<<<<<< HEAD
		/* TODO(sergey): This is not ideal at all, since this forces
		 * re-evaluaiton of the whole tree.
		 */
		if (use_copy_on_write) {
			DEG_id_tag_update_ex(bmain, id_node->id_orig, DEG_TAG_COPY_ON_WRITE);
=======
		GHASH_FOREACH_END();

		if ((id_node->layers & graph->layers) != 0 || graph->layers == 0) {
			ID *id = id_node->id;
			if ((id->recalc & ID_RECALC_ALL) &&
			    (id->tag & LIB_TAG_DOIT))
			{
				id_node->tag_update(graph);
				id->tag &= ~LIB_TAG_DOIT;
			}
			else if (GS(id->name) == ID_OB) {
				Object *object = (Object *)id;
				if (object->recalc & OB_RECALC_ALL) {
					id_node->tag_update(graph);
					id->tag &= ~LIB_TAG_DOIT;
				}
			}
>>>>>>> c4046e90
		}
	}
}

}  // namespace DEG<|MERGE_RESOLUTION|>--- conflicted
+++ resolved
@@ -52,34 +52,14 @@
 	foreach (IDDepsNode *id_node, graph->id_nodes) {
 		ID *id = id_node->id_orig;
 		id_node->finalize_build(graph);
-		if ((id->tag & LIB_TAG_ID_RECALC_ALL)) {
+		if ((id->recalc & ID_RECALC_ALL)) {
 			id_node->tag_update(graph);
 		}
-<<<<<<< HEAD
 		/* TODO(sergey): This is not ideal at all, since this forces
 		 * re-evaluaiton of the whole tree.
 		 */
 		if (use_copy_on_write) {
 			DEG_id_tag_update_ex(bmain, id_node->id_orig, DEG_TAG_COPY_ON_WRITE);
-=======
-		GHASH_FOREACH_END();
-
-		if ((id_node->layers & graph->layers) != 0 || graph->layers == 0) {
-			ID *id = id_node->id;
-			if ((id->recalc & ID_RECALC_ALL) &&
-			    (id->tag & LIB_TAG_DOIT))
-			{
-				id_node->tag_update(graph);
-				id->tag &= ~LIB_TAG_DOIT;
-			}
-			else if (GS(id->name) == ID_OB) {
-				Object *object = (Object *)id;
-				if (object->recalc & OB_RECALC_ALL) {
-					id_node->tag_update(graph);
-					id->tag &= ~LIB_TAG_DOIT;
-				}
-			}
->>>>>>> c4046e90
 		}
 	}
 }
