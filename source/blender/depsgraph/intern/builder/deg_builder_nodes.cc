/*
 * ***** BEGIN GPL LICENSE BLOCK *****
 *
 * This program is free software; you can redistribute it and/or
 * modify it under the terms of the GNU General Public License
 * as published by the Free Software Foundation; either version 2
 * of the License, or (at your option) any later version.
 *
 * This program is distributed in the hope that it will be useful,
 * but WITHOUT ANY WARRANTY; without even the implied warranty of
 * MERCHANTABILITY or FITNESS FOR A PARTICULAR PURPOSE.  See the
 * GNU General Public License for more details.
 *
 * You should have received a copy of the GNU General Public License
 * along with this program; if not, write to the Free Software Foundation,
 * Inc., 51 Franklin Street, Fifth Floor, Boston, MA 02110-1301, USA.
 *
 * The Original Code is Copyright (C) 2013 Blender Foundation.
 * All rights reserved.
 *
 * Original Author: Joshua Leung
 * Contributor(s): Based on original depsgraph.c code - Blender Foundation (2005-2013)
 *
 * ***** END GPL LICENSE BLOCK *****
 */

/** \file blender/depsgraph/intern/builder/deg_builder_nodes.cc
 *  \ingroup depsgraph
 *
 * Methods for constructing depsgraph's nodes
 */

#include "intern/builder/deg_builder_nodes.h"

#include <stdio.h>
#include <stdlib.h>

#include "MEM_guardedalloc.h"

#include "BLI_blenlib.h"
#include "BLI_string.h"
#include "BLI_utildefines.h"

extern "C" {
#include "DNA_action_types.h"
#include "DNA_anim_types.h"
#include "DNA_armature_types.h"
#include "DNA_cachefile_types.h"
#include "DNA_camera_types.h"
#include "DNA_constraint_types.h"
#include "DNA_curve_types.h"
#include "DNA_effect_types.h"
#include "DNA_gpencil_types.h"
#include "DNA_group_types.h"
#include "DNA_key_types.h"
#include "DNA_lamp_types.h"
#include "DNA_material_types.h"
#include "DNA_mask_types.h"
#include "DNA_mesh_types.h"
#include "DNA_meta_types.h"
#include "DNA_movieclip_types.h"
#include "DNA_node_types.h"
#include "DNA_particle_types.h"
#include "DNA_object_types.h"
#include "DNA_lightprobe_types.h"
#include "DNA_rigidbody_types.h"
#include "DNA_scene_types.h"
#include "DNA_texture_types.h"
#include "DNA_world_types.h"

#include "BKE_action.h"
#include "BKE_armature.h"
#include "BKE_animsys.h"
#include "BKE_constraint.h"
#include "BKE_curve.h"
#include "BKE_effect.h"
#include "BKE_fcurve.h"
#include "BKE_gpencil.h"
#include "BKE_idcode.h"
#include "BKE_group.h"
#include "BKE_key.h"
#include "BKE_lattice.h"
#include "BKE_library.h"
#include "BKE_main.h"
#include "BKE_mask.h"
#include "BKE_material.h"
#include "BKE_mesh.h"
#include "BKE_mball.h"
#include "BKE_modifier.h"
#include "BKE_movieclip.h"
#include "BKE_node.h"
#include "BKE_object.h"
#include "BKE_particle.h"
#include "BKE_rigidbody.h"
#include "BKE_sound.h"
#include "BKE_texture.h"
#include "BKE_tracking.h"
#include "BKE_world.h"

#include "RNA_access.h"
#include "RNA_types.h"
} /* extern "C" */

#include "DEG_depsgraph.h"
#include "DEG_depsgraph_build.h"

#include "intern/builder/deg_builder.h"
#include "intern/eval/deg_eval_copy_on_write.h"
#include "intern/nodes/deg_node.h"
#include "intern/nodes/deg_node_component.h"
#include "intern/nodes/deg_node_operation.h"
#include "intern/depsgraph_types.h"
#include "intern/depsgraph_intern.h"
#include "util/deg_util_foreach.h"

namespace DEG {

namespace {

struct BuilderWalkUserData {
	DepsgraphNodeBuilder *builder;
};

static void modifier_walk(void *user_data,
                          struct Object * /*object*/,
                          struct Object **obpoin,
                          int /*cb_flag*/)
{
	BuilderWalkUserData *data = (BuilderWalkUserData *)user_data;
	if (*obpoin) {
		data->builder->build_object(*obpoin, DEG_ID_LINKED_INDIRECTLY);
	}
}

void constraint_walk(bConstraint * /*con*/,
                     ID **idpoin,
                     bool /*is_reference*/,
                     void *user_data)
{
	BuilderWalkUserData *data = (BuilderWalkUserData *)user_data;
	if (*idpoin) {
		ID *id = *idpoin;
		if (GS(id->name) == ID_OB) {
			data->builder->build_object((Object *)id, DEG_ID_LINKED_INDIRECTLY);
		}
	}
}

void free_copy_on_write_datablock(void *id_v)
{
	ID *id = (ID *)id_v;
	deg_free_copy_on_write_datablock(id);
}

}  /* namespace */

/* ************ */
/* Node Builder */

/* **** General purpose functions **** */

DepsgraphNodeBuilder::DepsgraphNodeBuilder(Main *bmain, Depsgraph *graph)
    : bmain_(bmain),
      graph_(graph),
      scene_(NULL),
      cow_id_hash_(NULL)
{
}

DepsgraphNodeBuilder::~DepsgraphNodeBuilder()
{
	if (cow_id_hash_ != NULL) {
		BLI_ghash_free(cow_id_hash_, NULL, free_copy_on_write_datablock);
	}
}

IDDepsNode *DepsgraphNodeBuilder::add_id_node(ID *id, bool do_tag)
{
	if (!DEG_depsgraph_use_copy_on_write()) {
		return graph_->add_id_node(id);
	}
	IDDepsNode *id_node = NULL;
	ID *id_cow = (ID *)BLI_ghash_lookup(cow_id_hash_, id);
	if (id_cow != NULL) {
		/* TODO(sergey): Is it possible to lookup and pop element from GHash
		 * at the same time?
		 */
		BLI_ghash_remove(cow_id_hash_, id, NULL, NULL);
	}
	id_node = graph_->add_id_node(id, do_tag, id_cow);
	/* Currently all ID nodes are supposed to have copy-on-write logic.
	 *
	 * NOTE: Zero number of components indicates that ID node was just created.
	 */
	if (BLI_ghash_size(id_node->components) == 0) {
		ComponentDepsNode *comp_cow =
		        id_node->add_component(DEG_NODE_TYPE_COPY_ON_WRITE);
		OperationDepsNode *op_cow = comp_cow->add_operation(
		        function_bind(deg_evaluate_copy_on_write, _1, graph_, id_node),
		        DEG_OPCODE_COPY_ON_WRITE,
		        "", -1);
		graph_->operations.push_back(op_cow);
	}
	return id_node;
}

IDDepsNode *DepsgraphNodeBuilder::find_id_node(ID *id)
{
	return graph_->find_id_node(id);
}

TimeSourceDepsNode *DepsgraphNodeBuilder::add_time_source()
{
	return graph_->add_time_source();
}

ComponentDepsNode *DepsgraphNodeBuilder::add_component_node(
        ID *id,
        eDepsNode_Type comp_type,
        const char *comp_name)
{
	IDDepsNode *id_node = add_id_node(id);
	ComponentDepsNode *comp_node = id_node->add_component(comp_type, comp_name);
	comp_node->owner = id_node;
	return comp_node;
}

OperationDepsNode *DepsgraphNodeBuilder::add_operation_node(
        ComponentDepsNode *comp_node,
        const DepsEvalOperationCb& op,
        eDepsOperation_Code opcode,
        const char *name,
        int name_tag)
{
	OperationDepsNode *op_node = comp_node->has_operation(opcode,
	                                                      name,
	                                                      name_tag);
	if (op_node == NULL) {
		op_node = comp_node->add_operation(op, opcode, name, name_tag);
		graph_->operations.push_back(op_node);
	}
	else {
		fprintf(stderr,
		        "add_operation: Operation already exists - %s has %s at %p\n",
		        comp_node->identifier().c_str(),
		        op_node->identifier().c_str(),
		        op_node);
		BLI_assert(!"Should not happen!");
	}
	return op_node;
}

OperationDepsNode *DepsgraphNodeBuilder::add_operation_node(
        ID *id,
        eDepsNode_Type comp_type,
        const char *comp_name,
        const DepsEvalOperationCb& op,
        eDepsOperation_Code opcode,
        const char *name,
        int name_tag)
{
	ComponentDepsNode *comp_node = add_component_node(id, comp_type, comp_name);
	return add_operation_node(comp_node, op, opcode, name, name_tag);
}

OperationDepsNode *DepsgraphNodeBuilder::add_operation_node(
        ID *id,
        eDepsNode_Type comp_type,
        const DepsEvalOperationCb& op,
        eDepsOperation_Code opcode,
        const char *name,
        int name_tag)
{
	return add_operation_node(id,
	                          comp_type,
	                          "",
	                          op,
	                          opcode,
	                          name,
	                          name_tag);
}

bool DepsgraphNodeBuilder::has_operation_node(ID *id,
                                              eDepsNode_Type comp_type,
                                              const char *comp_name,
                                              eDepsOperation_Code opcode,
                                              const char *name,
                                              int name_tag)
{
	return find_operation_node(id,
	                           comp_type,
	                           comp_name,
	                           opcode,
	                           name,
	                           name_tag) != NULL;
}

OperationDepsNode *DepsgraphNodeBuilder::find_operation_node(
        ID *id,
        eDepsNode_Type comp_type,
        const char *comp_name,
        eDepsOperation_Code opcode,
        const char *name,
        int name_tag)
{
	ComponentDepsNode *comp_node = add_component_node(id, comp_type, comp_name);
	return comp_node->has_operation(opcode, name, name_tag);
}

OperationDepsNode *DepsgraphNodeBuilder::find_operation_node(
        ID *id,
        eDepsNode_Type comp_type,
        eDepsOperation_Code opcode,
        const char *name,
        int name_tag)
{
	return find_operation_node(id, comp_type, "", opcode, name, name_tag);
}

ID *DepsgraphNodeBuilder::get_cow_id(const ID *id_orig) const
{
	return graph_->get_cow_id(id_orig);
}

ID *DepsgraphNodeBuilder::ensure_cow_id(ID *id_orig)
{
	if (id_orig->tag & LIB_TAG_COPY_ON_WRITE) {
		/* ID is already remapped to copy-on-write. */
		return id_orig;
	}
	IDDepsNode *id_node = add_id_node(id_orig, false);
	return id_node->id_cow;
}

ID *DepsgraphNodeBuilder::expand_cow_id(IDDepsNode *id_node)
{
	return deg_expand_copy_on_write_datablock(graph_, id_node, this, true);
}

ID *DepsgraphNodeBuilder::expand_cow_id(ID *id_orig)
{
	IDDepsNode *id_node = add_id_node(id_orig);
	return expand_cow_id(id_node);
}

/* **** Build functions for entity nodes **** */

void DepsgraphNodeBuilder::begin_build() {
	/* LIB_TAG_DOIT is used to indicate whether node for given ID was already
	 * created or not. This flag is being set in add_id_node(), so functions
	 * shouldn't bother with setting it, they only might query this flag when
	 * needed.
	 */
	BKE_main_id_tag_all(bmain_, LIB_TAG_DOIT, false);
	/* XXX nested node trees are not included in tag-clearing above,
	 * so we need to do this manually.
	 */
	FOREACH_NODETREE(bmain_, nodetree, id)
	{
		if (id != (ID *)nodetree) {
			nodetree->id.tag &= ~LIB_TAG_DOIT;
		}
	}
	FOREACH_NODETREE_END;

	if (DEG_depsgraph_use_copy_on_write()) {
		/* Store existing copy-on-write versions of datablock, so we can re-use
		 * them for new ID nodes.
		 */
		cow_id_hash_ = BLI_ghash_ptr_new("Depsgraph id hash");
		foreach (IDDepsNode *id_node, graph_->id_nodes) {
			if (deg_copy_on_write_is_expanded(id_node->id_cow)) {
				BLI_ghash_insert(cow_id_hash_,
				                 id_node->id_orig,
				                 id_node->id_cow);
				id_node->id_cow = NULL;
			}
		}
	}

	/* Make sure graph has no nodes left from previous state. */
	graph_->clear_all_nodes();
	graph_->operations.clear();
	BLI_gset_clear(graph_->entry_tags, NULL);
}

void DepsgraphNodeBuilder::build_group(Group *group)
{
	ID *group_id = &group->id;
	if (group_id->tag & LIB_TAG_DOIT) {
		return;
	}
	group_id->tag |= LIB_TAG_DOIT;

	LINKLIST_FOREACH (GroupObject *, go, &group->gobject) {
		build_object(go->ob, DEG_ID_LINKED_INDIRECTLY);
	}
}

void DepsgraphNodeBuilder::build_object(Object *object,
                                        eDepsNode_LinkedState_Type linked_state)
{
	/* Skip rest of components if the ID node was already there. */
	if (object->id.tag & LIB_TAG_DOIT) {
		IDDepsNode *id_node = find_id_node(&object->id);
		id_node->linked_state = max(id_node->linked_state, linked_state);
		return;
	}
	object->id.tag |= LIB_TAG_DOIT;

	/* Create ID node for object and begin init. */
	IDDepsNode *id_node = add_id_node(&object->id);
	id_node->linked_state = linked_state;

	object->customdata_mask = 0;
	/* Transform. */
	build_object_transform(object);
	/* Parent. */
	if (object->parent != NULL) {
		build_object(object->parent, linked_state);
	}
	/* Modifiers. */
	if (object->modifiers.first != NULL) {
		BuilderWalkUserData data;
		data.builder = this;
		modifiers_foreachObjectLink(object, modifier_walk, &data);
	}
	/* Constraints. */
	if (object->constraints.first != NULL) {
		BuilderWalkUserData data;
		data.builder = this;
		BKE_constraints_id_loop(&object->constraints, constraint_walk, &data);
	}
	/* Object data. */
<<<<<<< HEAD
	if (ob->data != NULL) {
		/* type-specific data... */
		switch (ob->type) {
			case OB_MESH:     /* Geometry */
			case OB_CURVE:
			case OB_FONT:
			case OB_SURF:
			case OB_MBALL:
			case OB_LATTICE:
			case OB_GPENCIL:
				build_obdata_geom(ob);
				/* TODO(sergey): Only for until we support granular
				 * update of curves.
				 */
				if (ob->type == OB_FONT) {
					Curve *curve = (Curve *)ob->data;
					if (curve->textoncurve) {
						id_node->eval_flags |= DAG_EVAL_NEED_CURVE_PATH;
					}
				}
				break;

			case OB_ARMATURE: /* Pose */
				if (ID_IS_LINKED(ob) && ob->proxy_from != NULL) {
					build_proxy_rig(ob);
				}
				else {
					build_rig(ob);
				}
				break;

			case OB_LAMP:   /* Lamp */
				build_lamp(ob);
				break;

			case OB_CAMERA: /* Camera */
				build_camera(ob);
				break;

			case OB_LIGHTPROBE:
				build_lightprobe(ob);
				break;

			default:
			{
				ID *obdata = (ID *)ob->data;
				if ((obdata->tag & LIB_TAG_DOIT) == 0) {
					build_animdata(obdata);
				}
				break;
			}
		}
	}

=======
	build_object_data(object);
>>>>>>> 545f671b
	/* Build animation data,
	 *
	 * Do it now because it's possible object data will affect
	 * on object's level animation, for example in case of rebuilding
	 * pose for proxy.
	 */
	build_animdata(&object->id);
	/* Particle systems. */
	if (object->particlesystem.first != NULL) {
		build_particles(object);
	}
<<<<<<< HEAD

=======
	/* Grease pencil. */
	if (object->gpd != NULL) {
		build_gpencil(object->gpd);
	}
>>>>>>> 545f671b
	/* Object that this is a proxy for. */
	if (object->proxy) {
		object->proxy->proxy_from = object;
		build_object(object->proxy, DEG_ID_LINKED_INDIRECTLY);
	}
	/* Object dupligroup. */
	if (object->dup_group != NULL) {
		build_group(object->dup_group);
	}
}

void DepsgraphNodeBuilder::build_object_data(Object *object)
{
	if (object->data == NULL) {
		return;
	}
	IDDepsNode *id_node = graph_->find_id_node(&object->id);
	/* type-specific data. */
	switch (object->type) {
		case OB_MESH:
		case OB_CURVE:
		case OB_FONT:
		case OB_SURF:
		case OB_MBALL:
		case OB_LATTICE:
			build_obdata_geom(object);
			/* TODO(sergey): Only for until we support granular
			 * update of curves.
			 */
			if (object->type == OB_FONT) {
				Curve *curve = (Curve *)object->data;
				if (curve->textoncurve) {
					id_node->eval_flags |= DAG_EVAL_NEED_CURVE_PATH;
				}
			}
			break;
		case OB_ARMATURE:
			if (ID_IS_LINKED(object) && object->proxy_from != NULL) {
				build_proxy_rig(object);
			}
			else {
				build_rig(object);
			}
			break;
		case OB_LAMP:
			build_lamp(object);
			break;
		case OB_CAMERA:
			build_camera(object);
			break;
		case OB_LIGHTPROBE:
			build_lightprobe(object);
			break;
		default:
		{
			ID *obdata = (ID *)object->data;
			if ((obdata->tag & LIB_TAG_DOIT) == 0) {
				build_animdata(obdata);
			}
			break;
		}
	}
}

void DepsgraphNodeBuilder::build_object_transform(Object *object)
{
	OperationDepsNode *op_node;
	Scene *scene_cow = get_cow_datablock(scene_);
	Object *ob_cow = get_cow_datablock(object);

	/* local transforms (from transform channels - loc/rot/scale + deltas) */
	op_node = add_operation_node(&object->id, DEG_NODE_TYPE_TRANSFORM,
	                             function_bind(BKE_object_eval_local_transform,
	                                           _1,
	                                           scene_cow,
	                                           ob_cow),
	                             DEG_OPCODE_TRANSFORM_LOCAL);
	op_node->set_as_entry();

	/* object parent */
	if (object->parent != NULL) {
		add_operation_node(&object->id, DEG_NODE_TYPE_TRANSFORM,
		                   function_bind(BKE_object_eval_parent,
		                                 _1,
		                                 scene_cow,
		                                 ob_cow),
		                   DEG_OPCODE_TRANSFORM_PARENT);
	}

	/* object constraints */
	if (object->constraints.first != NULL) {
		build_object_constraints(object);
	}

	/* Rest of transformation update. */
	add_operation_node(&object->id, DEG_NODE_TYPE_TRANSFORM,
	                   function_bind(BKE_object_eval_uber_transform,
	                                 _1,
	                                 scene_cow,
	                                 ob_cow),
	                   DEG_OPCODE_TRANSFORM_OBJECT_UBEREVAL);

	/* object transform is done */
	op_node = add_operation_node(&object->id, DEG_NODE_TYPE_TRANSFORM,
	                             function_bind(BKE_object_eval_done,
	                                           _1,
	                                           ob_cow),
	                             DEG_OPCODE_TRANSFORM_FINAL);
	op_node->set_as_exit();
}

/**
 * Constraints Graph Notes
 *
 * For constraints, we currently only add a operation node to the Transform
 * or Bone components (depending on whichever type of owner we have).
 * This represents the entire constraints stack, which is for now just
 * executed as a single monolithic block. At least initially, this should
 * be sufficient for ensuring that the porting/refactoring process remains
 * manageable.
 *
 * However, when the time comes for developing "node-based" constraints,
 * we'll need to split this up into pre/post nodes for "constraint stack
 * evaluation" + operation nodes for each constraint (i.e. the contents
 * of the loop body used in the current "solve_constraints()" operation).
 *
 * -- Aligorith, August 2013
 */
void DepsgraphNodeBuilder::build_object_constraints(Object *object)
{
	/* create node for constraint stack */
	add_operation_node(&object->id, DEG_NODE_TYPE_TRANSFORM,
	                   function_bind(BKE_object_eval_constraints,
	                                 _1,
	                                 get_cow_datablock(scene_),
	                                 get_cow_datablock(object)),
	                   DEG_OPCODE_TRANSFORM_CONSTRAINTS);
}

/**
 * Build graph nodes for AnimData block
 * \param id: ID-Block which hosts the AnimData
 */
void DepsgraphNodeBuilder::build_animdata(ID *id)
{
	AnimData *adt = BKE_animdata_from_id(id);
	if (adt == NULL) {
		return;
	}

	/* animation */
	if (adt->action || adt->nla_tracks.first || adt->drivers.first) {
		(void) add_id_node(id);
		ID *id_cow = get_cow_id(id);

		// XXX: Hook up specific update callbacks for special properties which
		// may need it...

		/* actions and NLA - as a single unit for now, as it gets complicated to
		 * schedule otherwise.
		 */
		if ((adt->action) || (adt->nla_tracks.first)) {
			/* create the node */
			add_operation_node(id, DEG_NODE_TYPE_ANIMATION,
			                   function_bind(BKE_animsys_eval_animdata,
			                                 _1,
			                                 id_cow),
			                   DEG_OPCODE_ANIMATION,
			                   id->name);

			/* TODO: for each channel affected, we might also want to add some
			 * support for running RNA update callbacks on them
			 * (which will be needed for proper handling of drivers later)
			 */
		}

		/* drivers */
		LINKLIST_FOREACH (FCurve *, fcu, &adt->drivers) {
			/* create driver */
			build_driver(id, fcu);
		}
	}
}

/**
 * Build graph node(s) for Driver
 * \param id: ID-Block that driver is attached to
 * \param fcu: Driver-FCurve
 */
OperationDepsNode *DepsgraphNodeBuilder::build_driver(ID *id, FCurve *fcu)
{
	ID *id_cow = get_cow_id(id);

	/* Create data node for this driver */
	/* TODO(sergey): Avoid creating same operation multiple times,
	 * in the future we need to avoid lookup of the operation as well
	 * and use some tagging magic instead.
	 */
	OperationDepsNode *driver_op = find_operation_node(
	        id,
	        DEG_NODE_TYPE_PARAMETERS,
	        DEG_OPCODE_DRIVER,
	        fcu->rna_path ? fcu->rna_path : "",
	        fcu->array_index);

	if (driver_op == NULL) {
		/* TODO(sergey): Shall we use COW of fcu itself here? */
		driver_op = add_operation_node(id,
		                               DEG_NODE_TYPE_PARAMETERS,
		                               function_bind(BKE_animsys_eval_driver,
		                                             _1,
		                                             id_cow,
		                                             fcu),
		                               DEG_OPCODE_DRIVER,
		                               fcu->rna_path ? fcu->rna_path : "",
		                               fcu->array_index);
	}

	/* return driver node created */
	return driver_op;
}

/* Recursively build graph for world */
void DepsgraphNodeBuilder::build_world(World *world)
{
	ID *world_id = &world->id;
	if (world_id->tag & LIB_TAG_DOIT) {
		return;
	}
	/* Animation. */
	build_animdata(world_id);
	/* world itself */
	add_operation_node(world_id,
	                   DEG_NODE_TYPE_SHADING,
	                   function_bind(BKE_world_eval,
	                                 _1,
	                                 get_cow_datablock(world)),
	                   DEG_OPCODE_WORLD_UPDATE);
	/* textures */
	build_texture_stack(world->mtex);
	/* world's nodetree */
	if (world->nodetree != NULL) {
		build_nodetree(world->nodetree);
	}
}

/* Rigidbody Simulation - Scene Level */
void DepsgraphNodeBuilder::build_rigidbody(Scene *scene)
{
	RigidBodyWorld *rbw = scene->rigidbody_world;
	Scene *scene_cow = get_cow_datablock(scene);

	/**
	 * Rigidbody Simulation Nodes
	 * ==========================
	 *
	 * There are 3 nodes related to Rigidbody Simulation:
	 * 1) "Initialize/Rebuild World" - this is called sparingly, only when the
	 *    simulation needs to be rebuilt (mainly after file reload, or moving
	 *    back to start frame)
	 * 2) "Do Simulation" - perform a simulation step - interleaved between the
	 *    evaluation steps for clusters of objects (i.e. between those affected
	 *    and/or not affected by the sim for instance).
	 *
	 * 3) "Pull Results" - grab the specific transforms applied for a specific
	 *    object - performed as part of object's transform-stack building.
	 */

	/* Create nodes --------------------------------------------------------- */

	/* XXX: is this the right component, or do we want to use another one
	 * instead?
	 */

	/* init/rebuild operation */
	/*OperationDepsNode *init_node =*/ add_operation_node(
	        &scene->id, DEG_NODE_TYPE_TRANSFORM,
	        function_bind(BKE_rigidbody_rebuild_sim, _1, scene_cow),
	        DEG_OPCODE_RIGIDBODY_REBUILD);

	/* do-sim operation */
	// XXX: what happens if we need to split into several groups?
	OperationDepsNode *sim_node = add_operation_node(
	        &scene->id, DEG_NODE_TYPE_TRANSFORM,
	        function_bind(BKE_rigidbody_eval_simulation, _1, scene_cow),
	        DEG_OPCODE_RIGIDBODY_SIM);

	/* XXX: For now, the sim node is the only one that really matters here.
	 * If any other sims get added later, we may have to remove these hacks...
	 */
	sim_node->owner->entry_operation = sim_node;
	sim_node->owner->exit_operation  = sim_node;

	/* objects - simulation participants */
	if (rbw->group) {
		LINKLIST_FOREACH (GroupObject *, go, &rbw->group->gobject) {
			Object *object = go->ob;

			if (!object || (object->type != OB_MESH))
				continue;

			/* 2) create operation for flushing results */
			/* object's transform component - where the rigidbody operation
			 * lives. */
			add_operation_node(&object->id, DEG_NODE_TYPE_TRANSFORM,
			                   function_bind(
			                           BKE_rigidbody_object_sync_transforms,
			                           _1,
			                           scene_cow,
			                           get_cow_datablock(object)),
			                   DEG_OPCODE_RIGIDBODY_TRANSFORM_COPY);
		}
	}
}

void DepsgraphNodeBuilder::build_particles(Object *object)
{
	/**
	 * Particle Systems Nodes
	 * ======================
	 *
	 * There are two types of nodes associated with representing
	 * particle systems:
	 *  1) Component (EVAL_PARTICLES) - This is the particle-system
	 *     evaluation context for an object. It acts as the container
	 *     for all the nodes associated with a particular set of particle
	 *     systems.
	 *  2) Particle System Eval Operation - This operation node acts as a
	 *     blackbox evaluation step for one particle system referenced by
	 *     the particle systems stack. All dependencies link to this operation.
	 */

	/* component for all particle systems */
	ComponentDepsNode *psys_comp =
	        add_component_node(&object->id, DEG_NODE_TYPE_EVAL_PARTICLES);

	/* TODO(sergey): Need to get COW of PSYS. */
	Scene *scene_cow = get_cow_datablock(scene_);
	Object *ob_cow = get_cow_datablock(object);

	add_operation_node(psys_comp,
	                   function_bind(BKE_particle_system_eval_init,
	                                 _1,
	                                 scene_cow,
	                                 ob_cow),
	                   DEG_OPCODE_PARTICLE_SYSTEM_EVAL_INIT);

	/* particle systems */
	LINKLIST_FOREACH (ParticleSystem *, psys, &object->particlesystem) {
		ParticleSettings *part = psys->part;

		/* Build particle settings operations.
		 *
		 * NOTE: The call itself ensures settings are only build once.
		 */
		build_particle_settings(part);

		/* Update on particle settings change. */
		add_operation_node(psys_comp,
		                   function_bind(BKE_particle_system_settings_eval,
		                                 _1,
		                                 psys),
		                   DEG_OPCODE_PARTICLE_SETTINGS_EVAL,
		                   psys->name);

		/* Particle system evaluation. */
		add_operation_node(psys_comp,
		                   NULL,
		                   DEG_OPCODE_PARTICLE_SYSTEM_EVAL,
		                   psys->name);
	}

	/* TODO(sergey): Do we need a point cache operations here? */
}

void DepsgraphNodeBuilder::build_particle_settings(ParticleSettings *part) {
	ID *part_id = &part->id;
	if (part_id->tag & LIB_TAG_DOIT) {
		return;
	}
	part_id->tag |= LIB_TAG_DOIT;
	/* Animation data. */
	build_animdata(part_id);
	/* Parameters change. */
	add_operation_node(part_id,
	                   DEG_NODE_TYPE_PARAMETERS,
	                   NULL,
	                   DEG_OPCODE_PARTICLE_SETTINGS_EVAL);
	add_operation_node(part_id,
	                   DEG_NODE_TYPE_PARAMETERS,
	                   function_bind(BKE_particle_system_settings_recalc_clear,
	                                 _1,
	                                 part),
	                   DEG_OPCODE_PARTICLE_SETTINGS_RECALC_CLEAR);
}

void DepsgraphNodeBuilder::build_cloth(Object *object)
{
	Scene *scene_cow = get_cow_datablock(scene_);
	Object *object_cow = get_cow_datablock(object);
	add_operation_node(&object->id,
	                   DEG_NODE_TYPE_CACHE,
	                   function_bind(BKE_object_eval_cloth,
	                                 _1,
	                                 scene_cow,
	                                 object_cow),
	                   DEG_OPCODE_GEOMETRY_CLOTH_MODIFIER);
}

/* Shapekeys */
void DepsgraphNodeBuilder::build_shapekeys(Key *key)
{
	build_animdata(&key->id);
	add_operation_node(&key->id,
	                   DEG_NODE_TYPE_GEOMETRY,
	                   NULL,
	                   DEG_OPCODE_GEOMETRY_SHAPEKEY);
}

/* ObData Geometry Evaluation */
// XXX: what happens if the datablock is shared!
void DepsgraphNodeBuilder::build_obdata_geom(Object *object)
{
	OperationDepsNode *op_node;
	Scene *scene_cow = get_cow_datablock(scene_);
	Object *object_cow = get_cow_datablock(object);

	/* TODO(sergey): This way using this object's properties as driver target
	 * works fine.
	 *
	 * Does this depend on other nodes?
	 */
	op_node = add_operation_node(&object->id,
	                             DEG_NODE_TYPE_PARAMETERS,
	                             NULL,
	                             DEG_OPCODE_PARAMETERS_EVAL);
	op_node->set_as_exit();

	/* Temporary uber-update node, which does everything.
	 * It is for the being we're porting old dependencies into the new system.
	 * We'll get rid of this node as soon as all the granular update functions
	 * are filled in.
	 *
	 * TODO(sergey): Get rid of this node.
	 */
	op_node = add_operation_node(&object->id,
	                             DEG_NODE_TYPE_GEOMETRY,
	                             function_bind(BKE_object_eval_uber_data,
	                                           _1,
	                                           scene_cow,
	                                           object_cow),
	                             DEG_OPCODE_GEOMETRY_UBEREVAL);
	op_node->set_as_exit();

	op_node = add_operation_node(&object->id,
	                             DEG_NODE_TYPE_GEOMETRY,
	                             NULL,
	                             DEG_OPCODE_PLACEHOLDER,
	                             "Eval Init");
	op_node->set_as_entry();

	// TODO: "Done" operation

	/* Cloyth modifier. */
	LINKLIST_FOREACH (ModifierData *, md, &object->modifiers) {
		if (md->type == eModifierType_Cloth) {
			build_cloth(object);
		}
	}

	/* materials */
	if (object->totcol != 0) {
		if (object->type == OB_MESH) {
			add_operation_node(&object->id,
			                   DEG_NODE_TYPE_SHADING,
			                   function_bind(BKE_object_eval_update_shading,
			                                 _1,
			                                 object_cow),
			                   DEG_OPCODE_SHADING);
		}

		for (int a = 1; a <= object->totcol; a++) {
			Material *ma = give_current_material(object, a);
			if (ma != NULL) {
				build_material(ma);
			}
		}
	}

	/* geometry collision */
	if (ELEM(object->type, OB_MESH, OB_CURVE, OB_LATTICE)) {
		// add geometry collider relations
	}

	ID *obdata = (ID *)object->data;
	if (obdata->tag & LIB_TAG_DOIT) {
		return;
	}
	obdata->tag |= LIB_TAG_DOIT;
	/* Make sure we've got an ID node before requesting CoW pointer. */
	(void) add_id_node((ID *)obdata);
	ID *obdata_cow = get_cow_id(obdata);

	/* ShapeKeys */
	Key *key = BKE_key_from_object(object);
	if (key) {
		build_shapekeys(key);
	}

	build_animdata(obdata);

	/* Nodes for result of obdata's evaluation, and geometry
	 * evaluation on object.
	 */
	switch (object->type) {
		case OB_MESH:
		{
			//Mesh *me = (Mesh *)object->data;

			/* evaluation operations */
			op_node = add_operation_node(obdata,
			                             DEG_NODE_TYPE_GEOMETRY,
			                             function_bind(BKE_mesh_eval_geometry,
			                                           _1,
			                                           (Mesh *)obdata_cow),
			                             DEG_OPCODE_PLACEHOLDER,
			                             "Geometry Eval");
			op_node->set_as_entry();
			break;
		}

		case OB_MBALL:
		{
			Object *mom = BKE_mball_basis_find(scene_, object);
			/* NOTE: Only the motherball gets evaluated, it's children are
			 * having empty placeholders for the correct relations being built.
			 */
			if (mom == object) {
				/* metaball evaluation operations */
				op_node = add_operation_node(obdata,
				                             DEG_NODE_TYPE_GEOMETRY,
				                             function_bind(
				                                     BKE_mball_eval_geometry,
				                                     _1,
				                                     (MetaBall *)obdata_cow),
				                             DEG_OPCODE_PLACEHOLDER,
				                             "Geometry Eval");
			}
			else {
				op_node = add_operation_node(obdata,
				                             DEG_NODE_TYPE_GEOMETRY,
				                             NULL,
				                             DEG_OPCODE_PLACEHOLDER,
				                             "Geometry Eval");
				op_node->set_as_entry();
			}
			break;
		}

		case OB_CURVE:
		case OB_SURF:
		case OB_FONT:
		{
			/* Curve/nurms evaluation operations. */
			/* - calculate curve geometry (including path) */
			op_node = add_operation_node(obdata,
			                             DEG_NODE_TYPE_GEOMETRY,
			                             function_bind(BKE_curve_eval_geometry,
			                                           _1,
			                                           (Curve *)obdata_cow),
			                                           DEG_OPCODE_PLACEHOLDER,
			                                           "Geometry Eval");
			op_node->set_as_entry();
			/* Make sure objects used for bevel.taper are in the graph.
			 * NOTE: This objects might be not linked to the scene.
			 */
			Curve *cu = (Curve *)obdata;
			if (cu->bevobj != NULL) {
				build_object(cu->bevobj, DEG_ID_LINKED_INDIRECTLY);
			}
			if (cu->taperobj != NULL) {
				build_object(cu->taperobj, DEG_ID_LINKED_INDIRECTLY);
			}
			if (object->type == OB_FONT && cu->textoncurve != NULL) {
				build_object(cu->textoncurve, DEG_ID_LINKED_INDIRECTLY);
			}
			break;
		}

		case OB_LATTICE:
		{
			/* Lattice evaluation operations. */
			op_node = add_operation_node(obdata,
			                             DEG_NODE_TYPE_GEOMETRY,
			                             function_bind(BKE_lattice_eval_geometry,
			                                           _1,
			                                           (Lattice *)obdata_cow),
			                                           DEG_OPCODE_PLACEHOLDER,
			                                           "Geometry Eval");
			op_node->set_as_entry();
			break;
		}
		
		case OB_GPENCIL:
		{
			/* GPencil evaluation operations. */
			bGPdata *gpd = (bGPdata *)obdata;
			ID *gpd_id = &gpd->id; /* No COW for now, as GP uses its own cache system. See gpencil_engine.c */
			
			op_node = add_operation_node(gpd_id, 
			                             DEG_NODE_TYPE_GEOMETRY,
			                             function_bind(BKE_gpencil_eval_geometry,
			                                           _1,
			                                           gpd),
			                                           DEG_OPCODE_PLACEHOLDER,
			                                           "Geometry Eval");
			op_node->set_as_entry();
			break;
		}
	}

	op_node = add_operation_node(obdata, DEG_NODE_TYPE_GEOMETRY, NULL,
	                             DEG_OPCODE_PLACEHOLDER, "Eval Done");
	op_node->set_as_exit();

	/* Parameters for driver sources. */
	add_operation_node(obdata,
	                   DEG_NODE_TYPE_PARAMETERS,
	                   NULL,
	                   DEG_OPCODE_PARAMETERS_EVAL);
}

/* Cameras */
void DepsgraphNodeBuilder::build_camera(Object *object)
{
	/* Object itself. */
	add_operation_node(&object->id,
	                   DEG_NODE_TYPE_PARAMETERS,
	                   NULL,
	                   DEG_OPCODE_PARAMETERS_EVAL,
	                   "Camera Parameters");

	/* Object data. */
	/* TODO: Link scene-camera links in somehow. */
	Camera *cam = (Camera *)object->data;
	ID *camera_id = &cam->id;
	if (camera_id->tag & LIB_TAG_DOIT) {
		return;
	}

	build_animdata(&cam->id);

	add_operation_node(camera_id,
	                   DEG_NODE_TYPE_PARAMETERS,
	                   NULL,
	                   DEG_OPCODE_PARAMETERS_EVAL);
}

/* Lamps */
void DepsgraphNodeBuilder::build_lamp(Object *object)
{
	/* Object itself. */
	add_operation_node(&object->id,
	                   DEG_NODE_TYPE_PARAMETERS,
	                   NULL,
	                   DEG_OPCODE_PARAMETERS_EVAL,
	                   "Lamp Parameters");

	/* Object data. */
	Lamp *la = (Lamp *)object->data;
	ID *lamp_id = &la->id;
	if (lamp_id->tag & LIB_TAG_DOIT) {
		return;
	}

	build_animdata(&la->id);

	add_operation_node(lamp_id,
	                   DEG_NODE_TYPE_PARAMETERS,
	                   NULL,
	                   DEG_OPCODE_PARAMETERS_EVAL);

	/* lamp's nodetree */
	if (la->nodetree) {
		build_nodetree(la->nodetree);
	}

	/* textures */
	build_texture_stack(la->mtex);
}

void DepsgraphNodeBuilder::build_nodetree(bNodeTree *ntree)
{
	if (ntree == NULL) {
		return;
	}
	/* nodetree itself */
	ID *ntree_id = &ntree->id;
	add_id_node(ntree_id);
	bNodeTree *ntree_cow = get_cow_datablock(ntree);
	/* Animation, */
	build_animdata(ntree_id);
	/* Shading update. */
	add_operation_node(ntree_id,
	                   DEG_NODE_TYPE_SHADING,
	                   NULL,
	                   DEG_OPCODE_MATERIAL_UPDATE);
	/* NOTE: We really pass original and CoW node trees here, this is how the
	 * callback works. Ideally we need to find a better way for that.
	 */
	add_operation_node(ntree_id,
	                   DEG_NODE_TYPE_SHADING_PARAMETERS,
	                   function_bind(BKE_nodetree_shading_params_eval,
	                                 _1,
	                                 ntree_cow,
	                                 ntree),
	                   DEG_OPCODE_MATERIAL_UPDATE);
	/* nodetree's nodes... */
	LINKLIST_FOREACH (bNode *, bnode, &ntree->nodes) {
		ID *id = bnode->id;
		if (id == NULL) {
			continue;
		}
		ID_Type id_type = GS(id->name);
		if (id_type == ID_MA) {
			build_material((Material *)id);
		}
		else if (id_type == ID_TE) {
			build_texture((Tex *)id);
		}
		else if (id_type == ID_IM) {
			build_image((Image *)id);
		}
		else if (id_type == ID_OB) {
			build_object((Object *)id, DEG_ID_LINKED_INDIRECTLY);
		}
		else if (id_type == ID_SCE) {
			/* Scenes are used by compositor trees, and handled by render
			 * pipeline. No need to build dependencies for them here.
			 */
		}
		else if (bnode->type == NODE_GROUP) {
			bNodeTree *group_ntree = (bNodeTree *)id;
			if ((group_ntree->id.tag & LIB_TAG_DOIT) == 0) {
				build_nodetree(group_ntree);
			}
		}
		else {
			BLI_assert(!"Unknown ID type used for node");
		}
	}

	// TODO: link from nodetree to owner_component?
}

/* Recursively build graph for material */
void DepsgraphNodeBuilder::build_material(Material *material)
{
	ID *material_id = &material->id;
	if (material_id->tag & LIB_TAG_DOIT) {
		return;
	}
	material_id->tag |= LIB_TAG_DOIT;
	/* Material itself. */
	add_id_node(material_id);
	Material *material_cow = get_cow_datablock(material);
	/* Shading update. */
	add_operation_node(material_id,
	                   DEG_NODE_TYPE_SHADING,
	                   function_bind(BKE_material_eval,
	                                 _1,
	                                 material_cow),
	                   DEG_OPCODE_MATERIAL_UPDATE);
	/* Material animation. */
	build_animdata(material_id);
	/* Textures. */
	build_texture_stack(material->mtex);
	/* Material's nodetree. */
	build_nodetree(material->nodetree);
}

/* Texture-stack attached to some shading datablock */
void DepsgraphNodeBuilder::build_texture_stack(MTex **texture_stack)
{
	/* for now assume that all texture-stacks have same number of max items */
	for (int i = 0; i < MAX_MTEX; i++) {
		MTex *mtex = texture_stack[i];
		if (mtex && mtex->tex) {
			build_texture(mtex->tex);
		}
	}
}

/* Recursively build graph for texture */
void DepsgraphNodeBuilder::build_texture(Tex *tex)
{
	ID *tex_id = &tex->id;
	if (tex_id->tag & LIB_TAG_DOIT) {
		return;
	}
	tex_id->tag |= LIB_TAG_DOIT;
	/* Texture itself. */
	build_animdata(tex_id);
	/* Texture's nodetree. */
	build_nodetree(tex->nodetree);
	/* Special cases for different IDs which texture uses. */
	if (tex->type == TEX_IMAGE) {
		if (tex->ima != NULL) {
			build_image(tex->ima);
		}
	}
}

void DepsgraphNodeBuilder::build_image(Image *image) {
	ID *image_id = &image->id;
	if (image_id->tag & LIB_TAG_DOIT) {
		return;
	}
	image_id->tag |= LIB_TAG_DOIT;
	/* Placeholder so we can add relations and tag ID node for update. */
	add_operation_node(image_id,
	                   DEG_NODE_TYPE_PARAMETERS,
	                   NULL,
	                   DEG_OPCODE_PLACEHOLDER,
	                   "Image Eval");
}

void DepsgraphNodeBuilder::build_compositor(Scene *scene)
{
	/* For now, just a plain wrapper? */
	// TODO: create compositing component?
	// XXX: component type undefined!
	//graph->get_node(&scene->id, NULL, DEG_NODE_TYPE_COMPOSITING, NULL);

	/* for now, nodetrees are just parameters; compositing occurs in internals
	 * of renderer...
	 */
	add_component_node(&scene->id, DEG_NODE_TYPE_PARAMETERS);
	build_nodetree(scene->nodetree);
}

void DepsgraphNodeBuilder::build_gpencil(bGPdata *gpd)
{
	ID *gpd_id = &gpd->id;

	/* TODO(sergey): what about multiple users of same datablock? This should
	 * only get added once.
	 */

	/* The main reason Grease Pencil is included here is because the animation
	 * (and drivers) need to be hosted somewhere.
	 */
	build_animdata(gpd_id);
}

void DepsgraphNodeBuilder::build_palette(Palette *palette)
{
	ID *palette_id = &palette->id;

	add_id_node(palette_id);
	build_animdata(palette_id);
}

void DepsgraphNodeBuilder::build_cachefile(CacheFile *cache_file)
{
	ID *cache_file_id = &cache_file->id;
	/* Animation, */
	build_animdata(cache_file_id);
	/* Cache evaluation itself. */
	add_operation_node(cache_file_id, DEG_NODE_TYPE_CACHE, NULL,
	                   DEG_OPCODE_PLACEHOLDER, "Cache File Update");
}

void DepsgraphNodeBuilder::build_mask(Mask *mask)
{
	ID *mask_id = &mask->id;
	Mask *mask_cow = get_cow_datablock(mask);
	/* F-Curve based animation. */
	build_animdata(mask_id);
	/* Animation based on mask's shapes. */
	add_operation_node(mask_id,
	                   DEG_NODE_TYPE_ANIMATION,
	                   function_bind(BKE_mask_eval_animation, _1, mask_cow),
	                   DEG_OPCODE_MASK_ANIMATION);
	/* Final mask evaluation. */
	add_operation_node(mask_id,
	                   DEG_NODE_TYPE_PARAMETERS,
	                   function_bind(BKE_mask_eval_update, _1, mask_cow),
	                   DEG_OPCODE_MASK_EVAL);
}

void DepsgraphNodeBuilder::build_movieclip(MovieClip *clip)
{
	ID *clip_id = &clip->id;
	MovieClip *clip_cow = get_cow_datablock(clip);
	/* Animation. */
	build_animdata(clip_id);
	/* Movie clip evaluation. */
	add_operation_node(clip_id,
	                   DEG_NODE_TYPE_PARAMETERS,
	                   function_bind(BKE_movieclip_eval_update, _1, clip_cow),
	                   DEG_OPCODE_MOVIECLIP_EVAL);
}

void DepsgraphNodeBuilder::build_lightprobe(Object *object)
{
	LightProbe *probe = (LightProbe *)object->data;
	ID *probe_id = &probe->id;
	if (probe_id->tag & LIB_TAG_DOIT) {
		return;
	}
	probe_id->tag |= LIB_TAG_DOIT;
	/* Placeholder so we can add relations and tag ID node for update. */
	add_operation_node(probe_id,
	                   DEG_NODE_TYPE_PARAMETERS,
	                   NULL,
	                   DEG_OPCODE_PLACEHOLDER,
	                   "LightProbe Eval");
	add_operation_node(&object->id,
	                   DEG_NODE_TYPE_PARAMETERS,
	                   NULL,
	                   DEG_OPCODE_PLACEHOLDER,
	                   "LightProbe Eval");

	build_animdata(probe_id);
}

}  // namespace DEG<|MERGE_RESOLUTION|>--- conflicted
+++ resolved
@@ -432,64 +432,7 @@
 		BKE_constraints_id_loop(&object->constraints, constraint_walk, &data);
 	}
 	/* Object data. */
-<<<<<<< HEAD
-	if (ob->data != NULL) {
-		/* type-specific data... */
-		switch (ob->type) {
-			case OB_MESH:     /* Geometry */
-			case OB_CURVE:
-			case OB_FONT:
-			case OB_SURF:
-			case OB_MBALL:
-			case OB_LATTICE:
-			case OB_GPENCIL:
-				build_obdata_geom(ob);
-				/* TODO(sergey): Only for until we support granular
-				 * update of curves.
-				 */
-				if (ob->type == OB_FONT) {
-					Curve *curve = (Curve *)ob->data;
-					if (curve->textoncurve) {
-						id_node->eval_flags |= DAG_EVAL_NEED_CURVE_PATH;
-					}
-				}
-				break;
-
-			case OB_ARMATURE: /* Pose */
-				if (ID_IS_LINKED(ob) && ob->proxy_from != NULL) {
-					build_proxy_rig(ob);
-				}
-				else {
-					build_rig(ob);
-				}
-				break;
-
-			case OB_LAMP:   /* Lamp */
-				build_lamp(ob);
-				break;
-
-			case OB_CAMERA: /* Camera */
-				build_camera(ob);
-				break;
-
-			case OB_LIGHTPROBE:
-				build_lightprobe(ob);
-				break;
-
-			default:
-			{
-				ID *obdata = (ID *)ob->data;
-				if ((obdata->tag & LIB_TAG_DOIT) == 0) {
-					build_animdata(obdata);
-				}
-				break;
-			}
-		}
-	}
-
-=======
 	build_object_data(object);
->>>>>>> 545f671b
 	/* Build animation data,
 	 *
 	 * Do it now because it's possible object data will affect
@@ -501,14 +444,7 @@
 	if (object->particlesystem.first != NULL) {
 		build_particles(object);
 	}
-<<<<<<< HEAD
-
-=======
-	/* Grease pencil. */
-	if (object->gpd != NULL) {
-		build_gpencil(object->gpd);
-	}
->>>>>>> 545f671b
+
 	/* Object that this is a proxy for. */
 	if (object->proxy) {
 		object->proxy->proxy_from = object;
@@ -534,6 +470,7 @@
 		case OB_SURF:
 		case OB_MBALL:
 		case OB_LATTICE:
+		case OB_GPENCIL:
 			build_obdata_geom(object);
 			/* TODO(sergey): Only for until we support granular
 			 * update of curves.
