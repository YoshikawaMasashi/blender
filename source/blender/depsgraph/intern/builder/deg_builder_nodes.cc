--- conflicted
+++ resolved
@@ -1233,15 +1233,9 @@
 			                             DEG_NODE_TYPE_GEOMETRY,
 			                             function_bind(BKE_gpencil_eval_geometry,
 			                                           _1,
-<<<<<<< HEAD
-													   (bGPdata *)obdata_cow),
-													   DEG_OPCODE_PLACEHOLDER,
-			                                           "Geometry Eval");
-=======
 			                                           (bGPdata *)obdata_cow),
 			                             DEG_OPCODE_PLACEHOLDER,
 			                             "Geometry Eval");
->>>>>>> 6cad7984
 			op_node->set_as_entry();
 			break;
 		}
