/*
 * ***** BEGIN GPL LICENSE BLOCK *****
 *
 * This program is free software; you can redistribute it and/or
 * modify it under the terms of the GNU General Public License
 * as published by the Free Software Foundation; either version 2
 * of the License, or (at your option) any later version.
 *
 * This program is distributed in the hope that it will be useful,
 * but WITHOUT ANY WARRANTY; without even the implied warranty of
 * MERCHANTABILITY or FITNESS FOR A PARTICULAR PURPOSE.  See the
 * GNU General Public License for more details.
 *
 * You should have received a copy of the GNU General Public License
 * along with this program; if not, write to the Free Software Foundation,
 * Inc., 51 Franklin Street, Fifth Floor, Boston, MA 02110-1301, USA.
 *
 * Contributor(s): Michel Selten, Willian P. Germano, Stephen Swaney,
 * Chris Keith, Chris Want, Ken Hughes, Campbell Barton
 *
 * ***** END GPL LICENSE BLOCK *****
 */

/** \file blender/python/intern/bpy_interface.c
 *  \ingroup pythonintern
 *
 * This file deals with embedding the python interpreter within blender,
 * starting and stopping python and exposing blender/python modules so they can
 * be accesses from scripts.
 */

#include <Python.h>

#include "MEM_guardedalloc.h"

#include "CLG_log.h"

#include "BLI_utildefines.h"
#include "BLI_path_util.h"
#include "BLI_fileops.h"
#include "BLI_listbase.h"
#include "BLI_string.h"
#include "BLI_string_utf8.h"
#include "BLI_threads.h"

#include "RNA_types.h"

#include "bpy.h"
#include "bpy_rna.h"
#include "bpy_path.h"
#include "bpy_capi_utils.h"
#include "bpy_traceback.h"
#include "bpy_intern_string.h"

#include "bpy_app_translations.h"

#include "DNA_text_types.h"

#include "BKE_appdir.h"
#include "BKE_context.h"
#include "BKE_text.h"
#include "BKE_main.h"
#include "BKE_global.h" /* only for script checking */

#include "CCL_api.h"

#include "BPY_extern.h"

#include "../generic/bpy_internal_import.h"  /* our own imports */
#include "../generic/py_capi_utils.h"

/* inittab initialization functions */
#include "../generic/bgl.h"
#include "../generic/blf_py_api.h"
#include "../generic/idprop_py_api.h"
#include "../generic/imbuf_py_api.h"
#include "../gpu/gpu_py_api.h"
#include "../bmesh/bmesh_py_api.h"
#include "../mathutils/mathutils.h"

/* Logging types to use anywhere in the Python modules. */
CLG_LOGREF_DECLARE_GLOBAL(BPY_LOG_CONTEXT, "bpy.context");
CLG_LOGREF_DECLARE_GLOBAL(BPY_LOG_RNA, "bpy.rna");

/* for internal use, when starting and ending python scripts */

/* in case a python script triggers another python call, stop bpy_context_clear from invalidating */
static int py_call_level = 0;
BPy_StructRNA *bpy_context_module = NULL; /* for fast access */

// #define TIME_PY_RUN // simple python tests. prints on exit.

#ifdef TIME_PY_RUN
#include "PIL_time.h"
static int     bpy_timer_count = 0;
static double  bpy_timer;   /* time since python starts */
static double  bpy_timer_run;   /* time for each python script run */
static double  bpy_timer_run_tot;   /* accumulate python runs */
#endif

/* use for updating while a python script runs - in case of file load */
void BPY_context_update(bContext *C)
{
	/* don't do this from a non-main (e.g. render) thread, it can cause a race
	 * condition on C->data.recursion. ideal solution would be to disable
	 * context entirely from non-main threads, but that's more complicated */
	if (!BLI_thread_is_main())
		return;

	BPy_SetContext(C);
	bpy_import_main_set(CTX_data_main(C));
	BPY_modules_update(C); /* can give really bad results if this isn't here */
}

void bpy_context_set(bContext *C, PyGILState_STATE *gilstate)
{
	py_call_level++;

	if (gilstate)
		*gilstate = PyGILState_Ensure();

	if (py_call_level == 1) {
		BPY_context_update(C);

#ifdef TIME_PY_RUN
		if (bpy_timer_count == 0) {
			/* record time from the beginning */
			bpy_timer = PIL_check_seconds_timer();
			bpy_timer_run = bpy_timer_run_tot = 0.0;
		}
		bpy_timer_run = PIL_check_seconds_timer();


		bpy_timer_count++;
#endif
	}
}

/* context should be used but not now because it causes some bugs */
void bpy_context_clear(bContext *UNUSED(C), PyGILState_STATE *gilstate)
{
	py_call_level--;

	if (gilstate)
		PyGILState_Release(*gilstate);

	if (py_call_level < 0) {
		fprintf(stderr, "ERROR: Python context internal state bug. this should not happen!\n");
	}
	else if (py_call_level == 0) {
		/* XXX - Calling classes currently wont store the context :\,
		 * cant set NULL because of this. but this is very flakey still. */
#if 0
		BPy_SetContext(NULL);
		bpy_import_main_set(NULL);
#endif

#ifdef TIME_PY_RUN
		bpy_timer_run_tot += PIL_check_seconds_timer() - bpy_timer_run;
		bpy_timer_count++;
#endif

	}
}

void BPY_text_free_code(Text *text)
{
	if (text->compiled) {
		PyGILState_STATE gilstate;
		bool use_gil = !PyC_IsInterpreterActive();

		if (use_gil)
			gilstate = PyGILState_Ensure();

		Py_DECREF((PyObject *)text->compiled);
		text->compiled = NULL;

		if (use_gil)
			PyGILState_Release(gilstate);
	}
}

void BPY_modules_update(bContext *C)
{
#if 0  /* slow, this runs all the time poll, draw etc 100's of time a sec. */
	PyObject *mod = PyImport_ImportModuleLevel("bpy", NULL, NULL, NULL, 0);
	PyModule_AddObject(mod, "data", BPY_rna_module());
	PyModule_AddObject(mod, "types", BPY_rna_types());  /* atm this does not need updating */
#endif

	/* refreshes the main struct */
	BPY_update_rna_module();
	if (bpy_context_module)
		bpy_context_module->ptr.data = (void *)C;
}

void BPY_context_set(bContext *C)
{
	BPy_SetContext(C);
}

/* defined in AUD_C-API.cpp */
extern PyObject *AUD_initPython(void);

#ifdef WITH_CYCLES
/* defined in cycles module */
static PyObject *CCL_initPython(void)
{
	return (PyObject *)CCL_python_module_init();
}
#endif

static struct _inittab bpy_internal_modules[] = {
	{"mathutils", PyInit_mathutils},
#if 0
	{"mathutils.geometry", PyInit_mathutils_geometry},
	{"mathutils.noise", PyInit_mathutils_noise},
	{"mathutils.kdtree", PyInit_mathutils_kdtree},
#endif
	{"_bpy_path", BPyInit__bpy_path},
	{"bgl", BPyInit_bgl},
	{"blf", BPyInit_blf},
	{"imbuf", BPyInit_imbuf},
	{"bmesh", BPyInit_bmesh},
#if 0
	{"bmesh.types", BPyInit_bmesh_types},
	{"bmesh.utils", BPyInit_bmesh_utils},
	{"bmesh.utils", BPyInit_bmesh_geometry},
#endif
#ifdef WITH_AUDASPACE
	{"aud", AUD_initPython},
#endif
#ifdef WITH_CYCLES
	{"_cycles", CCL_initPython},
#endif
	{"gpu", BPyInit_gpu},
	{"idprop", BPyInit_idprop},
	{NULL, NULL}
};

/* call BPY_context_set first */
void BPY_python_start(int argc, const char **argv)
{
#ifndef WITH_PYTHON_MODULE
	PyThreadState *py_tstate = NULL;
	const char *py_path_bundle = BKE_appdir_folder_id(BLENDER_SYSTEM_PYTHON, NULL);

	/* not essential but nice to set our name */
	static wchar_t program_path_wchar[FILE_MAX]; /* python holds a reference */
	BLI_strncpy_wchar_from_utf8(program_path_wchar, BKE_appdir_program_path(), ARRAY_SIZE(program_path_wchar));
	Py_SetProgramName(program_path_wchar);

	/* must run before python initializes */
	PyImport_ExtendInittab(bpy_internal_modules);

	/* allow to use our own included python */
	PyC_SetHomePath(py_path_bundle);

	/* without this the sys.stdout may be set to 'ascii'
	 * (it is on my system at least), where printing unicode values will raise
	 * an error, this is highly annoying, another stumbling block for devs,
	 * so use a more relaxed error handler and enforce utf-8 since the rest of
	 * blender is utf-8 too - campbell */
	Py_SetStandardStreamEncoding("utf-8", "surrogateescape");

	/* Update, Py3.3 resolves attempting to parse non-existing header */
#if 0
	/* Python 3.2 now looks for '2.xx/python/include/python3.2d/pyconfig.h' to
	 * parse from the 'sysconfig' module which is used by 'site',
	 * so for now disable site. alternatively we could copy the file. */
	if (py_path_bundle) {
		Py_NoSiteFlag = 1;
	}
#endif

	Py_FrozenFlag = 1;

	Py_Initialize();

	// PySys_SetArgv(argc, argv);  /* broken in py3, not a huge deal */
	/* sigh, why do python guys not have a (char **) version anymore? */
	{
		int i;
		PyObject *py_argv = PyList_New(argc);
		for (i = 0; i < argc; i++) {
			/* should fix bug #20021 - utf path name problems, by replacing
			 * PyUnicode_FromString, with this one */
			PyList_SET_ITEM(py_argv, i, PyC_UnicodeFromByte(argv[i]));
		}

		PySys_SetObject("argv", py_argv);
		Py_DECREF(py_argv);
	}

	/* Initialize thread support (also acquires lock) */
	PyEval_InitThreads();
#else
	(void)argc;
	(void)argv;

	/* must run before python initializes */
	/* broken in py3.3, load explicitly below */
	// PyImport_ExtendInittab(bpy_internal_modules);
#endif

	bpy_intern_string_init();


#ifdef WITH_PYTHON_MODULE
	{
		/* Manually load all modules */
		struct _inittab *inittab_item;
		PyObject *sys_modules = PyImport_GetModuleDict();

		for (inittab_item = bpy_internal_modules; inittab_item->name; inittab_item++) {
			PyObject *mod = inittab_item->initfunc();
			if (mod) {
				PyDict_SetItemString(sys_modules, inittab_item->name, mod);
			}
			else {
				PyErr_Print();
				PyErr_Clear();
			}
			// Py_DECREF(mod); /* ideally would decref, but in this case we never want to free */
		}
	}
#endif

	/* bpy.* and lets us import it */
	BPy_init_modules();

	bpy_import_init(PyEval_GetBuiltins());

	pyrna_alloc_types();

#ifndef WITH_PYTHON_MODULE
	/* py module runs atexit when bpy is freed */
	BPY_atexit_register(); /* this can init any time */

	py_tstate = PyGILState_GetThisThreadState();
	PyEval_ReleaseThread(py_tstate);
#endif
}

void BPY_python_end(void)
{
	// fprintf(stderr, "Ending Python!\n");
	PyGILState_STATE gilstate;

	/* finalizing, no need to grab the state, except when we are a module */
	gilstate = PyGILState_Ensure();

	/* free other python data. */
	pyrna_free_types();

	/* clear all python data from structs */

	bpy_intern_string_exit();

	/* bpy.app modules that need cleanup */
	BPY_app_translations_end();

#ifndef WITH_PYTHON_MODULE
	BPY_atexit_unregister(); /* without this we get recursive calls to WM_exit */

	Py_Finalize();

	(void)gilstate;
#else
	PyGILState_Release(gilstate);
#endif

#ifdef TIME_PY_RUN
	/* measure time since py started */
	bpy_timer = PIL_check_seconds_timer() - bpy_timer;

	printf("*bpy stats* - ");
	printf("tot exec: %d,  ", bpy_timer_count);
	printf("tot run: %.4fsec,  ", bpy_timer_run_tot);
	if (bpy_timer_count > 0)
		printf("average run: %.6fsec,  ", (bpy_timer_run_tot / bpy_timer_count));

	if (bpy_timer > 0.0)
		printf("tot usage %.4f%%", (bpy_timer_run_tot / bpy_timer) * 100.0);

	printf("\n");

	// fprintf(stderr, "Ending Python Done!\n");

#endif

}

void BPY_python_reset(bContext *C)
{
	/* unrelated security stuff */
	G.f &= ~(G_SCRIPT_AUTOEXEC_FAIL | G_SCRIPT_AUTOEXEC_FAIL_QUIET);
	G.autoexec_fail[0] = '\0';

	BPY_driver_reset();
	BPY_app_handlers_reset(false);
	BPY_modules_load_user(C);
}

static void python_script_error_jump_text(struct Text *text)
{
	int lineno;
	int offset;
	python_script_error_jump(text->id.name + 2, &lineno, &offset);
	if (lineno != -1) {
		/* select the line with the error */
		txt_move_to(text, lineno - 1, INT_MAX, false);
		txt_move_to(text, lineno - 1, offset, true);
	}
}

/* super annoying, undo _PyModule_Clear(), bug [#23871] */
#define PYMODULE_CLEAR_WORKAROUND

#ifdef PYMODULE_CLEAR_WORKAROUND
/* bad!, we should never do this, but currently only safe way I could find to keep namespace.
 * from being cleared. - campbell */
typedef struct {
	PyObject_HEAD
	PyObject *md_dict;
	/* omit other values, we only want the dict. */
} PyModuleObject;
#endif

static bool python_script_exec(
        bContext *C, const char *fn, struct Text *text,
        struct ReportList *reports, const bool do_jump)
{
	Main *bmain_old = CTX_data_main(C);
	PyObject *main_mod = NULL;
	PyObject *py_dict = NULL, *py_result = NULL;
	PyGILState_STATE gilstate;

	BLI_assert(fn || text);

	if (fn == NULL && text == NULL) {
		return 0;
	}

	bpy_context_set(C, &gilstate);

	PyC_MainModule_Backup(&main_mod);

	if (text) {
		char fn_dummy[FILE_MAXDIR];
		bpy_text_filename_get(fn_dummy, sizeof(fn_dummy), text);

		if (text->compiled == NULL) {   /* if it wasn't already compiled, do it now */
			char *buf;
			PyObject *fn_dummy_py;

			fn_dummy_py = PyC_UnicodeFromByte(fn_dummy);

			buf = txt_to_buf(text);
			text->compiled = Py_CompileStringObject(buf, fn_dummy_py, Py_file_input, NULL, -1);
			MEM_freeN(buf);

			Py_DECREF(fn_dummy_py);

			if (PyErr_Occurred()) {
				if (do_jump) {
					python_script_error_jump_text(text);
				}
				BPY_text_free_code(text);
			}
		}

		if (text->compiled) {
			py_dict = PyC_DefaultNameSpace(fn_dummy);
			py_result =  PyEval_EvalCode(text->compiled, py_dict, py_dict);
		}

	}
	else {
		FILE *fp = BLI_fopen(fn, "r");

		if (fp) {
			py_dict = PyC_DefaultNameSpace(fn);

#ifdef _WIN32
			/* Previously we used PyRun_File to run directly the code on a FILE
			 * object, but as written in the Python/C API Ref Manual, chapter 2,
			 * 'FILE structs for different C libraries can be different and
			 * incompatible'.
			 * So now we load the script file data to a buffer.
			 *
			 * Note on use of 'globals()', it's important not copy the dictionary because
			 * tools may inspect 'sys.modules["__main__"]' for variables defined in the code
			 * where using a copy of 'globals()' causes code execution
			 * to leave the main namespace untouched. see: T51444
			 *
			 * This leaves us with the problem of variables being included,
			 * currently this is worked around using 'dict.__del__' it's ugly but works.
			 */
			{
				const char *pystring =
				        "with open(__file__, 'rb') as f:"
				        "exec(compile(f.read(), __file__, 'exec'), globals().__delitem__('f') or globals())";

				fclose(fp);

				py_result = PyRun_String(pystring, Py_file_input, py_dict, py_dict);
			}
#else
			py_result = PyRun_File(fp, fn, Py_file_input, py_dict, py_dict);
			fclose(fp);
#endif
		}
		else {
			PyErr_Format(PyExc_IOError,
			             "Python file \"%s\" could not be opened: %s",
			             fn, strerror(errno));
			py_result = NULL;
		}
	}

	if (!py_result) {
		if (text) {
			if (do_jump) {
				/* ensure text is valid before use, the script may have freed its self */
				Main *bmain_new = CTX_data_main(C);
				if ((bmain_old == bmain_new) && (BLI_findindex(&bmain_new->text, text) != -1)) {
					python_script_error_jump_text(text);
				}
			}
		}
		BPy_errors_to_report(reports);
	}
	else {
		Py_DECREF(py_result);
	}

	if (py_dict) {
#ifdef PYMODULE_CLEAR_WORKAROUND
<<<<<<< HEAD
		PyModuleObject *mmod = (PyModuleObject *)PyDict_GetItem(
		        PyThreadState_GET()->interp->modules, bpy_intern_str___main__);
=======
		PyModuleObject *mmod = (PyModuleObject *)PyDict_GetItemString(PyImport_GetModuleDict(), "__main__");
>>>>>>> 44f719b6
		PyObject *dict_back = mmod->md_dict;
		/* freeing the module will clear the namespace,
		 * gives problems running classes defined in this namespace being used later. */
		mmod->md_dict = NULL;
		Py_DECREF(dict_back);
#endif

#undef PYMODULE_CLEAR_WORKAROUND
	}

	PyC_MainModule_Restore(main_mod);

	bpy_context_clear(C, &gilstate);

	return (py_result != NULL);
}

/* Can run a file or text block */
bool BPY_execute_filepath(bContext *C, const char *filepath, struct ReportList *reports)
{
	return python_script_exec(C, filepath, NULL, reports, false);
}


bool BPY_execute_text(bContext *C, struct Text *text, struct ReportList *reports, const bool do_jump)
{
	return python_script_exec(C, NULL, text, reports, do_jump);
}

void BPY_DECREF(void *pyob_ptr)
{
	PyGILState_STATE gilstate = PyGILState_Ensure();
	Py_DECREF((PyObject *)pyob_ptr);
	PyGILState_Release(gilstate);
}

void BPY_DECREF_RNA_INVALIDATE(void *pyob_ptr)
{
	PyGILState_STATE gilstate = PyGILState_Ensure();
	const int do_invalidate = (Py_REFCNT((PyObject *)pyob_ptr) > 1);
	Py_DECREF((PyObject *)pyob_ptr);
	if (do_invalidate) {
		pyrna_invalidate(pyob_ptr);
	}
	PyGILState_Release(gilstate);
}

/**
 * \return success
 */
bool BPY_execute_string_as_number(
        bContext *C, const char *imports[],
        const char *expr, const bool verbose, double *r_value)
{
	PyGILState_STATE gilstate;
	bool ok = true;

	if (!r_value || !expr) {
		return -1;
	}

	if (expr[0] == '\0') {
		*r_value = 0.0;
		return ok;
	}

	bpy_context_set(C, &gilstate);

	ok = PyC_RunString_AsNumber(imports, expr, "<expr as number>", r_value);

	if (ok == false) {
		if (verbose) {
			BPy_errors_to_report_ex(CTX_wm_reports(C), false, false);
		}
		else {
			PyErr_Clear();
		}
	}

	bpy_context_clear(C, &gilstate);

	return ok;
}

/**
 * \return success
 */
bool BPY_execute_string_as_string(
        bContext *C, const char *imports[],
        const char *expr, const bool verbose, char **r_value)
{
	BLI_assert(r_value && expr);
	PyGILState_STATE gilstate;
	bool ok = true;

	if (expr[0] == '\0') {
		*r_value = NULL;
		return ok;
	}

	bpy_context_set(C, &gilstate);

	ok = PyC_RunString_AsString(imports, expr, "<expr as str>", r_value);

	if (ok == false) {
		if (verbose) {
			BPy_errors_to_report_ex(CTX_wm_reports(C), false, false);
		}
		else {
			PyErr_Clear();
		}
	}

	bpy_context_clear(C, &gilstate);

	return ok;
}

/**
 * Support both int and pointers.
 *
 * \return success
 */
bool BPY_execute_string_as_intptr(
        bContext *C, const char *imports[],
        const char *expr, const bool verbose, intptr_t *r_value)
{
	BLI_assert(r_value && expr);
	PyGILState_STATE gilstate;
	bool ok = true;

	if (expr[0] == '\0') {
		*r_value = 0;
		return ok;
	}

	bpy_context_set(C, &gilstate);

	ok = PyC_RunString_AsIntPtr(imports, expr, "<expr as intptr>", r_value);

	if (ok == false) {
		if (verbose) {
			BPy_errors_to_report_ex(CTX_wm_reports(C), false, false);
		}
		else {
			PyErr_Clear();
		}
	}

	bpy_context_clear(C, &gilstate);

	return ok;
}

bool BPY_execute_string_ex(bContext *C, const char *expr, bool use_eval)
{
	BLI_assert(expr);
	PyGILState_STATE gilstate;
	PyObject *main_mod = NULL;
	PyObject *py_dict, *retval;
	bool ok = true;
	Main *bmain_back; /* XXX, quick fix for release (Copy Settings crash), needs further investigation */

	if (expr[0] == '\0') {
		return ok;
	}

	bpy_context_set(C, &gilstate);

	PyC_MainModule_Backup(&main_mod);

	py_dict = PyC_DefaultNameSpace("<blender string>");

	bmain_back = bpy_import_main_get();
	bpy_import_main_set(CTX_data_main(C));

	retval = PyRun_String(expr, use_eval ? Py_eval_input : Py_file_input, py_dict, py_dict);

	bpy_import_main_set(bmain_back);

	if (retval == NULL) {
		ok = false;

		BPy_errors_to_report(CTX_wm_reports(C));
	}
	else {
		Py_DECREF(retval);
	}

	PyC_MainModule_Restore(main_mod);

	bpy_context_clear(C, &gilstate);

	return ok;
}

bool BPY_execute_string(bContext *C, const char *expr)
{
	return BPY_execute_string_ex(C, expr, true);
}

void BPY_modules_load_user(bContext *C)
{
	PyGILState_STATE gilstate;
	Main *bmain = CTX_data_main(C);
	Text *text;

	/* can happen on file load */
	if (bmain == NULL)
		return;

	/* update pointers since this can run from a nested script
	 * on file load */
	if (py_call_level) {
		BPY_context_update(C);
	}

	bpy_context_set(C, &gilstate);

	for (text = bmain->text.first; text; text = text->id.next) {
		if (text->flags & TXT_ISSCRIPT && BLI_path_extension_check(text->id.name + 2, ".py")) {
			if (!(G.f & G_SCRIPT_AUTOEXEC)) {
				if (!(G.f & G_SCRIPT_AUTOEXEC_FAIL_QUIET)) {
					G.f |= G_SCRIPT_AUTOEXEC_FAIL;
					BLI_snprintf(G.autoexec_fail, sizeof(G.autoexec_fail), "Text '%s'", text->id.name + 2);

					printf("scripts disabled for \"%s\", skipping '%s'\n", BKE_main_blendfile_path(bmain), text->id.name + 2);
				}
			}
			else {
				PyObject *module = bpy_text_import(text);

				if (module == NULL) {
					PyErr_Print();
					PyErr_Clear();
				}
				else {
					Py_DECREF(module);
				}

				/* check if the script loaded a new file */
				if (bmain != CTX_data_main(C)) {
					break;
				}
			}
		}
	}
	bpy_context_clear(C, &gilstate);
}

int BPY_context_member_get(bContext *C, const char *member, bContextDataResult *result)
{
	PyGILState_STATE gilstate;
	bool use_gil = !PyC_IsInterpreterActive();

	PyObject *pyctx;
	PyObject *item;
	PointerRNA *ptr = NULL;
	bool done = false;

	if (use_gil)
		gilstate = PyGILState_Ensure();

	pyctx = (PyObject *)CTX_py_dict_get(C);
	item = PyDict_GetItemString(pyctx, member);

	if (item == NULL) {
		/* pass */
	}
	else if (item == Py_None) {
		done = true;
	}
	else if (BPy_StructRNA_Check(item)) {
		ptr = &(((BPy_StructRNA *)item)->ptr);

		//result->ptr = ((BPy_StructRNA *)item)->ptr;
		CTX_data_pointer_set(result, ptr->id.data, ptr->type, ptr->data);
		CTX_data_type_set(result, CTX_DATA_TYPE_POINTER);
		done = true;
	}
	else if (PySequence_Check(item)) {
		PyObject *seq_fast = PySequence_Fast(item, "bpy_context_get sequence conversion");
		if (seq_fast == NULL) {
			PyErr_Print();
			PyErr_Clear();
		}
		else {
			int len = PySequence_Fast_GET_SIZE(seq_fast);
			PyObject **seq_fast_items = PySequence_Fast_ITEMS(seq_fast);
			int i;

			for (i = 0; i < len; i++) {
				PyObject *list_item = seq_fast_items[i];

				if (BPy_StructRNA_Check(list_item)) {
#if 0
					CollectionPointerLink *link = MEM_callocN(sizeof(CollectionPointerLink), "bpy_context_get");
					link->ptr = ((BPy_StructRNA *)item)->ptr;
					BLI_addtail(&result->list, link);
#endif
					ptr = &(((BPy_StructRNA *)list_item)->ptr);
					CTX_data_list_add(result, ptr->id.data, ptr->type, ptr->data);
				}
				else {
					CLOG_INFO(BPY_LOG_CONTEXT, 1,
					          "'%s' list item not a valid type in sequence type '%s'",
					          member, Py_TYPE(item)->tp_name);
				}

			}
			Py_DECREF(seq_fast);
			CTX_data_type_set(result, CTX_DATA_TYPE_COLLECTION);
			done = true;
		}
	}

	if (done == false) {
		if (item) {
			CLOG_INFO(BPY_LOG_CONTEXT, 1, "'%s' not a valid type", member);
		}
		else {
			CLOG_INFO(BPY_LOG_CONTEXT, 1, "'%s' not found\n", member);
		}
	}
	else {
		CLOG_INFO(BPY_LOG_CONTEXT, 2, "'%s' found", member);
	}

	if (use_gil)
		PyGILState_Release(gilstate);

	return done;
}

#ifdef WITH_PYTHON_MODULE
/* TODO, reloading the module isn't functional at the moment. */

static void bpy_module_free(void *mod);
extern int main_python_enter(int argc, const char **argv);
extern void main_python_exit(void);
static struct PyModuleDef bpy_proxy_def = {
	PyModuleDef_HEAD_INIT,
	"bpy",  /* m_name */
	NULL,  /* m_doc */
	0,  /* m_size */
	NULL,  /* m_methods */
	NULL,  /* m_reload */
	NULL,  /* m_traverse */
	NULL,  /* m_clear */
	bpy_module_free,  /* m_free */
};

typedef struct {
	PyObject_HEAD
	/* Type-specific fields go here. */
	PyObject *mod;
} dealloc_obj;

/* call once __file__ is set */
static void bpy_module_delay_init(PyObject *bpy_proxy)
{
	const int argc = 1;
	const char *argv[2];

	/* updating the module dict below will loose the reference to __file__ */
	PyObject *filename_obj = PyModule_GetFilenameObject(bpy_proxy);

	const char *filename_rel = _PyUnicode_AsString(filename_obj); /* can be relative */
	char filename_abs[1024];

	BLI_strncpy(filename_abs, filename_rel, sizeof(filename_abs));
	BLI_path_cwd(filename_abs, sizeof(filename_abs));
	Py_DECREF(filename_obj);

	argv[0] = filename_abs;
	argv[1] = NULL;

	// printf("module found %s\n", argv[0]);

	main_python_enter(argc, argv);

	/* initialized in BPy_init_modules() */
	PyDict_Update(PyModule_GetDict(bpy_proxy), PyModule_GetDict(bpy_package_py));
}

static void dealloc_obj_dealloc(PyObject *self);

static PyTypeObject dealloc_obj_Type;

/* use our own dealloc so we can free a property if we use one */
static void dealloc_obj_dealloc(PyObject *self)
{
	bpy_module_delay_init(((dealloc_obj *)self)->mod);

	/* Note, for subclassed PyObjects we cant just call PyObject_DEL() directly or it will crash */
	dealloc_obj_Type.tp_free(self);
}

PyMODINIT_FUNC
PyInit_bpy(void);

PyMODINIT_FUNC
PyInit_bpy(void)
{
	PyObject *bpy_proxy = PyModule_Create(&bpy_proxy_def);

	/* Problem:
	 * 1) this init function is expected to have a private member defined - 'md_def'
	 *    but this is only set for C defined modules (not py packages)
	 *    so we cant return 'bpy_package_py' as is.
	 *
	 * 2) there is a 'bpy' C module for python to load which is basically all of blender,
	 *    and there is scripts/bpy/__init__.py,
	 *    we may end up having to rename this module so there is no naming conflict here eg:
	 *    'from blender import bpy'
	 *
	 * 3) we don't know the filename at this point, workaround by assigning a dummy value
	 *    which calls back when its freed so the real loading can take place.
	 */

	/* assign an object which is freed after __file__ is assigned */
	dealloc_obj *dob;

	/* assign dummy type */
	dealloc_obj_Type.tp_name = "dealloc_obj";
	dealloc_obj_Type.tp_basicsize = sizeof(dealloc_obj);
	dealloc_obj_Type.tp_dealloc = dealloc_obj_dealloc;
	dealloc_obj_Type.tp_flags = Py_TPFLAGS_DEFAULT;

	if (PyType_Ready(&dealloc_obj_Type) < 0)
		return NULL;

	dob = (dealloc_obj *) dealloc_obj_Type.tp_alloc(&dealloc_obj_Type, 0);
	dob->mod = bpy_proxy; /* borrow */
	PyModule_AddObject(bpy_proxy, "__file__", (PyObject *)dob); /* borrow */

	return bpy_proxy;
}

static void bpy_module_free(void *UNUSED(mod))
{
	main_python_exit();
}

#endif

/**
 * Avoids duplicating keyword list.
 */
bool BPY_string_is_keyword(const char *str)
{
	/* list is from...
	 * ", ".join(['"%s"' % kw for kw in  __import__("keyword").kwlist])
	 */
	const char *kwlist[] = {
	    "False", "None", "True",
	    "and", "as", "assert", "break",
	    "class", "continue", "def", "del", "elif", "else", "except",
	    "finally", "for", "from", "global", "if", "import", "in",
	    "is", "lambda", "nonlocal", "not", "or", "pass", "raise",
	    "return", "try", "while", "with", "yield", NULL,
	};

	for (int i = 0; kwlist[i]; i++) {
		if (STREQ(str, kwlist[i])) {
			return true;
		}
	}

	return false;
}


/* EVIL, define text.c functions here... */
/* BKE_text.h */
int text_check_identifier_unicode(const unsigned int ch)
{
	return (ch < 255 && text_check_identifier((char)ch)) || Py_UNICODE_ISALNUM(ch);
}

int text_check_identifier_nodigit_unicode(const unsigned int ch)
{
	return (ch < 255 && text_check_identifier_nodigit((char)ch)) || Py_UNICODE_ISALPHA(ch);
}<|MERGE_RESOLUTION|>--- conflicted
+++ resolved
@@ -537,12 +537,8 @@
 
 	if (py_dict) {
 #ifdef PYMODULE_CLEAR_WORKAROUND
-<<<<<<< HEAD
 		PyModuleObject *mmod = (PyModuleObject *)PyDict_GetItem(
-		        PyThreadState_GET()->interp->modules, bpy_intern_str___main__);
-=======
-		PyModuleObject *mmod = (PyModuleObject *)PyDict_GetItemString(PyImport_GetModuleDict(), "__main__");
->>>>>>> 44f719b6
+		        PyImport_GetModuleDict(), bpy_intern_str___main__);
 		PyObject *dict_back = mmod->md_dict;
 		/* freeing the module will clear the namespace,
 		 * gives problems running classes defined in this namespace being used later. */
