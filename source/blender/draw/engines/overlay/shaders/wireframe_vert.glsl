
uniform float wireStepParam;
uniform float wireOpacity;
uniform bool useColoring;
uniform bool isTransform;
uniform bool isObjectColor;
uniform bool isRandomColor;
uniform bool isHair;
uniform vec4 hairDupliMatrix[4];

in vec3 pos;
in vec3 nor;
in float wd; /* wiredata */

flat out vec2 edgeStart;

#ifndef SELECT_EDGES
out vec4 finalColor;
noperspective out vec2 edgePos;
#endif

float get_edge_sharpness(float wd)
{
  return ((wd == 0.0) ? -1.5 : wd) + wireStepParam;
}

void wire_color_get(out vec3 rim_col, out vec3 wire_col)
{
  int flag = int(abs(ObjectInfo.w));
  bool is_selected = (flag & DRW_BASE_SELECTED) != 0;
  bool is_from_dupli = (flag & DRW_BASE_FROM_DUPLI) != 0;
  bool is_from_set = (flag & DRW_BASE_FROM_SET) != 0;
  bool is_active = (flag & DRW_BASE_ACTIVE) != 0;

  if (is_from_set) {
    rim_col = colorDupli.rgb;
    wire_col = colorDupli.rgb;
  }
  else if (is_from_dupli) {
    if (is_selected) {
      if (isTransform) {
        rim_col = colorTransform.rgb;
      }
      else {
        rim_col = colorDupliSelect.rgb;
      }
    }
    else {
      rim_col = colorDupli.rgb;
    }
    wire_col = colorDupli.rgb;
  }
  else if (is_selected && useColoring) {
    if (isTransform) {
      rim_col = colorTransform.rgb;
    }
    else if (is_active) {
      rim_col = colorActive.rgb;
    }
    else {
      rim_col = colorSelect.rgb;
    }
    wire_col = colorWire.rgb;
  }
  else {
    rim_col = colorWire.rgb;
    wire_col = colorBackground.rgb;
  }
}

vec3 hsv_to_rgb(vec3 hsv)
{
  vec3 nrgb = abs(hsv.x * 6.0 - vec3(3.0, 2.0, 4.0)) * vec3(1, -1, -1) + vec3(-1, 2, 2);
  nrgb = clamp(nrgb, 0.0, 1.0);
  return ((nrgb - 1.0) * hsv.y + 1.0) * hsv.z;
}

void wire_object_color_get(out vec3 rim_col, out vec3 wire_col)
{
  int flag = int(abs(ObjectInfo.w));
  bool is_selected = (flag & DRW_BASE_SELECTED) != 0;

  if (isObjectColor) {
    rim_col = wire_col = ObjectColor.rgb * 0.5;
  }
  else {
    float hue = ObjectInfo.z;
    vec3 hsv = vec3(hue, 0.75, 0.8);
    rim_col = wire_col = hsv_to_rgb(hsv);
  }

  if (is_selected && useColoring) {
    /* "Normalize" color. */
    wire_col += 1e-4; /* Avoid division by 0. */
    float brightness = max(wire_col.x, max(wire_col.y, wire_col.z));
    wire_col *= 0.5 / brightness;
    rim_col += 0.75;
  }
  else {
    rim_col *= 0.5;
    wire_col += 0.5;
  }
}

void main()
{
  bool no_attr = all(equal(nor, vec3(0)));
  vec3 wnor = no_attr ? ViewMatrixInverse[2].xyz : normalize(normal_object_to_world(nor));
  vec3 wpos = point_object_to_world(pos);

  if (isHair) {
    mat4 obmat = mat4(
        hairDupliMatrix[0], hairDupliMatrix[1], hairDupliMatrix[2], hairDupliMatrix[3]);

    wpos = (obmat * vec4(pos, 1.0)).xyz;
    wnor = -normalize(mat3(obmat) * nor);
  }

  bool is_persp = (ProjectionMatrix[3][3] == 0.0);
  vec3 V = (is_persp) ? normalize(ViewMatrixInverse[3].xyz - wpos) : ViewMatrixInverse[2].xyz;

  float facing = dot(wnor, V);

  gl_Position = point_world_to_ndc(wpos);

#ifndef CUSTOM_DEPTH_BIAS
  float facing_ratio = clamp(1.0 - facing * facing, 0.0, 1.0);
  float flip = sign(facing);           /* Flip when not facing the normal (i.e.: backfacing). */
  float curvature = (1.0 - wd * 0.75); /* Avoid making things worse for curvy areas. */
  vec3 wofs = wnor * (facing_ratio * curvature * flip);
  wofs = normal_world_to_view(wofs);

  /* Push vertex half a pixel (maximum) in normal direction. */
  gl_Position.xy += wofs.xy * sizeViewportInv.xy * gl_Position.w;

  /* Push the vertex towards the camera. Helps a bit. */
  gl_Position.z -= facing_ratio * curvature * 1.0e-6 * gl_Position.w;
#endif

  /* Convert to screen position [0..sizeVp]. */
  edgeStart = ((gl_Position.xy / gl_Position.w) * 0.5 + 0.5) * sizeViewport.xy;

#ifndef SELECT_EDGES
  edgePos = edgeStart;

  vec3 rim_col, wire_col;
  if (isObjectColor || isRandomColor) {
    wire_object_color_get(rim_col, wire_col);
  }
  else {
    wire_color_get(rim_col, wire_col);
  }

  facing = clamp(abs(facing), 0.0, 1.0);

  /* Do interpolation in a non-linear space to have a better visual result. */
  rim_col = pow(rim_col, vec3(1.0 / 2.2));
  wire_col = pow(wire_col, vec3(1.0 / 2.2));
  vec3 final_front_col = mix(rim_col, wire_col, 0.35);
  finalColor.rgb = mix(rim_col, final_front_col, facing);
  finalColor.rgb = pow(finalColor.rgb, vec3(2.2));
  finalColor.a = wireOpacity;
<<<<<<< HEAD
=======
  finalColor.rgb *= wireOpacity;
>>>>>>> c2f0ee01
#endif

  /* Cull flat edges below threshold. */
  if (!no_attr && (get_edge_sharpness(wd) < 0.0)) {
    edgeStart = vec2(-1.0);
  }

#ifdef SELECT_EDGES
  /* HACK: to avoid loosing sub pixel object in selections, we add a bit of randomness to the
   * wire to at least create one fragment that will pass the occlusion query. */
  gl_Position.xy += sizeViewportInv.xy * gl_Position.w * ((gl_VertexID % 2 == 0) ? -1.0 : 1.0);
#endif

#ifdef USE_WORLD_CLIP_PLANES
  world_clip_planes_calc_clip_distance(wpos);
#endif
}<|MERGE_RESOLUTION|>--- conflicted
+++ resolved
@@ -160,10 +160,7 @@
   finalColor.rgb = mix(rim_col, final_front_col, facing);
   finalColor.rgb = pow(finalColor.rgb, vec3(2.2));
   finalColor.a = wireOpacity;
-<<<<<<< HEAD
-=======
   finalColor.rgb *= wireOpacity;
->>>>>>> c2f0ee01
 #endif
 
   /* Cull flat edges below threshold. */
