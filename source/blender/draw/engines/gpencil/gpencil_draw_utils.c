--- conflicted
+++ resolved
@@ -1041,14 +1041,8 @@
 
     /* be sure recalc all cache in source stroke to avoid recalculation when frame change
      * and improve fps */
-<<<<<<< HEAD
-    DRW_gpencil_recalc_geometry_caches(
+    gpencil_recalc_geometry_caches(
         ob, gpl, gp_style, (gps->runtime.gps_orig) ? gps->runtime.gps_orig : gps);
-=======
-    if (src_gps) {
-      gpencil_recalc_geometry_caches(ob, gpl, gp_style, src_gps);
-    }
->>>>>>> 58996e30
 
     /* if the fill has any value, it's considered a fill and is not drawn if simplify fill is
      * enabled */
