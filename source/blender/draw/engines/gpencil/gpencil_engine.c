--- conflicted
+++ resolved
@@ -1036,18 +1036,10 @@
             init_shgrp = array_elm->init_shgrp;
             end_shgrp = array_elm->end_shgrp;
 
-<<<<<<< HEAD
             if (array_elm->mode == eGplBlendMode_Regular) {
               /* Draw current group in MSAA texture or final texture. */
               if (stl->storage->multisamples > 0) {
                 GPU_framebuffer_bind(fbl->multisample_fb);
-=======
-            if (((array_elm->mode == eGplBlendMode_Regular) && (!use_blend) &&
-                 (!array_elm->mask_layer)) ||
-                (e == 0)) {
-              if (init_shgrp == NULL) {
-                init_shgrp = array_elm->init_shgrp;
->>>>>>> 8401ee24
               }
               else {
                 GPU_framebuffer_bind(fbl->temp_a_fb);
@@ -1061,7 +1053,6 @@
               GPU_framebuffer_bind(blend_fb);
               GPU_framebuffer_clear_color_depth_stencil(blend_fb, clearcol, 1.0f, 0x0);
               gpencil_draw_pass_range(
-<<<<<<< HEAD
                   fbl, stl, psl, txl, fbl->temp_a_fb, ob, gpd, init_shgrp, end_shgrp);
 
               /* Draw Blended texture over MSAA texture */
@@ -1072,29 +1063,6 @@
               // stl->g_data->input_depth_tx = txl->multisample_depth;
               // stl->g_data->input_color_tx = txl->multisample_color;
               // DRW_draw_pass(psl->mix_screen_noblend_pass); // general copy of buffers
-=======
-                  fbl, stl, psl, txl, fbl->temp_fb_fx, ob, gpd, init_shgrp, end_shgrp, is_last);
-
-              /* Blend A texture and FX texture */
-              GPU_framebuffer_bind(fbl->temp_fb_b);
-              GPU_framebuffer_clear_color_depth_stencil(fbl->temp_fb_b, clearcol, 1.0f, 0x0);
-              stl->storage->blend_mode = array_elm->mode;
-              stl->storage->mask_layer = (int)array_elm->mask_layer;
-              stl->storage->tonemapping = DRW_state_do_color_management() ? 0 : 1;
-              DRW_draw_pass(psl->blend_pass);
-              stl->storage->tonemapping = 0;
-
-              /* Copy B texture to A texture to follow loop */
-              stl->g_data->input_depth_tx = stl->g_data->temp_depth_tx_b;
-              stl->g_data->input_color_tx = stl->g_data->temp_color_tx_b;
-
-              GPU_framebuffer_bind(fbl->temp_fb_a);
-              GPU_framebuffer_clear_color_depth_stencil(fbl->temp_fb_a, clearcol, 1.0f, 0x0);
-              DRW_draw_pass(psl->mix_pass_noblend);
-
-              /* prepare next group */
-              init_shgrp = NULL;
->>>>>>> 8401ee24
             }
           }
 
