--- conflicted
+++ resolved
@@ -63,8 +63,6 @@
 	float pad[2]; /* ensure 16 bytes alignement */
 } CLAY_UBO_Material; /* 48 bytes */
 BLI_STATIC_ASSERT_ALIGN(CLAY_UBO_Material, 16);
-<<<<<<< HEAD
-=======
 
 typedef struct CLAY_HAIR_UBO_Material {
 	float hair_world;
@@ -78,7 +76,6 @@
 	float hair_specular_color[3];
 	float pad3;
 } CLAY_HAIR_UBO_Material; /* 48 bytes */
->>>>>>> b43f66bc
 
 #define MAX_CLAY_MAT 512 /* 512 = 9 bit material id */
 
