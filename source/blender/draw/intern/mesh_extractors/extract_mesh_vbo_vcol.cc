--- conflicted
+++ resolved
@@ -42,13 +42,7 @@
 {
   GPU_vertformat_deinterleave(format);
 
-<<<<<<< HEAD
   const uint32_t vcol_layers = cache->cd_used.vcol;
-  const uint32_t svcol_layers = cache->cd_used.sculpt_vcol;
-=======
-  CustomData *cd_ldata = (mr->extract_type == MR_EXTRACT_BMESH) ? &mr->bm->ldata : &mr->me->ldata;
-  uint32_t vcol_layers = cache->cd_used.vcol;
->>>>>>> cb487b65
 
   for (int i = 0; i < MAX_MCOL; i++) {
     if (vcol_layers & (1 << i)) {
@@ -74,34 +68,6 @@
       }
     }
   }
-
-<<<<<<< HEAD
-  /* Sculpt Vertex Colors */
-  if (U.experimental.use_sculpt_vertex_colors) {
-    for (int i = 0; i < 8; i++) {
-      if (svcol_layers & (1 << i)) {
-        char attr_name[32], attr_safe_name[GPU_MAX_SAFE_ATTR_NAME];
-        const char *layer_name = CustomData_get_layer_name(cd_vdata, CD_PROP_COLOR, i);
-        GPU_vertformat_safe_attr_name(layer_name, attr_safe_name, GPU_MAX_SAFE_ATTR_NAME);
-
-        BLI_snprintf(attr_name, sizeof(attr_name), "c%s", attr_safe_name);
-        GPU_vertformat_attr_add(format, attr_name, GPU_COMP_U16, 4, GPU_FETCH_INT_TO_FLOAT_UNIT);
-
-        if (i == CustomData_get_render_layer(cd_vdata, CD_PROP_COLOR)) {
-          GPU_vertformat_alias_add(format, "c");
-        }
-        if (i == CustomData_get_active_layer(cd_vdata, CD_PROP_COLOR)) {
-          GPU_vertformat_alias_add(format, "ac");
-        }
-        /* Gather number of auto layers. */
-        /* We only do `vcols` that are not overridden by `uvs`. */
-        if (CustomData_get_named_layer_index(cd_ldata, CD_MLOOPUV, layer_name) == -1) {
-          BLI_snprintf(attr_name, sizeof(attr_name), "a%s", attr_safe_name);
-          GPU_vertformat_alias_add(format, attr_name);
-        }
-      }
-    }
-  }
 }
 
 /* Vertex format for vertex colors, only used during the coarse data upload for the subdivision
@@ -131,11 +97,8 @@
   CustomData *cd_ldata = (mr->extract_type == MR_EXTRACT_BMESH) ? &mr->bm->ldata : &mr->me->ldata;
   CustomData *cd_vdata = (mr->extract_type == MR_EXTRACT_BMESH) ? &mr->bm->vdata : &mr->me->vdata;
   const uint32_t vcol_layers = cache->cd_used.vcol;
-  const uint32_t svcol_layers = cache->cd_used.sculpt_vcol;
   init_vcol_format(&format, cache, cd_ldata, cd_vdata);
 
-=======
->>>>>>> cb487b65
   GPU_vertbuf_init_with_format(vbo, &format);
   GPU_vertbuf_data_alloc(vbo, mr->loop_len);
 
