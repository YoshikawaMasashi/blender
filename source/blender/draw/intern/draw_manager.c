/*
 * This program is free software; you can redistribute it and/or
 * modify it under the terms of the GNU General Public License
 * as published by the Free Software Foundation; either version 2
 * of the License, or (at your option) any later version.
 *
 * This program is distributed in the hope that it will be useful,
 * but WITHOUT ANY WARRANTY; without even the implied warranty of
 * MERCHANTABILITY or FITNESS FOR A PARTICULAR PURPOSE.  See the
 * GNU General Public License for more details.
 *
 * You should have received a copy of the GNU General Public License
 * along with this program; if not, write to the Free Software Foundation,
 * Inc., 51 Franklin Street, Fifth Floor, Boston, MA 02110-1301, USA.
 *
 * Copyright 2016, Blender Foundation.
 */

/** \file
 * \ingroup draw
 */

#include <stdio.h>

#include "BLI_alloca.h"
#include "BLI_listbase.h"
#include "BLI_memblock.h"
#include "BLI_rect.h"
#include "BLI_string.h"
#include "BLI_task.h"
#include "BLI_threads.h"

#include "BLF_api.h"

#include "BKE_colortools.h"
#include "BKE_context.h"
#include "BKE_curve.h"
#include "BKE_duplilist.h"
#include "BKE_editmesh.h"
#include "BKE_global.h"
#include "BKE_gpencil.h"
#include "BKE_hair.h"
#include "BKE_lattice.h"
#include "BKE_main.h"
#include "BKE_mball.h"
#include "BKE_mesh.h"
#include "BKE_modifier.h"
#include "BKE_object.h"
#include "BKE_paint.h"
#include "BKE_particle.h"
#include "BKE_pbvh.h"
#include "BKE_pointcache.h"
#include "BKE_pointcloud.h"
#include "BKE_volume.h"

#include "DNA_camera_types.h"
#include "DNA_mesh_types.h"
#include "DNA_meshdata_types.h"
#include "DNA_world_types.h"
#include "draw_manager.h"

#include "ED_gpencil.h"
#include "ED_screen.h"
#include "ED_space_api.h"
#include "ED_view3d.h"

#include "GPU_capabilities.h"
#include "GPU_framebuffer.h"
#include "GPU_immediate.h"
#include "GPU_matrix.h"
#include "GPU_state.h"
#include "GPU_uniform_buffer.h"
#include "GPU_viewport.h"

#include "IMB_colormanagement.h"

#include "RE_engine.h"
#include "RE_pipeline.h"

#include "UI_resources.h"
#include "UI_view2d.h"

#include "WM_api.h"
#include "wm_window.h"

#include "draw_color_management.h"
#include "draw_manager_profiling.h"
#include "draw_manager_testing.h"
#include "draw_manager_text.h"
#include "draw_shader.h"
#include "draw_texture_pool.h"

/* only for callbacks */
#include "draw_cache_impl.h"

#include "engines/basic/basic_engine.h"
#include "engines/eevee/eevee_engine.h"
#include "engines/external/external_engine.h"
#include "engines/gpencil/gpencil_engine.h"
#include "engines/image/image_engine.h"
#include "engines/overlay/overlay_engine.h"
#include "engines/select/select_engine.h"
#include "engines/workbench/workbench_engine.h"

#include "GPU_context.h"

#include "DEG_depsgraph.h"
#include "DEG_depsgraph_query.h"

#include "DRW_select_buffer.h"

/** Render State: No persistent data between draw calls. */
DRWManager DST = {NULL};

static ListBase DRW_engines = {NULL, NULL};
static int g_registered_engine_len = 0;

static void drw_state_prepare_clean_for_draw(DRWManager *dst)
{
  memset(dst, 0x0, offsetof(DRWManager, gl_context));
}

/* This function is used to reset draw manager to a state
 * where we don't re-use data by accident across different
 * draw calls.
 */
#ifdef DEBUG
static void drw_state_ensure_not_reused(DRWManager *dst)
{
  memset(dst, 0xff, offsetof(DRWManager, gl_context));
}
#endif

static bool drw_draw_show_annotation(void)
{
  if (DST.draw_ctx.space_data == NULL) {
    View3D *v3d = DST.draw_ctx.v3d;
    return (v3d && ((v3d->flag2 & V3D_SHOW_ANNOTATION) != 0) &&
            ((v3d->flag2 & V3D_HIDE_OVERLAYS) == 0));
  }

  switch (DST.draw_ctx.space_data->spacetype) {
    case SPACE_IMAGE: {
      SpaceImage *sima = (SpaceImage *)DST.draw_ctx.space_data;
      return (sima->flag & SI_SHOW_GPENCIL) != 0;
    }
    case SPACE_NODE:
      /* Don't draw the annotation for the node editor. Annotations are handled by space_image as
       * the draw manager is only used to draw the background. */
      return false;
    default:
      BLI_assert(0);
      return false;
  }
}

/* -------------------------------------------------------------------- */
/** \name Threading
 * \{ */

static void drw_task_graph_init(void)
{
  BLI_assert(DST.task_graph == NULL);
  DST.task_graph = BLI_task_graph_create();
  DST.delayed_extraction = BLI_gset_ptr_new(__func__);
}

static void drw_task_graph_deinit(void)
{
  BLI_task_graph_work_and_wait(DST.task_graph);

  BLI_gset_free(DST.delayed_extraction, (void (*)(void *key))drw_batch_cache_generate_requested);
  DST.delayed_extraction = NULL;
  BLI_task_graph_work_and_wait(DST.task_graph);

  BLI_task_graph_free(DST.task_graph);
  DST.task_graph = NULL;
}

/** \} */

/* -------------------------------------------------------------------- */
/** \name Settings
 * \{ */

bool DRW_object_is_renderable(const Object *ob)
{
  BLI_assert((ob->base_flag & BASE_VISIBLE_DEPSGRAPH) != 0);

  if (ob->type == OB_MESH) {
    if ((ob == DST.draw_ctx.object_edit) || DRW_object_is_in_edit_mode(ob)) {
      View3D *v3d = DST.draw_ctx.v3d;
      if (v3d && v3d->overlay.edit_flag & V3D_OVERLAY_EDIT_OCCLUDE_WIRE) {
        return false;
      }
    }
  }

  return true;
}

/* Does `ob` needs to be rendered in edit mode.
 *
 * When using duplicate linked meshes, objects that are not in edit-mode will be drawn as
 * it is in edit mode, when another object with the same mesh is in edit mode.
 * This will not be the case when one of the objects are influenced by modifiers. */
bool DRW_object_is_in_edit_mode(const Object *ob)
{
  if (BKE_object_is_in_editmode(ob)) {
    if (ob->type == OB_MESH) {
      if ((ob->mode & OB_MODE_EDIT) == 0) {
        Mesh *me = (Mesh *)ob->data;
        BMEditMesh *embm = me->edit_mesh;
        /* Sanity check when rendering in multiple windows. */
        if (embm && embm->mesh_eval_final == NULL) {
          return false;
        }
        /* Do not draw ob with edit overlay when edit data is present and is modified. */
        if (embm && embm->mesh_eval_cage && (embm->mesh_eval_cage != embm->mesh_eval_final)) {
          return false;
        }
        /* Check if the object that we are drawing is modified. */
        if (!DEG_is_original_id(&me->id)) {
          return false;
        }
        return true;
      }
    }
    return true;
  }
  return false;
}

/**
 * Return whether this object is visible depending if
 * we are rendering or drawing in the viewport.
 */
int DRW_object_visibility_in_active_context(const Object *ob)
{
  const eEvaluationMode mode = DRW_state_is_scene_render() ? DAG_EVAL_RENDER : DAG_EVAL_VIEWPORT;
  return BKE_object_visibility(ob, mode);
}

bool DRW_object_is_flat_normal(const Object *ob)
{
  if (ob->type == OB_MESH) {
    const Mesh *me = ob->data;
    if (me->mpoly && me->mpoly[0].flag & ME_SMOOTH) {
      return false;
    }
  }
  return true;
}

bool DRW_object_use_hide_faces(const struct Object *ob)
{
  if (ob->type == OB_MESH) {
    const Mesh *me = ob->data;

    switch (ob->mode) {
      case OB_MODE_SCULPT:
        return true;
      case OB_MODE_TEXTURE_PAINT:
        return (me->editflag & ME_EDIT_PAINT_FACE_SEL) != 0;
      case OB_MODE_VERTEX_PAINT:
      case OB_MODE_WEIGHT_PAINT:
        return (me->editflag & (ME_EDIT_PAINT_FACE_SEL | ME_EDIT_PAINT_VERT_SEL)) != 0;
    }
  }

  return false;
}

bool DRW_object_is_visible_psys_in_active_context(const Object *object, const ParticleSystem *psys)
{
  const bool for_render = DRW_state_is_image_render();
  /* NOTE: psys_check_enabled is using object and particle system for only
   * reading, but is using some other functions which are more generic and
   * which are hard to make const-pointer. */
  if (!psys_check_enabled((Object *)object, (ParticleSystem *)psys, for_render)) {
    return false;
  }
  const DRWContextState *draw_ctx = DRW_context_state_get();
  const Scene *scene = draw_ctx->scene;
  if (object == draw_ctx->object_edit) {
    return false;
  }
  const ParticleSettings *part = psys->part;
  const ParticleEditSettings *pset = &scene->toolsettings->particle;
  if (object->mode == OB_MODE_PARTICLE_EDIT) {
    if (psys_in_edit_mode(draw_ctx->depsgraph, psys)) {
      if ((pset->flag & PE_DRAW_PART) == 0) {
        return false;
      }
      if ((part->childtype == 0) &&
          (psys->flag & PSYS_HAIR_DYNAMICS && psys->pointcache->flag & PTCACHE_BAKED) == 0) {
        return false;
      }
    }
  }
  return true;
}

struct Object *DRW_object_get_dupli_parent(const Object *UNUSED(ob))
{
  return DST.dupli_parent;
}

struct DupliObject *DRW_object_get_dupli(const Object *UNUSED(ob))
{
  return DST.dupli_source;
}

/** \} */

/* -------------------------------------------------------------------- */
/** \name Viewport (DRW_viewport)
 * \{ */

/* WARNING: only use for custom pipeline. 99% of the time, you don't want to use this. */
void DRW_render_viewport_size_set(const int size[2])
{
  DST.size[0] = size[0];
  DST.size[1] = size[1];
  DST.inv_size[0] = 1.0f / size[0];
  DST.inv_size[1] = 1.0f / size[1];
}

const float *DRW_viewport_size_get(void)
{
  return DST.size;
}

const float *DRW_viewport_invert_size_get(void)
{
  return DST.inv_size;
}

const float *DRW_viewport_screenvecs_get(void)
{
  return &DST.screenvecs[0][0];
}

const float *DRW_viewport_pixelsize_get(void)
{
  return &DST.pixsize;
}

/* Not a viewport variable, we could split this out. */
static void drw_context_state_init(void)
{
  if (DST.draw_ctx.obact) {
    DST.draw_ctx.object_mode = DST.draw_ctx.obact->mode;
  }
  else {
    DST.draw_ctx.object_mode = OB_MODE_OBJECT;
  }

  /* Edit object. */
  if (DST.draw_ctx.object_mode & OB_MODE_EDIT) {
    DST.draw_ctx.object_edit = DST.draw_ctx.obact;
  }
  else {
    DST.draw_ctx.object_edit = NULL;
  }

  /* Pose object. */
  if (DST.draw_ctx.object_mode & OB_MODE_POSE) {
    DST.draw_ctx.object_pose = DST.draw_ctx.obact;
  }
  else if (DST.draw_ctx.object_mode & OB_MODE_ALL_WEIGHT_PAINT) {
    DST.draw_ctx.object_pose = BKE_object_pose_armature_get(DST.draw_ctx.obact);
  }
  else {
    DST.draw_ctx.object_pose = NULL;
  }

  DST.draw_ctx.sh_cfg = GPU_SHADER_CFG_DEFAULT;
  if (RV3D_CLIPPING_ENABLED(DST.draw_ctx.v3d, DST.draw_ctx.rv3d)) {
    DST.draw_ctx.sh_cfg = GPU_SHADER_CFG_CLIPPED;
  }
}

static void draw_unit_state_create(void)
{
  DRWObjectInfos *infos = BLI_memblock_alloc(DST.vmempool->obinfos);
  DRWObjectMatrix *mats = BLI_memblock_alloc(DST.vmempool->obmats);
  DRWCullingState *culling = BLI_memblock_alloc(DST.vmempool->cullstates);

  unit_m4(mats->model);
  unit_m4(mats->modelinverse);

  copy_v3_fl(infos->orcotexfac[0], 0.0f);
  copy_v3_fl(infos->orcotexfac[1], 1.0f);

  infos->ob_index = 0;
  infos->ob_random = 0.0f;
  infos->ob_flag = 1.0f;
  copy_v3_fl(infos->ob_color, 1.0f);

  /* TODO(fclem): get rid of this. */
  culling->bsphere.radius = -1.0f;
  culling->user_data = NULL;

  DRW_handle_increment(&DST.resource_handle);
}

DRWData *DRW_viewport_data_create(void)
{
  DRWData *drw_data = MEM_callocN(sizeof(DRWData), "DRWData");

  drw_data->texture_pool = DRW_texture_pool_create();

  drw_data->idatalist = DRW_instance_data_list_create();

  drw_data->commands = BLI_memblock_create(sizeof(DRWCommandChunk));
  drw_data->commands_small = BLI_memblock_create(sizeof(DRWCommandSmallChunk));
  drw_data->callbuffers = BLI_memblock_create(sizeof(DRWCallBuffer));
  drw_data->shgroups = BLI_memblock_create(sizeof(DRWShadingGroup));
  drw_data->uniforms = BLI_memblock_create(sizeof(DRWUniformChunk));
  drw_data->views = BLI_memblock_create(sizeof(DRWView));
  drw_data->images = BLI_memblock_create(sizeof(GPUTexture *));
  drw_data->obattrs_ubo_pool = DRW_uniform_attrs_pool_new();
  {
    uint chunk_len = sizeof(DRWObjectMatrix) * DRW_RESOURCE_CHUNK_LEN;
    drw_data->obmats = BLI_memblock_create_ex(sizeof(DRWObjectMatrix), chunk_len);
  }
  {
    uint chunk_len = sizeof(DRWObjectInfos) * DRW_RESOURCE_CHUNK_LEN;
    drw_data->obinfos = BLI_memblock_create_ex(sizeof(DRWObjectInfos), chunk_len);
  }
  {
    uint chunk_len = sizeof(DRWCullingState) * DRW_RESOURCE_CHUNK_LEN;
    drw_data->cullstates = BLI_memblock_create_ex(sizeof(DRWCullingState), chunk_len);
  }
  {
    uint chunk_len = sizeof(DRWPass) * DRW_RESOURCE_CHUNK_LEN;
    drw_data->passes = BLI_memblock_create_ex(sizeof(DRWPass), chunk_len);
  }

  for (int i = 0; i < 2; i++) {
    drw_data->view_data[i] = DRW_view_data_create(&DRW_engines);
  }
  return drw_data;
}

/* Reduce ref count of the textures used by a viewport. */
static void draw_texture_release(DRWData *drw_data)
{
  /* Release Image textures. */
  BLI_memblock_iter iter;
  GPUTexture **tex;
  BLI_memblock_iternew(drw_data->images, &iter);
  while ((tex = BLI_memblock_iterstep(&iter))) {
    GPU_texture_free(*tex);
  }
}

static void drw_viewport_data_reset(DRWData *drw_data)
{
  draw_texture_release(drw_data);

  BLI_memblock_clear(drw_data->commands, NULL);
  BLI_memblock_clear(drw_data->commands_small, NULL);
  BLI_memblock_clear(drw_data->callbuffers, NULL);
  BLI_memblock_clear(drw_data->obmats, NULL);
  BLI_memblock_clear(drw_data->obinfos, NULL);
  BLI_memblock_clear(drw_data->cullstates, NULL);
  BLI_memblock_clear(drw_data->shgroups, NULL);
  BLI_memblock_clear(drw_data->uniforms, NULL);
  BLI_memblock_clear(drw_data->passes, NULL);
  BLI_memblock_clear(drw_data->views, NULL);
  BLI_memblock_clear(drw_data->images, NULL);
  DRW_uniform_attrs_pool_clear_all(drw_data->obattrs_ubo_pool);
  DRW_instance_data_list_free_unused(drw_data->idatalist);
  DRW_instance_data_list_resize(drw_data->idatalist);
  DRW_instance_data_list_reset(drw_data->idatalist);
  DRW_texture_pool_reset(drw_data->texture_pool);
}

void DRW_viewport_data_free(DRWData *drw_data)
{
  draw_texture_release(drw_data);

  BLI_memblock_destroy(drw_data->commands, NULL);
  BLI_memblock_destroy(drw_data->commands_small, NULL);
  BLI_memblock_destroy(drw_data->callbuffers, NULL);
  BLI_memblock_destroy(drw_data->obmats, NULL);
  BLI_memblock_destroy(drw_data->obinfos, NULL);
  BLI_memblock_destroy(drw_data->cullstates, NULL);
  BLI_memblock_destroy(drw_data->shgroups, NULL);
  BLI_memblock_destroy(drw_data->uniforms, NULL);
  BLI_memblock_destroy(drw_data->views, NULL);
  BLI_memblock_destroy(drw_data->passes, NULL);
  BLI_memblock_destroy(drw_data->images, NULL);
  DRW_uniform_attrs_pool_free(drw_data->obattrs_ubo_pool);
  DRW_instance_data_list_free(drw_data->idatalist);
  DRW_texture_pool_free(drw_data->texture_pool);
  for (int i = 0; i < 2; i++) {
    DRW_view_data_free(drw_data->view_data[i]);
  }
  if (drw_data->matrices_ubo != NULL) {
    for (int i = 0; i < drw_data->ubo_len; i++) {
      GPU_uniformbuf_free(drw_data->matrices_ubo[i]);
      GPU_uniformbuf_free(drw_data->obinfos_ubo[i]);
    }
    MEM_freeN(drw_data->matrices_ubo);
    MEM_freeN(drw_data->obinfos_ubo);
  }
  MEM_freeN(drw_data);
}

static DRWData *drw_viewport_data_ensure(GPUViewport *viewport)
{
  DRWData **vmempool_p = GPU_viewport_data_get(viewport);
  DRWData *vmempool = *vmempool_p;

  if (vmempool == NULL) {
    *vmempool_p = vmempool = DRW_viewport_data_create();
  }
  return vmempool;
}

/**
 * Sets DST.viewport, DST.size and a lot of other important variables.
 * Needs to be called before enabling any draw engine.
 * - viewport can be NULL. In this case the data will not be stored and will be free at
 *   drw_manager_exit().
 * - size can be NULL to get it from viewport.
 * - if viewport and size are NULL, size is set to (1, 1).
 *
 * Important: drw_manager_init can be called multiple times before drw_manager_exit.
 */
static void drw_manager_init(DRWManager *dst, GPUViewport *viewport, const int size[2])
{
  RegionView3D *rv3d = dst->draw_ctx.rv3d;
  ARegion *region = dst->draw_ctx.region;

  int view = (viewport) ? GPU_viewport_active_view_get(viewport) : 0;

  if (!dst->viewport && dst->vmempool) {
    /* Manager was init first without a viewport, created DRWData, but is being re-init.
     * In this case, keep the old data. */
    /* If it is being re-init with a valid viewport, it means there is something wrong. */
    BLI_assert(viewport == NULL);
  }
  else if (viewport) {
    /* Use viewport's persistent DRWData. */
    dst->vmempool = drw_viewport_data_ensure(viewport);
  }
  else {
    /* Create temporary DRWData. Freed in drw_manager_exit(). */
    dst->vmempool = DRW_viewport_data_create();
  }

  dst->viewport = viewport;
  dst->view_data_active = dst->vmempool->view_data[view];
  dst->resource_handle = 0;
  dst->pass_handle = 0;
  dst->primary_view_ct = 0;

  drw_viewport_data_reset(dst->vmempool);

  if (size == NULL && viewport == NULL) {
    /* Avoid division by 0. Engines will either overide this or not use it. */
    dst->size[0] = 1.0f;
    dst->size[1] = 1.0f;
  }
  else if (size == NULL) {
    BLI_assert(viewport);
    GPUTexture *tex = GPU_viewport_color_texture(viewport, 0);
    dst->size[0] = GPU_texture_width(tex);
    dst->size[1] = GPU_texture_height(tex);
  }
  else {
    BLI_assert(size);
    dst->size[0] = size[0];
    dst->size[1] = size[1];
  }
  dst->inv_size[0] = 1.0f / dst->size[0];
  dst->inv_size[1] = 1.0f / dst->size[1];

  DRW_view_data_texture_list_size_validate(dst->view_data_active, (int[2]){UNPACK2(dst->size)});

  if (viewport) {
    DRW_view_data_default_lists_from_viewport(dst->view_data_active, viewport);
  }

  DefaultFramebufferList *dfbl = DRW_view_data_default_framebuffer_list_get(dst->view_data_active);
  dst->default_framebuffer = dfbl->default_fb;

  draw_unit_state_create();

  if (rv3d != NULL) {
    normalize_v3_v3(dst->screenvecs[0], rv3d->viewinv[0]);
    normalize_v3_v3(dst->screenvecs[1], rv3d->viewinv[1]);

    dst->pixsize = rv3d->pixsize;
    dst->view_default = DRW_view_create(rv3d->viewmat, rv3d->winmat, NULL, NULL, NULL);
    DRW_view_camtexco_set(dst->view_default, rv3d->viewcamtexcofac);

    if (dst->draw_ctx.sh_cfg == GPU_SHADER_CFG_CLIPPED) {
      int plane_len = (RV3D_LOCK_FLAGS(rv3d) & RV3D_BOXCLIP) ? 4 : 6;
      DRW_view_clip_planes_set(dst->view_default, rv3d->clip, plane_len);
    }

    dst->view_active = dst->view_default;
    dst->view_previous = NULL;
  }
  else if (region) {
    View2D *v2d = &region->v2d;
    float viewmat[4][4];
    float winmat[4][4];

    rctf region_space = {0.0f, 1.0f, 0.0f, 1.0f};
    BLI_rctf_transform_calc_m4_pivot_min(&v2d->cur, &region_space, viewmat);

    unit_m4(winmat);
    winmat[0][0] = 2.0f;
    winmat[1][1] = 2.0f;
    winmat[3][0] = -1.0f;
    winmat[3][1] = -1.0f;

    dst->view_default = DRW_view_create(viewmat, winmat, NULL, NULL, NULL);
    dst->view_active = dst->view_default;
    dst->view_previous = NULL;
  }
  else {
    zero_v3(dst->screenvecs[0]);
    zero_v3(dst->screenvecs[1]);

    dst->pixsize = 1.0f;
    dst->view_default = NULL;
    dst->view_active = NULL;
    dst->view_previous = NULL;
  }

  /* fclem: Is this still needed ? */
  if (dst->draw_ctx.object_edit && rv3d) {
    ED_view3d_init_mats_rv3d(dst->draw_ctx.object_edit, rv3d);
  }

  if (G_draw.view_ubo == NULL) {
    G_draw.view_ubo = GPU_uniformbuf_create_ex(sizeof(DRWViewUboStorage), NULL, "G_draw.view_ubo");
  }

  if (dst->draw_list == NULL) {
    dst->draw_list = GPU_draw_list_create(DRW_DRAWLIST_LEN);
  }

  memset(dst->object_instance_data, 0x0, sizeof(dst->object_instance_data));
}

static void drw_manager_exit(DRWManager *dst)
{
  if (dst->vmempool != NULL && dst->viewport == NULL) {
    DRW_viewport_data_free(dst->vmempool);
  }
  dst->vmempool = NULL;
  dst->viewport = NULL;
#ifdef DEBUG
  /* Avoid accidental reuse. */
  drw_state_ensure_not_reused(dst);
#endif
}

DefaultFramebufferList *DRW_viewport_framebuffer_list_get(void)
{
  return DRW_view_data_default_framebuffer_list_get(DST.view_data_active);
}

DefaultTextureList *DRW_viewport_texture_list_get(void)
{
  return DRW_view_data_default_texture_list_get(DST.view_data_active);
}

void DRW_viewport_request_redraw(void)
{
  if (DST.viewport) {
    GPU_viewport_tag_update(DST.viewport);
  }
}

/** \} */

/* -------------------------------------------------------------------- */
/** \name Duplis
 * \{ */

static uint dupli_key_hash(const void *key)
{
  const DupliKey *dupli_key = (const DupliKey *)key;
  return BLI_ghashutil_ptrhash(dupli_key->ob) ^ BLI_ghashutil_ptrhash(dupli_key->ob_data);
}

static bool dupli_key_cmp(const void *key1, const void *key2)
{
  const DupliKey *dupli_key1 = (const DupliKey *)key1;
  const DupliKey *dupli_key2 = (const DupliKey *)key2;
  return dupli_key1->ob != dupli_key2->ob || dupli_key1->ob_data != dupli_key2->ob_data;
}

static void drw_duplidata_load(Object *ob)
{
  DupliObject *dupli = DST.dupli_source;
  if (dupli == NULL) {
    return;
  }

  if (DST.dupli_origin != dupli->ob || (DST.dupli_origin_data != dupli->ob_data)) {
    DST.dupli_origin = dupli->ob;
    DST.dupli_origin_data = dupli->ob_data;
  }
  else {
    /* Same data as previous iter. No need to poll ghash for this. */
    return;
  }

  if (DST.dupli_ghash == NULL) {
    DST.dupli_ghash = BLI_ghash_new(dupli_key_hash, dupli_key_cmp, __func__);
  }

  DupliKey *key = MEM_callocN(sizeof(DupliKey), __func__);
  key->ob = dupli->ob;
  key->ob_data = dupli->ob_data;

  void **value;
<<<<<<< HEAD
  if (!BLI_ghash_ensure_p(DST.dupli_ghash, DST.dupli_origin, &value)) {
    *value = MEM_callocN(sizeof(void *) * g_registered_engine_len, __func__);
=======
  if (!BLI_ghash_ensure_p(DST.dupli_ghash, key, &value)) {
    *value = MEM_callocN(sizeof(void *) * DST.enabled_engine_count, __func__);
>>>>>>> eabb1348

    /* TODO: Meh a bit out of place but this is nice as it is
     * only done once per instance type. */
    drw_batch_cache_validate(ob);
  }
  else {
    MEM_freeN(key);
  }
  DST.dupli_datas = *(void ***)value;
}

static void duplidata_value_free(void *val)
{
  void **dupli_datas = val;
  for (int i = 0; i < g_registered_engine_len; i++) {
    MEM_SAFE_FREE(dupli_datas[i]);
  }
  MEM_freeN(val);
}

static void duplidata_key_free(void *key)
{
  DupliKey *dupli_key = (DupliKey *)key;
  if (dupli_key->ob_data == dupli_key->ob->data) {
    drw_batch_cache_generate_requested(dupli_key->ob);
  }
  else {
    Object temp_object = *dupli_key->ob;
    BKE_object_replace_data_on_shallow_copy(&temp_object, dupli_key->ob_data);
    drw_batch_cache_generate_requested(&temp_object);
  }
  MEM_freeN(key);
}

static void drw_duplidata_free(void)
{
  if (DST.dupli_ghash != NULL) {
    BLI_ghash_free(DST.dupli_ghash, duplidata_key_free, duplidata_value_free);
    DST.dupli_ghash = NULL;
  }
}

/* Return NULL if not a dupli or a pointer of pointer to the engine data */
void **DRW_duplidata_get(void *vedata)
{
  if (DST.dupli_source == NULL) {
    return NULL;
  }
  ViewportEngineData *ved = (ViewportEngineData *)vedata;
  DrawEngineType *engine_type = (DrawEngineType *)ved->engine_type;
  return &DST.dupli_datas[engine_type->index];
}

/** \} */

/* -------------------------------------------------------------------- */
/** \name ViewLayers (DRW_scenelayer)
 * \{ */

void *DRW_view_layer_engine_data_get(DrawEngineType *engine_type)
{
  LISTBASE_FOREACH (ViewLayerEngineData *, sled, &DST.draw_ctx.view_layer->drawdata) {
    if (sled->engine_type == engine_type) {
      return sled->storage;
    }
  }
  return NULL;
}

void **DRW_view_layer_engine_data_ensure_ex(ViewLayer *view_layer,
                                            DrawEngineType *engine_type,
                                            void (*callback)(void *storage))
{
  ViewLayerEngineData *sled;

  for (sled = view_layer->drawdata.first; sled; sled = sled->next) {
    if (sled->engine_type == engine_type) {
      return &sled->storage;
    }
  }

  sled = MEM_callocN(sizeof(ViewLayerEngineData), "ViewLayerEngineData");
  sled->engine_type = engine_type;
  sled->free = callback;
  BLI_addtail(&view_layer->drawdata, sled);

  return &sled->storage;
}

void **DRW_view_layer_engine_data_ensure(DrawEngineType *engine_type,
                                         void (*callback)(void *storage))
{
  return DRW_view_layer_engine_data_ensure_ex(DST.draw_ctx.view_layer, engine_type, callback);
}

/** \} */

/* -------------------------------------------------------------------- */
/** \name Draw Data (DRW_drawdata)
 * \{ */

/* Used for DRW_drawdata_from_id()
 * All ID-data-blocks which have their own 'local' DrawData
 * should have the same arrangement in their structs.
 */
typedef struct IdDdtTemplate {
  ID id;
  struct AnimData *adt;
  DrawDataList drawdata;
} IdDdtTemplate;

/* Check if ID can have AnimData */
static bool id_type_can_have_drawdata(const short id_type)
{
  /* Only some ID-blocks have this info for now */
  /* TODO: finish adding this for the other blocktypes */
  switch (id_type) {
    /* has DrawData */
    case ID_OB:
    case ID_WO:
      return true;

    /* no DrawData */
    default:
      return false;
  }
}

static bool id_can_have_drawdata(const ID *id)
{
  /* sanity check */
  if (id == NULL) {
    return false;
  }

  return id_type_can_have_drawdata(GS(id->name));
}

/* Get DrawData from the given ID-block. In order for this to work, we assume that
 * the DrawData pointer is stored in the struct in the same fashion as in IdDdtTemplate.
 */
DrawDataList *DRW_drawdatalist_from_id(ID *id)
{
  /* only some ID-blocks have this info for now, so we cast the
   * types that do to be of type IdDdtTemplate, and extract the
   * DrawData that way
   */
  if (id_can_have_drawdata(id)) {
    IdDdtTemplate *idt = (IdDdtTemplate *)id;
    return &idt->drawdata;
  }

  return NULL;
}

DrawData *DRW_drawdata_get(ID *id, DrawEngineType *engine_type)
{
  DrawDataList *drawdata = DRW_drawdatalist_from_id(id);

  if (drawdata == NULL) {
    return NULL;
  }

  LISTBASE_FOREACH (DrawData *, dd, drawdata) {
    if (dd->engine_type == engine_type) {
      return dd;
    }
  }
  return NULL;
}

DrawData *DRW_drawdata_ensure(ID *id,
                              DrawEngineType *engine_type,
                              size_t size,
                              DrawDataInitCb init_cb,
                              DrawDataFreeCb free_cb)
{
  BLI_assert(size >= sizeof(DrawData));
  BLI_assert(id_can_have_drawdata(id));
  /* Try to re-use existing data. */
  DrawData *dd = DRW_drawdata_get(id, engine_type);
  if (dd != NULL) {
    return dd;
  }

  DrawDataList *drawdata = DRW_drawdatalist_from_id(id);

  /* Allocate new data. */
  if ((GS(id->name) == ID_OB) && (((Object *)id)->base_flag & BASE_FROM_DUPLI) != 0) {
    /* NOTE: data is not persistent in this case. It is reset each redraw. */
    BLI_assert(free_cb == NULL); /* No callback allowed. */
    /* Round to sizeof(float) for DRW_instance_data_request(). */
    const size_t t = sizeof(float) - 1;
    size = (size + t) & ~t;
    size_t fsize = size / sizeof(float);
    BLI_assert(fsize < MAX_INSTANCE_DATA_SIZE);
    if (DST.object_instance_data[fsize] == NULL) {
      DST.object_instance_data[fsize] = DRW_instance_data_request(DST.vmempool->idatalist, fsize);
    }
    dd = (DrawData *)DRW_instance_data_next(DST.object_instance_data[fsize]);
    memset(dd, 0, size);
  }
  else {
    dd = MEM_callocN(size, "DrawData");
  }
  dd->engine_type = engine_type;
  dd->free = free_cb;
  /* Perform user-side initialization, if needed. */
  if (init_cb != NULL) {
    init_cb(dd);
  }
  /* Register in the list. */
  BLI_addtail((ListBase *)drawdata, dd);
  return dd;
}

void DRW_drawdata_free(ID *id)
{
  DrawDataList *drawdata = DRW_drawdatalist_from_id(id);

  if (drawdata == NULL) {
    return;
  }

  LISTBASE_FOREACH (DrawData *, dd, drawdata) {
    if (dd->free != NULL) {
      dd->free(dd);
    }
  }

  BLI_freelistN((ListBase *)drawdata);
}

/* Unlink (but don't free) the drawdata from the DrawDataList if the ID is an OB from dupli. */
static void drw_drawdata_unlink_dupli(ID *id)
{
  if ((GS(id->name) == ID_OB) && (((Object *)id)->base_flag & BASE_FROM_DUPLI) != 0) {
    DrawDataList *drawdata = DRW_drawdatalist_from_id(id);

    if (drawdata == NULL) {
      return;
    }

    BLI_listbase_clear((ListBase *)drawdata);
  }
}

/** \} */

/* -------------------------------------------------------------------- */
/** \name Garbage Collection
 * \{ */

void DRW_cache_free_old_batches(Main *bmain)
{
  Scene *scene;
  ViewLayer *view_layer;
  static int lasttime = 0;
  int ctime = (int)PIL_check_seconds_timer();

  if (U.vbotimeout == 0 || (ctime - lasttime) < U.vbocollectrate || ctime == lasttime) {
    return;
  }

  lasttime = ctime;

  for (scene = bmain->scenes.first; scene; scene = scene->id.next) {
    for (view_layer = scene->view_layers.first; view_layer; view_layer = view_layer->next) {
      Depsgraph *depsgraph = BKE_scene_get_depsgraph(scene, view_layer);
      if (depsgraph == NULL) {
        continue;
      }

      /* TODO(fclem): This is not optimal since it iter over all dupli instances.
       * In this case only the source object should be tagged. */
      DEG_OBJECT_ITER_FOR_RENDER_ENGINE_BEGIN (depsgraph, ob) {
        DRW_batch_cache_free_old(ob, ctime);
      }
      DEG_OBJECT_ITER_FOR_RENDER_ENGINE_END;
    }
  }
}

/** \} */

/* -------------------------------------------------------------------- */
/** \name Rendering (DRW_engines)
 * \{ */

static void drw_engines_init(void)
{
  DRW_ENABLED_ENGINE_ITER (DST.view_data_active, engine, data) {
    PROFILE_START(stime);

    const DrawEngineDataSize *data_size = engine->vedata_size;
    memset(data->psl->passes, 0, sizeof(*data->psl->passes) * data_size->psl_len);

    if (engine->engine_init) {
      engine->engine_init(data);
    }

    PROFILE_END_UPDATE(data->init_time, stime);
  }
}

static void drw_engines_cache_init(void)
{
  DRW_ENABLED_ENGINE_ITER (DST.view_data_active, engine, data) {
    if (data->text_draw_cache) {
      DRW_text_cache_destroy(data->text_draw_cache);
      data->text_draw_cache = NULL;
    }
    if (DST.text_store_p == NULL) {
      DST.text_store_p = &data->text_draw_cache;
    }

    if (engine->cache_init) {
      engine->cache_init(data);
    }
  }
}

static void drw_engines_world_update(Scene *scene)
{
  if (scene->world == NULL) {
    return;
  }

  DRW_ENABLED_ENGINE_ITER (DST.view_data_active, engine, data) {
    if (engine->id_update) {
      engine->id_update(data, &scene->world->id);
    }
  }
}

static void drw_engines_cache_populate(Object *ob)
{
  DST.ob_handle = 0;

  /* HACK: DrawData is copied by COW from the duplicated object.
   * This is valid for IDs that cannot be instantiated but this
   * is not what we want in this case so we clear the pointer
   * ourselves here. */
  drw_drawdata_unlink_dupli((ID *)ob);

  /* Validation for dupli objects happen elsewhere. */
  if (!DST.dupli_source) {
    drw_batch_cache_validate(ob);
  }

  DRW_ENABLED_ENGINE_ITER (DST.view_data_active, engine, data) {
    if (engine->id_update) {
      engine->id_update(data, &ob->id);
    }

    if (engine->cache_populate) {
      engine->cache_populate(data, ob);
    }
  }

  /* TODO: in the future it would be nice to generate once for all viewports.
   * But we need threaded DRW manager first. */
  if (!DST.dupli_source) {
    drw_batch_cache_generate_requested(ob);
  }

  /* ... and clearing it here too because this draw data is
   * from a mempool and must not be free individually by depsgraph. */
  drw_drawdata_unlink_dupli((ID *)ob);
}

static void drw_engines_cache_finish(void)
{
  DRW_ENABLED_ENGINE_ITER (DST.view_data_active, engine, data) {
    if (engine->cache_finish) {
      engine->cache_finish(data);
    }
  }
}

static void drw_engines_draw_scene(void)
{
  DRW_ENABLED_ENGINE_ITER (DST.view_data_active, engine, data) {
    PROFILE_START(stime);
    if (engine->draw_scene) {
      DRW_stats_group_start(engine->idname);
      engine->draw_scene(data);
      /* Restore for next engine */
      if (DRW_state_is_fbo()) {
        GPU_framebuffer_bind(DST.default_framebuffer);
      }
      DRW_stats_group_end();
    }
    PROFILE_END_UPDATE(data->render_time, stime);
  }
  /* Reset state after drawing */
  DRW_state_reset();
}

static void drw_engines_draw_text(void)
{
  DRW_ENABLED_ENGINE_ITER (DST.view_data_active, engine, data) {
    PROFILE_START(stime);

    if (data->text_draw_cache) {
      DRW_text_cache_draw(data->text_draw_cache, DST.draw_ctx.region, DST.draw_ctx.v3d);
    }

    PROFILE_END_UPDATE(data->render_time, stime);
  }
}

/* Draw render engine info. */
void DRW_draw_region_engine_info(int xoffset, int *yoffset, int line_height)
{
  DRW_ENABLED_ENGINE_ITER (DST.view_data_active, engine, data) {
    if (data->info[0] != '\0') {
      char *chr_current = data->info;
      char *chr_start = chr_current;
      int line_len = 0;

      const int font_id = BLF_default();
      UI_FontThemeColor(font_id, TH_TEXT_HI);

      BLF_enable(font_id, BLF_SHADOW);
      BLF_shadow(font_id, 5, (const float[4]){0.0f, 0.0f, 0.0f, 1.0f});
      BLF_shadow_offset(font_id, 1, -1);

      while (*chr_current++ != '\0') {
        line_len++;
        if (*chr_current == '\n') {
          char info[GPU_INFO_SIZE];
          BLI_strncpy(info, chr_start, line_len + 1);
          *yoffset -= line_height;
          BLF_draw_default(xoffset, *yoffset, 0.0f, info, sizeof(info));

          /* Re-start counting. */
          chr_start = chr_current + 1;
          line_len = -1;
        }
      }

      char info[GPU_INFO_SIZE];
      BLI_strncpy(info, chr_start, line_len + 1);
      *yoffset -= line_height;
      BLF_draw_default(xoffset, *yoffset, 0.0f, info, sizeof(info));

      BLF_disable(font_id, BLF_SHADOW);
    }
  }
}

static void use_drw_engine(DrawEngineType *engine)
{
  DRW_view_data_use_engine(DST.view_data_active, engine);
}

/* Gather all draw engines needed and store them in DST.view_data_active
 * That also define the rendering order of engines */
static void drw_engines_enable_from_engine(const RenderEngineType *engine_type, eDrawType drawtype)
{
  switch (drawtype) {
    case OB_WIRE:
    case OB_SOLID:
      use_drw_engine(DRW_engine_viewport_workbench_type.draw_engine);
      break;
    case OB_MATERIAL:
    case OB_RENDER:
    default:
      if (engine_type->draw_engine != NULL) {
        use_drw_engine(engine_type->draw_engine);
      }
      else if ((engine_type->flag & RE_INTERNAL) == 0) {
        use_drw_engine(DRW_engine_viewport_external_type.draw_engine);
      }
      break;
  }
}

static void drw_engines_enable_overlays(void)
{
  use_drw_engine(&draw_engine_overlay_type);
}
/**
 * Use for select and depth-drawing.
 */
static void drw_engines_enable_basic(void)
{
  use_drw_engine(&draw_engine_basic_type);
}

static void drw_engine_enable_image_editor(void)
{
  if (DRW_engine_external_acquire_for_image_editor()) {
    use_drw_engine(&draw_engine_external_type);
  }
  else {
    use_drw_engine(&draw_engine_image_type);
  }

  use_drw_engine(&draw_engine_overlay_type);
}

static void drw_engines_enable_editors(void)
{
  SpaceLink *space_data = DST.draw_ctx.space_data;
  if (!space_data) {
    return;
  }

  if (space_data->spacetype == SPACE_IMAGE) {
    drw_engine_enable_image_editor();
  }
  else if (space_data->spacetype == SPACE_NODE) {
    /* Only enable when drawing the space image backdrop. */
    SpaceNode *snode = (SpaceNode *)space_data;
    if ((snode->flag & SNODE_BACKDRAW) != 0) {
      use_drw_engine(&draw_engine_image_type);
      use_drw_engine(&draw_engine_overlay_type);
    }
  }
}

static void drw_engines_enable(ViewLayer *UNUSED(view_layer),
                               RenderEngineType *engine_type,
                               bool gpencil_engine_needed)
{
  View3D *v3d = DST.draw_ctx.v3d;
  const eDrawType drawtype = v3d->shading.type;
  const bool use_xray = XRAY_ENABLED(v3d);

  drw_engines_enable_from_engine(engine_type, drawtype);
  if (gpencil_engine_needed && ((drawtype >= OB_SOLID) || !use_xray)) {
    use_drw_engine(&draw_engine_gpencil_type);
  }
  drw_engines_enable_overlays();

#ifdef WITH_DRAW_DEBUG
  if (G.debug_value == 31) {
    use_drw_engine(&draw_engine_debug_select_type);
  }
#endif
}

static void drw_engines_disable(void)
{
  DRW_view_data_reset(DST.view_data_active);
}

static void drw_engines_data_validate(void)
{
  DRW_view_data_free_unused(DST.view_data_active);
}

/* Fast check to see if gpencil drawing engine is needed.
 * For slow exact check use `DRW_render_check_grease_pencil` */
static bool drw_gpencil_engine_needed(Depsgraph *depsgraph, View3D *v3d)
{
  const bool exclude_gpencil_rendering = v3d ? (v3d->object_type_exclude_viewport &
                                                (1 << OB_GPENCIL)) != 0 :
                                               false;
  return (!exclude_gpencil_rendering) && DEG_id_type_any_exists(depsgraph, ID_GD);
}

/* -------------------------------------------------------------------- */
/** \name View Update
 * \{ */

void DRW_notify_view_update(const DRWUpdateContext *update_ctx)
{
  RenderEngineType *engine_type = update_ctx->engine_type;
  ARegion *region = update_ctx->region;
  View3D *v3d = update_ctx->v3d;
  RegionView3D *rv3d = region->regiondata;
  Depsgraph *depsgraph = update_ctx->depsgraph;
  Scene *scene = update_ctx->scene;
  ViewLayer *view_layer = update_ctx->view_layer;

  GPUViewport *viewport = WM_draw_region_get_viewport(region);
  if (!viewport) {
    return;
  }

  const bool gpencil_engine_needed = drw_gpencil_engine_needed(depsgraph, v3d);

  /* XXX Really nasty locking. But else this could
   * be executed by the material previews thread
   * while rendering a viewport. */
  BLI_ticket_mutex_lock(DST.gl_context_mutex);

  /* Reset before using it. */
  drw_state_prepare_clean_for_draw(&DST);

  DST.draw_ctx = (DRWContextState){
      .region = region,
      .rv3d = rv3d,
      .v3d = v3d,
      .scene = scene,
      .view_layer = view_layer,
      .obact = OBACT(view_layer),
      .engine_type = engine_type,
      .depsgraph = depsgraph,
      .object_mode = OB_MODE_OBJECT,
  };

  /* Custom lightweight init to avoid reseting the mempools. */
  DST.viewport = viewport;
  DST.vmempool = drw_viewport_data_ensure(DST.viewport);

  /* Separate update for each stereo view. */
  int view_count = GPU_viewport_is_stereo_get(viewport) ? 2 : 1;
  for (int view = 0; view < view_count; view++) {
    DST.view_data_active = DST.vmempool->view_data[view];

    drw_engines_enable(view_layer, engine_type, gpencil_engine_needed);
    drw_engines_data_validate();

    DRW_ENABLED_ENGINE_ITER (DST.view_data_active, draw_engine, data) {
      if (draw_engine->view_update) {
        draw_engine->view_update(data);
      }
    }

    drw_engines_disable();
  }

  drw_manager_exit(&DST);

  BLI_ticket_mutex_unlock(DST.gl_context_mutex);
}

/** \} */

/* -------------------------------------------------------------------- */
/** \name Callbacks
 * \{ */

void DRW_draw_callbacks_pre_scene(void)
{
  RegionView3D *rv3d = DST.draw_ctx.rv3d;

  GPU_matrix_projection_set(rv3d->winmat);
  GPU_matrix_set(rv3d->viewmat);

  if (DST.draw_ctx.evil_C) {
    ED_region_draw_cb_draw(DST.draw_ctx.evil_C, DST.draw_ctx.region, REGION_DRAW_PRE_VIEW);
    /* Callback can be nasty and do whatever they want with the state.
     * Don't trust them! */
    DRW_state_reset();
  }
}

void DRW_draw_callbacks_post_scene(void)
{
  RegionView3D *rv3d = DST.draw_ctx.rv3d;
  ARegion *region = DST.draw_ctx.region;
  View3D *v3d = DST.draw_ctx.v3d;
  Depsgraph *depsgraph = DST.draw_ctx.depsgraph;

  const bool do_annotations = drw_draw_show_annotation();

  if (DST.draw_ctx.evil_C) {
    DefaultFramebufferList *dfbl = DRW_viewport_framebuffer_list_get();

    DRW_state_reset();

    GPU_framebuffer_bind(dfbl->overlay_fb);

    GPU_matrix_projection_set(rv3d->winmat);
    GPU_matrix_set(rv3d->viewmat);

    /* annotations - temporary drawing buffer (3d space) */
    /* XXX: Or should we use a proper draw/overlay engine for this case? */
    if (do_annotations) {
      GPU_depth_test(GPU_DEPTH_NONE);
      /* XXX: as scene->gpd is not copied for COW yet */
      ED_annotation_draw_view3d(DEG_get_input_scene(depsgraph), depsgraph, v3d, region, true);
      GPU_depth_test(GPU_DEPTH_LESS_EQUAL);
    }

    drw_debug_draw();

    GPU_depth_test(GPU_DEPTH_NONE);
    /* Apply state for callbacks. */
    GPU_apply_state();

    ED_region_draw_cb_draw(DST.draw_ctx.evil_C, DST.draw_ctx.region, REGION_DRAW_POST_VIEW);

    /* Callback can be nasty and do whatever they want with the state.
     * Don't trust them! */
    DRW_state_reset();

    /* needed so gizmo isn't obscured */
    if ((v3d->gizmo_flag & V3D_GIZMO_HIDE) == 0) {
      GPU_depth_test(GPU_DEPTH_NONE);
      DRW_draw_gizmo_3d();
    }

    GPU_depth_test(GPU_DEPTH_NONE);
    drw_engines_draw_text();

    DRW_draw_region_info();

    /* annotations - temporary drawing buffer (screenspace) */
    /* XXX: Or should we use a proper draw/overlay engine for this case? */
    if (((v3d->flag2 & V3D_HIDE_OVERLAYS) == 0) && (do_annotations)) {
      GPU_depth_test(GPU_DEPTH_NONE);
      /* XXX: as scene->gpd is not copied for COW yet */
      ED_annotation_draw_view3d(DEG_get_input_scene(depsgraph), depsgraph, v3d, region, false);
    }

    if ((v3d->gizmo_flag & V3D_GIZMO_HIDE) == 0) {
      /* Draw 2D after region info so we can draw on top of the camera passepartout overlay.
       * 'DRW_draw_region_info' sets the projection in pixel-space. */
      GPU_depth_test(GPU_DEPTH_NONE);
      DRW_draw_gizmo_2d();
    }

    if (G.debug_value > 20 && G.debug_value < 30) {
      GPU_depth_test(GPU_DEPTH_NONE);
      /* local coordinate visible rect inside region, to accommodate overlapping ui */
      const rcti *rect = ED_region_visible_rect(DST.draw_ctx.region);
      DRW_stats_draw(rect);
    }

    GPU_depth_test(GPU_DEPTH_LESS_EQUAL);
  }
  else {
    if (v3d && ((v3d->flag2 & V3D_SHOW_ANNOTATION) != 0)) {
      GPU_depth_test(GPU_DEPTH_NONE);
      /* XXX: as scene->gpd is not copied for COW yet */
      ED_annotation_draw_view3d(DEG_get_input_scene(depsgraph), depsgraph, v3d, region, true);
      GPU_depth_test(GPU_DEPTH_LESS_EQUAL);
    }
  }
}

struct DRWTextStore *DRW_text_cache_ensure(void)
{
  BLI_assert(DST.text_store_p);
  if (*DST.text_store_p == NULL) {
    *DST.text_store_p = DRW_text_cache_create();
  }
  return *DST.text_store_p;
}

/** \} */

/* -------------------------------------------------------------------- */
/** \name Main Draw Loops (DRW_draw)
 * \{ */

/* Everything starts here.
 * This function takes care of calling all cache and rendering functions
 * for each relevant engine / mode engine. */
void DRW_draw_view(const bContext *C)
{
  View3D *v3d = CTX_wm_view3d(C);
  if (v3d) {
    Depsgraph *depsgraph = CTX_data_expect_evaluated_depsgraph(C);
    ARegion *region = CTX_wm_region(C);
    Scene *scene = DEG_get_evaluated_scene(depsgraph);
    RenderEngineType *engine_type = ED_view3d_engine_type(scene, v3d->shading.type);
    GPUViewport *viewport = WM_draw_region_get_bound_viewport(region);

    /* Reset before using it. */
    drw_state_prepare_clean_for_draw(&DST);
    DST.options.draw_text = ((v3d->flag2 & V3D_HIDE_OVERLAYS) == 0 &&
                             (v3d->overlay.flag & V3D_OVERLAY_HIDE_TEXT) != 0);
    DST.options.draw_background = (scene->r.alphamode == R_ADDSKY) ||
                                  (v3d->shading.type != OB_RENDER);
    DRW_draw_render_loop_ex(depsgraph, engine_type, region, v3d, viewport, C);
  }
  else {
    Depsgraph *depsgraph = CTX_data_expect_evaluated_depsgraph(C);
    ARegion *region = CTX_wm_region(C);
    GPUViewport *viewport = WM_draw_region_get_bound_viewport(region);
    drw_state_prepare_clean_for_draw(&DST);
    DRW_draw_render_loop_2d_ex(depsgraph, region, viewport, C);
  }
}

/**
 * Used for both regular and off-screen drawing.
 * Need to reset DST before calling this function
 */
void DRW_draw_render_loop_ex(struct Depsgraph *depsgraph,
                             RenderEngineType *engine_type,
                             ARegion *region,
                             View3D *v3d,
                             GPUViewport *viewport,
                             const bContext *evil_C)
{

  Scene *scene = DEG_get_evaluated_scene(depsgraph);
  ViewLayer *view_layer = DEG_get_evaluated_view_layer(depsgraph);
  RegionView3D *rv3d = region->regiondata;

  DST.draw_ctx.evil_C = evil_C;
  DST.draw_ctx = (DRWContextState){
      .region = region,
      .rv3d = rv3d,
      .v3d = v3d,
      .scene = scene,
      .view_layer = view_layer,
      .obact = OBACT(view_layer),
      .engine_type = engine_type,
      .depsgraph = depsgraph,

      /* reuse if caller sets */
      .evil_C = DST.draw_ctx.evil_C,
  };
  drw_task_graph_init();
  drw_context_state_init();

<<<<<<< HEAD
  drw_manager_init(&DST, viewport, NULL);
  drw_viewport_colormanagement_set();
=======
  drw_viewport_var_init();
  DRW_viewport_colormanagement_set(DST.viewport);
>>>>>>> eabb1348

  const int object_type_exclude_viewport = v3d->object_type_exclude_viewport;
  /* Check if scene needs to perform the populate loop */
  const bool internal_engine = (engine_type->flag & RE_INTERNAL) != 0;
  const bool draw_type_render = v3d->shading.type == OB_RENDER;
  const bool overlays_on = (v3d->flag2 & V3D_HIDE_OVERLAYS) == 0;
  const bool gpencil_engine_needed = drw_gpencil_engine_needed(depsgraph, v3d);
  const bool do_populate_loop = internal_engine || overlays_on || !draw_type_render ||
                                gpencil_engine_needed;

  /* Get list of enabled engines */
  drw_engines_enable(view_layer, engine_type, gpencil_engine_needed);
  drw_engines_data_validate();

  /* Update UBO's */
  DRW_globals_update();

  drw_debug_init();
  DRW_hair_init();

  /* No frame-buffer allowed before drawing. */
  BLI_assert(GPU_framebuffer_active_get() == GPU_framebuffer_back_get());

  /* Init engines */
  drw_engines_init();

  /* Cache filling */
  {
    PROFILE_START(stime);
    drw_engines_cache_init();
    drw_engines_world_update(scene);

    /* Only iterate over objects for internal engines or when overlays are enabled */
    if (do_populate_loop) {
      DST.dupli_origin = NULL;
      DST.dupli_origin_data = NULL;
      DEG_OBJECT_ITER_FOR_RENDER_ENGINE_BEGIN (depsgraph, ob) {
        if ((object_type_exclude_viewport & (1 << ob->type)) != 0) {
          continue;
        }
        if (!BKE_object_is_visible_in_viewport(v3d, ob)) {
          continue;
        }
        DST.dupli_parent = data_.dupli_parent;
        DST.dupli_source = data_.dupli_object_current;
        drw_duplidata_load(ob);
        drw_engines_cache_populate(ob);
      }
      DEG_OBJECT_ITER_FOR_RENDER_ENGINE_END;
    }

    drw_duplidata_free();
    drw_engines_cache_finish();

    drw_task_graph_deinit();
    DRW_render_instance_buffer_finish();

#ifdef USE_PROFILE
    double *cache_time = DRW_view_data_cache_time_get(DST.view_data_active);
    PROFILE_END_UPDATE(*cache_time, stime);
#endif
  }

  DRW_stats_begin();

  GPU_framebuffer_bind(DST.default_framebuffer);

  /* Start Drawing */
  DRW_state_reset();

  GPU_framebuffer_bind(DST.default_framebuffer);
  GPU_framebuffer_clear_depth_stencil(DST.default_framebuffer, 1.0f, 0xFF);

  DRW_hair_update();

  DRW_draw_callbacks_pre_scene();

  drw_engines_draw_scene();

  /* Fix 3D view "lagging" on APPLE and WIN32+NVIDIA. (See T56996, T61474) */
  GPU_flush();

  DRW_stats_reset();

  DRW_draw_callbacks_post_scene();

  if (WM_draw_region_get_bound_viewport(region)) {
    /* Don't unbind the frame-buffer yet in this case and let
     * GPU_viewport_unbind do it, so that we can still do further
     * drawing of action zones on top. */
  }
  else {
    GPU_framebuffer_restore();
  }

  DRW_state_reset();
  drw_engines_disable();

  drw_manager_exit(&DST);
}

void DRW_draw_render_loop(struct Depsgraph *depsgraph,
                          ARegion *region,
                          View3D *v3d,
                          GPUViewport *viewport)
{
  /* Reset before using it. */
  drw_state_prepare_clean_for_draw(&DST);

  Scene *scene = DEG_get_evaluated_scene(depsgraph);
  RenderEngineType *engine_type = ED_view3d_engine_type(scene, v3d->shading.type);

  DRW_draw_render_loop_ex(depsgraph, engine_type, region, v3d, viewport, NULL);
}

/**
 * \param viewport: can be NULL, in this case we create one.
 */
void DRW_draw_render_loop_offscreen(struct Depsgraph *depsgraph,
                                    RenderEngineType *engine_type,
                                    ARegion *region,
                                    View3D *v3d,
                                    const bool is_image_render,
                                    const bool draw_background,
                                    const bool do_color_management,
                                    GPUOffScreen *ofs,
                                    GPUViewport *viewport)
{
  /* Create temporary viewport if needed. */
  GPUViewport *render_viewport = viewport;
  if (viewport == NULL) {
    render_viewport = GPU_viewport_create();
  }

  GPU_viewport_bind_from_offscreen(render_viewport, ofs);

  /* Just here to avoid an assert but shouldn't be required in practice. */
  GPU_framebuffer_restore();

  /* Reset before using it. */
  drw_state_prepare_clean_for_draw(&DST);
  DST.options.is_image_render = is_image_render;
  DST.options.draw_background = draw_background;
  DRW_draw_render_loop_ex(depsgraph, engine_type, region, v3d, render_viewport, NULL);

  if (draw_background) {
    /* HACK(fclem): In this case we need to make sure the final alpha is 1.
     * We use the blend mode to ensure that. A better way to fix that would
     * be to do that in the color-management shader. */
    GPU_offscreen_bind(ofs, false);
    GPU_clear_color(0.0f, 0.0f, 0.0f, 1.0f);
    /* Premult Alpha over black background. */
    GPU_blend(GPU_BLEND_ALPHA_PREMULT);
  }

  GPU_matrix_identity_set();
  GPU_matrix_identity_projection_set();
  const bool do_overlays = (v3d->flag2 & V3D_HIDE_OVERLAYS) == 0 ||
                           (ELEM(v3d->shading.type, OB_WIRE, OB_SOLID)) ||
                           (ELEM(v3d->shading.type, OB_MATERIAL) &&
                            (v3d->shading.flag & V3D_SHADING_SCENE_WORLD) == 0) ||
                           (ELEM(v3d->shading.type, OB_RENDER) &&
                            (v3d->shading.flag & V3D_SHADING_SCENE_WORLD_RENDER) == 0);
  GPU_viewport_unbind_from_offscreen(render_viewport, ofs, do_color_management, do_overlays);

  if (draw_background) {
    /* Reset default. */
    GPU_blend(GPU_BLEND_NONE);
  }

  /* Free temporary viewport. */
  if (viewport == NULL) {
    GPU_viewport_free(render_viewport);
  }
}

/* Helper to check if exit object type to render. */
bool DRW_render_check_grease_pencil(Depsgraph *depsgraph)
{
  if (!drw_gpencil_engine_needed(depsgraph, NULL)) {
    return false;
  }

  DEG_OBJECT_ITER_FOR_RENDER_ENGINE_BEGIN (depsgraph, ob) {
    if (ob->type == OB_GPENCIL) {
      if (DRW_object_visibility_in_active_context(ob) & OB_VISIBLE_SELF) {
        return true;
      }
    }
  }
  DEG_OBJECT_ITER_FOR_RENDER_ENGINE_END;

  return false;
}

static void DRW_render_gpencil_to_image(RenderEngine *engine,
                                        struct RenderLayer *render_layer,
                                        const rcti *rect)
{
  if (draw_engine_gpencil_type.render_to_image) {
    ViewportEngineData *gpdata = DRW_view_data_engine_data_get_ensure(DST.view_data_active,
                                                                      &draw_engine_gpencil_type);
    draw_engine_gpencil_type.render_to_image(gpdata, engine, render_layer, rect);
  }
}

void DRW_render_gpencil(struct RenderEngine *engine, struct Depsgraph *depsgraph)
{
  /* This function should only be called if there are grease pencil objects,
   * especially important to avoid failing in background renders without OpenGL context. */
  BLI_assert(DRW_render_check_grease_pencil(depsgraph));

  Scene *scene = DEG_get_evaluated_scene(depsgraph);
  ViewLayer *view_layer = DEG_get_evaluated_view_layer(depsgraph);
  RenderEngineType *engine_type = engine->type;
  Render *render = engine->re;

  DRW_render_context_enable(render);

  /* Reset before using it. */
  drw_state_prepare_clean_for_draw(&DST);
  DST.options.is_image_render = true;
  DST.options.is_scene_render = true;
  DST.options.draw_background = scene->r.alphamode == R_ADDSKY;
  DST.buffer_finish_called = true;

  DST.draw_ctx = (DRWContextState){
      .scene = scene,
      .view_layer = view_layer,
      .engine_type = engine_type,
      .depsgraph = depsgraph,
      .object_mode = OB_MODE_OBJECT,
  };
  drw_context_state_init();

  const int size[2] = {engine->resolution_x, engine->resolution_y};

  drw_manager_init(&DST, NULL, size);

  /* Main rendering. */
  rctf view_rect;
  rcti render_rect;
  RE_GetViewPlane(render, &view_rect, &render_rect);
  if (BLI_rcti_is_empty(&render_rect)) {
    BLI_rcti_init(&render_rect, 0, size[0], 0, size[1]);
  }

  RenderResult *render_result = RE_engine_get_result(engine);
  RenderLayer *render_layer = RE_GetRenderLayer(render_result, view_layer->name);
  for (RenderView *render_view = render_result->views.first; render_view != NULL;
       render_view = render_view->next) {
    RE_SetActiveRenderView(render, render_view->name);
    DRW_view_reset();
    DST.buffer_finish_called = false;
    DRW_render_gpencil_to_image(engine, render_layer, &render_rect);
  }

  DRW_state_reset();

  GPU_depth_test(GPU_DEPTH_NONE);

  drw_manager_exit(&DST);

  /* Restore Drawing area. */
  GPU_framebuffer_restore();

  DRW_render_context_disable(render);

  DST.buffer_finish_called = false;
}

/* Callback function for RE_engine_update_render_passes to ensure all
 * render passes are registered. */
static void draw_render_result_ensure_pass_cb(void *user_data,
                                              struct Scene *UNUSED(scene),
                                              struct ViewLayer *view_layer,
                                              const char *name,
                                              int channels,
                                              const char *chanid,
                                              eNodeSocketDatatype UNUSED(type))
{
  RenderEngine *engine = user_data;
  RE_engine_add_pass(engine, name, channels, chanid, view_layer->name);
}

void DRW_render_to_image(RenderEngine *engine, struct Depsgraph *depsgraph)
{
  Scene *scene = DEG_get_evaluated_scene(depsgraph);
  ViewLayer *view_layer = DEG_get_evaluated_view_layer(depsgraph);
  RenderEngineType *engine_type = engine->type;
  DrawEngineType *draw_engine_type = engine_type->draw_engine;
  Render *render = engine->re;

  /* IMPORTANT: We don't support immediate mode in render mode!
   * This shall remain in effect until immediate mode supports
   * multiple threads. */

  /* Reset before using it. */
  drw_state_prepare_clean_for_draw(&DST);
  DST.options.is_image_render = true;
  DST.options.is_scene_render = true;
  DST.options.draw_background = scene->r.alphamode == R_ADDSKY;
  DST.draw_ctx = (DRWContextState){
      .scene = scene,
      .view_layer = view_layer,
      .engine_type = engine_type,
      .depsgraph = depsgraph,
      .object_mode = OB_MODE_OBJECT,
  };
  drw_context_state_init();

  const int size[2] = {engine->resolution_x, engine->resolution_y};

  drw_manager_init(&DST, NULL, size);

  ViewportEngineData *data = DRW_view_data_engine_data_get_ensure(DST.view_data_active,
                                                                  draw_engine_type);

  /* Main rendering. */
  rctf view_rect;
  rcti render_rect;
  RE_GetViewPlane(render, &view_rect, &render_rect);
  if (BLI_rcti_is_empty(&render_rect)) {
    BLI_rcti_init(&render_rect, 0, size[0], 0, size[1]);
  }

  /* Reset state before drawing */
  DRW_state_reset();

  /* set default viewport */
  GPU_viewport(0, 0, size[0], size[1]);

  /* Update the render passes. This needs to be done before acquiring the render result. */
  RE_engine_update_render_passes(
      engine, scene, view_layer, draw_render_result_ensure_pass_cb, engine);

  /* Init render result. */
  RenderResult *render_result = RE_engine_begin_result(engine,
                                                       0,
                                                       0,
                                                       size[0],
                                                       size[1],
                                                       view_layer->name,
                                                       /* RR_ALL_VIEWS */ NULL);
  RenderLayer *render_layer = render_result->layers.first;
  for (RenderView *render_view = render_result->views.first; render_view != NULL;
       render_view = render_view->next) {
    RE_SetActiveRenderView(render, render_view->name);
    DRW_view_reset();
    engine_type->draw_engine->render_to_image(data, engine, render_layer, &render_rect);
    DST.buffer_finish_called = false;
  }

  RE_engine_end_result(engine, render_result, false, false, false);

  if (engine_type->draw_engine->store_metadata) {
    RenderResult *final_render_result = RE_engine_get_result(engine);
    engine_type->draw_engine->store_metadata(data, final_render_result);
  }

  GPU_framebuffer_restore();

  drw_manager_exit(&DST);

  /* Reset state after drawing */
  DRW_state_reset();
}

void DRW_render_object_iter(
    void *vedata,
    RenderEngine *engine,
    struct Depsgraph *depsgraph,
    void (*callback)(void *vedata, Object *ob, RenderEngine *engine, struct Depsgraph *depsgraph))
{
  const DRWContextState *draw_ctx = DRW_context_state_get();
  DRW_hair_init();

  drw_task_graph_init();
  const int object_type_exclude_viewport = draw_ctx->v3d ?
                                               draw_ctx->v3d->object_type_exclude_viewport :
                                               0;
  DST.dupli_origin = NULL;
  DST.dupli_origin_data = NULL;
  DEG_OBJECT_ITER_FOR_RENDER_ENGINE_BEGIN (depsgraph, ob) {
    if ((object_type_exclude_viewport & (1 << ob->type)) == 0) {
      DST.dupli_parent = data_.dupli_parent;
      DST.dupli_source = data_.dupli_object_current;
      DST.ob_handle = 0;
      drw_duplidata_load(ob);

      if (!DST.dupli_source) {
        drw_batch_cache_validate(ob);
      }
      callback(vedata, ob, engine, depsgraph);
      if (!DST.dupli_source) {
        drw_batch_cache_generate_requested(ob);
      }
    }
  }
  DEG_OBJECT_ITER_FOR_RENDER_ENGINE_END;

  drw_duplidata_free();
  drw_task_graph_deinit();
}

/* Assume a valid gl context is bound (and that the gl_context_mutex has been acquired).
 * This function only setup DST and execute the given function.
 * Warning: similar to DRW_render_to_image you cannot use default lists (dfbl & dtxl). */
void DRW_custom_pipeline(DrawEngineType *draw_engine_type,
                         struct Depsgraph *depsgraph,
                         void (*callback)(void *vedata, void *user_data),
                         void *user_data)
{
  Scene *scene = DEG_get_evaluated_scene(depsgraph);
  ViewLayer *view_layer = DEG_get_evaluated_view_layer(depsgraph);

  /* Reset before using it. */
  drw_state_prepare_clean_for_draw(&DST);
  DST.options.is_image_render = true;
  DST.options.is_scene_render = true;
  DST.options.draw_background = false;

  DST.draw_ctx = (DRWContextState){
      .scene = scene,
      .view_layer = view_layer,
      .engine_type = NULL,
      .depsgraph = depsgraph,
      .object_mode = OB_MODE_OBJECT,
  };
  drw_context_state_init();

  drw_manager_init(&DST, NULL, NULL);

  DRW_hair_init();

  ViewportEngineData *data = DRW_view_data_engine_data_get_ensure(DST.view_data_active,
                                                                  draw_engine_type);

  /* Execute the callback */
  callback(data, user_data);
  DST.buffer_finish_called = false;

  GPU_framebuffer_restore();

  /* The use of custom pipeline in other thread using the same
   * resources as the main thread (viewport) may lead to data
   * races and undefined behavior on certain drivers. Using
   * GPU_finish to sync seems to fix the issue. (see T62997) */
  GPU_finish();

  drw_manager_exit(&DST);
}

/* Used when the render engine want to redo another cache populate inside the same render frame.
 */
void DRW_cache_restart(void)
{
  drw_manager_init(&DST, DST.viewport, (int[2]){UNPACK2(DST.size)});

  DST.buffer_finish_called = false;

  DRW_hair_init();
}

void DRW_draw_render_loop_2d_ex(struct Depsgraph *depsgraph,
                                ARegion *region,
                                GPUViewport *viewport,
                                const bContext *evil_C)
{
  Scene *scene = DEG_get_evaluated_scene(depsgraph);
  ViewLayer *view_layer = DEG_get_evaluated_view_layer(depsgraph);

  DST.draw_ctx.evil_C = evil_C;
  DST.draw_ctx = (DRWContextState){
      .region = region,
      .scene = scene,
      .view_layer = view_layer,
      .obact = OBACT(view_layer),
      .depsgraph = depsgraph,
      .space_data = CTX_wm_space_data(evil_C),

      /* reuse if caller sets */
      .evil_C = DST.draw_ctx.evil_C,
  };

  drw_context_state_init();
<<<<<<< HEAD
  drw_manager_init(&DST, viewport, NULL);
  drw_viewport_colormanagement_set();
=======
  drw_viewport_var_init();
  DRW_viewport_colormanagement_set(DST.viewport);
>>>>>>> eabb1348

  /* TODO(jbakker): Only populate when editor needs to draw object.
   * for the image editor this is when showing UV's. */
  const bool do_populate_loop = (DST.draw_ctx.space_data->spacetype == SPACE_IMAGE);
  const bool do_annotations = drw_draw_show_annotation();
  const bool do_draw_gizmos = (DST.draw_ctx.space_data->spacetype != SPACE_IMAGE);

  /* Get list of enabled engines */
  drw_engines_enable_editors();
  drw_engines_data_validate();

  /* Update UBO's */
  DRW_globals_update();

  drw_debug_init();

  /* No frame-buffer allowed before drawing. */
  BLI_assert(GPU_framebuffer_active_get() == GPU_framebuffer_back_get());
  GPU_framebuffer_bind(DST.default_framebuffer);
  GPU_framebuffer_clear_depth_stencil(DST.default_framebuffer, 1.0f, 0xFF);

  /* Init engines */
  drw_engines_init();
  drw_task_graph_init();

  /* Cache filling */
  {
    PROFILE_START(stime);
    drw_engines_cache_init();

    /* Only iterate over objects when overlay uses object data. */
    if (do_populate_loop) {
      DEG_OBJECT_ITER_FOR_RENDER_ENGINE_BEGIN (depsgraph, ob) {
        drw_engines_cache_populate(ob);
      }
      DEG_OBJECT_ITER_FOR_RENDER_ENGINE_END;
    }

    drw_engines_cache_finish();

    DRW_render_instance_buffer_finish();

#ifdef USE_PROFILE
    double *cache_time = DRW_view_data_cache_time_get(DST.view_data_active);
    PROFILE_END_UPDATE(*cache_time, stime);
#endif
  }
  drw_task_graph_deinit();

  DRW_stats_begin();

  GPU_framebuffer_bind(DST.default_framebuffer);

  /* Start Drawing */
  DRW_state_reset();

  if (DST.draw_ctx.evil_C) {
    ED_region_draw_cb_draw(DST.draw_ctx.evil_C, DST.draw_ctx.region, REGION_DRAW_PRE_VIEW);
  }

  drw_engines_draw_scene();

  /* Fix 3D view being "laggy" on macos and win+nvidia. (See T56996, T61474) */
  GPU_flush();

  if (DST.draw_ctx.evil_C) {
    DefaultFramebufferList *dfbl = DRW_viewport_framebuffer_list_get();
    DRW_state_reset();

    GPU_framebuffer_bind(dfbl->overlay_fb);

    GPU_depth_test(GPU_DEPTH_NONE);
    GPU_matrix_push_projection();
    wmOrtho2(
        region->v2d.cur.xmin, region->v2d.cur.xmax, region->v2d.cur.ymin, region->v2d.cur.ymax);
    if (do_annotations) {
      ED_annotation_draw_view2d(DST.draw_ctx.evil_C, true);
    }
    GPU_depth_test(GPU_DEPTH_NONE);
    ED_region_draw_cb_draw(DST.draw_ctx.evil_C, DST.draw_ctx.region, REGION_DRAW_POST_VIEW);
    GPU_matrix_pop_projection();
    /* Callback can be nasty and do whatever they want with the state.
     * Don't trust them! */
    DRW_state_reset();

    GPU_depth_test(GPU_DEPTH_NONE);
    drw_engines_draw_text();

    if (do_annotations) {
      GPU_depth_test(GPU_DEPTH_NONE);
      ED_annotation_draw_view2d(DST.draw_ctx.evil_C, false);
    }
  }

  DRW_draw_cursor_2d();
  ED_region_pixelspace(DST.draw_ctx.region);

  if (do_draw_gizmos) {
    GPU_depth_test(GPU_DEPTH_NONE);
    DRW_draw_gizmo_2d();
  }

  DRW_stats_reset();

  if (G.debug_value > 20 && G.debug_value < 30) {
    GPU_depth_test(GPU_DEPTH_NONE);
    /* local coordinate visible rect inside region, to accommodate overlapping ui */
    const rcti *rect = ED_region_visible_rect(DST.draw_ctx.region);
    DRW_stats_draw(rect);
  }

  GPU_depth_test(GPU_DEPTH_LESS_EQUAL);

  if (WM_draw_region_get_bound_viewport(region)) {
    /* Don't unbind the frame-buffer yet in this case and let
     * GPU_viewport_unbind do it, so that we can still do further
     * drawing of action zones on top. */
  }
  else {
    GPU_framebuffer_restore();
  }

  DRW_state_reset();
  drw_engines_disable();

  drw_manager_exit(&DST);
}

static struct DRWSelectBuffer {
  struct GPUFrameBuffer *framebuffer_depth_only;
  struct GPUTexture *texture_depth;
} g_select_buffer = {NULL};

static void draw_select_framebuffer_depth_only_setup(const int size[2])
{
  if (g_select_buffer.framebuffer_depth_only == NULL) {
    g_select_buffer.framebuffer_depth_only = GPU_framebuffer_create("framebuffer_depth_only");
  }

  if ((g_select_buffer.texture_depth != NULL) &&
      ((GPU_texture_width(g_select_buffer.texture_depth) != size[0]) ||
       (GPU_texture_height(g_select_buffer.texture_depth) != size[1]))) {
    GPU_texture_free(g_select_buffer.texture_depth);
    g_select_buffer.texture_depth = NULL;
  }

  if (g_select_buffer.texture_depth == NULL) {
    g_select_buffer.texture_depth = GPU_texture_create_2d(
        "select_depth", size[0], size[1], 1, GPU_DEPTH_COMPONENT24, NULL);

    GPU_framebuffer_texture_attach(
        g_select_buffer.framebuffer_depth_only, g_select_buffer.texture_depth, 0, 0);

    GPU_framebuffer_check_valid(g_select_buffer.framebuffer_depth_only, NULL);
  }
}

/* Must run after all instance datas have been added. */
void DRW_render_instance_buffer_finish(void)
{
  BLI_assert_msg(!DST.buffer_finish_called, "DRW_render_instance_buffer_finish called twice!");
  DST.buffer_finish_called = true;
  DRW_instance_buffer_finish(DST.vmempool->idatalist);
  drw_resource_buffer_finish(DST.vmempool);
}

/* WARNING: Changing frame might free the ViewLayerEngineData */
void DRW_render_set_time(RenderEngine *engine, Depsgraph *depsgraph, int frame, float subframe)
{
  RE_engine_frame_set(engine, frame, subframe);
  DST.draw_ctx.scene = DEG_get_evaluated_scene(depsgraph);
  DST.draw_ctx.view_layer = DEG_get_evaluated_view_layer(depsgraph);
}

/**
 * object mode select-loop, see: ED_view3d_draw_select_loop (legacy drawing).
 */
void DRW_draw_select_loop(struct Depsgraph *depsgraph,
                          ARegion *region,
                          View3D *v3d,
                          bool use_obedit_skip,
                          bool draw_surface,
                          bool UNUSED(use_nearest),
                          const bool do_material_sub_selection,
                          const rcti *rect,
                          DRW_SelectPassFn select_pass_fn,
                          void *select_pass_user_data,
                          DRW_ObjectFilterFn object_filter_fn,
                          void *object_filter_user_data)
{
  Scene *scene = DEG_get_evaluated_scene(depsgraph);
  RenderEngineType *engine_type = ED_view3d_engine_type(scene, v3d->shading.type);
  ViewLayer *view_layer = DEG_get_evaluated_view_layer(depsgraph);
  Object *obact = OBACT(view_layer);
  Object *obedit = use_obedit_skip ? NULL : OBEDIT_FROM_OBACT(obact);
#ifndef USE_GPU_SELECT
  UNUSED_VARS(scene, view_layer, v3d, region, rect);
#else
  RegionView3D *rv3d = region->regiondata;

  /* Reset before using it. */
  drw_state_prepare_clean_for_draw(&DST);

  bool use_obedit = false;
  /* obedit_ctx_mode is used for selecting the right draw engines */
  // eContextObjectMode obedit_ctx_mode;
  /* object_mode is used for filtering objects in the depsgraph */
  eObjectMode object_mode;
  int object_type = 0;
  if (obedit != NULL) {
    object_type = obedit->type;
    object_mode = obedit->mode;
    if (obedit->type == OB_MBALL) {
      use_obedit = true;
      // obedit_ctx_mode = CTX_MODE_EDIT_METABALL;
    }
    else if (obedit->type == OB_ARMATURE) {
      use_obedit = true;
      // obedit_ctx_mode = CTX_MODE_EDIT_ARMATURE;
    }
  }
  if (v3d->overlay.flag & V3D_OVERLAY_BONE_SELECT) {
    if (!(v3d->flag2 & V3D_HIDE_OVERLAYS)) {
      /* NOTE: don't use "BKE_object_pose_armature_get" here, it breaks selection. */
      Object *obpose = OBPOSE_FROM_OBACT(obact);
      if (obpose == NULL) {
        Object *obweight = OBWEIGHTPAINT_FROM_OBACT(obact);
        if (obweight) {
          /* Only use Armature pose selection, when connected armature is in pose mode. */
          Object *ob_armature = BKE_modifiers_is_deformed_by_armature(obweight);
          if (ob_armature && ob_armature->mode == OB_MODE_POSE) {
            obpose = ob_armature;
          }
        }
      }

      if (obpose) {
        use_obedit = true;
        object_type = obpose->type;
        object_mode = obpose->mode;
        // obedit_ctx_mode = CTX_MODE_POSE;
      }
    }
  }

  /* Instead of 'DRW_context_state_init(C, &DST.draw_ctx)', assign from args */
  DST.draw_ctx = (DRWContextState){
      .region = region,
      .rv3d = rv3d,
      .v3d = v3d,
      .scene = scene,
      .view_layer = view_layer,
      .obact = obact,
      .engine_type = engine_type,
      .depsgraph = depsgraph,
  };
  drw_context_state_init();

  const int viewport_size[2] = {BLI_rcti_size_x(rect), BLI_rcti_size_y(rect)};
  drw_manager_init(&DST, NULL, viewport_size);

  DST.options.is_select = true;
  DST.options.is_material_select = do_material_sub_selection;
  drw_task_graph_init();
  /* Get list of enabled engines */
  if (use_obedit) {
    drw_engines_enable_overlays();
  }
  else if (!draw_surface) {
    /* grease pencil selection */
    if (drw_gpencil_engine_needed(depsgraph, v3d)) {
      use_drw_engine(&draw_engine_gpencil_type);
    }

    drw_engines_enable_overlays();
  }
  else {
    /* Draw surface for occlusion. */
    drw_engines_enable_basic();
    /* grease pencil selection */
    if (drw_gpencil_engine_needed(depsgraph, v3d)) {
      use_drw_engine(&draw_engine_gpencil_type);
    }

    drw_engines_enable_overlays();
  }
  drw_engines_data_validate();

  /* Update UBO's */
  DRW_globals_update();

  /* Init engines */
  drw_engines_init();
  DRW_hair_init();

  {
    drw_engines_cache_init();
    drw_engines_world_update(scene);

    if (use_obedit) {
      FOREACH_OBJECT_IN_MODE_BEGIN (view_layer, v3d, object_type, object_mode, ob_iter) {
        drw_engines_cache_populate(ob_iter);
      }
      FOREACH_OBJECT_IN_MODE_END;
    }
    else {
      /* When selecting pose-bones in pose mode, check for visibility not select-ability
       * as pose-bones have their own selection restriction flag. */
      const bool use_pose_exception = (DST.draw_ctx.object_pose != NULL);

      const int object_type_exclude_select = (v3d->object_type_exclude_viewport |
                                              v3d->object_type_exclude_select);
      bool filter_exclude = false;
      DST.dupli_origin = NULL;
      DST.dupli_origin_data = NULL;
      DEG_OBJECT_ITER_FOR_RENDER_ENGINE_BEGIN (depsgraph, ob) {
        if (!BKE_object_is_visible_in_viewport(v3d, ob)) {
          continue;
        }

        if (use_pose_exception && (ob->mode & OB_MODE_POSE)) {
          if ((ob->base_flag & BASE_VISIBLE_VIEWLAYER) == 0) {
            continue;
          }
        }
        else {
          if ((ob->base_flag & BASE_SELECTABLE) == 0) {
            continue;
          }
        }

        if ((object_type_exclude_select & (1 << ob->type)) == 0) {
          if (object_filter_fn != NULL) {
            if (ob->base_flag & BASE_FROM_DUPLI) {
              /* pass (use previous filter_exclude value) */
            }
            else {
              filter_exclude = (object_filter_fn(ob, object_filter_user_data) == false);
            }
            if (filter_exclude) {
              continue;
            }
          }

          DRW_select_load_id(ob->runtime.select_id);
          DST.dupli_parent = data_.dupli_parent;
          DST.dupli_source = data_.dupli_object_current;
          drw_duplidata_load(ob);
          drw_engines_cache_populate(ob);
        }
      }
      DEG_OBJECT_ITER_FOR_RENDER_ENGINE_END;
    }

    drw_duplidata_free();
    drw_task_graph_deinit();
    drw_engines_cache_finish();

    DRW_render_instance_buffer_finish();
  }

  /* Setup frame-buffer. */
  draw_select_framebuffer_depth_only_setup(viewport_size);
  GPU_framebuffer_bind(g_select_buffer.framebuffer_depth_only);
  GPU_framebuffer_clear_depth(g_select_buffer.framebuffer_depth_only, 1.0f);

  /* Start Drawing */
  DRW_state_reset();
  DRW_draw_callbacks_pre_scene();

  DRW_hair_update();

  /* Only 1-2 passes. */
  while (true) {
    if (!select_pass_fn(DRW_SELECT_PASS_PRE, select_pass_user_data)) {
      break;
    }
    DRW_state_lock(DRW_STATE_WRITE_DEPTH | DRW_STATE_DEPTH_TEST_ENABLED);

    drw_engines_draw_scene();

    DRW_state_lock(0);

    if (!select_pass_fn(DRW_SELECT_PASS_POST, select_pass_user_data)) {
      break;
    }
  }

  DRW_state_reset();
  drw_engines_disable();

  drw_manager_exit(&DST);

  GPU_framebuffer_restore();

#endif /* USE_GPU_SELECT */
}

/**
 * object mode select-loop, see: ED_view3d_draw_depth_loop (legacy drawing).
 */
static void drw_draw_depth_loop_impl(struct Depsgraph *depsgraph,
                                     ARegion *region,
                                     View3D *v3d,
                                     GPUViewport *viewport,
                                     const bool use_opengl_context)
{
  Scene *scene = DEG_get_evaluated_scene(depsgraph);
  RenderEngineType *engine_type = ED_view3d_engine_type(scene, v3d->shading.type);
  ViewLayer *view_layer = DEG_get_evaluated_view_layer(depsgraph);
  RegionView3D *rv3d = region->regiondata;

  if (use_opengl_context) {
    DRW_opengl_context_enable();
  }

  DST.options.is_depth = true;

  /* Instead of 'DRW_context_state_init(C, &DST.draw_ctx)', assign from args */
  DST.draw_ctx = (DRWContextState){
      .region = region,
      .rv3d = rv3d,
      .v3d = v3d,
      .scene = scene,
      .view_layer = view_layer,
      .obact = OBACT(view_layer),
      .engine_type = engine_type,
      .depsgraph = depsgraph,
  };
  drw_context_state_init();
  drw_task_graph_init();

  /* Setup frame-buffer. */
  GPUTexture *depth_tx = GPU_viewport_depth_texture(viewport);

  GPUFrameBuffer *depth_fb = NULL;
  GPU_framebuffer_ensure_config(&depth_fb,
                                {
                                    GPU_ATTACHMENT_TEXTURE(depth_tx),
                                    GPU_ATTACHMENT_NONE,
                                });

  GPU_framebuffer_bind(depth_fb);
  GPU_framebuffer_clear_depth(depth_fb, 1.0f);

  /* Update UBO's */
  DRW_globals_update();

  /* Init engines */
  drw_engines_init();
  DRW_hair_init();

  {
    drw_engines_cache_init();
    drw_engines_world_update(DST.draw_ctx.scene);

    const int object_type_exclude_viewport = v3d->object_type_exclude_viewport;
    DST.dupli_origin = NULL;
    DST.dupli_origin_data = NULL;
    DEG_OBJECT_ITER_FOR_RENDER_ENGINE_BEGIN (DST.draw_ctx.depsgraph, ob) {
      if ((object_type_exclude_viewport & (1 << ob->type)) != 0) {
        continue;
      }
      if (!BKE_object_is_visible_in_viewport(v3d, ob)) {
        continue;
      }
      DST.dupli_parent = data_.dupli_parent;
      DST.dupli_source = data_.dupli_object_current;
      drw_duplidata_load(ob);
      drw_engines_cache_populate(ob);
    }
    DEG_OBJECT_ITER_FOR_RENDER_ENGINE_END;

    drw_duplidata_free();
    drw_engines_cache_finish();

    drw_task_graph_deinit();
    DRW_render_instance_buffer_finish();
  }

  /* Start Drawing */
  DRW_state_reset();

  DRW_hair_update();

  drw_engines_draw_scene();

  DRW_state_reset();

  /* TODO: Reading depth for operators should be done here. */

  GPU_framebuffer_restore();
  GPU_framebuffer_free(depth_fb);

  drw_engines_disable();

  drw_manager_exit(&DST);

  /* Changing context. */
  if (use_opengl_context) {
    DRW_opengl_context_disable();
  }
}

/**
 * object mode select-loop, see: ED_view3d_draw_depth_loop (legacy drawing).
 */
void DRW_draw_depth_loop(struct Depsgraph *depsgraph,
                         ARegion *region,
                         View3D *v3d,
                         GPUViewport *viewport)
{
  /* Reset before using it. */
  drw_state_prepare_clean_for_draw(&DST);

  /* Required by `drw_manager_init()` */
  DST.draw_ctx.region = region;
  DST.draw_ctx.rv3d = region->regiondata;
  drw_manager_init(&DST, viewport, NULL);

  /* Get list of enabled engines */
  {
    /* Required by `DRW_state_draw_support()` */
    DST.draw_ctx.v3d = v3d;

    drw_engines_enable_basic();
    if (DRW_state_draw_support()) {
      drw_engines_enable_overlays();
    }
  }

  drw_draw_depth_loop_impl(depsgraph, region, v3d, viewport, false);
}

/**
 * Converted from ED_view3d_draw_depth_gpencil (legacy drawing).
 */
void DRW_draw_depth_loop_gpencil(struct Depsgraph *depsgraph,
                                 ARegion *region,
                                 View3D *v3d,
                                 GPUViewport *viewport)
{
  /* Reset before using it. */
  drw_state_prepare_clean_for_draw(&DST);

  /* Required by `drw_manager_init()` */
  DST.draw_ctx.region = region;
  DST.draw_ctx.rv3d = region->regiondata;
  drw_manager_init(&DST, viewport, NULL);

  use_drw_engine(&draw_engine_gpencil_type);

  drw_draw_depth_loop_impl(depsgraph, region, v3d, viewport, false);
}

void DRW_draw_select_id(Depsgraph *depsgraph, ARegion *region, View3D *v3d, const rcti *rect)
{
  SELECTID_Context *sel_ctx = DRW_select_engine_context_get();
  GPUViewport *viewport = WM_draw_region_get_viewport(region);
  if (!viewport) {
    /* Selection engine requires a viewport.
     * TODO(germano): This should be done internally in the engine. */
    sel_ctx->is_dirty = true;
    sel_ctx->objects_drawn_len = 0;
    sel_ctx->index_drawn_len = 1;
    return;
  }

  Scene *scene = DEG_get_evaluated_scene(depsgraph);
  ViewLayer *view_layer = DEG_get_evaluated_view_layer(depsgraph);

  /* Reset before using it. */
  drw_state_prepare_clean_for_draw(&DST);

  /* Instead of 'DRW_context_state_init(C, &DST.draw_ctx)', assign from args */
  DST.draw_ctx = (DRWContextState){
      .region = region,
      .rv3d = region->regiondata,
      .v3d = v3d,
      .scene = scene,
      .view_layer = view_layer,
      .obact = OBACT(view_layer),
      .depsgraph = depsgraph,
  };
  drw_task_graph_init();
  drw_context_state_init();

  drw_manager_init(&DST, viewport, NULL);

  /* Update UBO's */
  UI_SetTheme(SPACE_VIEW3D, RGN_TYPE_WINDOW);
  DRW_globals_update();

  /* Init Select Engine */
  sel_ctx->last_rect = *rect;

  use_drw_engine(&draw_engine_select_type);
  drw_engines_init();
  {
    drw_engines_cache_init();

    Object **obj = &sel_ctx->objects[0];
    for (uint remaining = sel_ctx->objects_len; remaining--; obj++) {
      Object *obj_eval = DEG_get_evaluated_object(depsgraph, *obj);
      drw_engines_cache_populate(obj_eval);
    }

    drw_engines_cache_finish();

    drw_task_graph_deinit();
#if 0 /* This is a workaround to a nasty bug that seems to be a nasty driver bug. (See T69377) */
    DRW_render_instance_buffer_finish();
#else
    DST.buffer_finish_called = true;
    // DRW_instance_buffer_finish(DST.vmempool->idatalist);
    drw_resource_buffer_finish(DST.vmempool);
#endif
  }

  /* Start Drawing */
  DRW_state_reset();
  drw_engines_draw_scene();
  DRW_state_reset();

  drw_engines_disable();

  drw_manager_exit(&DST);
}

/**
 * Clears the Depth Buffer and draws only the specified object.
 */
void DRW_draw_depth_object(
    Scene *scene, ARegion *region, View3D *v3d, GPUViewport *viewport, Object *object)
{
  RegionView3D *rv3d = region->regiondata;

  GPU_matrix_projection_set(rv3d->winmat);
  GPU_matrix_set(rv3d->viewmat);
  GPU_matrix_mul(object->obmat);

  /* Setup frame-buffer. */
  GPUTexture *depth_tx = GPU_viewport_depth_texture(viewport);

  GPUFrameBuffer *depth_fb = NULL;
  GPU_framebuffer_ensure_config(&depth_fb,
                                {
                                    GPU_ATTACHMENT_TEXTURE(depth_tx),
                                    GPU_ATTACHMENT_NONE,
                                });

  GPU_framebuffer_bind(depth_fb);
  GPU_framebuffer_clear_depth(depth_fb, 1.0f);
  GPU_depth_test(GPU_DEPTH_LESS_EQUAL);

  const float(*world_clip_planes)[4] = NULL;
  if (RV3D_CLIPPING_ENABLED(v3d, rv3d)) {
    GPU_clip_distances(6);
    ED_view3d_clipping_local(rv3d, object->obmat);
    world_clip_planes = rv3d->clip_local;
  }

  drw_batch_cache_validate(object);

  switch (object->type) {
    case OB_MESH: {
      GPUBatch *batch;

      Mesh *me = object->data;

      if (object->mode & OB_MODE_EDIT) {
        batch = DRW_mesh_batch_cache_get_edit_triangles(me);
      }
      else {
        batch = DRW_mesh_batch_cache_get_surface(me);
      }
      struct TaskGraph *task_graph = BLI_task_graph_create();
      DRW_mesh_batch_cache_create_requested(task_graph, object, me, scene, false, true);
      BLI_task_graph_work_and_wait(task_graph);
      BLI_task_graph_free(task_graph);

      const eGPUShaderConfig sh_cfg = world_clip_planes ? GPU_SHADER_CFG_CLIPPED :
                                                          GPU_SHADER_CFG_DEFAULT;
      GPU_batch_program_set_builtin_with_config(batch, GPU_SHADER_3D_DEPTH_ONLY, sh_cfg);
      if (world_clip_planes != NULL) {
        GPU_batch_uniform_4fv_array(batch, "WorldClipPlanes", 6, world_clip_planes);
      }

      GPU_batch_draw(batch);
    } break;
    case OB_CURVE:
    case OB_SURF:
      break;
  }

  if (RV3D_CLIPPING_ENABLED(v3d, rv3d)) {
    GPU_clip_distances(0);
  }

  GPU_matrix_set(rv3d->viewmat);
  GPU_depth_test(GPU_DEPTH_NONE);
  GPU_framebuffer_restore();

  GPU_framebuffer_free(depth_fb);
  DRW_opengl_context_disable();
}

/** \} */

/* -------------------------------------------------------------------- */
/** \name Draw Manager State (DRW_state)
 * \{ */

/**
 * When false, drawing doesn't output to a pixel buffer
 * eg: Occlusion queries, or when we have setup a context to draw in already.
 */
bool DRW_state_is_fbo(void)
{
  return ((DST.default_framebuffer != NULL) || DST.options.is_image_render) &&
         !DRW_state_is_depth() && !DRW_state_is_select();
}

/**
 * For when engines need to know if this is drawing for selection or not.
 */
bool DRW_state_is_select(void)
{
  return DST.options.is_select;
}

bool DRW_state_is_material_select(void)
{
  return DST.options.is_material_select;
}

bool DRW_state_is_depth(void)
{
  return DST.options.is_depth;
}

/**
 * Whether we are rendering for an image
 */
bool DRW_state_is_image_render(void)
{
  return DST.options.is_image_render;
}

/**
 * Whether we are rendering only the render engine,
 * or if we should also render the mode engines.
 */
bool DRW_state_is_scene_render(void)
{
  BLI_assert(DST.options.is_scene_render ? DST.options.is_image_render : true);
  return DST.options.is_scene_render;
}

/**
 * Whether we are rendering simple opengl render
 */
bool DRW_state_is_opengl_render(void)
{
  return DST.options.is_image_render && !DST.options.is_scene_render;
}

bool DRW_state_is_playback(void)
{
  if (DST.draw_ctx.evil_C != NULL) {
    struct wmWindowManager *wm = CTX_wm_manager(DST.draw_ctx.evil_C);
    return ED_screen_animation_playing(wm) != NULL;
  }
  return false;
}

/**
 * Is the user navigating the region.
 */
bool DRW_state_is_navigating(void)
{
  const RegionView3D *rv3d = DST.draw_ctx.rv3d;
  return (rv3d) && (rv3d->rflag & (RV3D_NAVIGATING | RV3D_PAINTING));
}

/**
 * Should text draw in this mode?
 */
bool DRW_state_show_text(void)
{
  return (DST.options.is_select) == 0 && (DST.options.is_depth) == 0 &&
         (DST.options.is_scene_render) == 0 && (DST.options.draw_text) == 0;
}

/**
 * Should draw support elements
 * Objects center, selection outline, probe data, ...
 */
bool DRW_state_draw_support(void)
{
  View3D *v3d = DST.draw_ctx.v3d;
  return (DRW_state_is_scene_render() == false) && (v3d != NULL) &&
         ((v3d->flag2 & V3D_HIDE_OVERLAYS) == 0);
}

/**
 * Whether we should render the background
 */
bool DRW_state_draw_background(void)
{
  return DST.options.draw_background;
}

/** \} */

/* -------------------------------------------------------------------- */
/** \name Context State (DRW_context_state)
 * \{ */

const DRWContextState *DRW_context_state_get(void)
{
  return &DST.draw_ctx;
}

/** \} */

/* -------------------------------------------------------------------- */
/** \name Init/Exit (DRW_engines)
 * \{ */

bool DRW_engine_render_support(DrawEngineType *draw_engine_type)
{
  return draw_engine_type->render_to_image;
}

void DRW_engine_register(DrawEngineType *draw_engine_type)
{
  BLI_addtail(&DRW_engines, draw_engine_type);
  g_registered_engine_len = BLI_listbase_count(&DRW_engines);
  draw_engine_type->index = g_registered_engine_len - 1;
}

void DRW_engines_register(void)
{
  RE_engines_register(&DRW_engine_viewport_eevee_type);
  RE_engines_register(&DRW_engine_viewport_workbench_type);

  DRW_engine_register(&draw_engine_gpencil_type);

  DRW_engine_register(&draw_engine_overlay_type);
  DRW_engine_register(&draw_engine_select_type);
  DRW_engine_register(&draw_engine_basic_type);
#ifdef WITH_DRAW_DEBUG
  DRW_engine_register(&draw_engine_debug_select_type);
#endif

  DRW_engine_register(&draw_engine_image_type);
  DRW_engine_register(DRW_engine_viewport_external_type.draw_engine);

  /* setup callbacks */
  {
    BKE_mball_batch_cache_dirty_tag_cb = DRW_mball_batch_cache_dirty_tag;
    BKE_mball_batch_cache_free_cb = DRW_mball_batch_cache_free;

    BKE_curve_batch_cache_dirty_tag_cb = DRW_curve_batch_cache_dirty_tag;
    BKE_curve_batch_cache_free_cb = DRW_curve_batch_cache_free;

    BKE_mesh_batch_cache_dirty_tag_cb = DRW_mesh_batch_cache_dirty_tag;
    BKE_mesh_batch_cache_free_cb = DRW_mesh_batch_cache_free;

    BKE_lattice_batch_cache_dirty_tag_cb = DRW_lattice_batch_cache_dirty_tag;
    BKE_lattice_batch_cache_free_cb = DRW_lattice_batch_cache_free;

    BKE_particle_batch_cache_dirty_tag_cb = DRW_particle_batch_cache_dirty_tag;
    BKE_particle_batch_cache_free_cb = DRW_particle_batch_cache_free;

    BKE_gpencil_batch_cache_dirty_tag_cb = DRW_gpencil_batch_cache_dirty_tag;
    BKE_gpencil_batch_cache_free_cb = DRW_gpencil_batch_cache_free;

    BKE_hair_batch_cache_dirty_tag_cb = DRW_hair_batch_cache_dirty_tag;
    BKE_hair_batch_cache_free_cb = DRW_hair_batch_cache_free;

    BKE_pointcloud_batch_cache_dirty_tag_cb = DRW_pointcloud_batch_cache_dirty_tag;
    BKE_pointcloud_batch_cache_free_cb = DRW_pointcloud_batch_cache_free;

    BKE_volume_batch_cache_dirty_tag_cb = DRW_volume_batch_cache_dirty_tag;
    BKE_volume_batch_cache_free_cb = DRW_volume_batch_cache_free;
  }
}

void DRW_engines_free(void)
{
  if (DST.gl_context == NULL) {
    /* Nothing has been setup. Nothing to clear.
     * Otherwise, DRW_opengl_context_enable can
     * create a context in background mode. (see T62355) */
    return;
  }

  DRW_opengl_context_enable();

  DRW_TEXTURE_FREE_SAFE(g_select_buffer.texture_depth);
  GPU_FRAMEBUFFER_FREE_SAFE(g_select_buffer.framebuffer_depth_only);

  DRW_shaders_free();
  DRW_hair_free();
  DRW_shape_cache_free();
  DRW_stats_free();
  DRW_globals_free();

  DrawEngineType *next;
  for (DrawEngineType *type = DRW_engines.first; type; type = next) {
    next = type->next;
    BLI_remlink(&R_engines, type);

    if (type->engine_free) {
      type->engine_free();
    }
  }

  DRW_UBO_FREE_SAFE(G_draw.block_ubo);
  DRW_UBO_FREE_SAFE(G_draw.view_ubo);
  DRW_TEXTURE_FREE_SAFE(G_draw.ramp);
  DRW_TEXTURE_FREE_SAFE(G_draw.weight_ramp);

  if (DST.draw_list) {
    GPU_draw_list_discard(DST.draw_list);
  }

  DRW_opengl_context_disable();
}

void DRW_render_context_enable(Render *render)
{
  if (G.background && DST.gl_context == NULL) {
    WM_init_opengl();
  }

  if (GPU_use_main_context_workaround()) {
    GPU_context_main_lock();
    DRW_opengl_context_enable();
    return;
  }

  void *re_gl_context = RE_gl_context_get(render);

  /* Changing Context */
  if (re_gl_context != NULL) {
    DRW_opengl_render_context_enable(re_gl_context);
    /* We need to query gpu context after a gl context has been bound. */
    void *re_gpu_context = NULL;
    re_gpu_context = RE_gpu_context_get(render);
    DRW_gpu_render_context_enable(re_gpu_context);
  }
  else {
    DRW_opengl_context_enable();
  }
}

void DRW_render_context_disable(Render *render)
{
  if (GPU_use_main_context_workaround()) {
    DRW_opengl_context_disable();
    GPU_context_main_unlock();
    return;
  }

  void *re_gl_context = RE_gl_context_get(render);

  if (re_gl_context != NULL) {
    void *re_gpu_context = NULL;
    re_gpu_context = RE_gpu_context_get(render);
    DRW_gpu_render_context_disable(re_gpu_context);
    DRW_opengl_render_context_disable(re_gl_context);
  }
  else {
    DRW_opengl_context_disable();
  }
}

/** \} */

/* -------------------------------------------------------------------- */
/** \name Init/Exit (DRW_opengl_ctx)
 * \{ */

void DRW_opengl_context_create(void)
{
  BLI_assert(DST.gl_context == NULL); /* Ensure it's called once */

  DST.gl_context_mutex = BLI_ticket_mutex_alloc();
  /* This changes the active context. */
  DST.gl_context = WM_opengl_context_create();
  WM_opengl_context_activate(DST.gl_context);
  /* Be sure to create gpu_context too. */
  DST.gpu_context = GPU_context_create(NULL);
  /* So we activate the window's one afterwards. */
  wm_window_reset_drawable();
}

void DRW_opengl_context_destroy(void)
{
  BLI_assert(BLI_thread_is_main());
  if (DST.gl_context != NULL) {
    WM_opengl_context_activate(DST.gl_context);
    GPU_context_active_set(DST.gpu_context);
    GPU_context_discard(DST.gpu_context);
    WM_opengl_context_dispose(DST.gl_context);
    BLI_ticket_mutex_free(DST.gl_context_mutex);
  }
}

void DRW_opengl_context_enable_ex(bool UNUSED(restore))
{
  if (DST.gl_context != NULL) {
    /* IMPORTANT: We don't support immediate mode in render mode!
     * This shall remain in effect until immediate mode supports
     * multiple threads. */
    BLI_ticket_mutex_lock(DST.gl_context_mutex);
    WM_opengl_context_activate(DST.gl_context);
    GPU_context_active_set(DST.gpu_context);
  }
}

void DRW_opengl_context_disable_ex(bool restore)
{
  if (DST.gl_context != NULL) {
#ifdef __APPLE__
    /* Need to flush before disabling draw context, otherwise it does not
     * always finish drawing and viewport can be empty or partially drawn */
    GPU_flush();
#endif

    if (BLI_thread_is_main() && restore) {
      wm_window_reset_drawable();
    }
    else {
      WM_opengl_context_release(DST.gl_context);
      GPU_context_active_set(NULL);
    }

    BLI_ticket_mutex_unlock(DST.gl_context_mutex);
  }
}

void DRW_opengl_context_enable(void)
{
  if (G.background && DST.gl_context == NULL) {
    WM_init_opengl();
  }
  DRW_opengl_context_enable_ex(true);
}

void DRW_opengl_context_disable(void)
{
  DRW_opengl_context_disable_ex(true);
}

void DRW_opengl_render_context_enable(void *re_gl_context)
{
  /* If thread is main you should use DRW_opengl_context_enable(). */
  BLI_assert(!BLI_thread_is_main());

  /* TODO: get rid of the blocking. Only here because of the static global DST. */
  BLI_ticket_mutex_lock(DST.gl_context_mutex);
  WM_opengl_context_activate(re_gl_context);
}

void DRW_opengl_render_context_disable(void *re_gl_context)
{
  WM_opengl_context_release(re_gl_context);
  /* TODO: get rid of the blocking. */
  BLI_ticket_mutex_unlock(DST.gl_context_mutex);
}

/* Needs to be called AFTER DRW_opengl_render_context_enable() */
void DRW_gpu_render_context_enable(void *re_gpu_context)
{
  /* If thread is main you should use DRW_opengl_context_enable(). */
  BLI_assert(!BLI_thread_is_main());

  GPU_context_active_set(re_gpu_context);
}

/* Needs to be called BEFORE DRW_opengl_render_context_disable() */
void DRW_gpu_render_context_disable(void *UNUSED(re_gpu_context))
{
  GPU_flush();
  GPU_context_active_set(NULL);
}

/** \} */

#ifdef WITH_XR_OPENXR

/* XXX
 * There should really be no such getter, but for VR we currently can't easily avoid it. OpenXR
 * needs some low level info for the OpenGL context that will be used for submitting the
 * final framebuffer. VR could in theory create its own context, but that would mean we have to
 * switch to it just to submit the final frame, which has notable performance impact.
 *
 * We could "inject" a context through DRW_opengl_render_context_enable(), but that would have to
 * work from the main thread, which is tricky to get working too. The preferable solution would
 * be using a separate thread for VR drawing where a single context can stay active. */
void *DRW_xr_opengl_context_get(void)
{
  return DST.gl_context;
}

/* XXX See comment on DRW_xr_opengl_context_get(). */
void *DRW_xr_gpu_context_get(void)
{
  return DST.gpu_context;
}

/* XXX See comment on DRW_xr_opengl_context_get(). */
void DRW_xr_drawing_begin(void)
{
  BLI_ticket_mutex_lock(DST.gl_context_mutex);
}

/* XXX See comment on DRW_xr_opengl_context_get(). */
void DRW_xr_drawing_end(void)
{
  BLI_ticket_mutex_unlock(DST.gl_context_mutex);
}

#endif

/* -------------------------------------------------------------------- */
/** \name Internal testing API for gtests
 * \{ */

#ifdef WITH_OPENGL_DRAW_TESTS

void DRW_draw_state_init_gtests(eGPUShaderConfig sh_cfg)
{
  DST.draw_ctx.sh_cfg = sh_cfg;
}

#endif

/** \} */

/* -------------------------------------------------------------------- */
/** \name Draw manager context release/activation
 *
 * These functions are used in cases when an OpenGL context creation is needed during the draw.
 * This happens, for example, when an external engine needs to create its own OpenGL context from
 * the engine initialization.
 *
 * Example of context creation:
 *
 *   const bool drw_state = DRW_opengl_context_release();
 *   gl_context = WM_opengl_context_create();
 *   DRW_opengl_context_activate(drw_state);
 *
 * Example of context destruction:
 *
 *   const bool drw_state = DRW_opengl_context_release();
 *   WM_opengl_context_activate(gl_context);
 *   WM_opengl_context_dispose(gl_context);
 *   DRW_opengl_context_activate(drw_state);
 *
 *
 * NOTE: Will only perform context modification when on main thread. This way these functions can
 * be used in an engine without check on whether it is a draw manager which manages OpenGL context
 * on the current thread. The downside of this is that if the engine performs OpenGL creation from
 * a non-main thread, that thread is supposed to not have OpenGL context ever bound by Blender.
 *
 * \{ */

bool DRW_opengl_context_release(void)
{
  if (!BLI_thread_is_main()) {
    return false;
  }

  if (GPU_context_active_get() != DST.gpu_context) {
    /* Context release is requested from the outside of the draw manager main draw loop, indicate
     * this to the `DRW_opengl_context_activate()` so that it restores drawable of the window. */
    return false;
  }

  GPU_context_active_set(NULL);
  WM_opengl_context_release(DST.gl_context);

  return true;
}

void DRW_opengl_context_activate(bool drw_state)
{
  if (!BLI_thread_is_main()) {
    return;
  }

  if (drw_state) {
    WM_opengl_context_activate(DST.gl_context);
    GPU_context_active_set(DST.gpu_context);
  }
  else {
    wm_window_reset_drawable();
  }
}

/** \} */<|MERGE_RESOLUTION|>--- conflicted
+++ resolved
@@ -725,13 +725,8 @@
   key->ob_data = dupli->ob_data;
 
   void **value;
-<<<<<<< HEAD
-  if (!BLI_ghash_ensure_p(DST.dupli_ghash, DST.dupli_origin, &value)) {
+  if (!BLI_ghash_ensure_p(DST.dupli_ghash, key, &value)) {
     *value = MEM_callocN(sizeof(void *) * g_registered_engine_len, __func__);
-=======
-  if (!BLI_ghash_ensure_p(DST.dupli_ghash, key, &value)) {
-    *value = MEM_callocN(sizeof(void *) * DST.enabled_engine_count, __func__);
->>>>>>> eabb1348
 
     /* TODO: Meh a bit out of place but this is nice as it is
      * only done once per instance type. */
@@ -1547,13 +1542,8 @@
   drw_task_graph_init();
   drw_context_state_init();
 
-<<<<<<< HEAD
   drw_manager_init(&DST, viewport, NULL);
-  drw_viewport_colormanagement_set();
-=======
-  drw_viewport_var_init();
-  DRW_viewport_colormanagement_set(DST.viewport);
->>>>>>> eabb1348
+  drw_viewport_colormanagement_set(viewport);
 
   const int object_type_exclude_viewport = v3d->object_type_exclude_viewport;
   /* Check if scene needs to perform the populate loop */
@@ -2040,13 +2030,8 @@
   };
 
   drw_context_state_init();
-<<<<<<< HEAD
   drw_manager_init(&DST, viewport, NULL);
-  drw_viewport_colormanagement_set();
-=======
-  drw_viewport_var_init();
-  DRW_viewport_colormanagement_set(DST.viewport);
->>>>>>> eabb1348
+  drw_viewport_colormanagement_set(viewport);
 
   /* TODO(jbakker): Only populate when editor needs to draw object.
    * for the image editor this is when showing UV's. */
