--- conflicted
+++ resolved
@@ -69,95 +69,9 @@
 #include "draw_cache_extract.h"
 #include "draw_cache_extract_mesh_private.h"
 #include "draw_cache_inline.h"
-#include "draw_subdivision.h"
 
 #include "draw_cache_impl.h" /* own include */
 
-<<<<<<< HEAD
-MDEPS_CREATE(vbo_lnor, batch.surface, batch.wire_loops, batch.edit_lnor, surface_per_mat);
-MDEPS_CREATE(vbo_pos_nor,
-             batch.surface,
-             batch.surface_weights,
-             batch.all_verts,
-             batch.all_edges,
-             batch.loose_edges,
-             batch.edge_detection,
-             batch.wire_loops,
-             batch.wire_edges,
-             batch.edit_vnor,
-             batch.edit_lnor,
-             batch.edit_vertices,
-             batch.edit_edges,
-             batch.edit_triangles,
-             batch.edit_selection_verts,
-             batch.edit_selection_edges,
-             batch.edit_selection_faces,
-             batch.edit_mesh_analysis,
-             batch.sculpt_overlays,
-             surface_per_mat);
-MDEPS_CREATE(vbo_subdiv_pos, batch.surface, surface_per_mat);
-MDEPS_CREATE(vbo_subdiv_tris, batch.surface, surface_per_mat);
-MDEPS_CREATE(vbo_subdiv_uv, batch.surface, surface_per_mat);
-MDEPS_CREATE(vbo_subdiv_vcol, batch.surface, surface_per_mat);
-MDEPS_CREATE(vbo_uv,
-             batch.surface,
-             batch.wire_loops_uvs,
-             batch.edituv_faces,
-             batch.edituv_faces_stretch_area,
-             batch.edituv_faces_stretch_angle,
-             batch.edituv_edges,
-             batch.edituv_verts,
-             surface_per_mat);
-MDEPS_CREATE(vbo_vcol, batch.surface, surface_per_mat);
-MDEPS_CREATE(vbo_sculpt_data, batch.sculpt_overlays);
-MDEPS_CREATE(vbo_weights, batch.surface_weights);
-MDEPS_CREATE(vbo_edge_fac, batch.wire_edges);
-MDEPS_CREATE(vbo_mesh_analysis, batch.edit_mesh_analysis);
-MDEPS_CREATE(vbo_tan, surface_per_mat);
-MDEPS_CREATE(vbo_orco, surface_per_mat);
-MDEPS_CREATE(vbo_edit_data, batch.edit_triangles, batch.edit_edges, batch.edit_vertices);
-MDEPS_CREATE(vbo_fdots_pos, batch.edit_fdots, batch.edit_selection_fdots);
-MDEPS_CREATE(vbo_fdots_nor, batch.edit_fdots);
-MDEPS_CREATE(vbo_skin_roots, batch.edit_skin_roots);
-MDEPS_CREATE(vbo_vert_idx, batch.edit_selection_verts);
-MDEPS_CREATE(vbo_edge_idx, batch.edit_selection_edges);
-MDEPS_CREATE(vbo_poly_idx, batch.edit_selection_faces);
-MDEPS_CREATE(vbo_fdot_idx, batch.edit_selection_fdots);
-MDEPS_CREATE(vbo_edituv_data,
-             batch.edituv_faces,
-             batch.edituv_faces_stretch_area,
-             batch.edituv_faces_stretch_angle,
-             batch.edituv_edges,
-             batch.edituv_verts);
-MDEPS_CREATE(vbo_edituv_stretch_area, batch.edituv_faces_stretch_area);
-MDEPS_CREATE(vbo_edituv_stretch_angle, batch.edituv_faces_stretch_angle);
-MDEPS_CREATE(vbo_fdots_uv, batch.edituv_fdots);
-MDEPS_CREATE(vbo_fdots_edituv_data, batch.edituv_fdots);
-
-MDEPS_CREATE(ibo_tris,
-             batch.surface,
-             batch.sculpt_overlays,
-             batch.surface_weights,
-             batch.edit_mesh_analysis,
-             batch.edit_triangles,
-             batch.edit_lnor,
-             batch.edit_selection_faces);
-MDEPS_CREATE(
-    ibo_lines, batch.all_edges, batch.wire_edges, batch.edit_edges, batch.edit_selection_edges);
-MDEPS_CREATE(ibo_lines_loose, batch.loose_edges);
-MDEPS_CREATE(ibo_lines_adjacency, batch.edge_detection);
-MDEPS_CREATE(ibo_lines_paint_mask, batch.wire_loops);
-MDEPS_CREATE(ibo_tris_per_mat, surface_per_mat);
-MDEPS_CREATE(ibo_points, batch.edit_vnor, batch.edit_selection_verts, batch.edit_vertices);
-MDEPS_CREATE(ibo_fdots, batch.edit_fdots, batch.edit_selection_fdots);
-MDEPS_CREATE(ibo_edituv_tris,
-             batch.edituv_faces,
-             batch.edituv_faces_stretch_area,
-             batch.edituv_faces_stretch_angle);
-MDEPS_CREATE(ibo_edituv_lines, batch.edituv_edges, batch.wire_loops_uvs);
-MDEPS_CREATE(ibo_edituv_points, batch.edituv_verts);
-MDEPS_CREATE(ibo_edituv_fdots, batch.edituv_fdots);
-=======
 /* ---------------------------------------------------------------------- */
 /** \name Dependencies between buffer and batch
  * \{ */
@@ -302,7 +216,6 @@
 #ifndef NDEBUG
 static DRWBatchFlag g_buffer_desps_d[sizeof(g_buffer_desps)] = {0};
 #endif
->>>>>>> bb971bea
 
 static void mesh_batch_cache_discard_surface_batches(MeshBatchCache *cache);
 static void mesh_batch_cache_clear(Mesh *me);
@@ -1586,47 +1499,20 @@
 
   const bool do_uvcage = is_editmode && !me->edit_mesh->mesh_eval_final->runtime.is_original;
 
-  const bool do_subdivision = BKE_modifier_subsurf_can_do_gpu_subdiv(ob);
-
   MeshBufferCache *mbufcache = &cache->final;
 
   /* Initialize batches and request VBO's & IBO's. */
-<<<<<<< HEAD
-  MDEPS_ASSERT(batch.surface,
-               ibo_tris,
-               vbo_lnor,
-               vbo_pos_nor,
-               vbo_uv,
-               vbo_vcol,
-               vbo_subdiv_pos,
-               vbo_subdiv_tris,
-               vbo_subdiv_uv,
-               vbo_subdiv_vcol);
-=======
   MDEPS_ASSERT(batch.surface, ibo.tris, vbo.lnor, vbo.pos_nor, vbo.uv, vbo.vcol);
->>>>>>> bb971bea
   if (DRW_batch_requested(cache->batch.surface, GPU_PRIM_TRIS)) {
-    if (do_subdivision) {
-      DRW_ibo_request(cache->batch.surface, &mbufcache->ibo.subdiv_tris);
-      DRW_vbo_request(cache->batch.surface, &mbufcache->vbo.subdiv_pos);
-      if (cache->cd_used.uv != 0) {
-        DRW_vbo_request(cache->batch.surface, &mbufcache->vbo.subdiv_uv);
-      }
-      if (cache->cd_used.vcol != 0) {
-        DRW_vbo_request(cache->batch.surface, &mbufcache->vbo.subdiv_vcol);
-      }
+    DRW_ibo_request(cache->batch.surface, &mbufcache->ibo.tris);
+    /* Order matters. First ones override latest VBO's attributes. */
+    DRW_vbo_request(cache->batch.surface, &mbufcache->vbo.lnor);
+    DRW_vbo_request(cache->batch.surface, &mbufcache->vbo.pos_nor);
+    if (cache->cd_used.uv != 0) {
+      DRW_vbo_request(cache->batch.surface, &mbufcache->vbo.uv);
     }
-    else {
-      DRW_ibo_request(cache->batch.surface, &mbufcache->ibo.tris);
-      /* Order matters. First ones override latest VBO's attributes. */
-      DRW_vbo_request(cache->batch.surface, &mbufcache->vbo.lnor);
-      DRW_vbo_request(cache->batch.surface, &mbufcache->vbo.pos_nor);
-      if (cache->cd_used.uv != 0) {
-        DRW_vbo_request(cache->batch.surface, &mbufcache->vbo.uv);
-      }
-      if (cache->cd_used.vcol != 0 || cache->cd_used.sculpt_vcol != 0) {
-        DRW_vbo_request(cache->batch.surface, &mbufcache->vbo.vcol);
-      }
+    if (cache->cd_used.vcol != 0 || cache->cd_used.sculpt_vcol != 0) {
+      DRW_vbo_request(cache->batch.surface, &mbufcache->vbo.vcol);
     }
   }
   MDEPS_ASSERT(batch.all_verts, vbo.pos_nor);
@@ -1690,56 +1576,25 @@
   }
 
   /* Per Material */
-<<<<<<< HEAD
-  MDEPS_ASSERT(surface_per_mat,
-               ibo_tris_per_mat,
-               vbo_lnor,
-               vbo_pos_nor,
-               vbo_uv,
-               vbo_tan,
-               vbo_vcol,
-               vbo_orco,
-               vbo_subdiv_pos,
-               vbo_subdiv_tris,
-               vbo_subdiv_uv,
-               vbo_subdiv_vcol);
-=======
   MDEPS_ASSERT(
       surface_per_mat, tris_per_mat, vbo.lnor, vbo.pos_nor, vbo.uv, vbo.tan, vbo.vcol, vbo.orco);
->>>>>>> bb971bea
   for (int i = 0; i < cache->mat_len; i++) {
-    if (do_subdivision) {
-      if (DRW_batch_requested(cache->surface_per_mat[i], GPU_PRIM_TRIS)) {
-        // TODO(@kevindietrich) : how to handle multiple shaders?
-        DRW_ibo_request(cache->surface_per_mat[i], &mbufcache->ibo.subdiv_tris);
-        DRW_vbo_request(cache->surface_per_mat[i], &mbufcache->vbo.subdiv_pos);
-        if (cache->cd_used.uv != 0) {
-          DRW_vbo_request(cache->surface_per_mat[i], &mbufcache->vbo.subdiv_uv);
-        }
-        if (cache->cd_used.vcol != 0) {
-          DRW_vbo_request(cache->surface_per_mat[i], &mbufcache->vbo.subdiv_vcol);
-        }
+    if (DRW_batch_requested(cache->surface_per_mat[i], GPU_PRIM_TRIS)) {
+      DRW_ibo_request(cache->surface_per_mat[i], &mbufcache->tris_per_mat[i]);
+      /* Order matters. First ones override latest VBO's attributes. */
+      DRW_vbo_request(cache->surface_per_mat[i], &mbufcache->vbo.lnor);
+      DRW_vbo_request(cache->surface_per_mat[i], &mbufcache->vbo.pos_nor);
+      if (cache->cd_used.uv != 0) {
+        DRW_vbo_request(cache->surface_per_mat[i], &mbufcache->vbo.uv);
       }
-    }
-    else {
-      if (DRW_batch_requested(cache->surface_per_mat[i], GPU_PRIM_TRIS)) {
-        DRW_ibo_request(cache->surface_per_mat[i], &mbufcache->tris_per_mat[i]);
-        /* Order matters. First ones override latest VBO's attributes. */
-        DRW_vbo_request(cache->surface_per_mat[i], &mbufcache->vbo.lnor);
-        DRW_vbo_request(cache->surface_per_mat[i], &mbufcache->vbo.pos_nor);
-
-        if (cache->cd_used.uv != 0) {
-          DRW_vbo_request(cache->surface_per_mat[i], &mbufcache->vbo.uv);
-        }
-        if ((cache->cd_used.tan != 0) || (cache->cd_used.tan_orco != 0)) {
-          DRW_vbo_request(cache->surface_per_mat[i], &mbufcache->vbo.tan);
-        }
-        if (cache->cd_used.vcol != 0 || cache->cd_used.sculpt_vcol != 0) {
-          DRW_vbo_request(cache->surface_per_mat[i], &mbufcache->vbo.vcol);
-        }
-        if (cache->cd_used.orco != 0) {
-          DRW_vbo_request(cache->surface_per_mat[i], &mbufcache->vbo.orco);
-        }
+      if ((cache->cd_used.tan != 0) || (cache->cd_used.tan_orco != 0)) {
+        DRW_vbo_request(cache->surface_per_mat[i], &mbufcache->vbo.tan);
+      }
+      if (cache->cd_used.vcol != 0 || cache->cd_used.sculpt_vcol != 0) {
+        DRW_vbo_request(cache->surface_per_mat[i], &mbufcache->vbo.vcol);
+      }
+      if (cache->cd_used.orco != 0) {
+        DRW_vbo_request(cache->surface_per_mat[i], &mbufcache->vbo.orco);
       }
     }
   }
@@ -1868,48 +1723,6 @@
     DRW_vbo_request(cache->batch.edituv_fdots, &mbufcache->vbo.fdots_edituv_data);
   }
 
-<<<<<<< HEAD
-  MDEPS_ASSERT_MAP(vbo_lnor);
-  MDEPS_ASSERT_MAP(vbo_pos_nor);
-  MDEPS_ASSERT_MAP(vbo_uv);
-  MDEPS_ASSERT_MAP(vbo_vcol);
-  MDEPS_ASSERT_MAP(vbo_sculpt_data);
-  MDEPS_ASSERT_MAP(vbo_weights);
-  MDEPS_ASSERT_MAP(vbo_edge_fac);
-  MDEPS_ASSERT_MAP(vbo_mesh_analysis);
-  MDEPS_ASSERT_MAP(vbo_tan);
-  MDEPS_ASSERT_MAP(vbo_orco);
-  MDEPS_ASSERT_MAP(vbo_edit_data);
-  MDEPS_ASSERT_MAP(vbo_fdots_pos);
-  MDEPS_ASSERT_MAP(vbo_fdots_nor);
-  MDEPS_ASSERT_MAP(vbo_skin_roots);
-  MDEPS_ASSERT_MAP(vbo_vert_idx);
-  MDEPS_ASSERT_MAP(vbo_edge_idx);
-  MDEPS_ASSERT_MAP(vbo_poly_idx);
-  MDEPS_ASSERT_MAP(vbo_fdot_idx);
-  MDEPS_ASSERT_MAP(vbo_edituv_data);
-  MDEPS_ASSERT_MAP(vbo_edituv_stretch_area);
-  MDEPS_ASSERT_MAP(vbo_edituv_stretch_angle);
-  MDEPS_ASSERT_MAP(vbo_fdots_uv);
-  MDEPS_ASSERT_MAP(vbo_fdots_edituv_data);
-  MDEPS_ASSERT_MAP(vbo_subdiv_pos);
-  MDEPS_ASSERT_MAP(vbo_subdiv_tris);
-  MDEPS_ASSERT_MAP(vbo_subdiv_uv);
-  MDEPS_ASSERT_MAP(vbo_subdiv_vcol);
-
-  MDEPS_ASSERT_MAP(ibo_tris);
-  MDEPS_ASSERT_MAP(ibo_lines);
-  MDEPS_ASSERT_MAP(ibo_lines_loose);
-  MDEPS_ASSERT_MAP(ibo_lines_adjacency);
-  MDEPS_ASSERT_MAP(ibo_lines_paint_mask);
-  MDEPS_ASSERT_MAP(ibo_tris_per_mat);
-  MDEPS_ASSERT_MAP(ibo_points);
-  MDEPS_ASSERT_MAP(ibo_fdots);
-  MDEPS_ASSERT_MAP(ibo_edituv_tris);
-  MDEPS_ASSERT_MAP(ibo_edituv_lines);
-  MDEPS_ASSERT_MAP(ibo_edituv_points);
-  MDEPS_ASSERT_MAP(ibo_edituv_fdots);
-=======
   MDEPS_ASSERT_MAP(vbo.lnor);
   MDEPS_ASSERT_MAP(vbo.pos_nor);
   MDEPS_ASSERT_MAP(vbo.uv);
@@ -1947,7 +1760,6 @@
   MDEPS_ASSERT_MAP(ibo.edituv_fdots);
 
   MDEPS_ASSERT_MAP(tris_per_mat);
->>>>>>> bb971bea
 
   /* Meh loose Scene const correctness here. */
   const bool use_subsurf_fdots = scene ? BKE_modifiers_uses_subsurf_facedots(scene, ob) : false;
@@ -1988,10 +1800,6 @@
                                        true);
   }
 
-  if (do_subdivision) {
-    DRW_create_subdivision(scene, ob, me, &cache->final);
-  }
-
   mesh_buffer_cache_create_requested(task_graph,
                                      cache,
                                      &cache->final,
