/*
 * ***** BEGIN GPL LICENSE BLOCK *****
 *
 * This program is free software; you can redistribute it and/or
 * modify it under the terms of the GNU General Public License
 * as published by the Free Software Foundation; either version 2
 * of the License, or (at your option) any later version.
 *
 * This program is distributed in the hope that it will be useful,
 * but WITHOUT ANY WARRANTY; without even the implied warranty of
 * MERCHANTABILITY or FITNESS FOR A PARTICULAR PURPOSE.  See the
 * GNU General Public License for more details.
 *
 * You should have received a copy of the GNU General Public License
 * along with this program; if not, write to the Free Software Foundation,
 * Inc., 51 Franklin Street, Fifth Floor, Boston, MA 02110-1301, USA.
 *
 * The Original Code is Copyright (C) 2017 by Blender Foundation.
 * All rights reserved.
 *
 * Contributor(s): Blender Foundation, Mike Erwin, Dalai Felinto
 *
 * ***** END GPL LICENSE BLOCK *****
 */

/** \file draw_cache_impl_strands.c
 *  \ingroup draw
 *
 * \brief Strands API for render engines
 */

#include "MEM_guardedalloc.h"

#include "BLI_utildefines.h"
#include "BLI_math_vector.h"
#include "BLI_ghash.h"

#include "DNA_hair_types.h"
#include "DNA_scene_types.h"

#include "BKE_hair.h"
#include "BKE_mesh_sample.h"

#include "DEG_depsgraph.h"

#include "GPU_batch.h"
#include "GPU_extensions.h"
#include "GPU_texture.h"

#include "draw_common.h"
#include "draw_cache_impl.h"  /* own include */
#include "draw_hair_private.h"

#include "DRW_render.h"

/* ---------------------------------------------------------------------- */
/* Hair Gwn_Batch Cache */

/* Gwn_Batch cache management. */

typedef struct HairBatchCache {
	ParticleHairCache hair;

	bool is_dirty;
} HairBatchCache;

static void hair_batch_cache_clear(HairSystem *hsys);

static bool hair_batch_cache_valid(HairSystem *hsys)
{
	HairBatchCache *cache = hsys->draw_batch_cache;

	if (cache == NULL) {
		return false;
	}

	if (cache->is_dirty) {
		return false;
	}

	return true;
}

static void hair_batch_cache_init(HairSystem *hsys)
{
	HairBatchCache *cache = hsys->draw_batch_cache;
	
	if (!cache) {
		cache = hsys->draw_batch_cache = MEM_callocN(sizeof(*cache), __func__);
	}
	else {
		memset(cache, 0, sizeof(*cache));
	}
	
	cache->is_dirty = false;
}

static HairBatchCache *hair_batch_cache_get(HairSystem *hsys)
{
	// Hair follicle binding needs to be updated after changes
	BLI_assert(!(hsys->flag & HAIR_SYSTEM_UPDATE_FOLLICLE_BINDING));
	
	if (!hair_batch_cache_valid(hsys)) {
		hair_batch_cache_clear(hsys);
		hair_batch_cache_init(hsys);
	}
	return hsys->draw_batch_cache;
}

void DRW_hair_batch_cache_dirty(HairSystem *hsys, int mode)
{
	HairBatchCache *cache = hsys->draw_batch_cache;
	if (cache == NULL) {
		return;
	}
	switch (mode) {
		case BKE_HAIR_BATCH_DIRTY_ALL:
			cache->is_dirty = true;
			break;
		default:
			BLI_assert(0);
	}
}

static void hair_batch_cache_clear(HairSystem *hsys)
{
	HairBatchCache *cache = hsys->draw_batch_cache;
	if (cache) {
		particle_batch_cache_clear_hair(&cache->hair);
	}
}

void DRW_hair_batch_cache_free(HairSystem *hsys)
{
	hair_batch_cache_clear(hsys);
	MEM_SAFE_FREE(hsys->draw_batch_cache);
}

static void hair_batch_cache_ensure_count(
        const HairExportCache *hair_export,
        ParticleHairCache *cache)
{
<<<<<<< HEAD
	TIMEIT_START(hair_batch_cache_ensure_fibers);

	GWN_VERTBUF_DISCARD_SAFE(cache->fiber_verts);
	GWN_INDEXBUF_DISCARD_SAFE(cache->fiber_edges);
	
	const int totfibers = hair_export->totfibercurves;
	const int totpoint = hair_export->totfiberverts;
	const int totseg = totpoint - totfibers;
	
	static Gwn_VertFormat format = { 0 };
	static unsigned curve_param_id, fiber_index_id;
	
	/* initialize vertex format */
	if (format.attr_len == 0) {
		fiber_index_id = GWN_vertformat_attr_add(&format, "fiber_index", GWN_COMP_I32, 1, GWN_FETCH_INT);
		curve_param_id = GWN_vertformat_attr_add(&format, "curve_param", GWN_COMP_F32, 1, GWN_FETCH_FLOAT);
	}
	
	cache->fiber_verts = GWN_vertbuf_create_with_format(&format);
=======
    cache->strands_len = hair_export->totfollicles;
    cache->elems_len = hair_export->totverts - hair_export->totcurves;
    cache->point_len = hair_export->totverts;
}
>>>>>>> 27b28e43

static void hair_batch_cache_fill_segments_proc_pos(
        const HairExportCache *hair_export,
        Gwn_VertBufRaw *attr_step)
{
	for (int i = 0; i < hair_export->totcurves; i++) {
		const HairFiberCurve *curve = &hair_export->fiber_curves[i];
		const HairFiberVertex *verts = &hair_export->fiber_verts[curve->vertstart];
		if (curve->numverts < 2) {
			continue;
		}
		float total_len = 0.0f;
		const float *co_prev = NULL;
		float *seg_data_first;
		for (int j = 0; j < curve->numverts; j++) {
			float *seg_data = (float *)GWN_vertbuf_raw_step(attr_step);
			copy_v3_v3(seg_data, verts[j].co);
			if (co_prev) {
				total_len += len_v3v3(co_prev, verts[j].co);
			}
			else {
				seg_data_first = seg_data;
			}
			seg_data[3] = total_len;
			co_prev = verts[j].co;
		}
		if (total_len > 0.0f) {
			/* Divide by total length to have a [0-1] number. */
			for (int j = 0; j < curve->numverts; j++, seg_data_first += 4) {
				seg_data_first[3] /= total_len;
			}
		}
	}
}

static void hair_batch_cache_ensure_procedural_pos(
        const HairExportCache *hair_export,
        ParticleHairCache *cache)
{
	if (cache->proc_point_buf != NULL) {
		return;
	}

	/* initialize vertex format */
	Gwn_VertFormat format = {0};
	uint pos_id = GWN_vertformat_attr_add(&format, "posTime", GWN_COMP_F32, 4, GWN_FETCH_FLOAT);

	cache->proc_point_buf = GWN_vertbuf_create_with_format(&format);
    GWN_vertbuf_data_alloc(cache->proc_point_buf, cache->point_len);

	Gwn_VertBufRaw pos_step;
	GWN_vertbuf_attr_get_raw_data(cache->proc_point_buf, pos_id, &pos_step);

	hair_batch_cache_fill_segments_proc_pos(hair_export, &pos_step);

	/* Create vbo immediatly to bind to texture buffer. */
	GWN_vertbuf_use(cache->proc_point_buf);

	cache->point_tex = GPU_texture_create_from_vertbuf(cache->proc_point_buf);
}

static void hair_pack_mcol(MCol *mcol, unsigned short r_scol[3])
{
	/* Convert to linear ushort and swizzle */
	r_scol[0] = unit_float_to_ushort_clamp(BLI_color_from_srgb_table[mcol->b]);
	r_scol[1] = unit_float_to_ushort_clamp(BLI_color_from_srgb_table[mcol->g]);
	r_scol[2] = unit_float_to_ushort_clamp(BLI_color_from_srgb_table[mcol->r]);
}

static int hair_batch_cache_fill_strands_data(
        const HairExportCache *hair_export,
        Gwn_VertBufRaw *data_step,
        Gwn_VertBufRaw *uv_step, int num_uv_layers,
        Gwn_VertBufRaw *col_step, int num_col_layers)
{
	int curr_point = 0;
	for (int i = 0; i < hair_export->totcurves; i++) {
		const HairFiberCurve *curve = &hair_export->fiber_curves[i];
		if (curve->numverts < 2) {
			continue;
		}

		uint *seg_data = (uint *)GWN_vertbuf_raw_step(data_step);
		const uint numseg = curve->numverts - 1;
		*seg_data = (curr_point & 0xFFFFFF) | (numseg << 24);
		curr_point += curve->numverts;

		float (*uv)[2] = NULL;
		MCol *mcol = NULL;
		
#if 0
		particle_calculate_uvs(
				psys, psmd,
				is_simple, num_uv_layers,
				is_child ? psys->child[i].parent : i,
				is_child ? i : -1,
				mtfaces,
				*r_parent_uvs, &uv);

		particle_calculate_mcol(
				psys, psmd,
				is_simple, num_col_layers,
				is_child ? psys->child[i].parent : i,
				is_child ? i : -1,
				mcols,
				*r_parent_mcol, &mcol);
#else
		/* XXX dummy uvs and mcols, TODO */
		uv = MEM_mallocN(sizeof(*uv) * num_uv_layers, __func__);
		mcol = MEM_mallocN(sizeof(*mcol) * num_col_layers, __func__);
		for (int k = 0; k < num_uv_layers; k++) {
			zero_v3(uv[k]);
		}
		for (int k = 0; k < num_col_layers; k++) {
			mcol[k].a = 255;
			mcol[k].r = 255;
			mcol[k].g = 0;
			mcol[k].b = 255;
		}
#endif
		
		for (int k = 0; k < num_uv_layers; k++) {
			float *t_uv = (float *)GWN_vertbuf_raw_step(uv_step + k);
			copy_v2_v2(t_uv, uv[k]);
		}
		for (int k = 0; k < num_col_layers; k++) {
			unsigned short *scol = (unsigned short *)GWN_vertbuf_raw_step(col_step + k);
			hair_pack_mcol(&mcol[k], scol);
		}
		
		if (uv) {
			MEM_freeN(uv);
		}
		if (mcol) {
			MEM_freeN(mcol);
		}
	}
	return curr_point;
}

static void hair_batch_cache_ensure_procedural_strand_data(
        const HairExportCache *hair_export,
        ParticleHairCache *cache)
{
	int active_uv = 0;
	int active_col = 0;

#if 0 // TODO
	ParticleSystemModifierData *psmd = (ParticleSystemModifierData *)md;

	if (psmd != NULL && psmd->mesh_final != NULL) {
		if (CustomData_has_layer(&psmd->mesh_final->ldata, CD_MLOOPUV)) {
			cache->num_uv_layers = CustomData_number_of_layers(&psmd->mesh_final->ldata, CD_MLOOPUV);
			active_uv = CustomData_get_active_layer(&psmd->mesh_final->ldata, CD_MLOOPUV);
		}
		if (CustomData_has_layer(&psmd->mesh_final->ldata, CD_MLOOPCOL)) {
			cache->num_col_layers = CustomData_number_of_layers(&psmd->mesh_final->ldata, CD_MLOOPCOL);
			active_col = CustomData_get_active_layer(&psmd->mesh_final->ldata, CD_MLOOPCOL);
		}
	}
#endif

	Gwn_VertBufRaw data_step;
	Gwn_VertBufRaw uv_step[MAX_MTFACE];
	Gwn_VertBufRaw col_step[MAX_MCOL];

	MTFace *mtfaces[MAX_MTFACE] = {NULL};
	MCol *mcols[MAX_MCOL] = {NULL};

	Gwn_VertFormat format_data = {0};
	uint data_id = GWN_vertformat_attr_add(&format_data, "data", GWN_COMP_U32, 1, GWN_FETCH_INT);

	Gwn_VertFormat format_uv = {0};
	uint uv_id = GWN_vertformat_attr_add(&format_uv, "uv", GWN_COMP_F32, 2, GWN_FETCH_FLOAT);

	Gwn_VertFormat format_col = {0};
	uint col_id = GWN_vertformat_attr_add(&format_col, "col", GWN_COMP_U16, 4, GWN_FETCH_INT_TO_FLOAT_UNIT);

	memset(cache->uv_layer_names, 0, sizeof(cache->uv_layer_names));
	memset(cache->col_layer_names, 0, sizeof(cache->col_layer_names));

	/* Strand Data */
	cache->proc_strand_buf = GWN_vertbuf_create_with_format(&format_data);
    GWN_vertbuf_data_alloc(cache->proc_strand_buf, cache->strands_len);
	GWN_vertbuf_attr_get_raw_data(cache->proc_strand_buf, data_id, &data_step);

#if 0 // TODO
	/* UV layers */
	for (int i = 0; i < cache->num_uv_layers; i++) {
		cache->proc_uv_buf[i] = GWN_vertbuf_create_with_format(&format_uv);
        GWN_vertbuf_data_alloc(cache->proc_uv_buf[i], cache->strands_len);
		GWN_vertbuf_attr_get_raw_data(cache->proc_uv_buf[i], uv_id, &uv_step[i]);

		const char *name = CustomData_get_layer_name(&psmd->mesh_final->ldata, CD_MLOOPUV, i);
		uint hash = BLI_ghashutil_strhash_p(name);
		int n = 0;
		BLI_snprintf(cache->uv_layer_names[i][n++], MAX_LAYER_NAME_LEN, "u%u", hash);
		BLI_snprintf(cache->uv_layer_names[i][n++], MAX_LAYER_NAME_LEN, "a%u", hash);

		if (i == active_uv) {
			BLI_snprintf(cache->uv_layer_names[i][n], MAX_LAYER_NAME_LEN, "u");
		}
	}
	/* Vertex colors */
	for (int i = 0; i < cache->num_col_layers; i++) {
		cache->proc_col_buf[i] = GWN_vertbuf_create_with_format(&format_col);
        GWN_vertbuf_data_alloc(cache->proc_col_buf[i], cache->strands_len);
		GWN_vertbuf_attr_get_raw_data(cache->proc_col_buf[i], col_id, &col_step[i]);

		const char *name = CustomData_get_layer_name(&psmd->mesh_final->ldata, CD_MLOOPCOL, i);
		uint hash = BLI_ghashutil_strhash_p(name);
		int n = 0;
		BLI_snprintf(cache->col_layer_names[i][n++], MAX_LAYER_NAME_LEN, "c%u", hash);

		/* We only do vcols auto name that are not overridden by uvs */
		if (CustomData_get_named_layer_index(&psmd->mesh_final->ldata, CD_MLOOPUV, name) == -1) {
			BLI_snprintf(cache->col_layer_names[i][n++], MAX_LAYER_NAME_LEN, "a%u", hash);
		}

		if (i == active_col) {
			BLI_snprintf(cache->col_layer_names[i][n], MAX_LAYER_NAME_LEN, "c");
		}
	}

	if (cache->num_uv_layers || cache->num_col_layers) {
		BKE_mesh_tessface_ensure(psmd->mesh_final);
		if (cache->num_uv_layers) {
			for (int j = 0; j < cache->num_uv_layers; j++) {
				mtfaces[j] = (MTFace *)CustomData_get_layer_n(&psmd->mesh_final->fdata, CD_MTFACE, j);
			}
		}
		if (cache->num_col_layers) {
			for (int j = 0; j < cache->num_col_layers; j++) {
				mcols[j] = (MCol *)CustomData_get_layer_n(&psmd->mesh_final->fdata, CD_MCOL, j);
			}
		}
	}
#endif

	hair_batch_cache_fill_strands_data(
	            hair_export,
	            &data_step,
	            uv_step, cache->num_uv_layers,
	            col_step, cache->num_col_layers);

	/* Create vbo immediatly to bind to texture buffer. */
	GWN_vertbuf_use(cache->proc_strand_buf);
	cache->strand_tex = GPU_texture_create_from_vertbuf(cache->proc_strand_buf);

	for (int i = 0; i < cache->num_uv_layers; i++) {
		GWN_vertbuf_use(cache->proc_uv_buf[i]);
		cache->uv_tex[i] = GPU_texture_create_from_vertbuf(cache->proc_uv_buf[i]);
	}
	for (int i = 0; i < cache->num_col_layers; i++) {
		GWN_vertbuf_use(cache->proc_col_buf[i]);
		cache->col_tex[i] = GPU_texture_create_from_vertbuf(cache->proc_col_buf[i]);
	}
}

static void hair_batch_cache_ensure_final_count(
        const HairExportCache *hair_export,
        ParticleHairFinalCache *cache,
        int subdiv,
        int thickness_res)
{
<<<<<<< HEAD
	GWN_VERTBUF_DISCARD_SAFE(cache->follicle_verts);
	GWN_INDEXBUF_DISCARD_SAFE(cache->follicle_edges);
	
	const unsigned int point_count = hair_export->totfibercurves;
	
	static Gwn_VertFormat format = { 0 };
	static unsigned pos_id;
	
	/* initialize vertex format */
	if (format.attr_len == 0) {
		pos_id = GWN_vertformat_attr_add(&format, "pos", GWN_COMP_F32, 3, GWN_FETCH_FLOAT);
	}
	
	cache->follicle_verts = GWN_vertbuf_create_with_format(&format);
	
	GWN_vertbuf_data_alloc(cache->follicle_verts, point_count);
	
	float (*root_co)[3] = hair_export->fiber_root_position;
	for (int i = 0; i < hair_export->totfibercurves; ++i, ++root_co) {
		GWN_vertbuf_attr_set(cache->follicle_verts, pos_id, (unsigned int)i, *root_co);
	}
	
	UNUSED_VARS(mode);
=======
	const int totverts = hair_export->totverts;
	const int totcurves = hair_export->totcurves;
	cache->strands_len = hair_export->totfollicles;
	/* +1 for primitive restart */
	cache->elems_len = (((totverts - totcurves) << subdiv) + totcurves) * thickness_res;
	cache->point_len = ((totverts - totcurves) << subdiv) + totcurves;
>>>>>>> 27b28e43
}

static void hair_batch_cache_ensure_procedural_final_points(
        ParticleHairCache *cache,
        int subdiv)
{
	/* Same format as point_tex. */
	Gwn_VertFormat format = { 0 };
	GWN_vertformat_attr_add(&format, "pos", GWN_COMP_F32, 4, GWN_FETCH_FLOAT);

	cache->final[subdiv].proc_point_buf = GWN_vertbuf_create_with_format(&format);

	/* Create a destination buffer for the tranform feedback. Sized appropriately */
	/* Thoses are points! not line segments. */
	GWN_vertbuf_data_alloc(cache->final[subdiv].proc_point_buf, cache->final[subdiv].point_len);

	/* Create vbo immediatly to bind to texture buffer. */
	GWN_vertbuf_use(cache->final[subdiv].proc_point_buf);

	cache->final[subdiv].proc_tex = GPU_texture_create_from_vertbuf(cache->final[subdiv].proc_point_buf);
}

static int hair_batch_cache_fill_segments_indices(
        const HairExportCache *hair_export,
        const int subdiv,
        const int thickness_res,
        Gwn_IndexBufBuilder *elb)
{
	int curr_point = 0;
	for (int i = 0; i < hair_export->totcurves; i++) {
		const HairFiberCurve *curve = &hair_export->fiber_curves[i];
		if (curve->numverts < 2) {
			continue;
		}

		const int res = (((curve->numverts - 1) << subdiv) + 1) * thickness_res;
		for (int k = 0; k < res; k++) {
			GWN_indexbuf_add_generic_vert(elb, curr_point++);
		}
		GWN_indexbuf_add_primitive_restart(elb);
	}
	return curr_point;
}

static void hair_batch_cache_ensure_procedural_indices(
        const HairExportCache *hair_export,
        ParticleHairCache *cache,
        int thickness_res,
        int subdiv)
{
	BLI_assert(thickness_res <= MAX_THICKRES); /* Cylinder strip not currently supported. */

	if (cache->final[subdiv].proc_hairs[thickness_res - 1] != NULL) {
		return;
	}

	int element_count = cache->final[subdiv].elems_len;
	Gwn_PrimType prim_type = (thickness_res == 1) ? GWN_PRIM_LINE_STRIP : GWN_PRIM_TRI_STRIP;

	static Gwn_VertFormat format = { 0 };
	GWN_vertformat_clear(&format);

	/* initialize vertex format */
<<<<<<< HEAD
	if (format.attr_len == 0) {
		pos_id = GWN_vertformat_attr_add(&format, "pos", GWN_COMP_F32, 3, GWN_FETCH_FLOAT);
	}
	
	cache->guide_curve_verts = GWN_vertbuf_create_with_format(&format);
	
	GWN_vertbuf_data_alloc(cache->guide_curve_verts, point_count);
	
=======
	GWN_vertformat_attr_add(&format, "dummy", GWN_COMP_U8, 1, GWN_FETCH_INT_TO_FLOAT_UNIT);

	Gwn_VertBuf *vbo = GWN_vertbuf_create_with_format(&format);
	GWN_vertbuf_data_alloc(vbo, 1);

>>>>>>> 27b28e43
	Gwn_IndexBufBuilder elb;
	GWN_indexbuf_init_ex(&elb, prim_type, element_count, element_count, true);

	hair_batch_cache_fill_segments_indices(hair_export, subdiv, thickness_res, &elb);

	cache->final[subdiv].proc_hairs[thickness_res - 1] = GWN_batch_create_ex(
	        prim_type,
	        vbo,
	        GWN_indexbuf_build(&elb),
	        GWN_BATCH_OWNS_VBO | GWN_BATCH_OWNS_INDEX);
}

/* Ensure all textures and buffers needed for GPU accelerated drawing. */
bool hair_ensure_procedural_data(
        Object *UNUSED(object),
        HairSystem *hsys,
        struct Mesh *scalp,
        ParticleHairCache **r_hair_cache,
        int subdiv,
        int thickness_res)
{
	bool need_ft_update = false;

	HairExportCache *hair_export = BKE_hair_export_cache_new();
	BKE_hair_export_cache_update(hair_export, hsys, subdiv, scalp, HAIR_EXPORT_ALL);

	HairBatchCache *cache = hair_batch_cache_get(hsys);
	*r_hair_cache = &cache->hair;

	/* Refreshed on combing and simulation. */
	if (cache->hair.proc_point_buf == NULL) {
		hair_batch_cache_ensure_count(hair_export, &cache->hair);
		
		hair_batch_cache_ensure_procedural_pos(hair_export, &cache->hair);
		need_ft_update = true;
	}

	/* Refreshed if active layer or custom data changes. */
	if (cache->hair.strand_tex == NULL) {
		hair_batch_cache_ensure_procedural_strand_data(hair_export, &cache->hair);
	}

	/* Refreshed only on subdiv count change. */
	if (cache->hair.final[subdiv].proc_point_buf == NULL) {
		hair_batch_cache_ensure_final_count(hair_export, &cache->hair.final[subdiv], subdiv, thickness_res);
		
		hair_batch_cache_ensure_procedural_final_points(&cache->hair, subdiv);
		need_ft_update = true;
	}
	if (cache->hair.final[subdiv].proc_hairs[thickness_res - 1] == NULL) {
		hair_batch_cache_ensure_procedural_indices(hair_export, &cache->hair, thickness_res, subdiv);
	}

	BKE_hair_export_cache_free(hair_export);

	return need_ft_update;
}

Gwn_Batch *DRW_hair_batch_cache_get_fibers(HairSystem *hsys, const HairExportCache *hair_export)
{
	// TODO
	UNUSED_VARS(hsys, hair_export);
	return NULL;
}

Gwn_Batch *DRW_hair_batch_cache_get_follicle_points(HairSystem *hsys, const HairExportCache *hair_export)
{
	// TODO
	UNUSED_VARS(hsys, hair_export);
	return NULL;
}<|MERGE_RESOLUTION|>--- conflicted
+++ resolved
@@ -140,32 +140,10 @@
         const HairExportCache *hair_export,
         ParticleHairCache *cache)
 {
-<<<<<<< HEAD
-	TIMEIT_START(hair_batch_cache_ensure_fibers);
-
-	GWN_VERTBUF_DISCARD_SAFE(cache->fiber_verts);
-	GWN_INDEXBUF_DISCARD_SAFE(cache->fiber_edges);
-	
-	const int totfibers = hair_export->totfibercurves;
-	const int totpoint = hair_export->totfiberverts;
-	const int totseg = totpoint - totfibers;
-	
-	static Gwn_VertFormat format = { 0 };
-	static unsigned curve_param_id, fiber_index_id;
-	
-	/* initialize vertex format */
-	if (format.attr_len == 0) {
-		fiber_index_id = GWN_vertformat_attr_add(&format, "fiber_index", GWN_COMP_I32, 1, GWN_FETCH_INT);
-		curve_param_id = GWN_vertformat_attr_add(&format, "curve_param", GWN_COMP_F32, 1, GWN_FETCH_FLOAT);
-	}
-	
-	cache->fiber_verts = GWN_vertbuf_create_with_format(&format);
-=======
     cache->strands_len = hair_export->totfollicles;
     cache->elems_len = hair_export->totverts - hair_export->totcurves;
     cache->point_len = hair_export->totverts;
 }
->>>>>>> 27b28e43
 
 static void hair_batch_cache_fill_segments_proc_pos(
         const HairExportCache *hair_export,
@@ -431,38 +409,12 @@
         int subdiv,
         int thickness_res)
 {
-<<<<<<< HEAD
-	GWN_VERTBUF_DISCARD_SAFE(cache->follicle_verts);
-	GWN_INDEXBUF_DISCARD_SAFE(cache->follicle_edges);
-	
-	const unsigned int point_count = hair_export->totfibercurves;
-	
-	static Gwn_VertFormat format = { 0 };
-	static unsigned pos_id;
-	
-	/* initialize vertex format */
-	if (format.attr_len == 0) {
-		pos_id = GWN_vertformat_attr_add(&format, "pos", GWN_COMP_F32, 3, GWN_FETCH_FLOAT);
-	}
-	
-	cache->follicle_verts = GWN_vertbuf_create_with_format(&format);
-	
-	GWN_vertbuf_data_alloc(cache->follicle_verts, point_count);
-	
-	float (*root_co)[3] = hair_export->fiber_root_position;
-	for (int i = 0; i < hair_export->totfibercurves; ++i, ++root_co) {
-		GWN_vertbuf_attr_set(cache->follicle_verts, pos_id, (unsigned int)i, *root_co);
-	}
-	
-	UNUSED_VARS(mode);
-=======
 	const int totverts = hair_export->totverts;
 	const int totcurves = hair_export->totcurves;
 	cache->strands_len = hair_export->totfollicles;
 	/* +1 for primitive restart */
 	cache->elems_len = (((totverts - totcurves) << subdiv) + totcurves) * thickness_res;
 	cache->point_len = ((totverts - totcurves) << subdiv) + totcurves;
->>>>>>> 27b28e43
 }
 
 static void hair_batch_cache_ensure_procedural_final_points(
@@ -526,22 +478,11 @@
 	GWN_vertformat_clear(&format);
 
 	/* initialize vertex format */
-<<<<<<< HEAD
-	if (format.attr_len == 0) {
-		pos_id = GWN_vertformat_attr_add(&format, "pos", GWN_COMP_F32, 3, GWN_FETCH_FLOAT);
-	}
-	
-	cache->guide_curve_verts = GWN_vertbuf_create_with_format(&format);
-	
-	GWN_vertbuf_data_alloc(cache->guide_curve_verts, point_count);
-	
-=======
 	GWN_vertformat_attr_add(&format, "dummy", GWN_COMP_U8, 1, GWN_FETCH_INT_TO_FLOAT_UNIT);
 
 	Gwn_VertBuf *vbo = GWN_vertbuf_create_with_format(&format);
 	GWN_vertbuf_data_alloc(vbo, 1);
 
->>>>>>> 27b28e43
 	Gwn_IndexBufBuilder elb;
 	GWN_indexbuf_init_ex(&elb, prim_type, element_count, element_count, true);
 
