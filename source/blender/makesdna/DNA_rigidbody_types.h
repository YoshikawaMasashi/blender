/*
 * ***** BEGIN GPL LICENSE BLOCK *****
 *
 * This program is free software; you can redistribute it and/or
 * modify it under the terms of the GNU General Public License
 * as published by the Free Software Foundation; either version 2
 * of the License, or (at your option) any later version.
 *
 * This program is distributed in the hope that it will be useful,
 * but WITHOUT ANY WARRANTY; without even the implied warranty of
 * MERCHANTABILITY or FITNESS FOR A PARTICULAR PURPOSE.  See the
 * GNU General Public License for more details.
 *
 * You should have received a copy of the GNU General Public License
 * along with this program; if not, write to the Free Software Foundation,
 * Inc., 51 Franklin Street, Fifth Floor, Boston, MA 02110-1301, USA.
 *
 * The Original Code is Copyright (C) 2013 Blender Foundation
 * All rights reserved.
 *
 * The Original Code is: all of this file.
 *
 * Contributor(s): Joshua Leung, Sergej Reich
 *
 * ***** END GPL LICENSE BLOCK *****
 */

/** \file DNA_rigidbody_types.h
 *  \ingroup DNA
 *  \brief Types and defines for representing Rigid Body entities
 */

#ifndef __DNA_RIGIDBODY_TYPES_H__
#define __DNA_RIGIDBODY_TYPES_H__

#include "DNA_listBase.h"

struct Collection;

struct EffectorWeights;

/* ******************************** */
/* RigidBody World */

/* Container for data shared by original and evaluated copies of RigidBodyWorld */
typedef struct RigidBodyWorld_Shared {
	/* cache */
	struct PointCache *pointcache;
	struct ListBase ptcaches;

	/* References to Physics Sim objects. Exist at runtime only ---------------------- */
	void *physics_world;		/* Physics sim world (i.e. btDiscreteDynamicsWorld) */
} RigidBodyWorld_Shared;

/* RigidBodyWorld (rbw)
 *
 * Represents a "simulation scene" existing within the parent scene.
 */
struct RigidBodyOb;

typedef struct RigidBodyWorld {
	/* Sim World Settings ------------------------------------------------------------- */
	struct EffectorWeights *effector_weights; /* effectors info */

	struct Collection *group;		/* Group containing objects to use for Rigid Bodies */
	struct Object **objects;	/* Array to access group objects by index, only used at runtime */

	struct Collection *constraints;	/* Group containing objects to use for Rigid Body Constraints*/

	int pad;
	float ltime;				/* last frame world was evaluated for (internal) */

	struct RigidBodyWorld_Shared *shared; /* This pointer is shared between all evaluated copies */
	struct PointCache *pointcache DNA_DEPRECATED; /* Moved to shared->pointcache */
	struct ListBase ptcaches DNA_DEPRECATED; /* Moved to shared->ptcaches */
	int numbodies;              /* number of objects in rigid body group */

	short steps_per_second;		/* number of simulation steps thaken per second */
	short num_solver_iterations;/* number of constraint solver iterations made per simulation step */

	int flag;					/* (eRigidBodyWorld_Flag) settings for this RigidBodyWorld */
	float time_scale;			/* used to speed up or slow down the simulation */
<<<<<<< HEAD
=======
	
	/* References to Physics Sim objects. Exist at runtime only ---------------------- */
	void *physics_world;		/* Physics sim world (i.e. btDiscreteDynamicsWorld) */
	struct RigidBodyOb **cache_index_map;		/* Maps the linear RigidbodyOb index to the nested Object(Modifier) Index, at runtime*/
	int *cache_offset_map;		/* Maps the linear RigidbodyOb index to the nested Object(Modifier) cell offset, at runtime, so it does not need to be calced in cache*/
	float internal_tick;		/* this is the current ? internal bullet time step, clumsy to put here but cannot expose custom callback parameters */
	char pad2[4];
>>>>>>> 16b07fb0
} RigidBodyWorld;

/* Flags for RigidBodyWorld */
typedef enum eRigidBodyWorld_Flag {
	/* should sim world be skipped when evaluating (user setting) */
	RBW_FLAG_MUTED				= (1 << 0),
	/* sim data needs to be rebuilt */
	RBW_FLAG_NEEDS_REBUILD		= (1 << 1),
	/* use split impulse when stepping the simulation */
	RBW_FLAG_USE_SPLIT_IMPULSE	= (1 << 2),
	/* Flag changes to objects (especially those with modifiers)*/
	RBW_FLAG_OBJECT_CHANGED		= (1 << 3),
	/* If we have rigidbody modifiers, time to refresh them if flag is set*/
	RBW_FLAG_REFRESH_MODIFIERS	= (1 << 4),
	/* Flag rebuild of constraints in fracture modifier objects */
	RBW_FLAG_REBUILD_CONSTRAINTS = (1 << 5),
	/* Visualize physics objects like in game engine*/
	RBW_FLAG_VISUALIZE_PHYSICS = (1 << 6),
} eRigidBodyWorld_Flag;

/* ******************************** */
/* RigidBody Object */

/* Container for data that is shared among CoW copies.
 *
 * This is placed in a separate struct so that, for example, the physics_shape
 * pointer can be replaced without having to update all CoW copies. */
#
#
typedef struct RigidBodyOb_Shared {
	/* References to Physics Sim objects. Exist at runtime only */
	void *physics_object;	/* Physics object representation (i.e. btRigidBody) */
	void *physics_shape;	/* Collision shape used by physics sim (i.e. btCollisionShape) */
} RigidBodyOb_Shared;

/* RigidBodyObject (rbo)
 *
 * Represents an object participating in a RigidBody sim.
 * This is attached to each object that is currently
 * participating in a sim.
 */
typedef struct RigidBodyOb {
	/* General Settings for this RigidBodyOb */
	short type;				/* (eRigidBodyOb_Type) role of RigidBody in sim  */
	short shape;			/* (eRigidBody_Shape) collision shape to use */

	int flag;				/* (eRigidBodyOb_Flag) */
	int col_groups;			/* Collision groups that determines wich rigid bodies can collide with each other */
	int meshisland_index;	/* determines "offset" inside an objects meshisland list, -1 for regular rigidbodies */
	short mesh_source;		/* (eRigidBody_MeshSource) mesh source for mesh based collision shapes */
<<<<<<< HEAD
	short pad;

=======
	short is_fractured;
	char pad2[4];
	
>>>>>>> 16b07fb0
	/* Physics Parameters */
	float mass;				/* how much object 'weighs' (i.e. absolute 'amount of stuff' it holds) */

	float friction;			/* resistance of object to movement */
	float restitution;		/* how 'bouncy' object is when it collides */

	float margin;			/* tolerance for detecting collisions */

	float lin_damping;		/* damping for linear velocities */
	float ang_damping;		/* damping for angular velocities */

	float lin_sleep_thresh;	/* deactivation threshold for linear velocities */
	float ang_sleep_thresh;	/* deactivation threshold for angular velocities */
<<<<<<< HEAD

	float orn[4];			/* rigid body orientation */
	float pos[3];			/* rigid body position */
	float pad1;

	struct RigidBodyOb_Shared *shared; /* This pointer is shared between all evaluated copies */
=======
	float force_thresh;		/* activation threshold for activation by force */
	
	float orn[4];			/* rigid body orientation */
	float pos[3];			/* rigid body position */
	float lin_vel[3];		/* rigid body linear velocity, important for dynamic fracture*/
	float ang_vel[3];		/* rigid body angular velocity, important for dynamic fracture*/
	//float pad1;
>>>>>>> 16b07fb0
} RigidBodyOb;


/* Participation types for RigidBodyOb */
typedef enum eRigidBodyOb_Type {
	/* active geometry participant in simulation. is directly controlled by sim */
	RBO_TYPE_ACTIVE	= 0,
	/* passive geometry participant in simulation. is directly controlled by animsys */
	RBO_TYPE_PASSIVE
} eRigidBodyOb_Type;

/* Flags for RigidBodyOb */
typedef enum eRigidBodyOb_Flag {
	/* rigidbody is kinematic (controlled by the animation system) */
	RBO_FLAG_KINEMATIC			= (1 << 0),
	/* rigidbody needs to be validated (usually set after duplicating and not hooked up yet) */
	RBO_FLAG_NEEDS_VALIDATE		= (1 << 1),
	/* rigidbody shape needs refreshing (usually after exiting editmode) */
	RBO_FLAG_NEEDS_RESHAPE		= (1 << 2),
	/* rigidbody can be deactivated */
	RBO_FLAG_USE_DEACTIVATION	= (1 << 3),
	/* rigidbody is deactivated at the beginning of simulation */
	RBO_FLAG_START_DEACTIVATED	= (1 << 4),
	/* rigidbody is not dynamically simulated */
	RBO_FLAG_DISABLED			= (1 << 5),
	/* collision margin is not embedded (only used by convex hull shapes for now) */
	RBO_FLAG_USE_MARGIN			= (1 << 6),
	/* collision shape deforms during simulation (only for passive triangle mesh shapes) */
	RBO_FLAG_USE_DEFORM			= (1 << 7),
	/* rebuild object after collision, (change kinematic state) */
	RBO_FLAG_KINEMATIC_REBUILD	= (1 << 8),
	/* enable / disable kinematic state change after collision */
	RBO_FLAG_USE_KINEMATIC_DEACTIVATION = (1 << 9),
	/* ghost flag, do not collide with object (but can activate although) */
	RBO_FLAG_IS_GHOST = (1 << 10),
	/* trigger flag, trigger kinematic state change on other objects */
	RBO_FLAG_IS_TRIGGER = (1 << 11),
	/* propagate trigger flag, pass the trigger impulse through to other objects nearby / touched */
	RBO_FLAG_PROPAGATE_TRIGGER = (1 << 12),
	/* dissolve constraints on activated shards */
	RBO_FLAG_CONSTRAINT_DISSOLVE = (1 << 13),
	/* trigger a dynamic fracture with this type */
	RBO_FLAG_DYNAMIC_TRIGGER = (1 << 14),
	/* dissolve plastic constraints too (if any) */
	RBO_FLAG_PLASTIC_DISSOLVE = (1 << 15),
	/* anti (stop) trigger flag, make simulated objects kinematic again */
	RBO_FLAG_ANTI_TRIGGER = (1 << 16),
	/* randomize margin for better packing (especially for spheres) */
	RBO_FLAG_RANDOM_MARGIN = (1 << 17),
	/* marks bound kinematic rigidbodies (to properly handle restoreKinematic for them) */
	RBO_FLAG_KINEMATIC_BOUND = (1 << 18),

} eRigidBodyOb_Flag;

/* RigidBody Collision Shape */
typedef enum eRigidBody_Shape {
		/* simple box (i.e. bounding box) */
	RB_SHAPE_BOX = 0,
		/* sphere */
	RB_SHAPE_SPHERE,
		/* rounded "pill" shape (i.e. calcium tablets) */
	RB_SHAPE_CAPSULE,
		/* cylinder (i.e. pringles can) */
	RB_SHAPE_CYLINDER,
		/* cone (i.e. party hat) */
	RB_SHAPE_CONE,

		/* convex hull (minimal shrinkwrap encompassing all verts) */
	RB_SHAPE_CONVEXH,
		/* triangulated mesh */
	RB_SHAPE_TRIMESH,

		/* concave mesh approximated using primitives */
	//RB_SHAPE_COMPOUND,
} eRigidBody_Shape;

typedef enum eRigidBody_MeshSource {
	/* base mesh */
	RBO_MESH_BASE = 0,
	/* only deformations */
	RBO_MESH_DEFORM,
	/* final derived mesh */
	RBO_MESH_FINAL,
	/* solidifed final mesh (physics only) */
	RBO_MESH_FINAL_SOLID
} eRigidBody_MeshSource;

/* ******************************** */
/* RigidBody Constraint */

/* RigidBodyConstraint (rbc)
 *
 * Represents an constraint connecting two rigid bodies.
 */
typedef struct RigidBodyCon {
	struct Object *ob1;			/* First object influenced by the constraint */
	struct Object *ob2;			/* Second object influenced by the constraint */

	/* General Settings for this RigidBodyCon */
	short type;					/* (eRigidBodyCon_Type) role of RigidBody in sim  */
	short num_solver_iterations;/* number of constraint solver iterations made per simulation step */

	int flag;					/* (eRigidBodyCon_Flag) */

	float breaking_threshold;	/* breaking impulse threshold */
	char spring_type;       	/* spring implementation to use */
	char pad[3];

	/* limits */
	/* translation limits */
	float limit_lin_x_lower;
	float limit_lin_x_upper;
	float limit_lin_y_lower;
	float limit_lin_y_upper;
	float limit_lin_z_lower;
	float limit_lin_z_upper;
	/* rotation limits */
	float limit_ang_x_lower;
	float limit_ang_x_upper;
	float limit_ang_y_lower;
	float limit_ang_y_upper;
	float limit_ang_z_lower;
	float limit_ang_z_upper;

	/* spring settings */
	/* resistance to deformation */
	float spring_stiffness_x;
	float spring_stiffness_y;
	float spring_stiffness_z;
	float spring_stiffness_ang_x;
	float spring_stiffness_ang_y;
	float spring_stiffness_ang_z;
	/* amount of velocity lost over time */
	float spring_damping_x;
	float spring_damping_y;
	float spring_damping_z;
	float spring_damping_ang_x;
	float spring_damping_ang_y;
	float spring_damping_ang_z;

	/* motor settings */
	float motor_lin_target_velocity;	/* linear velocity the motor tries to hold */
	float motor_ang_target_velocity;	/* angular velocity the motor tries to hold */
	float motor_lin_max_impulse;		/* maximum force used to reach linear target velocity */
	float motor_ang_max_impulse;		/* maximum force used to reach angular target velocity */

	/* References to Physics Sim object. Exist at runtime only */
	void *physics_constraint;	/* Physics object representation (i.e. btTypedConstraint) */
} RigidBodyCon;

/* RigidBodyConstraint (rbc)
 *
 * Represents an constraint connecting two shard rigid bodies.
 */
typedef struct RigidBodyShardCon {

	struct RigidBodyShardCon *next, *prev;
	struct MeshIsland *mi1;			/* First meshisland influenced by the constraint */
	struct MeshIsland *mi2;			/* Second meshisland influenced by the constraint */

	/* References to Physics Sim object. Exist at runtime only */
	void *physics_constraint;	/* Physics object representation (i.e. btTypedConstraint) */

	/* General Settings for this RigidBodyCon */
	short type;					/* (eRigidBodyCon_Type) role of RigidBody in sim  */
	short num_solver_iterations;/* number of constraint solver iterations made per simulation step */

	int flag;					/* (eRigidBodyCon_Flag) */
	char name[66]; /* MAX_ID_NAME */
	char pad[2];

	float breaking_threshold;	/* breaking impulse threshold */
	float start_angle;			//needed for breaking by angle and dist
	float start_dist;
	float breaking_angle;
	float breaking_dist;
	float plastic_angle;
	float plastic_dist;
	float start_angle_deform;
	float start_dist_deform;

	float orn[4];
	float pos[3];

	/* limits */
	/* translation limits */
	float limit_lin_x_lower;
	float limit_lin_x_upper;
	float limit_lin_y_lower;
	float limit_lin_y_upper;
	float limit_lin_z_lower;
	float limit_lin_z_upper;
	/* rotation limits */
	float limit_ang_x_lower;
	float limit_ang_x_upper;
	float limit_ang_y_lower;
	float limit_ang_y_upper;
	float limit_ang_z_lower;
	float limit_ang_z_upper;

	/* spring settings */
	/* resistance to deformation */
	float spring_stiffness_x;
	float spring_stiffness_y;
	float spring_stiffness_z;
	float spring_stiffness_ang_x;
	float spring_stiffness_ang_y;
	float spring_stiffness_ang_z;
	/* amount of velocity lost over time */
	float spring_damping_x;
	float spring_damping_y;
	float spring_damping_z;
	float spring_damping_ang_x;
	float spring_damping_ang_y;
	float spring_damping_ang_z;

	/* motor settings */
	float motor_lin_target_velocity;	/* linear velocity the motor tries to hold */
	float motor_ang_target_velocity;	/* angular velocity the motor tries to hold */
	float motor_lin_max_impulse;		/* maximum force used to reach linear target velocity */
	float motor_ang_max_impulse;		/* maximum force used to reach angular target velocity */

	char pad2[4];
} RigidBodyShardCon;


/* Participation types for RigidBodyOb */
typedef enum eRigidBodyCon_Type {
	/* lets bodies rotate around a specified point */
	RBC_TYPE_POINT = 0,
	/* lets bodies rotate around a specified axis */
	RBC_TYPE_HINGE,
	/* simulates wheel suspension */
	RBC_TYPE_HINGE2,
	/* restricts movent to a specified axis */
	RBC_TYPE_SLIDER,
	/* lets object rotate within a cpecified cone */
	RBC_TYPE_CONE_TWIST,
	/* allows user to specify constraint axes */
	RBC_TYPE_6DOF,
	/* like 6DOF but has springs */
	RBC_TYPE_6DOF_SPRING,
	/* simulates a universal joint */
	RBC_TYPE_UNIVERSAL,
	/* glues two bodies together */
	RBC_TYPE_FIXED,
	/* similar to slider but also allows rotation around slider axis */
	RBC_TYPE_PISTON,
	/* Simplified spring constraint with only once axis that's automatically placed between the connected bodies */
	RBC_TYPE_SPRING,
	/* dirves bodies by applying linear and angular forces */
	RBC_TYPE_MOTOR,
<<<<<<< HEAD
=======
	/* uses a compound internally, but needs connection info to build / manage it at fracturing */
	RBC_TYPE_COMPOUND,
>>>>>>> 16b07fb0
} eRigidBodyCon_Type;

/* Spring implementation type for RigidBodyOb */
typedef enum eRigidBodyCon_SpringType {
	RBC_SPRING_TYPE1 = 0,	/* btGeneric6DofSpringConstraint */
	RBC_SPRING_TYPE2,   	/* btGeneric6DofSpring2Constraint */
} eRigidBodyCon_SpringType;

/* Flags for RigidBodyCon */
typedef enum eRigidBodyCon_Flag {
	/* constraint influences rigid body motion */
	RBC_FLAG_ENABLED					= (1 << 0),
	/* constraint needs to be validated */
	RBC_FLAG_NEEDS_VALIDATE				= (1 << 1),
	/* allow constrained bodies to collide */
	RBC_FLAG_DISABLE_COLLISIONS			= (1 << 2),
	/* constraint can break */
	RBC_FLAG_USE_BREAKING				= (1 << 3),
	/* constraint use custom number of constraint solver iterations */
	RBC_FLAG_OVERRIDE_SOLVER_ITERATIONS	= (1 << 4),
	/* limits */
	RBC_FLAG_USE_LIMIT_LIN_X			= (1 << 5),
	RBC_FLAG_USE_LIMIT_LIN_Y			= (1 << 6),
	RBC_FLAG_USE_LIMIT_LIN_Z			= (1 << 7),
	RBC_FLAG_USE_LIMIT_ANG_X			= (1 << 8),
	RBC_FLAG_USE_LIMIT_ANG_Y			= (1 << 9),
	RBC_FLAG_USE_LIMIT_ANG_Z			= (1 << 10),
	/* springs */
	RBC_FLAG_USE_SPRING_X				= (1 << 11),
	RBC_FLAG_USE_SPRING_Y				= (1 << 12),
	RBC_FLAG_USE_SPRING_Z				= (1 << 13),
	/* motors */
	RBC_FLAG_USE_MOTOR_LIN				= (1 << 14),
	RBC_FLAG_USE_MOTOR_ANG				= (1 << 15),
	/* angular springs */
	RBC_FLAG_USE_SPRING_ANG_X			= (1 << 16),
	RBC_FLAG_USE_SPRING_ANG_Y			= (1 << 17),
	RBC_FLAG_USE_SPRING_ANG_Z			= (1 << 18),
	/* prevent multiple removal and crash with kinematic deactivation */
	RBC_FLAG_USE_KINEMATIC_DEACTIVATION = (1 << 19),
	/* mark this constraint to be able to go into "plastic" mode */
	RBC_FLAG_USE_PLASTIC				= (1 << 20),
	/* mark already active plastic constraints */
	RBC_FLAG_PLASTIC_ACTIVE				= (1 << 21),
} eRigidBodyCon_Flag;

/* ******************************** */

#endif /* __DNA_RIGIDBODY_TYPES_H__ */<|MERGE_RESOLUTION|>--- conflicted
+++ resolved
@@ -67,6 +67,9 @@
 
 	struct Collection *constraints;	/* Group containing objects to use for Rigid Body Constraints*/
 
+    struct RigidBodyOb** cache_index_map;
+    int* cache_offset_map;
+
 	int pad;
 	float ltime;				/* last frame world was evaluated for (internal) */
 
@@ -80,16 +83,6 @@
 
 	int flag;					/* (eRigidBodyWorld_Flag) settings for this RigidBodyWorld */
 	float time_scale;			/* used to speed up or slow down the simulation */
-<<<<<<< HEAD
-=======
-	
-	/* References to Physics Sim objects. Exist at runtime only ---------------------- */
-	void *physics_world;		/* Physics sim world (i.e. btDiscreteDynamicsWorld) */
-	struct RigidBodyOb **cache_index_map;		/* Maps the linear RigidbodyOb index to the nested Object(Modifier) Index, at runtime*/
-	int *cache_offset_map;		/* Maps the linear RigidbodyOb index to the nested Object(Modifier) cell offset, at runtime, so it does not need to be calced in cache*/
-	float internal_tick;		/* this is the current ? internal bullet time step, clumsy to put here but cannot expose custom callback parameters */
-	char pad2[4];
->>>>>>> 16b07fb0
 } RigidBodyWorld;
 
 /* Flags for RigidBodyWorld */
@@ -140,14 +133,8 @@
 	int col_groups;			/* Collision groups that determines wich rigid bodies can collide with each other */
 	int meshisland_index;	/* determines "offset" inside an objects meshisland list, -1 for regular rigidbodies */
 	short mesh_source;		/* (eRigidBody_MeshSource) mesh source for mesh based collision shapes */
-<<<<<<< HEAD
 	short pad;
 
-=======
-	short is_fractured;
-	char pad2[4];
-	
->>>>>>> 16b07fb0
 	/* Physics Parameters */
 	float mass;				/* how much object 'weighs' (i.e. absolute 'amount of stuff' it holds) */
 
@@ -161,22 +148,18 @@
 
 	float lin_sleep_thresh;	/* deactivation threshold for linear velocities */
 	float ang_sleep_thresh;	/* deactivation threshold for angular velocities */
-<<<<<<< HEAD
 
 	float orn[4];			/* rigid body orientation */
-	float pos[3];			/* rigid body position */
-	float pad1;
+    float pos[3];			/* rigid body position */
+
+    float lin_vel[3];
+    float ang_vel[3];
+
+    float force_thresh;
+    int is_fractured;
 
 	struct RigidBodyOb_Shared *shared; /* This pointer is shared between all evaluated copies */
-=======
-	float force_thresh;		/* activation threshold for activation by force */
-	
-	float orn[4];			/* rigid body orientation */
-	float pos[3];			/* rigid body position */
-	float lin_vel[3];		/* rigid body linear velocity, important for dynamic fracture*/
-	float ang_vel[3];		/* rigid body angular velocity, important for dynamic fracture*/
-	//float pad1;
->>>>>>> 16b07fb0
+
 } RigidBodyOb;
 
 
@@ -323,6 +306,10 @@
 	float motor_lin_max_impulse;		/* maximum force used to reach linear target velocity */
 	float motor_ang_max_impulse;		/* maximum force used to reach angular target velocity */
 
+    char name[66];
+    float pos[3];
+    float orn[4];
+
 	/* References to Physics Sim object. Exist at runtime only */
 	void *physics_constraint;	/* Physics object representation (i.e. btTypedConstraint) */
 } RigidBodyCon;
@@ -427,13 +414,9 @@
 	RBC_TYPE_PISTON,
 	/* Simplified spring constraint with only once axis that's automatically placed between the connected bodies */
 	RBC_TYPE_SPRING,
-	/* dirves bodies by applying linear and angular forces */
+    /* drives bodies by applying linear and angular forces */
 	RBC_TYPE_MOTOR,
-<<<<<<< HEAD
-=======
-	/* uses a compound internally, but needs connection info to build / manage it at fracturing */
-	RBC_TYPE_COMPOUND,
->>>>>>> 16b07fb0
+    RBC_TYPE_COMPOUND,
 } eRigidBodyCon_Type;
 
 /* Spring implementation type for RigidBodyOb */
