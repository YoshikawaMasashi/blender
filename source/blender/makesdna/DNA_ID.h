--- conflicted
+++ resolved
@@ -364,12 +364,9 @@
 	LIB_TAG_ANIM_NO_RECALC  = 1 << 14,
 	LIB_TAG_ID_RECALC_ALL   = (LIB_TAG_ID_RECALC | LIB_TAG_ID_RECALC_DATA),
 
-<<<<<<< HEAD
 	/* The datablock is a copy-on-write version. */
-	LIB_TAG_COPY_ON_WRITE  = (1 << 15),
-
-=======
->>>>>>> a4bbce89
+	LIB_TAG_COPY_ON_WRITE   = 1 << 15,
+
 	/* RESET_NEVER tag datablock for freeing etc. behavior (usually set when copying real one into temp/runtime one). */
 	LIB_TAG_NO_MAIN          = 1 << 16,  /* Datablock is not listed in Main database. */
 	LIB_TAG_NO_USER_REFCOUNT = 1 << 17,  /* Datablock does not refcount usages of other IDs. */
