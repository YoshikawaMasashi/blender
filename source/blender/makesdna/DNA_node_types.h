--- conflicted
+++ resolved
@@ -317,19 +317,6 @@
   char iter_flag;
   /** Runtime during drawing. */
   struct uiBlock *block;
-<<<<<<< HEAD
-=======
-
-  /**
-   * XXX: eevee only, id of screen space reflection layer,
-   * needs to be a float to feed GPU_uniform.
-   */
-  float ssr_id;
-  /**
-   * XXX: eevee only, id of screen subsurface scatter layer,
-   * needs to be a float to feed GPU_uniform.
-   */
-  float sss_id;
 
   /**
    * Describes the desired interface of the node. This is run-time data only.
@@ -350,7 +337,6 @@
    * sockets they have.
    */
   NodeDeclarationHandle *declaration;
->>>>>>> f8cfd7e2
 } bNode;
 
 /* node->flag */
