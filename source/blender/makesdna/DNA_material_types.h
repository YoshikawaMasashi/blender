/*
 * ***** BEGIN GPL LICENSE BLOCK *****
 *
 * This program is free software; you can redistribute it and/or
 * modify it under the terms of the GNU General Public License
 * as published by the Free Software Foundation; either version 2
 * of the License, or (at your option) any later version.
 *
 * This program is distributed in the hope that it will be useful,
 * but WITHOUT ANY WARRANTY; without even the implied warranty of
 * MERCHANTABILITY or FITNESS FOR A PARTICULAR PURPOSE.  See the
 * GNU General Public License for more details.
 *
 * You should have received a copy of the GNU General Public License
 * along with this program; if not, write to the Free Software Foundation,
 * Inc., 51 Franklin Street, Fifth Floor, Boston, MA 02110-1301, USA.
 *
 * The Original Code is Copyright (C) 2001-2002 by NaN Holding BV.
 * All rights reserved.
 *
 * The Original Code is: all of this file.
 *
 * Contributor(s): none yet.
 *
 * ***** END GPL LICENSE BLOCK *****
 */

/** \file DNA_material_types.h
 *  \ingroup DNA
 */

#ifndef __DNA_MATERIAL_TYPES_H__
#define __DNA_MATERIAL_TYPES_H__

#include "DNA_defs.h"
#include "DNA_ID.h"
#include "DNA_listBase.h"

#ifndef MAX_MTEX
#define MAX_MTEX	18
#endif

struct Image;
struct bNodeTree;
struct AnimData;
struct Ipo;

/* WATCH IT: change type? also make changes in ipo.h  */

typedef struct TexPaintSlot {
	struct Image *ima; /* image to be painted on */
	char *uvname;      /* customdata index for uv layer, MAX_NAME*/
	int valid;         /* do we have a valid image and UV map */
	int pad;
} TexPaintSlot;

<<<<<<< HEAD
/* Clay engine */

/* MaterialRuntimeClay.flag */
#define CLAY_OUTDATED		1

/* MaterialEngineSettingsClay.type */
#define CLAY_MATCAP_NONE		0
#define CLAY_MATCAP_SIMPLE		1
#define CLAY_MATCAP_COMPLETE	2

typedef struct MaterialGPencilStyle {
	struct Image *sima;      /* Texture image for strokes */
	struct Image *ima;       /* Texture image for filling */
	float stroke_rgba[4];    /* color for paint and strokes (alpha included) */
	float fill_rgba[4];      /* color that should be used for drawing "fills" for strokes (alpha included) */
	float mix_rgba[4];       /* secondary color used for gradients and other stuff */
	short flag;              /* settings */
	short index;             /* custom index for passes */
	short stroke_style;      /* style for drawing strokes (used to select shader type) */
	short fill_style;        /* style for filling areas (used to select shader type) */
	float mix_factor;        /* factor used to define shader behavior (several uses) */
	float gradient_angle;    /* angle used for gradients orientation */
	float gradient_radius;   /* radius for radial gradients */
	float gradient_boxsize;  /* cheesboard size */
	float gradient_scale[2]; /* uv coordinates scale */
	float gradient_shift[2]; /* factor to shift filling in 2d space */
	float texture_angle;     /* angle used for texture orientation */
	float texture_scale[2];  /* texture scale (separated of uv scale) */
	float texture_offset[2]; /* factor to shift texture in 2d space */
	float texture_opacity;   /* texture opacity */
	float texture_pixsize;   /* pixel size for uv along the stroke */
	int mode;                /* drawing mode (line or dots) */

	int gradient_type;       /* type of gradient */
	char pad[4];
} MaterialGPencilStyle;

/* MaterialGPencilStyle->flag */
typedef enum eMaterialGPencilStyle_Flag {
	/* Fill Texture is a pattern */
	GP_STYLE_FILL_PATTERN = (1 << 0),
	/* don't display color */
	GP_STYLE_COLOR_HIDE = (1 << 1),
	/* protected from further editing */
	GP_STYLE_COLOR_LOCKED = (1 << 2),
	/* do onion skinning */
	GP_STYLE_COLOR_ONIONSKIN = (1 << 3),
	/* clamp texture */
	GP_STYLE_COLOR_TEX_CLAMP = (1 << 4),
	/* mix texture */
	GP_STYLE_COLOR_TEX_MIX = (1 << 5),
	/* Flip fill colors */
	GP_STYLE_COLOR_FLIP_FILL = (1 << 6),
	/* Stroke Texture is a pattern */
	GP_STYLE_STROKE_PATTERN = (1 << 7)
} eMaterialGPencilStyle_Flag;

typedef enum eMaterialGPencilStyle_Mode {
	GP_STYLE_MODE_LINE = 0, /* line */
	GP_STYLE_MODE_DOTS = 1, /* dots */
	GP_STYLE_MODE_BOX = 2, /* rectangles */
} eMaterialGPencilStyle_Mode;

=======
>>>>>>> 6231a077
typedef struct Material {
	ID id;
	struct AnimData *adt;	/* animation data (must be immediately after id for utilities to use it) */ 
	
	short flag, pad1[7];

	/* Colors from Blender Internal that we are still using. */
	float r, g, b;
	float specr, specg, specb;
	float alpha DNA_DEPRECATED;
	float ray_mirror  DNA_DEPRECATED;
	float spec;
	float gloss_mir  DNA_DEPRECATED; /* renamed and inversed to roughness */
	float roughness;
	float metallic;
	float pad4[2];

	/* Ror buttons and render. */
	char pr_type, use_nodes;
	short pr_lamp, pr_texture;

	/* Index for render passes. */
	short index;

	struct bNodeTree *nodetree;
	struct Ipo *ipo  DNA_DEPRECATED;  /* old animation system, deprecated for 2.5 */
	struct PreviewImage *preview;

	/* Freestyle line settings. */
	float line_col[4];
	short line_priority;
	short vcol_alpha;

	/* Texture painting slots. */
	short paint_active_slot;
	short paint_clone_slot;
	short tot_slots;
	short pad2[3];

	/* Transparency. */
	float alpha_threshold;
	float refract_depth;
	char blend_method;
	char blend_shadow;
	char blend_flag;
	char pad3[5];

	/* Cached slots for texture painting, must be refreshed in
	 * refresh_texpaint_image_cache before using. */
	struct TexPaintSlot *texpaintslot;

	/* Runtime cache for GLSL materials. */
	ListBase gpumaterial;

	/* grease pencil color */
	struct MaterialGPencilStyle *gp_style;
} Material;

/* **************** MATERIAL ********************* */

/* maximum number of materials per material array.
 * (on object, mesh, lamp, etc.). limited by
 * short mat_nr in verts, faces.
 * -1 because for active material we store the index + 1 */
#define MAXMAT			(32767-1)

/* flag */
		/* for render */
#define MA_IS_USED		1
		/* for dopesheet */
#define MA_DS_EXPAND	2
		/* for dopesheet (texture stack expander)
		 * NOTE: this must have the same value as other texture stacks, 
		 * otherwise anim-editors will not read correctly
		 */
#define MA_DS_SHOW_TEXS	4

/* ramps */
#define MA_RAMP_BLEND		0
#define MA_RAMP_ADD			1
#define MA_RAMP_MULT		2
#define MA_RAMP_SUB			3
#define MA_RAMP_SCREEN		4
#define MA_RAMP_DIV			5
#define MA_RAMP_DIFF		6
#define MA_RAMP_DARK		7
#define MA_RAMP_LIGHT		8
#define MA_RAMP_OVERLAY		9
#define MA_RAMP_DODGE		10
#define MA_RAMP_BURN		11
#define MA_RAMP_HUE			12
#define MA_RAMP_SAT			13
#define MA_RAMP_VAL			14
#define MA_RAMP_COLOR		15
#define MA_RAMP_SOFT        16 
#define MA_RAMP_LINEAR      17 

/* texco */
#define TEXCO_ORCO		1
#define TEXCO_REFL		2
#define TEXCO_NORM		4
#define TEXCO_GLOB		8
#define TEXCO_UV		16
#define TEXCO_OBJECT	32
#define TEXCO_LAVECTOR	64
#define TEXCO_VIEW		128
#define TEXCO_STICKY_	256  // DEPRECATED
#define TEXCO_OSA		512
#define TEXCO_WINDOW	1024
#define NEED_UV			2048
#define TEXCO_TANGENT	4096
	/* still stored in vertex->accum, 1 D */
#define TEXCO_STRAND	8192
#define TEXCO_PARTICLE	8192 /* strand is used for normal materials, particle for halo materials */
#define TEXCO_STRESS	16384
#define TEXCO_SPEED		32768

/* mapto */
#define MAP_COL			1
#define MAP_ALPHA		128

/* pmapto */
/* init */
#define MAP_PA_INIT		31
#define MAP_PA_TIME		1
#define MAP_PA_LIFE		2
#define MAP_PA_DENS		4
#define MAP_PA_SIZE		8
#define MAP_PA_LENGTH	16
/* reset */
#define MAP_PA_IVEL		32
/* physics */
#define MAP_PA_PVEL		64
/* path cache */
#define MAP_PA_CACHE	912
#define MAP_PA_CLUMP	128
#define MAP_PA_KINK		256
#define MAP_PA_ROUGH	512
#define MAP_PA_FREQ		1024

/* pr_type */
#define MA_FLAT			0
#define MA_SPHERE		1
#define MA_CUBE			2
#define MA_MONKEY		3
#define MA_SPHERE_A		4
#define MA_TEXTURE		5
#define MA_LAMP			6
#define MA_SKY			7
#define MA_HAIR			10
#define MA_ATMOS		11

/* blend_method */
enum {
	MA_BM_SOLID,
	MA_BM_ADD,
	MA_BM_MULTIPLY,
	MA_BM_CLIP,
	MA_BM_HASHED,
	MA_BM_BLEND,
};

/* blend_flag */
enum {
	MA_BL_HIDE_BACKSIDE =        (1 << 0),
	MA_BL_SS_REFRACTION =        (1 << 1),
	MA_BL_SS_SUBSURFACE =        (1 << 2),
	MA_BL_TRANSLUCENCY =         (1 << 3),
};

/* blend_shadow */
enum {
	MA_BS_NONE = 0,
	MA_BS_SOLID,
	MA_BS_CLIP,
	MA_BS_HASHED,
};

/* Grease Pencil Stroke styles */
enum {
	GP_STYLE_STROKE_STYLE_SOLID = 0,
	GP_STYLE_STROKE_STYLE_TEXTURE
};

/* Grease Pencil Fill styles */
enum {
	GP_STYLE_FILL_STYLE_SOLID = 0,
	GP_STYLE_FILL_STYLE_GRADIENT,
	GP_STYLE_FILL_STYLE_CHESSBOARD,
	GP_STYLE_FILL_STYLE_TEXTURE
};

/* Grease Pencil Gradient Types */
enum {
	GP_STYLE_GRADIENT_LINEAR = 0,
	GP_STYLE_GRADIENT_RADIAL
};

#endif
<|MERGE_RESOLUTION|>--- conflicted
+++ resolved
@@ -53,17 +53,6 @@
 	int valid;         /* do we have a valid image and UV map */
 	int pad;
 } TexPaintSlot;
-
-<<<<<<< HEAD
-/* Clay engine */
-
-/* MaterialRuntimeClay.flag */
-#define CLAY_OUTDATED		1
-
-/* MaterialEngineSettingsClay.type */
-#define CLAY_MATCAP_NONE		0
-#define CLAY_MATCAP_SIMPLE		1
-#define CLAY_MATCAP_COMPLETE	2
 
 typedef struct MaterialGPencilStyle {
 	struct Image *sima;      /* Texture image for strokes */
@@ -118,8 +107,6 @@
 	GP_STYLE_MODE_BOX = 2, /* rectangles */
 } eMaterialGPencilStyle_Mode;
 
-=======
->>>>>>> 6231a077
 typedef struct Material {
 	ID id;
 	struct AnimData *adt;	/* animation data (must be immediately after id for utilities to use it) */ 
