--- conflicted
+++ resolved
@@ -66,12 +66,9 @@
 	int			pad;
 	
 	struct Ipo *ipo;		/* local influence ipo or driver */ // XXX depreceated for 2.5... old animation system hack
-<<<<<<< HEAD
-=======
 	/* below are readonly fields that are set at runtime by the solver for use in the GE (only IK atm) */
 	float       lin_error;		/* residual error on constraint expressed in blender unit*/
 	float       rot_error;		/* residual error on constraint expressed in radiant */
->>>>>>> 8ea29046
 } bConstraint;
 
 
