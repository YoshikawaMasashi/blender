/*
 * This program is free software; you can redistribute it and/or
 * modify it under the terms of the GNU General Public License
 * as published by the Free Software Foundation; either version 2
 * of the License, or (at your option) any later version.
 *
 * This program is distributed in the hope that it will be useful,
 * but WITHOUT ANY WARRANTY; without even the implied warranty of
 * MERCHANTABILITY or FITNESS FOR A PARTICULAR PURPOSE.  See the
 * GNU General Public License for more details.
 *
 * You should have received a copy of the GNU General Public License
 * along with this program; if not, write to the Free Software Foundation,
 * Inc., 51 Franklin Street, Fifth Floor, Boston, MA 02110-1301, USA.
 *
 * The Original Code is Copyright (C) 2001-2002 by NaN Holding BV.
 * All rights reserved.
 */

/** \file
 * \ingroup DNA
 *
 * \brief Object groups, one object can be in many groups at once.
 */

#pragma once

#include "DNA_ID.h"
#include "DNA_defs.h"
#include "DNA_listBase.h"

struct Collection;
struct Object;

typedef struct CollectionObject {
  struct CollectionObject *next, *prev;
  struct Object *ob;
} CollectionObject;

typedef struct CollectionChild {
  struct CollectionChild *next, *prev;
  struct Collection *collection;
} CollectionChild;

typedef struct Collection {
  ID id;

  /** CollectionObject. */
  ListBase gobject;
  /** CollectionChild. */
  ListBase children;

  struct PreviewImage *preview;

  unsigned int layer DNA_DEPRECATED;
  float instance_offset[3];

  short flag;
  /* Runtime-only, always cleared on file load. */
  short tag;

  short color;
  char _pad[2];

  /* Runtime. Cache of objects in this collection and all its
   * children. This is created on demand when e.g. some physics
   * simulation needs it, we don't want to have it for every
   * collections due to memory usage reasons. */
  ListBase object_cache;

  /* Runtime. List of collections that are a parent of this
   * datablock. */
  ListBase parents;

  /* Deprecated */
  struct SceneCollection *collection DNA_DEPRECATED;
  struct ViewLayer *view_layer DNA_DEPRECATED;
} Collection;

/* Collection->flag */
enum {
  COLLECTION_RESTRICT_VIEWPORT = (1 << 0),         /* Disable in viewports. */
  COLLECTION_RESTRICT_SELECT = (1 << 1),           /* Not selectable in viewport. */
  /* COLLECTION_DISABLED_DEPRECATED = (1 << 2), */ /* Not used anymore */
  COLLECTION_RESTRICT_RENDER = (1 << 3),           /* Disable in renders. */
  COLLECTION_HAS_OBJECT_CACHE = (1 << 4),          /* Runtime: object_cache is populated. */
  COLLECTION_IS_MASTER = (1 << 5), /* Is master collection embedded in the scene. */
};

/* Collection->tag */
enum {
  /* That code (BKE_main_collections_parent_relations_rebuild and the like)
   * is called from very low-level places, like e.g ID remapping...
   * Using a generic tag like LIB_TAG_DOIT for this is just impossible, we need our very own. */
  COLLECTION_TAG_RELATION_REBUILD = (1 << 0),
<<<<<<< HEAD
};

/* Collection->color */
enum {
  COLLECTION_COLOR_NONE = 0,
  COLLECTION_COLOR_01 = 1,
  COLLECTION_COLOR_02 = 2,
  COLLECTION_COLOR_03 = 3,
  COLLECTION_COLOR_04 = 4,
  COLLECTION_COLOR_05 = 5,
  COLLECTION_COLOR_06 = 6,
  COLLECTION_COLOR_07 = 7,
  COLLECTION_COLOR_08 = 8,
  COLLECTION_COLOR_09 = 9,
  COLLECTION_COLOR_10 = 10,
};

#endif /* __DNA_COLLECTION_TYPES_H__ */
=======
};
>>>>>>> 915cc956
<|MERGE_RESOLUTION|>--- conflicted
+++ resolved
@@ -93,7 +93,6 @@
    * is called from very low-level places, like e.g ID remapping...
    * Using a generic tag like LIB_TAG_DOIT for this is just impossible, we need our very own. */
   COLLECTION_TAG_RELATION_REBUILD = (1 << 0),
-<<<<<<< HEAD
 };
 
 /* Collection->color */
@@ -109,9 +108,4 @@
   COLLECTION_COLOR_08 = 8,
   COLLECTION_COLOR_09 = 9,
   COLLECTION_COLOR_10 = 10,
-};
-
-#endif /* __DNA_COLLECTION_TYPES_H__ */
-=======
-};
->>>>>>> 915cc956
+};