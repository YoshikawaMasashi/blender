/*
 * This program is free software; you can redistribute it and/or
 * modify it under the terms of the GNU General Public License
 * as published by the Free Software Foundation; either version 2
 * of the License, or (at your option) any later version.
 *
 * This program is distributed in the hope that it will be useful,
 * but WITHOUT ANY WARRANTY; without even the implied warranty of
 * MERCHANTABILITY or FITNESS FOR A PARTICULAR PURPOSE.  See the
 * GNU General Public License for more details.
 *
 * You should have received a copy of the GNU General Public License
 * along with this program; if not, write to the Free Software Foundation,
 * Inc., 51 Franklin Street, Fifth Floor, Boston, MA 02110-1301, USA.
 *
 * The Original Code is Copyright (C) 2001-2002 by NaN Holding BV.
 * All rights reserved.
 */

/** \file
 * \ingroup DNA
 */

#pragma once

#include "DNA_ID.h"
#include "DNA_customdata_types.h"
#include "DNA_defs.h"

#ifdef __cplusplus
extern "C" {
#endif

struct AnimData;
struct BVHCache;
struct Ipo;
struct Key;
struct MCol;
struct MEdge;
struct MFace;
struct MLoop;
struct MLoopCol;
struct MLoopTri;
struct MLoopUV;
struct MPoly;
struct MVert;
struct Material;
struct Mesh;
struct SubdivCCG;

#
#
typedef struct EditMeshData {
  /** when set, \a vertexNos, polyNos are lazy initialized */
  const float (*vertexCos)[3];

  /** lazy initialize (when \a vertexCos is set) */
  float const (*vertexNos)[3];
  float const (*polyNos)[3];
  /** also lazy init but don't depend on \a vertexCos */
  const float (*polyCos)[3];
} EditMeshData;

/**
 * \warning Typical access is done via
 * #BKE_mesh_runtime_looptri_ensure, #BKE_mesh_runtime_looptri_len.
 */
struct MLoopTri_Store {
  /* WARNING! swapping between array (ready-to-be-used data) and array_wip
   * (where data is actually computed)
   * shall always be protected by same lock as one used for looptris computing. */
  struct MLoopTri *array, *array_wip;
  int len;
  int len_alloc;
};

/* not saved in file! */
typedef struct Mesh_Runtime {
  /* Evaluated mesh for objects which do not have effective modifiers.
   * This mesh is used as a result of modifier stack evaluation.
   * Since modifier stack evaluation is threaded on object level we need some synchronization. */
  struct Mesh *mesh_eval;
  void *eval_mutex;

  struct EditMeshData *edit_data;
  void *batch_cache;

  struct SubdivCCG *subdiv_ccg;
  void *_pad1;
  int subdiv_ccg_tot_level;
  char _pad2[4];

  int64_t cd_dirty_vert;
  int64_t cd_dirty_edge;
  int64_t cd_dirty_loop;
  int64_t cd_dirty_poly;

  struct MLoopTri_Store looptris;

  /** `BVHCache` defined in 'BKE_bvhutil.c' */
  struct BVHCache *bvh_cache;

  /** Non-manifold boundary data for Shrinkwrap Target Project. */
  struct ShrinkwrapBoundaryData *shrinkwrap_data;

  /** Set by modifier stack if only deformed from original. */
  char deformed_only;
  /**
   * Copied from edit-mesh (hint, draw with edit-mesh data when true).
   *
   * Modifiers that edit the mesh data in-place must set this to false
   * (most #eModifierTypeType_NonGeometrical modifiers). Otherwise the edit-mesh
   * data will be used for drawing, missing changes from modifiers. See T79517.
   */
  char is_original;

  /** #eMeshWrapperType and others. */
  char wrapper_type;
  /**
   * A type mask from wrapper_type,
   * in case there are differences in finalizing logic between types.
   */
  char wrapper_type_finalize;

  char _pad[4];

  /** Needed in case we need to lazily initialize the mesh. */
  CustomData_MeshMasks cd_mask_extra;

} Mesh_Runtime;

typedef struct Mesh {
  ID id;
  /** Animation data (must be immediately after id for utilities to use it). */
  struct AnimData *adt;

  /** Old animation system, deprecated for 2.5. */
  struct Ipo *ipo DNA_DEPRECATED;
  struct Key *key;
  struct Material **mat;
  struct MSelect *mselect;

  /* BMESH ONLY */
  /* New face structures. */
  struct MPoly *mpoly;
  struct MLoop *mloop;
  struct MLoopUV *mloopuv;
  struct MLoopCol *mloopcol;
  /* END BMESH ONLY */

  /**
   * Legacy face storage (quads & tries only),
   * faces are now stored in #Mesh.mpoly & #Mesh.mloop arrays.
   *
   * \note This would be marked deprecated however the particles still use this at run-time
   * for placing particles on the mesh (something which should be eventually upgraded).
   */
  struct MFace *mface;
  /** Store tessellation face UV's and texture here. */
  struct MTFace *mtface;
  /** Deprecated, use mtface. */
  struct TFace *tface DNA_DEPRECATED;
  /** Array of verts. */
  struct MVert *mvert;
  /** Array of edges. */
  struct MEdge *medge;
<<<<<<< HEAD

  /** Deformgroup vertices. */
=======
  /** Deform-group vertices. */
>>>>>>> 2ecc33d8
  struct MDeformVert *dvert;
  /** List of bDeformGroup names and flag only. */
  ListBase vertex_group_names;

  /* array of colors for the tessellated faces, must be number of tessellated
   * faces * 4 in length */
  struct MCol *mcol;
  struct Mesh *texcomesh;

  /* When the object is available, the preferred access method is: BKE_editmesh_from_object(ob) */
  /** Not saved in file!. */
  struct BMEditMesh *edit_mesh;

  struct CustomData vdata, edata, fdata;

  /* BMESH ONLY */
  struct CustomData pdata, ldata;
  /* END BMESH ONLY */

  int totvert, totedge, totface, totselect;

  /* BMESH ONLY */
  int totpoly, totloop;
  /* END BMESH ONLY */

  int attributes_active_index;
  int vertex_group_active_index;

  /* the last selected vertex/edge/face are used for the active face however
   * this means the active face must always be selected, this is to keep track
   * of the last selected face and is similar to the old active face flag where
   * the face does not need to be selected, -1 is inactive */
  int act_face;

  /* texture space, copied as one block in editobject.c */
  float loc[3];
  float size[3];

  short texflag, flag;
  float smoothresh;

  /* customdata flag, for bevel-weight and crease, which are now optional */
  char cd_flag, _pad;

  char subdiv DNA_DEPRECATED, subdivr DNA_DEPRECATED;
  /** Only kept for backwards compat, not used anymore. */
  char subsurftype DNA_DEPRECATED;
  char editflag;

  short totcol;

  float remesh_voxel_size;
  float remesh_voxel_adaptivity;
  char remesh_mode;

  /* Indicates the symmetry that a mesh has, according to the artist, so that tools can
   * consistently ensure that this symmetry is maintained. */
  char symmetry;

  char _pad1[2];

  int face_sets_color_seed;
  /* Stores the initial Face Set to be rendered white. This way the overlay can be enabled by
   * default and Face Sets can be used without affecting the color of the mesh. */
  int face_sets_color_default;

  Mesh_Runtime runtime;
} Mesh;

/* deprecated by MTFace, only here for file reading */
#ifdef DNA_DEPRECATED_ALLOW
typedef struct TFace {
  /** The faces image for the active UVLayer. */
  void *tpage;
  float uv[4][2];
  unsigned int col[4];
  char flag, transp;
  short mode, tile, unwrap;
} TFace;
#endif

/* **************** MESH ********************* */

/** #Mesh_Runtime.wrapper_type */
typedef enum eMeshWrapperType {
  /** Use mesh data (#Mesh.mvert, #Mesh.medge, #Mesh.mloop, #Mesh.mpoly). */
  ME_WRAPPER_TYPE_MDATA = 0,
  /** Use edit-mesh data (#Mesh.edit_mesh, #Mesh_Runtime.edit_data). */
  ME_WRAPPER_TYPE_BMESH = 1,
  /* ME_WRAPPER_TYPE_SUBD = 2, */ /* TODO */
} eMeshWrapperType;

/* texflag */
enum {
  ME_AUTOSPACE = 1,
  ME_AUTOSPACE_EVALUATED = 2,
};

/* me->editflag */
enum {
  ME_EDIT_MIRROR_VERTEX_GROUPS = 1 << 0,
  ME_EDIT_MIRROR_Y = 1 << 1, /* unused so far */
  ME_EDIT_MIRROR_Z = 1 << 2, /* unused so far */

  ME_EDIT_PAINT_FACE_SEL = 1 << 3,
  ME_EDIT_MIRROR_TOPO = 1 << 4,
  ME_EDIT_PAINT_VERT_SEL = 1 << 5,
};

/* Helper macro to see if vertex group X mirror is on. */
#define ME_USING_MIRROR_X_VERTEX_GROUPS(_me) \
  (((_me)->editflag & ME_EDIT_MIRROR_VERTEX_GROUPS) && ((_me)->symmetry & ME_SYMMETRY_X))

/* We can't have both flags enabled at once,
 * flags defined in DNA_scene_types.h */
#define ME_EDIT_PAINT_SEL_MODE(_me) \
  (((_me)->editflag & ME_EDIT_PAINT_FACE_SEL) ? SCE_SELECT_FACE : \
   ((_me)->editflag & ME_EDIT_PAINT_VERT_SEL) ? SCE_SELECT_VERTEX : \
                                                0)

/* me->flag */
enum {
  ME_FLAG_UNUSED_0 = 1 << 0,     /* cleared */
  ME_FLAG_UNUSED_1 = 1 << 1,     /* cleared */
  ME_FLAG_DEPRECATED_2 = 1 << 2, /* deprecated */
  ME_FLAG_UNUSED_3 = 1 << 3,     /* cleared */
  ME_FLAG_UNUSED_4 = 1 << 4,     /* cleared */
  ME_AUTOSMOOTH = 1 << 5,
  ME_FLAG_UNUSED_6 = 1 << 6, /* cleared */
  ME_FLAG_UNUSED_7 = 1 << 7, /* cleared */
  ME_REMESH_REPROJECT_VERTEX_COLORS = 1 << 8,
  ME_DS_EXPAND = 1 << 9,
  ME_SCULPT_DYNAMIC_TOPOLOGY = 1 << 10,
  ME_FLAG_UNUSED_8 = 1 << 11, /* cleared */
  ME_REMESH_REPROJECT_PAINT_MASK = 1 << 12,
  ME_REMESH_FIX_POLES = 1 << 13,
  ME_REMESH_REPROJECT_VOLUME = 1 << 14,
  ME_REMESH_REPROJECT_SCULPT_FACE_SETS = 1 << 15,
};

/* me->cd_flag */
enum {
  ME_CDFLAG_VERT_BWEIGHT = 1 << 0,
  ME_CDFLAG_EDGE_BWEIGHT = 1 << 1,
  ME_CDFLAG_EDGE_CREASE = 1 << 2,
};

/* me->remesh_mode */
enum {
  REMESH_VOXEL = 0,
  REMESH_QUAD = 1,
};

/* Subsurf Type */
enum {
  ME_CC_SUBSURF = 0,
  ME_SIMPLE_SUBSURF = 1,
};

/* me->symmetry */
typedef enum eMeshSymmetryType {
  ME_SYMMETRY_X = 1 << 0,
  ME_SYMMETRY_Y = 1 << 1,
  ME_SYMMETRY_Z = 1 << 2,
} eMeshSymmetryType;

#define MESH_MAX_VERTS 2000000000L

#ifdef __cplusplus
}
#endif<|MERGE_RESOLUTION|>--- conflicted
+++ resolved
@@ -164,12 +164,7 @@
   struct MVert *mvert;
   /** Array of edges. */
   struct MEdge *medge;
-<<<<<<< HEAD
-
-  /** Deformgroup vertices. */
-=======
   /** Deform-group vertices. */
->>>>>>> 2ecc33d8
   struct MDeformVert *dvert;
   /** List of bDeformGroup names and flag only. */
   ListBase vertex_group_names;
