/*
 * ***** BEGIN GPL LICENSE BLOCK *****
 *
 * This program is free software; you can redistribute it and/or
 * modify it under the terms of the GNU General Public License
 * as published by the Free Software Foundation; either version 2
 * of the License, or (at your option) any later version.
 *
 * This program is distributed in the hope that it will be useful,
 * but WITHOUT ANY WARRANTY; without even the implied warranty of
 * MERCHANTABILITY or FITNESS FOR A PARTICULAR PURPOSE.  See the
 * GNU General Public License for more details.
 *
 * You should have received a copy of the GNU General Public License
 * along with this program; if not, write to the Free Software Foundation,
 * Inc., 51 Franklin Street, Fifth Floor, Boston, MA 02110-1301, USA.
 *
 * The Original Code is Copyright (C) 2001-2002 by NaN Holding BV.
 * All rights reserved.
 *
 * The Original Code is: all of this file.
 *
 * Contributor(s): none yet.
 *
 * ***** END GPL LICENSE BLOCK *****
 */

/** \file DNA_userdef_types.h
 *  \ingroup DNA
 *  \since mar-2001
 *  \author nzc
 */

#ifndef __DNA_USERDEF_TYPES_H__
#define __DNA_USERDEF_TYPES_H__

#include "DNA_listBase.h"
#include "DNA_texture_types.h" /* ColorBand */

#ifdef __cplusplus
extern "C" {
#endif

/* themes; defines in BIF_resource.h */
struct ColorBand;

/* ************************ style definitions ******************** */

#define MAX_STYLE_NAME	64

/* default uifont_id offered by Blender */
typedef enum eUIFont_ID {
	UIFONT_DEFAULT	= 0,
/*	UIFONT_BITMAP	= 1 */ /* UNUSED */
	
	/* free slots */
	UIFONT_CUSTOM1	= 2,
	UIFONT_CUSTOM2	= 3
} eUIFont_ID;

/* default fonts to load/initalize */
/* first font is the default (index 0), others optional */
typedef struct uiFont {
	struct uiFont *next, *prev;
	char filename[1024];/* 1024 = FILE_MAX */
	short blf_id;		/* from blfont lib */
	short uifont_id;	/* own id */
	short r_to_l;		/* fonts that read from left to right */
	short hinting;
} uiFont;

/* this state defines appearance of text */
typedef struct uiFontStyle {
	short uifont_id;		/* saved in file, 0 is default */
	short points;			/* actual size depends on 'global' dpi */
	short kerning;			/* unfitted or default kerning value. */
	char pad[6];
	short italic, bold;		/* style hint */
	short shadow;			/* value is amount of pixels blur */
	short shadx, shady;		/* shadow offset in pixels */
	short align;			/* text align hint */
	float shadowalpha;		/* total alpha */
	float shadowcolor;		/* 1 value, typically white or black anyway */
} uiFontStyle;

/* uiFontStyle->align */
typedef enum eFontStyle_Align {
	UI_STYLE_TEXT_LEFT		= 0,
	UI_STYLE_TEXT_CENTER	= 1,
	UI_STYLE_TEXT_RIGHT		= 2
} eFontStyle_Align;


/* this is fed to the layout engine and widget code */

typedef struct uiStyle {
	struct uiStyle *next, *prev;
	
	char name[64];			/* MAX_STYLE_NAME */
	
	uiFontStyle paneltitle;
	uiFontStyle grouplabel;
	uiFontStyle widgetlabel;
	uiFontStyle widget;
	
	float panelzoom;
	
	short minlabelchars;	/* in characters */
	short minwidgetchars;	/* in characters */

	short columnspace;
	short templatespace;
	short boxspace;
	short buttonspacex;
	short buttonspacey;
	short panelspace;
	short panelouter;

	short pad;
} uiStyle;

typedef struct uiWidgetColors {
	char outline[4];
	char inner[4];
	char inner_sel[4];
	char item[4];
	char text[4];
	char text_sel[4];
	short shaded;
	short shadetop, shadedown;
	short pad;
	float roundness;
	short alpha_check, pad2;
} uiWidgetColors;

typedef struct uiWidgetStateColors {
	char inner_anim[4];
	char inner_anim_sel[4];
	char inner_key[4];
	char inner_key_sel[4];
	char inner_driven[4];
	char inner_driven_sel[4];
	float blend, pad;
} uiWidgetStateColors;

typedef struct uiPanelColors {
	char header[4];
	char back[4];
	short show_header;
	short show_back;
	int pad;
} uiPanelColors;

typedef struct uiGradientColors {
	char gradient[4];
	char high_gradient[4];
	int show_grad;
	int pad2;
} uiGradientColors;

typedef struct ThemeUI {
	/* Interface Elements (buttons, menus, icons) */
	uiWidgetColors wcol_regular, wcol_tool, wcol_text;
	uiWidgetColors wcol_radio, wcol_option, wcol_toggle;
	uiWidgetColors wcol_num, wcol_numslider;
	uiWidgetColors wcol_menu, wcol_pulldown, wcol_menu_back, wcol_menu_item, wcol_tooltip;
	uiWidgetColors wcol_box, wcol_scroll, wcol_progress, wcol_list_item, wcol_pie_menu;
	
	uiWidgetStateColors wcol_state;

	uiPanelColors panel; /* depricated, but we keep it for do_versions (2.66.1) */

	short interface_style; /* flat/classic - don't confuse with uiStyle */
	short pad2;

	char area_edges[4];

	char widget_emboss[4];

	/* fac: 0 - 1 for blend factor, width in pixels */
	float menu_shadow_fac;
	short menu_shadow_width;
	
	short pad[3];
	
	char iconfile[256];	// FILE_MAXFILE length
	float icon_alpha;

	/* Axis Colors */
	char xaxis[4], yaxis[4], zaxis[4];
} ThemeUI;

/* try to put them all in one, if needed a special struct can be created as well
 * for example later on, when we introduce wire colors for ob types or so...
 */
typedef struct ThemeSpace {
	/* main window colors */
	char back[4];
	char title[4]; 	/* panel title */
	char text[4];
	char text_hi[4];
	
	/* header colors */
	char header[4];			/* region background */
	char header_title[4];	/* unused */
	char header_text[4];
	char header_text_hi[4];

	/* region tabs */
	char tab_active[4];
	char tab_inactive[4];
	char tab_back[4];
	char tab_outline[4];

	/* button/tool regions */
	char button[4];			/* region background */
	char button_title[4];	/* panel title */
	char button_text[4];
	char button_text_hi[4];
	
	/* listview regions */
	char list[4];			/* region background */
	char list_title[4]; 	/* panel title */
	char list_text[4];
	char list_text_hi[4];
	
	/* float panel */
/*	char panel[4];			unused */
/*	char panel_title[4];	unused */
/*	char panel_text[4];		unused */
/*	char panel_text_hi[4];	unused */
	
	/* note, cannot use name 'panel' because of DNA mapping old files */
	uiPanelColors panelcolors;

	uiGradientColors gradients;

	char shade1[4];
	char shade2[4];
	
	char hilite[4];
	char grid[4]; 
	
	char view_overlay[4];

	char wire[4], wire_edit[4], select[4];
	char lamp[4], speaker[4], empty[4], camera[4];
	char active[4], group[4], group_active[4], transform[4];
	char vertex[4], vertex_select[4], vertex_unreferenced[4];
	char edge[4], edge_select[4];
	char edge_seam[4], edge_sharp[4], edge_facesel[4], edge_crease[4];
	char face[4], face_select[4];	/* solid faces */
	char face_dot[4];				/*  selected color */
	char extra_edge_len[4], extra_edge_angle[4], extra_face_angle[4], extra_face_area[4];
	char normal[4];
	char vertex_normal[4];
	char loop_normal[4];
	char bone_solid[4], bone_pose[4], bone_pose_active[4];
	char strip[4], strip_select[4];
	char cframe[4];
	char time_keyframe[4], time_gp_keyframe[4];
	char freestyle_edge_mark[4], freestyle_face_mark[4];
	
	char nurb_uline[4], nurb_vline[4];
	char act_spline[4], nurb_sel_uline[4], nurb_sel_vline[4], lastsel_point[4];
	
	char handle_free[4], handle_auto[4], handle_vect[4], handle_align[4], handle_auto_clamped[4];
	char handle_sel_free[4], handle_sel_auto[4], handle_sel_vect[4], handle_sel_align[4], handle_sel_auto_clamped[4];
	
	char ds_channel[4], ds_subchannel[4]; /* dopesheet */
	char keytype_keyframe[4], keytype_extreme[4], keytype_breakdown[4], keytype_jitter[4]; /* keytypes */
	char keytype_keyframe_select[4], keytype_extreme_select[4], keytype_breakdown_select[4], keytype_jitter_select[4]; /* keytypes */
	char keyborder[4], keyborder_select[4];
	
	char console_output[4], console_input[4], console_info[4], console_error[4];
	char console_cursor[4], console_select[4];
	
	char vertex_size, outline_width, facedot_size;
	char noodle_curving;

	/* syntax for textwindow and nodes */
	char syntaxl[4], syntaxs[4]; // in nodespace used for backdrop matte 
	char syntaxb[4], syntaxn[4]; // in nodespace used for color input
	char syntaxv[4], syntaxc[4]; // in nodespace used for converter group
	char syntaxd[4], syntaxr[4]; // in nodespace used for distort 

	char nodeclass_output[4], nodeclass_filter[4];
	char nodeclass_vector[4], nodeclass_texture[4];
	char nodeclass_shader[4], nodeclass_script[4];
	char nodeclass_pattern[4], nodeclass_layout[4];
	
	char movie[4], movieclip[4], mask[4], image[4], scene[4], audio[4];		/* for sequence editor */
	char effect[4], transition[4], meta[4];
	char editmesh_active[4]; 

	char handle_vertex[4];
	char handle_vertex_select[4];
	
	char handle_vertex_size;

	char clipping_border_3d[4];
	
	char marker_outline[4], marker[4], act_marker[4], sel_marker[4], dis_marker[4], lock_marker[4];
	char bundle_solid[4];
	char path_before[4], path_after[4];
	char camera_path[4];
	char hpad[2];
	
	char gp_vertex_size;
	char gp_vertex[4], gp_vertex_select[4];
	
	char preview_back[4];
	char preview_stitch_face[4];
	char preview_stitch_edge[4];
	char preview_stitch_vert[4];
	char preview_stitch_stitchable[4];
	char preview_stitch_unstitchable[4];
	char preview_stitch_active[4];
	
	char uv_shadow[4]; /* two uses, for uvs with modifier applied on mesh and uvs during painting */
	char uv_others[4]; /* uvs of other objects */

	char match[4];				/* outliner - filter match */
	char selected_highlight[4];	/* outliner - selected item */

	char skin_root[4]; /* Skin modifier root color */
	
	/* NLA */
	char anim_active[4];	 /* Active Action + Summary Channel */
	char anim_non_active[4]; /* Active Action = NULL */
	
	char nla_tweaking[4];   /* NLA 'Tweaking' action/strip */
	char nla_tweakdupli[4]; /* NLA - warning color for duplicate instances of tweaking strip */
	
	char nla_transition[4], nla_transition_sel[4]; /* NLA "Transition" strips */
	char nla_meta[4], nla_meta_sel[4];             /* NLA "Meta" strips */
	char nla_sound[4], nla_sound_sel[4];           /* NLA "Sound" strips */

	/* info */
	char info_selected[4], info_selected_text[4];
	char info_error[4], info_error_text[4];
	char info_warning[4], info_warning_text[4];
	char info_info[4], info_info_text[4];
	char info_debug[4], info_debug_text[4];

	char paint_curve_pivot[4];
	char paint_curve_handle[4];

	char metadatabg[4];
	char metadatatext[4];
} ThemeSpace;


/* set of colors for use as a custom color set for Objects/Bones wire drawing */
typedef struct ThemeWireColor {
	char 	solid[4];
	char	select[4];
	char 	active[4];
	
	short 	flag;
	short 	pad;
} ThemeWireColor; 

/* flags for ThemeWireColor */
typedef enum eWireColor_Flags {
	TH_WIRECOLOR_CONSTCOLS	= (1 << 0),
	TH_WIRECOLOR_TEXTCOLS	= (1 << 1),
} eWireColor_Flags;

/* A theme */
typedef struct bTheme {
	struct bTheme *next, *prev;
	char name[32];
	
	ThemeUI tui;
	
	/* Individual Spacetypes */
	/* note: ensure UI_THEMESPACE_END is updated when adding */
	ThemeSpace tbuts;
	ThemeSpace tv3d;
	ThemeSpace tfile;
	ThemeSpace tipo;
	ThemeSpace tinfo;
	ThemeSpace tact;
	ThemeSpace tnla;
	ThemeSpace tseq;
	ThemeSpace tima;
	ThemeSpace text;
	ThemeSpace toops;
	ThemeSpace ttime;
	ThemeSpace tnode;
	ThemeSpace tlogic;
	ThemeSpace tuserpref;
	ThemeSpace tconsole;
	ThemeSpace tclip;
	
	/* 20 sets of bone colors for this theme */
	ThemeWireColor tarm[20];
	/*ThemeWireColor tobj[20];*/
	
	int active_theme_area, pad;
} bTheme;

#define UI_THEMESPACE_START(btheme)  (CHECK_TYPE_INLINE(btheme, bTheme *),  &((btheme)->tbuts))
#define UI_THEMESPACE_END(btheme)    (CHECK_TYPE_INLINE(btheme, bTheme *), (&((btheme)->tclip) + 1))

/* for the moment only the name. may want to store options with this later */
typedef struct bAddon {
	struct bAddon *next, *prev;
	char module[64];
	IDProperty *prop;  /* User-Defined Properties on this  Addon (for storing preferences) */
} bAddon;

typedef struct bPathCompare {
	struct bPathCompare *next, *prev;
	char path[768];  /* FILE_MAXDIR */
	char flag, pad[7];
} bPathCompare;

typedef struct SolidLight {
	int flag, pad;
	float col[4], spec[4], vec[4];
} SolidLight;

typedef struct WalkNavigation {
	float mouse_speed;  /* speed factor for look around */
	float walk_speed;
	float walk_speed_factor;
	float view_height;
	float jump_height;
	float teleport_time;  /* duration to use for teleporting */
	short flag;
	short pad[3];
} WalkNavigation;

typedef struct UserDef {
	/* UserDef has separate do-version handling, and can be read from other files */
	int versionfile, subversionfile;
	
	int flag, dupflag;
	int savetime;
	char tempdir[768];	/* FILE_MAXDIR length */
	char fontdir[768];
	char renderdir[1024]; /* FILE_MAX length */
	/* EXR cache path */
	char render_cachedir[768];  /* 768 = FILE_MAXDIR */
	char textudir[768];
	char pythondir[768];
	char sounddir[768];
	char i18ndir[768];
	char image_editor[1024];    /* 1024 = FILE_MAX */
	char anim_player[1024];	    /* 1024 = FILE_MAX */
	int anim_player_preset;
	
	short v2d_min_gridsize;		/* minimum spacing between gridlines in View2D grids */
	short timecode_style;		/* style of timecode display */
	
	short versions;
	short dbl_click_time;
	
	short gameflags;
	short wheellinescroll;
	int uiflag, uiflag2;
	int language;
	short userpref, viewzoom;
	
	int mixbufsize;
	int audiodevice;
	int audiorate;
	int audioformat;
	int audiochannels;

	int scrollback; /* console scrollback limit */
	int dpi;		/* range 48-128? */
	char node_margin; /* node insert offset (aka auto-offset) margin, but might be useful for later stuff as well */
	char pad2;
	short transopts;
	short menuthreshold1, menuthreshold2;
	
	struct ListBase themes;
	struct ListBase uifonts;
	struct ListBase uistyles;
	struct ListBase keymaps  DNA_DEPRECATED; /* deprecated in favor of user_keymaps */
	struct ListBase user_keymaps;
	struct ListBase addons;
	struct ListBase autoexec_paths;
	char keyconfigstr[64];
	
	short undosteps;
	short undomemory;
	short gp_manhattendist, gp_euclideandist, gp_eraser;
	short gp_settings;
	short tb_leftmouse, tb_rightmouse;
	struct SolidLight light[3];
	short tw_hotspot, tw_flag, tw_handlesize, tw_size;
	short textimeout, texcollectrate;
	short wmdrawmethod; /* removed wmpad */
	short dragthreshold;
	int memcachelimit;
	int prefetchframes;
	float pad_rot_angle; /* control the rotation step of the view when PAD2, PAD4, PAD6&PAD8 is use */
	short frameserverport;
	short pad4;
	short obcenter_dia;
	short rvisize;			/* rotating view icon size */
	short rvibright;		/* rotating view icon brightness */
	short recent_files;		/* maximum number of recently used files to remember  */
	short smooth_viewtx;	/* miliseconds to spend spinning the view */
	short glreslimit;
	short curssize;
	short color_picker_type;
	char  ipo_new;			/* interpolation mode for newly added F-Curves */
	char  keyhandles_new;	/* handle types for newly added keyframes */
	char  gpu_select_method;
	char  view_frame_type;

	int view_frame_keyframes; /* number of keyframes to zoom around current frame */
	float view_frame_seconds; /* seconds to zoom around current frame */

	short scrcastfps;		/* frame rate for screencast to be played back */
	short scrcastwait;		/* milliseconds between screencast snapshots */
	
	short widget_unit;		/* private, defaults to 20 for 72 DPI setting */
	short anisotropic_filter;
	short use_16bit_textures, use_gpu_mipmap;

	float ndof_sensitivity;	/* overall sensitivity of 3D mouse */
	float ndof_orbit_sensitivity;
	float ndof_deadzone; /* deadzone of 3D mouse */
	int ndof_flag;			/* flags for 3D mouse */

	short ogl_multisamples;	/* amount of samples for OpenGL FSA, if zero no FSA */

	short image_draw_method; /* Method to be used to draw the images (AUTO, GLSL, Textures or DrawPixels) */
	
	float glalphaclip;
	
	short autokey_mode;		/* autokeying mode */
	short autokey_flag;		/* flags for autokeying */
	
	short text_render, pad9;		/* options for text rendering */

	struct ColorBand coba_weight;	/* from texture.h */

	float sculpt_paint_overlay_col[3];
	float gpencil_new_layer_col[4]; /* default color for newly created Grease Pencil layers */

	short tweak_threshold;
	char navigation_mode, pad;

	char author[80];	/* author name for file formats supporting it */

	char font_path_ui[1024];

	int compute_device_type;
	int compute_device_id;
	
	float fcu_inactive_alpha;	/* opacity of inactive F-Curves in F-Curve Editor */
	float pixelsize;			/* private, set by GHOST, to multiply DPI with */
	int virtual_pixel;			/* virtual pixelsize mode */

	short pie_interaction_type;     /* if keeping a pie menu spawn button pressed after this time, it turns into
	                             * a drag/release pie menu */
	short pie_initial_timeout;  /* direction in the pie menu will always be calculated from the initial position
	                             * within this time limit */
	short pie_animation_timeout;
	short pie_menu_confirm;
	short pie_menu_radius;        /* pie menu radius */
	short pie_menu_threshold;     /* pie menu distance from center before a direction is set */

	struct WalkNavigation walk_navigation;

	short opensubdiv_compute_type;
	char pad5[6];
} UserDef;

extern UserDef U; /* from blenkernel blender.c */

/* ***************** USERDEF ****************** */

/* userpref/section */
typedef enum eUserPref_Section {
	USER_SECTION_INTERFACE	= 0,
	USER_SECTION_EDIT		= 1,
	USER_SECTION_FILE		= 2,
	USER_SECTION_SYSTEM		= 3,
	USER_SECTION_THEME		= 4,
	USER_SECTION_INPUT		= 5,
	USER_SECTION_ADDONS 	= 6,
} eUserPref_Section;

/* flag */
typedef enum eUserPref_Flag {
	USER_AUTOSAVE			= (1 << 0),
/*	USER_AUTOGRABGRID		= (1 << 1),	deprecated */
/*	USER_AUTOROTGRID		= (1 << 2),	deprecated */
/*	USER_AUTOSIZEGRID		= (1 << 3),	deprecated */
	USER_SCENEGLOBAL		= (1 << 4),
	USER_TRACKBALL			= (1 << 5),
/*	USER_DUPLILINK		= (1 << 6),	deprecated */
/*	USER_FSCOLLUM			= (1 << 7),	deprecated */
	USER_MAT_ON_OB			= (1 << 8),
/*	USER_NO_CAPSLOCK		= (1 << 9), */  /* not used anywhere */
/*	USER_VIEWMOVE			= (1 << 10), */ /* not used anywhere */
	USER_TOOLTIPS			= (1 << 11),
	USER_TWOBUTTONMOUSE		= (1 << 12),
	USER_NONUMPAD			= (1 << 13),
	USER_LMOUSESELECT		= (1 << 14),
	USER_FILECOMPRESS		= (1 << 15),
	USER_SAVE_PREVIEWS		= (1 << 16),
	USER_CUSTOM_RANGE		= (1 << 17),
	USER_ADD_EDITMODE		= (1 << 18),
	USER_ADD_VIEWALIGNED	= (1 << 19),
	USER_RELPATHS			= (1 << 20),
	USER_RELEASECONFIRM		= (1 << 21),
	USER_SCRIPT_AUTOEXEC_DISABLE	= (1 << 22),
	USER_FILENOUI			= (1 << 23),
	USER_NONEGFRAMES		= (1 << 24),
	USER_TXT_TABSTOSPACES_DISABLE	= (1 << 25),
	USER_TOOLTIPS_PYTHON    = (1 << 26),
} eUserPref_Flag;

/* flag */
typedef enum ePathCompare_Flag {
	USER_PATHCMP_GLOB		= (1 << 0),
} ePathCompare_Flag;

/* helper macro for checking frame clamping */
#define FRAMENUMBER_MIN_CLAMP(cfra)  {                                        \
	if ((U.flag & USER_NONEGFRAMES) && (cfra < 0))                            \
		cfra = 0;                                                             \
	} (void)0

/* viewzoom */
typedef enum eViewZoom_Style {
	USER_ZOOM_CONT			= 0,
	USER_ZOOM_SCALE			= 1,
	USER_ZOOM_DOLLY			= 2
} eViewZoom_Style;

/* navigation_mode */
typedef enum eViewNavigation_Method {
	VIEW_NAVIGATION_WALK = 0,
	VIEW_NAVIGATION_FLY  = 1,
} eViewNavigation_Method;

/* flag */
typedef enum eWalkNavigation_Flag {
	USER_WALK_GRAVITY			= (1 << 0),
	USER_WALK_MOUSE_REVERSE		= (1 << 1),
} eWalkNavigation_Flag;

/* uiflag */
typedef enum eUserpref_UI_Flag {
	/* flags 0 and 1 were old flags (for autokeying) that aren't used anymore */
	USER_WHEELZOOMDIR		= (1 << 2),
	USER_FILTERFILEEXTS		= (1 << 3),
	USER_DRAWVIEWINFO		= (1 << 4),
	USER_PLAINMENUS			= (1 << 5),
	/* flags 6 and 7 were old flags that are no-longer used */
	USER_ALLWINCODECS		= (1 << 8),
	USER_MENUOPENAUTO		= (1 << 9),
	USER_ZBUF_CURSOR		= (1 << 10),
	USER_AUTOPERSP     		= (1 << 11),
	USER_LOCKAROUND     	= (1 << 12),
	USER_GLOBALUNDO     	= (1 << 13),
	USER_ORBIT_SELECTION	= (1 << 14),
	USER_ZBUF_ORBIT			= (1 << 15),
	USER_HIDE_DOT			= (1 << 16),
	USER_SHOW_ROTVIEWICON	= (1 << 17),
	USER_SHOW_VIEWPORTNAME	= (1 << 18),
	USER_CAM_LOCK_NO_PARENT	= (1 << 19),
	USER_ZOOM_TO_MOUSEPOS	= (1 << 20),
	USER_SHOW_FPS			= (1 << 21),
	USER_MMB_PASTE			= (1 << 22),
	USER_MENUFIXEDORDER		= (1 << 23),
	USER_CONTINUOUS_MOUSE	= (1 << 24),
	USER_ZOOM_INVERT		= (1 << 25),
	USER_ZOOM_HORIZ			= (1 << 26), /* for CONTINUE and DOLLY zoom */
	USER_SPLASH_DISABLE		= (1 << 27),
	USER_HIDE_RECENT		= (1 << 28),
	USER_SHOW_THUMBNAILS	= (1 << 29),
	USER_QUIT_PROMPT		= (1 << 30),
	USER_HIDE_SYSTEM_BOOKMARKS = (1 << 31)
} eUserpref_UI_Flag;

/* uiflag2 */
typedef enum eUserpref_UI_Flag2 {
	USER_KEEP_SESSION			= (1 << 0),
	USER_REGION_OVERLAP			= (1 << 1),
	USER_TRACKPAD_NATURAL		= (1 << 2),
	USER_OPENGL_NO_WARN_SUPPORT	= (1 << 3)
} eUserpref_UI_Flag2;
	
/* Auto-Keying mode */
typedef enum eAutokey_Mode {
	/* AUTOKEY_ON is a bitflag */
	AUTOKEY_ON             = 1,
	
	/* AUTOKEY_ON + 2**n...  (i.e. AUTOKEY_MODE_NORMAL = AUTOKEY_ON + 2) to preserve setting, even when autokey turned off  */
	AUTOKEY_MODE_NORMAL    = 3,
	AUTOKEY_MODE_EDITKEYS  = 5
} eAutokey_Mode;

/* Zoom to frame mode */
typedef enum eZoomFrame_Mode {
	ZOOM_FRAME_MODE_KEEP_RANGE = 0,
	ZOOM_FRAME_MODE_SECONDS = 1,
	ZOOM_FRAME_MODE_KEYFRAMES = 2
} eZoomFrame_Mode;

/* Auto-Keying flag
 * U.autokey_flag (not strictly used when autokeying only - is also used when keyframing these days)
 * note: AUTOKEY_FLAG_* is used with a macro, search for lines like IS_AUTOKEY_FLAG(INSERTAVAIL)
 */
typedef enum eAutokey_Flag {
	AUTOKEY_FLAG_INSERTAVAIL	= (1 << 0),
	AUTOKEY_FLAG_INSERTNEEDED	= (1 << 1),
	AUTOKEY_FLAG_AUTOMATKEY		= (1 << 2),
	AUTOKEY_FLAG_XYZ2RGB		= (1 << 3),
	
	/* toolsettings->autokey_flag */
	AUTOKEY_FLAG_ONLYKEYINGSET	= (1 << 6),
	AUTOKEY_FLAG_NOWARNING		= (1 << 7),
	ANIMRECORD_FLAG_WITHNLA		= (1 << 10),
} eAutokey_Flag;

/* transopts */
typedef enum eUserpref_Translation_Flags {
	USER_TR_TOOLTIPS		= (1 << 0),
	USER_TR_IFACE			= (1 << 1),
/*	USER_TR_MENUS			= (1 << 2),  deprecated */
/*	USER_TR_FILESELECT		= (1 << 3),  deprecated */
/*	USER_TR_TEXTEDIT		= (1 << 4),  deprecated */
	USER_DOTRANSLATE		= (1 << 5),
	USER_USETEXTUREFONT		= (1 << 6),
/*	CONVERT_TO_UTF8			= (1 << 7),  deprecated */
	USER_TR_NEWDATANAME		= (1 << 8),
} eUserpref_Translation_Flags;

/* dupflag */
typedef enum eDupli_ID_Flags {
	USER_DUP_MESH			= (1 << 0),
	USER_DUP_CURVE			= (1 << 1),
	USER_DUP_SURF			= (1 << 2),
	USER_DUP_FONT			= (1 << 3),
	USER_DUP_MBALL			= (1 << 4),
	USER_DUP_LAMP			= (1 << 5),
	USER_DUP_IPO			= (1 << 6),
	USER_DUP_MAT			= (1 << 7),
	USER_DUP_TEX			= (1 << 8),
	USER_DUP_ARM			= (1 << 9),
	USER_DUP_ACT			= (1 << 10),
	USER_DUP_PSYS			= (1 << 11)
} eDupli_ID_Flags;

/* gameflags */
typedef enum eOpenGL_RenderingOptions {
	/* USER_DEPRECATED_FLAG	= (1 << 0), */
	/* USER_DISABLE_SOUND		= (1 << 1), */ /* deprecated, don't use without checking for */
	                                     /* backwards compatibilty in do_versions! */
	USER_DISABLE_MIPMAP		= (1 << 2),
	USER_DISABLE_VBO		= (1 << 3),
	/* USER_DISABLE_AA			= (1 << 4), */ /* DEPRECATED */
} eOpenGL_RenderingOptions;

/* selection method for opengl gpu_select_method */
typedef enum eOpenGL_SelectOptions {
	USER_SELECT_AUTO = 0,
	USER_SELECT_USE_OCCLUSION_QUERY = 1,
	USER_SELECT_USE_SELECT_RENDERMODE = 2
} eOpenGL_SelectOptions;

/* wm draw method */
typedef enum eWM_DrawMethod {
	USER_DRAW_TRIPLE		= 0,
	USER_DRAW_OVERLAP		= 1,
	USER_DRAW_FULL			= 2,
	USER_DRAW_AUTOMATIC		= 3,
	USER_DRAW_OVERLAP_FLIP	= 4,
} eWM_DrawMethod;

/* text draw options */
typedef enum eText_Draw_Options {
	USER_TEXT_DISABLE_AA	= (1 << 0),
} eText_Draw_Options;

/* tw_flag (transform widget) */

/* gp_settings (Grease Pencil Settings) */
typedef enum eGP_UserdefSettings {
	GP_PAINT_DOSMOOTH		= (1 << 0),
	GP_PAINT_DOSIMPLIFY		= (1 << 1),
} eGP_UserdefSettings;

/* color picker types */
typedef enum eColorPicker_Types {
	USER_CP_CIRCLE_HSV	= 0,
	USER_CP_SQUARE_SV	= 1,
	USER_CP_SQUARE_HS	= 2,
	USER_CP_SQUARE_HV	= 3,
	USER_CP_CIRCLE_HSL	= 4,
} eColorPicker_Types;

/* timecode display styles */
typedef enum eTimecodeStyles {
	/* as little info as is necessary to show relevant info
	 * with '+' to denote the frames 
	 * i.e. HH:MM:SS+FF, MM:SS+FF, SS+FF, or MM:SS
	 */
	USER_TIMECODE_MINIMAL		= 0,
	
	/* reduced SMPTE - (HH:)MM:SS:FF */
	USER_TIMECODE_SMPTE_MSF		= 1,
	
	/* full SMPTE - HH:MM:SS:FF */
	USER_TIMECODE_SMPTE_FULL	= 2,
	
	/* milliseconds for sub-frames - HH:MM:SS.sss */
	USER_TIMECODE_MILLISECONDS	= 3,
	
	/* seconds only */
	USER_TIMECODE_SECONDS_ONLY	= 4,
} eTimecodeStyles;

/* theme drawtypes */
/* XXX: These are probably only for the old UI engine? */
typedef enum eTheme_DrawTypes {
	TH_MINIMAL  	= 0,
	TH_ROUNDSHADED	= 1,
	TH_ROUNDED  	= 2,
	TH_OLDSKOOL 	= 3,
	TH_SHADED   	= 4
} eTheme_DrawTypes;

/* ndof_flag (3D mouse options) */
typedef enum eNdof_Flag {
	NDOF_SHOW_GUIDE     = (1 << 0),
	NDOF_FLY_HELICOPTER = (1 << 1),
	NDOF_LOCK_HORIZON   = (1 << 2),

	/* the following might not need to be saved between sessions,
	 * but they do need to live somewhere accessible... */
	NDOF_SHOULD_PAN     = (1 << 3),
	NDOF_SHOULD_ZOOM    = (1 << 4),
	NDOF_SHOULD_ROTATE  = (1 << 5),

	/* orbit navigation modes */

	/* exposed as Orbit|Explore in the UI */
	NDOF_MODE_ORBIT      = (1 << 6),

	/* actually... users probably don't care about what the mode
	 * is called, just that it feels right */
	/* zoom is up/down if this flag is set (otherwise forward/backward) */
	NDOF_PAN_YZ_SWAP_AXIS   = (1 << 7),
	NDOF_ZOOM_INVERT        = (1 << 8),
	NDOF_ROTX_INVERT_AXIS   = (1 << 9),
	NDOF_ROTY_INVERT_AXIS   = (1 << 10),
	NDOF_ROTZ_INVERT_AXIS   = (1 << 11),
	NDOF_PANX_INVERT_AXIS   = (1 << 12),
	NDOF_PANY_INVERT_AXIS   = (1 << 13),
	NDOF_PANZ_INVERT_AXIS   = (1 << 14),
	NDOF_TURNTABLE          = (1 << 15),
} eNdof_Flag;

#define NDOF_PIXELS_PER_SECOND 600.0f

/* compute_device_type */
typedef enum eCompute_Device_Type {
	USER_COMPUTE_DEVICE_NONE	= 0,
	USER_COMPUTE_DEVICE_OPENCL	= 1,
	USER_COMPUTE_DEVICE_CUDA	= 2,
} eCompute_Device_Type;

	
typedef enum eMultiSample_Type {
	USER_MULTISAMPLE_NONE	= 0,
	USER_MULTISAMPLE_2	= 2,
	USER_MULTISAMPLE_4	= 4,
	USER_MULTISAMPLE_8	= 8,
	USER_MULTISAMPLE_16	= 16,
} eMultiSample_Type;
	
typedef enum eImageDrawMethod {
	/* IMAGE_DRAW_METHOD_AUTO = 0, */ /* Currently unused */
	IMAGE_DRAW_METHOD_GLSL = 1,
	IMAGE_DRAW_METHOD_2DTEXTURE = 2,
	IMAGE_DRAW_METHOD_DRAWPIXELS = 3,
} eImageDrawMethod;

typedef enum eUserpref_VirtualPixel {
	VIRTUAL_PIXEL_NATIVE = 0,
	VIRTUAL_PIXEL_DOUBLE = 1,
} eUserpref_VirtualPixel;

<<<<<<< HEAD
typedef enum eTheme_InterfaceStyle {
	TH_IFACE_STYLE_CLASSIC = 0,
	TH_IFACE_STYLE_FLAT    = 1,
} eTheme_InterfaceStyle;
=======
typedef enum eOpensubdiv_Computee_Type {
	USER_OPENSUBDIV_COMPUTE_NONE = 0,
	USER_OPENSUBDIV_COMPUTE_CPU = 1,
	USER_OPENSUBDIV_COMPUTE_OPENMP = 2,
	USER_OPENSUBDIV_COMPUTE_OPENCL = 3,
	USER_OPENSUBDIV_COMPUTE_CUDA = 4,
	USER_OPENSUBDIV_COMPUTE_GLSL_TRANSFORM_FEEDBACK = 5,
	USER_OPENSUBDIV_COMPUTE_GLSL_COMPUTE = 6,
} eOpensubdiv_Computee_Type;
>>>>>>> a3c5de3e

#ifdef __cplusplus
}
#endif

#endif<|MERGE_RESOLUTION|>--- conflicted
+++ resolved
@@ -894,12 +894,6 @@
 	VIRTUAL_PIXEL_DOUBLE = 1,
 } eUserpref_VirtualPixel;
 
-<<<<<<< HEAD
-typedef enum eTheme_InterfaceStyle {
-	TH_IFACE_STYLE_CLASSIC = 0,
-	TH_IFACE_STYLE_FLAT    = 1,
-} eTheme_InterfaceStyle;
-=======
 typedef enum eOpensubdiv_Computee_Type {
 	USER_OPENSUBDIV_COMPUTE_NONE = 0,
 	USER_OPENSUBDIV_COMPUTE_CPU = 1,
@@ -909,7 +903,11 @@
 	USER_OPENSUBDIV_COMPUTE_GLSL_TRANSFORM_FEEDBACK = 5,
 	USER_OPENSUBDIV_COMPUTE_GLSL_COMPUTE = 6,
 } eOpensubdiv_Computee_Type;
->>>>>>> a3c5de3e
+
+typedef enum eTheme_InterfaceStyle {
+	TH_IFACE_STYLE_CLASSIC = 0,
+	TH_IFACE_STYLE_FLAT    = 1,
+} eTheme_InterfaceStyle;
 
 #ifdef __cplusplus
 }
