--- conflicted
+++ resolved
@@ -934,14 +934,7 @@
   return lv->co;
 }
 
-<<<<<<< HEAD
-/* Get the logged normal of a vertex
- *
- * Does not modify the log or the vertex */
 const float *BM_log_original_vert_no(BMLog *log, BMVert *v)
-=======
-const short *BM_log_original_vert_no(BMLog *log, BMVert *v)
->>>>>>> 74fa4ee9
 {
   BMLogEntry *entry = log->current_entry;
   const BMLogVert *lv;
