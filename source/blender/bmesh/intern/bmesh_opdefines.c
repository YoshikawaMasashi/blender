--- conflicted
+++ resolved
@@ -438,7 +438,7 @@
  */
 static BMOpDefine bmo_bridge_loops_def = {
 	"bridge_loops",
-    {{BMO_OP_SLOT_ELEMENT_BUF, "edgefacein"}, /* input faces and edge */
+	{{BMO_OP_SLOT_ELEMENT_BUF, "edges"}, /* input edge */
 	 {BMO_OP_SLOT_ELEMENT_BUF, "faceout"}, /* new face */
 	 {0, /* null-terminating sentinel */}},
 	bmo_bridge_loops_exec,
@@ -1235,20 +1235,7 @@
 	&bmo_join_triangles_def,
 	&bmo_mesh_to_bmesh_def,
 	&bmo_mirror_def,
-<<<<<<< HEAD
-	&bmo_edgebisect_def,
-	&bmo_reversefaces_def,
-	&bmo_edgerotate_def,
-	&bmo_regionextend_def,
-	&bmo_righthandfaces_def,
-	&bmo_vertexsmooth_def,
-	&bmo_vertexsmoothlaplacian_def,
-	&bmo_extrude_edge_only_def,
-	&bmo_extrude_indivface_def,
-	&bmo_collapse_uvs_def,
-=======
 	&bmo_object_load_bmesh_def,
->>>>>>> 6e97ecee
 	&bmo_pointmerge_def,
 	&bmo_pointmerge_facedata_def,
 	&bmo_recalc_face_normals_def,
@@ -1277,6 +1264,7 @@
 	&bmo_translate_def,
 	&bmo_triangle_fill_def,
 	&bmo_triangulate_def,
+	&bmo_vertexsmoothlaplacian_def,
 	&bmo_weld_verts_def,
 	&bmo_wireframe_def,
 
