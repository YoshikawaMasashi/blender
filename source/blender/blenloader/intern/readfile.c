/*
 * ***** BEGIN GPL LICENSE BLOCK *****
 *
 * This program is free software; you can redistribute it and/or
 * modify it under the terms of the GNU General Public License
 * as published by the Free Software Foundation; either version 2
 * of the License, or (at your option) any later version.
 *
 * This program is distributed in the hope that it will be useful,
 * but WITHOUT ANY WARRANTY; without even the implied warranty of
 * MERCHANTABILITY or FITNESS FOR A PARTICULAR PURPOSE.  See the
 * GNU General Public License for more details.
 *
 * You should have received a copy of the GNU General Public License
 * along with this program; if not, write to the Free Software Foundation,
 * Inc., 51 Franklin Street, Fifth Floor, Boston, MA 02110-1301, USA.
 *
 * The Original Code is Copyright (C) 2001-2002 by NaN Holding BV.
 * All rights reserved.
 *
 *
 * Contributor(s): Blender Foundation
 *
 * ***** END GPL LICENSE BLOCK *****
 *
 */

/** \file blender/blenloader/intern/readfile.c
 *  \ingroup blenloader
 */


#include "zlib.h"

#include <limits.h>
#include <stdio.h> // for printf fopen fwrite fclose sprintf FILE
#include <stdlib.h> // for getenv atoi
#include <stddef.h> // for offsetof
#include <fcntl.h> // for open
#include <string.h> // for strrchr strncmp strstr
#include <math.h> // for fabs
#include <stdarg.h> /* for va_start/end */
#include <time.h> /* for gmtime */

#include "BLI_utildefines.h"
#ifndef WIN32
#  include <unistd.h> // for read close
#else
#  include <io.h> // for open close read
#  include "winsock2.h"
#  include "BLI_winstuff.h"
#endif

/* allow readfile to use deprecated functionality */
#define DNA_DEPRECATED_ALLOW

#include "DNA_anim_types.h"
#include "DNA_armature_types.h"
#include "DNA_actuator_types.h"
#include "DNA_brush_types.h"
#include "DNA_camera_types.h"
#include "DNA_cloth_types.h"
#include "DNA_controller_types.h"
#include "DNA_constraint_types.h"
#include "DNA_dynamicpaint_types.h"
#include "DNA_effect_types.h"
#include "DNA_fileglobal_types.h"
#include "DNA_genfile.h"
#include "DNA_group_types.h"
#include "DNA_gpencil_types.h"
#include "DNA_ipo_types.h"
#include "DNA_key_types.h"
#include "DNA_lattice_types.h"
#include "DNA_lamp_types.h"
#include "DNA_linestyle_types.h"
#include "DNA_meta_types.h"
#include "DNA_material_types.h"
#include "DNA_mesh_types.h"
#include "DNA_meshdata_types.h"
#include "DNA_nla_types.h"
#include "DNA_node_types.h"
#include "DNA_object_fluidsim.h" // NT
#include "DNA_object_types.h"
#include "DNA_packedFile_types.h"
#include "DNA_particle_types.h"
#include "DNA_property_types.h"
#include "DNA_rigidbody_types.h"
#include "DNA_text_types.h"
#include "DNA_view3d_types.h"
#include "DNA_screen_types.h"
#include "DNA_sensor_types.h"
#include "DNA_sdna_types.h"
#include "DNA_scene_types.h"
#include "DNA_sequence_types.h"
#include "DNA_smoke_types.h"
#include "DNA_speaker_types.h"
#include "DNA_sound_types.h"
#include "DNA_space_types.h"
#include "DNA_vfont_types.h"
#include "DNA_world_types.h"
#include "DNA_movieclip_types.h"
#include "DNA_mask_types.h"

#include "MEM_guardedalloc.h"

#include "BLI_endian_switch.h"
#include "BLI_blenlib.h"
#include "BLI_math.h"
#include "BLI_threads.h"
#include "BLI_mempool.h"

#include "BLT_translation.h"

#include "BKE_action.h"
#include "BKE_armature.h"
#include "BKE_brush.h"
#include "BKE_cloth.h"
#include "BKE_constraint.h"
#include "BKE_context.h"
#include "BKE_curve.h"
#include "BKE_depsgraph.h"
#include "BKE_effect.h"
#include "BKE_fcurve.h"
#include "BKE_global.h" // for G
#include "BKE_group.h"
#include "BKE_library.h" // for which_libbase
#include "BKE_idcode.h"
#include "BKE_material.h"
#include "BKE_main.h" // for Main
#include "BKE_mesh.h" // for ME_ defines (patching)
#include "BKE_modifier.h"
#include "BKE_multires.h"
#include "BKE_node.h" // for tree type defines
#include "BKE_object.h"
#include "BKE_paint.h"
#include "BKE_particle.h"
#include "BKE_pointcache.h"
#include "BKE_report.h"
#include "BKE_sca.h" // for init_actuator
#include "BKE_scene.h"
#include "BKE_screen.h"
#include "BKE_sequencer.h"
#include "BKE_outliner_treehash.h"
#include "BKE_sound.h"


#include "NOD_common.h"
#include "NOD_socket.h"

#include "BLO_readfile.h"
#include "BLO_undofile.h"
#include "BLO_blend_defs.h"

#include "RE_engine.h"

#include "readfile.h"


#include <errno.h>

/*
 * Remark: still a weak point is the newaddress() function, that doesnt solve reading from
 * multiple files at the same time
 *
 * (added remark: oh, i thought that was solved? will look at that... (ton)
 *
 * READ
 * - Existing Library (Main) push or free
 * - allocate new Main
 * - load file
 * - read SDNA
 * - for each LibBlock
 *     - read LibBlock
 *     - if a Library
 *         - make a new Main
 *         - attach ID's to it
 *     - else
 *         - read associated 'direct data'
 *         - link direct data (internal and to LibBlock)
 * - read FileGlobal
 * - read USER data, only when indicated (file is ~/X.XX/startup.blend)
 * - free file
 * - per Library (per Main)
 *     - read file
 *     - read SDNA
 *     - find LibBlocks and attach IDs to Main
 *         - if external LibBlock
 *             - search all Main's
 *                 - or it's already read,
 *                 - or not read yet
 *                 - or make new Main
 *     - per LibBlock
 *         - read recursive
 *         - read associated direct data
 *         - link direct data (internal and to LibBlock)
 *     - free file
 * - per Library with unread LibBlocks
 *     - read file
 *     - read SDNA
 *     - per LibBlock
 *                - read recursive
 *                - read associated direct data
 *                - link direct data (internal and to LibBlock)
 *         - free file
 * - join all Mains
 * - link all LibBlocks and indirect pointers to libblocks
 * - initialize FileGlobal and copy pointers to Global
 */

/* use GHash for BHead name-based lookups (speeds up linking) */
#define USE_GHASH_BHEAD

/***/

typedef struct OldNew {
	void *old, *newp;
	int nr;
} OldNew;

typedef struct OldNewMap {
	OldNew *entries;
	int nentries, entriessize;
	int sorted;
	int lasthit;
} OldNewMap;


/* local prototypes */
static void *read_struct(FileData *fd, BHead *bh, const char *blockname);
static void direct_link_modifiers(FileData *fd, ListBase *lb);
static void convert_tface_mt(FileData *fd, Main *main);
static BHead *find_bhead_from_code_name(FileData *fd, const short idcode, const char *name);
static BHead *find_bhead_from_idname(FileData *fd, const char *idname);

/* this function ensures that reports are printed,
 * in the case of libraray linking errors this is important!
 *
 * bit kludge but better then doubling up on prints,
 * we could alternatively have a versions of a report function which forces printing - campbell
 */

void blo_reportf_wrap(ReportList *reports, ReportType type, const char *format, ...)
{
	char fixed_buf[1024]; /* should be long enough */
	
	va_list args;
	
	va_start(args, format);
	vsnprintf(fixed_buf, sizeof(fixed_buf), format, args);
	va_end(args);
	
	fixed_buf[sizeof(fixed_buf) - 1] = '\0';
	
	BKE_report(reports, type, fixed_buf);
	
	if (G.background == 0) {
		printf("%s\n", fixed_buf);
	}
}

/* for reporting linking messages */
static const char *library_parent_filepath(Library *lib)
{
	return lib->parent ? lib->parent->filepath : "<direct>";
}

static OldNewMap *oldnewmap_new(void) 
{
	OldNewMap *onm= MEM_callocN(sizeof(*onm), "OldNewMap");
	
	onm->entriessize = 1024;
	onm->entries = MEM_mallocN(sizeof(*onm->entries)*onm->entriessize, "OldNewMap.entries");
	
	return onm;
}

static int verg_oldnewmap(const void *v1, const void *v2)
{
	const struct OldNew *x1=v1, *x2=v2;
	
	if (x1->old > x2->old) return 1;
	else if (x1->old < x2->old) return -1;
	return 0;
}


static void oldnewmap_sort(FileData *fd) 
{
	qsort(fd->libmap->entries, fd->libmap->nentries, sizeof(OldNew), verg_oldnewmap);
	fd->libmap->sorted = 1;
}

/* nr is zero for data, and ID code for libdata */
static void oldnewmap_insert(OldNewMap *onm, void *oldaddr, void *newaddr, int nr) 
{
	OldNew *entry;
	
	if (oldaddr==NULL || newaddr==NULL) return;
	
	if (UNLIKELY(onm->nentries == onm->entriessize)) {
		onm->entriessize *= 2;
		onm->entries = MEM_reallocN(onm->entries, sizeof(*onm->entries) * onm->entriessize);
	}

	entry = &onm->entries[onm->nentries++];
	entry->old = oldaddr;
	entry->newp = newaddr;
	entry->nr = nr;
}

void blo_do_versions_oldnewmap_insert(OldNewMap *onm, void *oldaddr, void *newaddr, int nr)
{
	oldnewmap_insert(onm, oldaddr, newaddr, nr);
}

/**
 * Do a full search (no state).
 *
 * \param lasthit: Use as a reference position to avoid a full search
 * from either end of the array, giving more efficient lookups.
 *
 * \note This would seem an ideal case for hash or btree lookups.
 * However the data is written in-order, using the \a lasthit will normally avoid calling this function.
 * Creating a btree/hash structure adds overhead for the common-case to optimize the corner-case
 * (since most entries will never be retrieved).
 * So just keep full lookups as a fall-back.
 */
static int oldnewmap_lookup_entry_full(const OldNewMap *onm, const void *addr, int lasthit)
{
	const int nentries = onm->nentries;
	const OldNew *entries = onm->entries;
	int i;

	/* search relative to lasthit where possible */
	if (lasthit >= 0 && lasthit < nentries) {

		/* search forwards */
		i = lasthit;
		while (++i != nentries) {
			if (entries[i].old == addr) {
				return i;
			}
		}

		/* search backwards */
		i = lasthit + 1;
		while (i--) {
			if (entries[i].old == addr) {
				return i;
			}
		}
	}
	else {
		/* search backwards (full) */
		i = nentries;
		while (i--) {
			if (entries[i].old == addr) {
				return i;
			}
		}
	}

	return -1;
}

static void *oldnewmap_lookup_and_inc(OldNewMap *onm, void *addr, bool increase_users) 
{
	int i;
	
	if (addr == NULL) return NULL;
	
	if (onm->lasthit < onm->nentries-1) {
		OldNew *entry = &onm->entries[++onm->lasthit];
		
		if (entry->old == addr) {
			if (increase_users)
				entry->nr++;
			return entry->newp;
		}
	}
	
	i = oldnewmap_lookup_entry_full(onm, addr, onm->lasthit);
	if (i != -1) {
		OldNew *entry = &onm->entries[i];
		BLI_assert(entry->old == addr);
		onm->lasthit = i;
		if (increase_users)
			entry->nr++;
		return entry->newp;
	}
	
	return NULL;
}

/* for libdata, nr has ID code, no increment */
static void *oldnewmap_liblookup(OldNewMap *onm, void *addr, void *lib)
{
	if (addr == NULL) {
		return NULL;
	}

	/* lasthit works fine for non-libdata, linking there is done in same sequence as writing */
	if (onm->sorted) {
		OldNew entry_s, *entry;

		entry_s.old = addr;

		entry = bsearch(&entry_s, onm->entries, onm->nentries, sizeof(OldNew), verg_oldnewmap);
		if (entry) {
			ID *id = entry->newp;

			if (id && (!lib || id->lib)) {
				return id;
			}
		}
	}
	else {
		/* note, this can be a bottle neck when loading some files */
		const int i = oldnewmap_lookup_entry_full(onm, addr, -1);
		if (i != -1) {
			OldNew *entry = &onm->entries[i];
			ID *id = entry->newp;
			BLI_assert(entry->old == addr);
			if (id && (!lib || id->lib)) {
				return id;
			}
		}
	}

	return NULL;
}

static void oldnewmap_free_unused(OldNewMap *onm) 
{
	int i;

	for (i = 0; i < onm->nentries; i++) {
		OldNew *entry = &onm->entries[i];
		if (entry->nr == 0) {
			MEM_freeN(entry->newp);
			entry->newp = NULL;
		}
	}
}

static void oldnewmap_clear(OldNewMap *onm) 
{
	onm->nentries = 0;
	onm->lasthit = 0;
}

static void oldnewmap_free(OldNewMap *onm) 
{
	MEM_freeN(onm->entries);
	MEM_freeN(onm);
}

/***/

static void read_libraries(FileData *basefd, ListBase *mainlist);

/* ************ help functions ***************** */

static void add_main_to_main(Main *mainvar, Main *from)
{
	ListBase *lbarray[MAX_LIBARRAY], *fromarray[MAX_LIBARRAY];
	int a;
	
	set_listbasepointers(mainvar, lbarray);
	a = set_listbasepointers(from, fromarray);
	while (a--) {
		BLI_movelisttolist(lbarray[a], fromarray[a]);
	}
}

void blo_join_main(ListBase *mainlist)
{
	Main *tojoin, *mainl;
	
	mainl = mainlist->first;
	while ((tojoin = mainl->next)) {
		add_main_to_main(mainl, tojoin);
		BLI_remlink(mainlist, tojoin);
		BKE_main_free(tojoin);
	}
}

static void split_libdata(ListBase *lb, Main *first)
{
	ListBase *lbn;
	ID *id, *idnext;
	Main *mainvar;
	
	id = lb->first;
	while (id) {
		idnext = id->next;
		if (id->lib) {
			mainvar = first;
			while (mainvar) {
				if (mainvar->curlib == id->lib) {
					lbn= which_libbase(mainvar, GS(id->name));
					BLI_remlink(lb, id);
					BLI_addtail(lbn, id);
					break;
				}
				mainvar = mainvar->next;
			}
			if (mainvar == NULL) printf("error split_libdata\n");
		}
		id = idnext;
	}
}

void blo_split_main(ListBase *mainlist, Main *main)
{
	ListBase *lbarray[MAX_LIBARRAY];
	Library *lib;
	int i;
	
	mainlist->first = mainlist->last = main;
	main->next = NULL;
	
	if (BLI_listbase_is_empty(&main->library))
		return;
	
	for (lib = main->library.first; lib; lib = lib->id.next) {
		Main *libmain = BKE_main_new();
		libmain->curlib = lib;
		BLI_addtail(mainlist, libmain);
	}
	
	i = set_listbasepointers(main, lbarray);
	while (i--)
		split_libdata(lbarray[i], main->next);
}

static void read_file_version(FileData *fd, Main *main)
{
	BHead *bhead;
	
	for (bhead= blo_firstbhead(fd); bhead; bhead= blo_nextbhead(fd, bhead)) {
		if (bhead->code == GLOB) {
			FileGlobal *fg= read_struct(fd, bhead, "Global");
			if (fg) {
				main->subversionfile= fg->subversion;
				main->minversionfile= fg->minversion;
				main->minsubversionfile= fg->minsubversion;
				MEM_freeN(fg);
			}
			else if (bhead->code == ENDB)
				break;
		}
	}
}

#ifdef USE_GHASH_BHEAD
static void read_file_bhead_idname_map_create(FileData *fd)
{
	BHead *bhead;

	/* dummy values */
	bool is_link = false;
	int code_prev = ENDB;
	unsigned int reserve = 0;

	for (bhead = blo_firstbhead(fd); bhead; bhead = blo_nextbhead(fd, bhead)) {
		if (code_prev != bhead->code) {
			code_prev = bhead->code;
			is_link = BKE_idcode_is_valid(code_prev) ? BKE_idcode_is_linkable(code_prev) : false;
		}

		if (is_link) {
			reserve += 1;
		}
	}

	BLI_assert(fd->bhead_idname_hash == NULL);

	fd->bhead_idname_hash = BLI_ghash_str_new_ex(__func__, reserve);

	for (bhead = blo_firstbhead(fd); bhead; bhead = blo_nextbhead(fd, bhead)) {
		if (code_prev != bhead->code) {
			code_prev = bhead->code;
			is_link = BKE_idcode_is_valid(code_prev) ? BKE_idcode_is_linkable(code_prev) : false;
		}

		if (is_link) {
			BLI_ghash_insert(fd->bhead_idname_hash, (void *)bhead_id_name(fd, bhead), bhead);
		}
	}
}
#endif


static Main *blo_find_main(FileData *fd, const char *filepath, const char *relabase)
{
	ListBase *mainlist = fd->mainlist;
	Main *m;
	Library *lib;
	char name1[FILE_MAX];
	
	BLI_strncpy(name1, filepath, sizeof(name1));
	BLI_cleanup_path(relabase, name1);
	
//	printf("blo_find_main: relabase  %s\n", relabase);
//	printf("blo_find_main: original in  %s\n", filepath);
//	printf("blo_find_main: converted to %s\n", name1);
	
	for (m = mainlist->first; m; m = m->next) {
		const char *libname = (m->curlib) ? m->curlib->filepath : m->name;
		
		if (BLI_path_cmp(name1, libname) == 0) {
			if (G.debug & G_DEBUG) printf("blo_find_main: found library %s\n", libname);
			return m;
		}
	}
	
	m = BKE_main_new();
	BLI_addtail(mainlist, m);
	
	/* Adapted from BKE_libblock_alloc(), with no lock of main, it's most likely already locked by caller code. */
	lib = BKE_libblock_alloc_notest(ID_LI);
	if (lib) {
		/* Add library datablock itself to 'main' Main, since libraries are **never** linked data.
		 * Fixes bug where you could end with all ID_LI datablocks having the same name... */
		ListBase *libraries = &((Main *)mainlist->first)->library;
		ID *id = (ID *)lib;

		BLI_addtail(libraries, id);
		id->us = 1;
		id->icon_id = 0;
		*((short *)id->name) = ID_LI;
		new_id(libraries, id, "Lib");
	}

	BLI_strncpy(lib->name, filepath, sizeof(lib->name));
	BLI_strncpy(lib->filepath, name1, sizeof(lib->filepath));
	
	m->curlib = lib;
	
	read_file_version(fd, m);
	
	if (G.debug & G_DEBUG) printf("blo_find_main: added new lib %s\n", filepath);
	return m;
}


/* ************ FILE PARSING ****************** */

static void switch_endian_bh4(BHead4 *bhead)
{
	/* the ID_.. codes */
	if ((bhead->code & 0xFFFF)==0) bhead->code >>= 16;
	
	if (bhead->code != ENDB) {
		BLI_endian_switch_int32(&bhead->len);
		BLI_endian_switch_int32(&bhead->SDNAnr);
		BLI_endian_switch_int32(&bhead->nr);
	}
}

static void switch_endian_bh8(BHead8 *bhead)
{
	/* the ID_.. codes */
	if ((bhead->code & 0xFFFF)==0) bhead->code >>= 16;
	
	if (bhead->code != ENDB) {
		BLI_endian_switch_int32(&bhead->len);
		BLI_endian_switch_int32(&bhead->SDNAnr);
		BLI_endian_switch_int32(&bhead->nr);
	}
}

static void bh4_from_bh8(BHead *bhead, BHead8 *bhead8, int do_endian_swap)
{
	BHead4 *bhead4 = (BHead4 *) bhead;
	int64_t old;

	bhead4->code = bhead8->code;
	bhead4->len = bhead8->len;

	if (bhead4->code != ENDB) {
		/* perform a endian swap on 64bit pointers, otherwise the pointer might map to zero
		 * 0x0000000000000000000012345678 would become 0x12345678000000000000000000000000
		 */
		if (do_endian_swap) {
			BLI_endian_switch_int64(&bhead8->old);
		}
		
		/* this patch is to avoid a long long being read from not-eight aligned positions
		 * is necessary on any modern 64bit architecture) */
		memcpy(&old, &bhead8->old, 8);
		bhead4->old = (int) (old >> 3);
		
		bhead4->SDNAnr = bhead8->SDNAnr;
		bhead4->nr = bhead8->nr;
	}
}

static void bh8_from_bh4(BHead *bhead, BHead4 *bhead4)
{
	BHead8 *bhead8 = (BHead8 *) bhead;
	
	bhead8->code = bhead4->code;
	bhead8->len = bhead4->len;
	
	if (bhead8->code != ENDB) {
		bhead8->old = bhead4->old;
		bhead8->SDNAnr = bhead4->SDNAnr;
		bhead8->nr= bhead4->nr;
	}
}

static BHeadN *get_bhead(FileData *fd)
{
	BHeadN *new_bhead = NULL;
	int readsize;
	
	if (fd) {
		if (!fd->eof) {
			/* initializing to zero isn't strictly needed but shuts valgrind up
			 * since uninitialized memory gets compared */
			BHead8 bhead8 = {0};
			BHead4 bhead4 = {0};
			BHead  bhead = {0};
			
			/* First read the bhead structure.
			 * Depending on the platform the file was written on this can
			 * be a big or little endian BHead4 or BHead8 structure.
			 *
			 * As usual 'ENDB' (the last *partial* bhead of the file)
			 * needs some special handling. We don't want to EOF just yet.
			 */
			if (fd->flags & FD_FLAGS_FILE_POINTSIZE_IS_4) {
				bhead4.code = DATA;
				readsize = fd->read(fd, &bhead4, sizeof(bhead4));
				
				if (readsize == sizeof(bhead4) || bhead4.code == ENDB) {
					if (fd->flags & FD_FLAGS_SWITCH_ENDIAN) {
						switch_endian_bh4(&bhead4);
					}
					
					if (fd->flags & FD_FLAGS_POINTSIZE_DIFFERS) {
						bh8_from_bh4(&bhead, &bhead4);
					}
					else {
						memcpy(&bhead, &bhead4, sizeof(bhead));
					}
				}
				else {
					fd->eof = 1;
					bhead.len= 0;
				}
			}
			else {
				bhead8.code = DATA;
				readsize = fd->read(fd, &bhead8, sizeof(bhead8));
				
				if (readsize == sizeof(bhead8) || bhead8.code == ENDB) {
					if (fd->flags & FD_FLAGS_SWITCH_ENDIAN) {
						switch_endian_bh8(&bhead8);
					}
					
					if (fd->flags & FD_FLAGS_POINTSIZE_DIFFERS) {
						bh4_from_bh8(&bhead, &bhead8, (fd->flags & FD_FLAGS_SWITCH_ENDIAN));
					}
					else {
						memcpy(&bhead, &bhead8, sizeof(bhead));
					}
				}
				else {
					fd->eof = 1;
					bhead.len= 0;
				}
			}
			
			/* make sure people are not trying to pass bad blend files */
			if (bhead.len < 0) fd->eof = 1;
			
			/* bhead now contains the (converted) bhead structure. Now read
			 * the associated data and put everything in a BHeadN (creative naming !)
			 */
			if (!fd->eof) {
				new_bhead = MEM_mallocN(sizeof(BHeadN) + bhead.len, "new_bhead");
				if (new_bhead) {
					new_bhead->next = new_bhead->prev = NULL;
					new_bhead->bhead = bhead;
					
					readsize = fd->read(fd, new_bhead + 1, bhead.len);
					
					if (readsize != bhead.len) {
						fd->eof = 1;
						MEM_freeN(new_bhead);
						new_bhead = NULL;
					}
				}
				else {
					fd->eof = 1;
				}
			}
		}
	}

	/* We've read a new block. Now add it to the list
	 * of blocks.
	 */
	if (new_bhead) {
		BLI_addtail(&fd->listbase, new_bhead);
	}
	
	return(new_bhead);
}

BHead *blo_firstbhead(FileData *fd)
{
	BHeadN *new_bhead;
	BHead *bhead = NULL;
	
	/* Rewind the file
	 * Read in a new block if necessary
	 */
	new_bhead = fd->listbase.first;
	if (new_bhead == NULL) {
		new_bhead = get_bhead(fd);
	}
	
	if (new_bhead) {
		bhead = &new_bhead->bhead;
	}
	
	return(bhead);
}

BHead *blo_prevbhead(FileData *UNUSED(fd), BHead *thisblock)
{
	BHeadN *bheadn = (BHeadN *)POINTER_OFFSET(thisblock, -offsetof(BHeadN, bhead));
	BHeadN *prev = bheadn->prev;
	
	return (prev) ? &prev->bhead : NULL;
}

BHead *blo_nextbhead(FileData *fd, BHead *thisblock)
{
	BHeadN *new_bhead = NULL;
	BHead *bhead = NULL;
	
	if (thisblock) {
		/* bhead is actually a sub part of BHeadN
		 * We calculate the BHeadN pointer from the BHead pointer below */
		new_bhead = (BHeadN *)POINTER_OFFSET(thisblock, -offsetof(BHeadN, bhead));
		
		/* get the next BHeadN. If it doesn't exist we read in the next one */
		new_bhead = new_bhead->next;
		if (new_bhead == NULL) {
			new_bhead = get_bhead(fd);
		}
	}
	
	if (new_bhead) {
		/* here we do the reverse:
		 * go from the BHeadN pointer to the BHead pointer */
		bhead = &new_bhead->bhead;
	}
	
	return(bhead);
}

static void decode_blender_header(FileData *fd)
{
	char header[SIZEOFBLENDERHEADER], num[4];
	int readsize;
	
	/* read in the header data */
	readsize = fd->read(fd, header, sizeof(header));
	
	if (readsize == sizeof(header)) {
		if (STREQLEN(header, "BLENDER", 7)) {
			int remove_this_endian_test = 1;
			
			fd->flags |= FD_FLAGS_FILE_OK;
			
			/* what size are pointers in the file ? */
			if (header[7]=='_') {
				fd->flags |= FD_FLAGS_FILE_POINTSIZE_IS_4;
				if (sizeof(void *) != 4) {
					fd->flags |= FD_FLAGS_POINTSIZE_DIFFERS;
				}
			}
			else {
				if (sizeof(void *) != 8) {
					fd->flags |= FD_FLAGS_POINTSIZE_DIFFERS;
				}
			}
			
			/* is the file saved in a different endian
			 * than we need ?
			 */
			if (((((char *)&remove_this_endian_test)[0] == 1) ? L_ENDIAN : B_ENDIAN) != ((header[8] == 'v') ? L_ENDIAN : B_ENDIAN)) {
				fd->flags |= FD_FLAGS_SWITCH_ENDIAN;
			}
			
			/* get the version number */
			memcpy(num, header + 9, 3);
			num[3] = 0;
			fd->fileversion = atoi(num);
		}
	}
}

static int read_file_dna(FileData *fd)
{
	BHead *bhead;
	
	for (bhead = blo_firstbhead(fd); bhead; bhead = blo_nextbhead(fd, bhead)) {
		if (bhead->code == DNA1) {
			const bool do_endian_swap = (fd->flags & FD_FLAGS_SWITCH_ENDIAN) != 0;
			
			fd->filesdna = DNA_sdna_from_data(&bhead[1], bhead->len, do_endian_swap);
			if (fd->filesdna) {
				fd->compflags = DNA_struct_get_compareflags(fd->filesdna, fd->memsdna);
				/* used to retrieve ID names from (bhead+1) */
				fd->id_name_offs = DNA_elem_offset(fd->filesdna, "ID", "char", "name[]");
			}
			
			return 1;
		}
		else if (bhead->code == ENDB)
			break;
	}
	
	return 0;
}

static int *read_file_thumbnail(FileData *fd)
{
	BHead *bhead;
	int *blend_thumb = NULL;

	for (bhead = blo_firstbhead(fd); bhead; bhead = blo_nextbhead(fd, bhead)) {
		if (bhead->code == TEST) {
			const bool do_endian_swap = (fd->flags & FD_FLAGS_SWITCH_ENDIAN) != 0;
			int *data = (int *)(bhead + 1);

			if (bhead->len < (2 * sizeof(int))) {
				break;
			}

			if (do_endian_swap) {
				BLI_endian_switch_int32(&data[0]);
				BLI_endian_switch_int32(&data[1]);
			}

			if (bhead->len < BLEN_THUMB_MEMSIZE_FILE(data[0], data[1])) {
				break;
			}

			blend_thumb = data;
			break;
		}
		else if (bhead->code != REND) {
			/* Thumbnail is stored in TEST immediately after first REND... */
			break;
		}
	}

	return blend_thumb;
}

static int fd_read_from_file(FileData *filedata, void *buffer, unsigned int size)
{
	int readsize = read(filedata->filedes, buffer, size);
	
	if (readsize < 0) {
		readsize = EOF;
	}
	else {
		filedata->seek += readsize;
	}
	
	return readsize;
}

static int fd_read_gzip_from_file(FileData *filedata, void *buffer, unsigned int size)
{
	int readsize = gzread(filedata->gzfiledes, buffer, size);
	
	if (readsize < 0) {
		readsize = EOF;
	}
	else {
		filedata->seek += readsize;
	}
	
	return (readsize);
}

static int fd_read_from_memory(FileData *filedata, void *buffer, unsigned int size)
{
	/* don't read more bytes then there are available in the buffer */
	int readsize = (int)MIN2(size, (unsigned int)(filedata->buffersize - filedata->seek));
	
	memcpy(buffer, filedata->buffer + filedata->seek, readsize);
	filedata->seek += readsize;
	
	return (readsize);
}

static int fd_read_from_memfile(FileData *filedata, void *buffer, unsigned int size)
{
	static unsigned int seek = (1<<30);	/* the current position */
	static unsigned int offset = 0;		/* size of previous chunks */
	static MemFileChunk *chunk = NULL;
	unsigned int chunkoffset, readsize, totread;
	
	if (size == 0) return 0;
	
	if (seek != (unsigned int)filedata->seek) {
		chunk = filedata->memfile->chunks.first;
		seek = 0;
		
		while (chunk) {
			if (seek + chunk->size > (unsigned) filedata->seek) break;
			seek += chunk->size;
			chunk = chunk->next;
		}
		offset = seek;
		seek = filedata->seek;
	}
	
	if (chunk) {
		totread = 0;
		
		do {
			/* first check if it's on the end if current chunk */
			if (seek-offset == chunk->size) {
				offset += chunk->size;
				chunk = chunk->next;
			}
			
			/* debug, should never happen */
			if (chunk == NULL) {
				printf("illegal read, chunk zero\n");
				return 0;
			}
			
			chunkoffset = seek-offset;
			readsize = size-totread;
			
			/* data can be spread over multiple chunks, so clamp size
			 * to within this chunk, and then it will read further in
			 * the next chunk */
			if (chunkoffset+readsize > chunk->size)
				readsize= chunk->size-chunkoffset;
			
			memcpy(POINTER_OFFSET(buffer, totread), chunk->buf + chunkoffset, readsize);
			totread += readsize;
			filedata->seek += readsize;
			seek += readsize;
		} while (totread < size);
		
		return totread;
	}
	
	return 0;
}

static FileData *filedata_new(void)
{
	FileData *fd = MEM_callocN(sizeof(FileData), "FileData");
	
	fd->filedes = -1;
	fd->gzfiledes = NULL;
	
	/* XXX, this doesn't need to be done all the time,
	 * but it keeps us re-entrant,  remove once we have
	 * a lib that provides a nice lock. - zr
	 */
	fd->memsdna = DNA_sdna_from_data(DNAstr, DNAlen, false);
	
	fd->datamap = oldnewmap_new();
	fd->globmap = oldnewmap_new();
	fd->libmap = oldnewmap_new();
	
	return fd;
}

static FileData *blo_decode_and_check(FileData *fd, ReportList *reports)
{
	decode_blender_header(fd);
	
	if (fd->flags & FD_FLAGS_FILE_OK) {
		if (!read_file_dna(fd)) {
			BKE_reportf(reports, RPT_ERROR, "Failed to read blend file '%s', incomplete", fd->relabase);
			blo_freefiledata(fd);
			fd = NULL;
		}
	}
	else {
		BKE_reportf(reports, RPT_ERROR, "Failed to read blend file '%s', not a blend file", fd->relabase);
		blo_freefiledata(fd);
		fd = NULL;
	}
	
	return fd;
}

/* cannot be called with relative paths anymore! */
/* on each new library added, it now checks for the current FileData and expands relativeness */
FileData *blo_openblenderfile(const char *filepath, ReportList *reports)
{
	gzFile gzfile;
	errno = 0;
	gzfile = BLI_gzopen(filepath, "rb");
	
	if (gzfile == (gzFile)Z_NULL) {
		BKE_reportf(reports, RPT_WARNING, "Unable to open '%s': %s",
		            filepath, errno ? strerror(errno) : TIP_("unknown error reading file"));
		return NULL;
	}
	else {
		FileData *fd = filedata_new();
		fd->gzfiledes = gzfile;
		fd->read = fd_read_gzip_from_file;
		
		/* needed for library_append and read_libraries */
		BLI_strncpy(fd->relabase, filepath, sizeof(fd->relabase));
		
		return blo_decode_and_check(fd, reports);
	}
}

/**
 * Same as blo_openblenderfile(), but does not reads DNA data, only header. Use it for light access
 * (e.g. thumbnail reading).
 */
static FileData *blo_openblenderfile_minimal(const char *filepath)
{
	gzFile gzfile;
	errno = 0;
	gzfile = BLI_gzopen(filepath, "rb");

	if (gzfile != (gzFile)Z_NULL) {
		FileData *fd = filedata_new();
		fd->gzfiledes = gzfile;
		fd->read = fd_read_gzip_from_file;

		decode_blender_header(fd);

		if (fd->flags & FD_FLAGS_FILE_OK) {
			return fd;
		}

		blo_freefiledata(fd);
	}

	return NULL;
}

static int fd_read_gzip_from_memory(FileData *filedata, void *buffer, unsigned int size)
{
	int err;

	filedata->strm.next_out = (Bytef *) buffer;
	filedata->strm.avail_out = size;

	// Inflate another chunk.
	err = inflate (&filedata->strm, Z_SYNC_FLUSH);

	if (err == Z_STREAM_END) {
		return 0;
	}
	else if (err != Z_OK) {
		printf("fd_read_gzip_from_memory: zlib error\n");
		return 0;
	}

	filedata->seek += size;

	return (size);
}

static int fd_read_gzip_from_memory_init(FileData *fd)
{

	fd->strm.next_in = (Bytef *) fd->buffer;
	fd->strm.avail_in = fd->buffersize;
	fd->strm.total_out = 0;
	fd->strm.zalloc = Z_NULL;
	fd->strm.zfree = Z_NULL;
	
	if (inflateInit2(&fd->strm, (16+MAX_WBITS)) != Z_OK)
		return 0;

	fd->read = fd_read_gzip_from_memory;
	
	return 1;
}

FileData *blo_openblendermemory(const void *mem, int memsize, ReportList *reports)
{
	if (!mem || memsize<SIZEOFBLENDERHEADER) {
		BKE_report(reports, RPT_WARNING, (mem) ? TIP_("Unable to read"): TIP_("Unable to open"));
		return NULL;
	}
	else {
		FileData *fd = filedata_new();
		const char *cp = mem;
		
		fd->buffer = mem;
		fd->buffersize = memsize;
		
		/* test if gzip */
		if (cp[0] == 0x1f && cp[1] == 0x8b) {
			if (0 == fd_read_gzip_from_memory_init(fd)) {
				blo_freefiledata(fd);
				return NULL;
			}
		}
		else
			fd->read = fd_read_from_memory;
			
		fd->flags |= FD_FLAGS_NOT_MY_BUFFER;

		return blo_decode_and_check(fd, reports);
	}
}

FileData *blo_openblendermemfile(MemFile *memfile, ReportList *reports)
{
	if (!memfile) {
		BKE_report(reports, RPT_WARNING, "Unable to open blend <memory>");
		return NULL;
	}
	else {
		FileData *fd = filedata_new();
		fd->memfile = memfile;
		
		fd->read = fd_read_from_memfile;
		fd->flags |= FD_FLAGS_NOT_MY_BUFFER;
		
		return blo_decode_and_check(fd, reports);
	}
}


void blo_freefiledata(FileData *fd)
{
	if (fd) {
		if (fd->filedes != -1) {
			close(fd->filedes);
		}
		
		if (fd->gzfiledes != NULL) {
			gzclose(fd->gzfiledes);
		}
		
		if (fd->strm.next_in) {
			if (inflateEnd (&fd->strm) != Z_OK) {
				printf("close gzip stream error\n");
			}
		}
		
		if (fd->buffer && !(fd->flags & FD_FLAGS_NOT_MY_BUFFER)) {
			MEM_freeN((void *)fd->buffer);
			fd->buffer = NULL;
		}
		
		// Free all BHeadN data blocks
		BLI_freelistN(&fd->listbase);
		
		if (fd->memsdna)
			DNA_sdna_free(fd->memsdna);
		if (fd->filesdna)
			DNA_sdna_free(fd->filesdna);
		if (fd->compflags)
			MEM_freeN(fd->compflags);
		
		if (fd->datamap)
			oldnewmap_free(fd->datamap);
		if (fd->globmap)
			oldnewmap_free(fd->globmap);
		if (fd->imamap)
			oldnewmap_free(fd->imamap);
		if (fd->movieclipmap)
			oldnewmap_free(fd->movieclipmap);
		if (fd->soundmap)
			oldnewmap_free(fd->soundmap);
		if (fd->packedmap)
			oldnewmap_free(fd->packedmap);
		if (fd->libmap && !(fd->flags & FD_FLAGS_NOT_MY_LIBMAP))
			oldnewmap_free(fd->libmap);
		if (fd->bheadmap)
			MEM_freeN(fd->bheadmap);
		
#ifdef USE_GHASH_BHEAD
		if (fd->bhead_idname_hash) {
			BLI_ghash_free(fd->bhead_idname_hash, NULL, NULL);
		}
#endif

		MEM_freeN(fd);
	}
}

/* ************ DIV ****************** */

bool BLO_has_bfile_extension(const char *str)
{
	const char *ext_test[4] = {".blend", ".ble", ".blend.gz", NULL};
	return BLI_testextensie_array(str, ext_test);
}

bool BLO_library_path_explode(const char *path, char *r_dir, char **r_group, char **r_name)
{
	/* We might get some data names with slashes, so we have to go up in path until we find blend file itself,
	 * then we now next path item is group, and everything else is data name. */
	char *slash = NULL, *prev_slash = NULL, c = '\0';

	r_dir[0] = '\0';
	if (r_group) {
		*r_group = NULL;
	}
	if (r_name) {
		*r_name = NULL;
	}

	/* if path leads to an existing directory, we can be sure we're not (in) a library */
	if (BLI_is_dir(path)) {
		return false;
	}

	strcpy(r_dir, path);

	while ((slash = (char *)BLI_last_slash(r_dir))) {
		char tc = *slash;
		*slash = '\0';
		if (BLO_has_bfile_extension(r_dir)) {
			break;
		}

		if (prev_slash) {
			*prev_slash = c;
		}
		prev_slash = slash;
		c = tc;
	}

	if (!slash) {
		return false;
	}

	if (slash[1] != '\0') {
		BLI_assert(strlen(slash + 1) < BLO_GROUP_MAX);
		if (r_group) {
			*r_group = slash + 1;
		}
	}

	if (prev_slash && (prev_slash[1] != '\0')) {
		BLI_assert(strlen(prev_slash + 1) < MAX_ID_NAME - 2);
		if (r_name) {
			*r_name = prev_slash + 1;
		}
	}

	return true;
}

BlendThumbnail *BLO_thumbnail_from_file(const char *filepath)
{
	FileData *fd;
	BlendThumbnail *data;
	int *fd_data;

	fd = blo_openblenderfile_minimal(filepath);
	fd_data = fd ? read_file_thumbnail(fd) : NULL;

	if (fd_data) {
		const size_t sz = BLEN_THUMB_MEMSIZE(fd_data[0], fd_data[1]);
		data = MEM_mallocN(sz, __func__);

		BLI_assert((sz - sizeof(*data)) == (BLEN_THUMB_MEMSIZE_FILE(fd_data[0], fd_data[1]) - (sizeof(*fd_data) * 2)));
		data->width = fd_data[0];
		data->height = fd_data[1];
		memcpy(data->rect, &fd_data[2], sz - sizeof(*data));
	}
	else {
		data = NULL;
	}

	blo_freefiledata(fd);

	return data;
}

/* ************** OLD POINTERS ******************* */

static void *newdataadr(FileData *fd, void *adr)		/* only direct databocks */
{
	return oldnewmap_lookup_and_inc(fd->datamap, adr, true);
}

/* This is a special version of newdataadr() which allows us to keep lasthit of
 * map unchanged. In certain cases this makes file loading time significantly
 * faster.
 *
 * Use this function in cases like restoring pointer from one list element to
 * another list element, but keep lasthit value so we can continue restoring
 * pointers efficiently.
 *
 * Example of this could be found in direct_link_fcurves() which restores the
 * fcurve group pointer and keeps lasthit optimal for linking all further
 * fcurves.
 */
static void *newdataadr_ex(FileData *fd, void *adr, bool increase_lasthit)		/* only direct databocks */
{
	if (increase_lasthit) {
		return newdataadr(fd, adr);
	}
	else {
		int lasthit = fd->datamap->lasthit;
		void *newadr = newdataadr(fd, adr);
		fd->datamap->lasthit = lasthit;
		return newadr;
	}
}

static void *newdataadr_no_us(FileData *fd, void *adr)		/* only direct databocks */
{
	return oldnewmap_lookup_and_inc(fd->datamap, adr, false);
}

static void *newglobadr(FileData *fd, void *adr)	    /* direct datablocks with global linking */
{
	return oldnewmap_lookup_and_inc(fd->globmap, adr, true);
}

static void *newimaadr(FileData *fd, void *adr)		    /* used to restore image data after undo */
{
	if (fd->imamap && adr)
		return oldnewmap_lookup_and_inc(fd->imamap, adr, true);
	return NULL;
}

static void *newmclipadr(FileData *fd, void *adr)      /* used to restore movie clip data after undo */
{
	if (fd->movieclipmap && adr)
		return oldnewmap_lookup_and_inc(fd->movieclipmap, adr, true);
	return NULL;
}

static void *newsoundadr(FileData *fd, void *adr)      /* used to restore sound data after undo */
{
	if (fd->soundmap && adr)
		return oldnewmap_lookup_and_inc(fd->soundmap, adr, true);
	return NULL;
}

static void *newpackedadr(FileData *fd, void *adr)      /* used to restore packed data after undo */
{
	if (fd->packedmap && adr)
		return oldnewmap_lookup_and_inc(fd->packedmap, adr, true);
	
	return oldnewmap_lookup_and_inc(fd->datamap, adr, true);
}


static void *newlibadr(FileData *fd, void *lib, void *adr)		/* only lib data */
{
	return oldnewmap_liblookup(fd->libmap, adr, lib);
}

void *blo_do_versions_newlibadr(FileData *fd, void *lib, void *adr)		/* only lib data */
{
	return newlibadr(fd, lib, adr);
}

static void *newlibadr_us(FileData *fd, void *lib, void *adr)	/* increases user number */
{
	ID *id = newlibadr(fd, lib, adr);
	
	if (id)
		id->us++;
	
	return id;
}

void *blo_do_versions_newlibadr_us(FileData *fd, void *lib, void *adr)	/* increases user number */
{
	return newlibadr_us(fd, lib, adr);
}

static void change_idid_adr_fd(FileData *fd, void *old, void *new)
{
	int i;
	
	for (i = 0; i < fd->libmap->nentries; i++) {
		OldNew *entry = &fd->libmap->entries[i];
		
		if (old==entry->newp && entry->nr==ID_ID) {
			entry->newp = new;
			if (new) entry->nr = GS( ((ID *)new)->name );
		}
	}
}

static void change_idid_adr(ListBase *mainlist, FileData *basefd, void *old, void *new)
{
	Main *mainptr;
	
	for (mainptr = mainlist->first; mainptr; mainptr = mainptr->next) {
		FileData *fd;
		
		if (mainptr->curlib)
			fd = mainptr->curlib->filedata;
		else
			fd = basefd;
		
		if (fd) {
			change_idid_adr_fd(fd, old, new);
		}
	}
}

/* lib linked proxy objects point to our local data, we need
 * to clear that pointer before reading the undo memfile since
 * the object might be removed, it is set again in reading
 * if the local object still exists */
void blo_clear_proxy_pointers_from_lib(Main *oldmain)
{
	Object *ob = oldmain->object.first;
	
	for (; ob; ob= ob->id.next) {
		if (ob->id.lib)
			ob->proxy_from = NULL;
	}
}

void blo_make_image_pointer_map(FileData *fd, Main *oldmain)
{
	Image *ima = oldmain->image.first;
	Scene *sce = oldmain->scene.first;
	int a;
	
	fd->imamap = oldnewmap_new();
	
	for (; ima; ima = ima->id.next) {
		if (ima->cache)
			oldnewmap_insert(fd->imamap, ima->cache, ima->cache, 0);
		if (ima->gputexture)
			oldnewmap_insert(fd->imamap, ima->gputexture, ima->gputexture, 0);
		if (ima->rr)
			oldnewmap_insert(fd->imamap, ima->rr, ima->rr, 0);
		for (a=0; a < IMA_MAX_RENDER_SLOT; a++)
			if (ima->renders[a])
				oldnewmap_insert(fd->imamap, ima->renders[a], ima->renders[a], 0);
	}
	for (; sce; sce = sce->id.next) {
		if (sce->nodetree && sce->nodetree->previews) {
			bNodeInstanceHashIterator iter;
			NODE_INSTANCE_HASH_ITER(iter, sce->nodetree->previews) {
				bNodePreview *preview = BKE_node_instance_hash_iterator_get_value(&iter);
				oldnewmap_insert(fd->imamap, preview, preview, 0);
			}
		}
	}
}

/* set old main image ibufs to zero if it has been restored */
/* this works because freeing old main only happens after this call */
void blo_end_image_pointer_map(FileData *fd, Main *oldmain)
{
	OldNew *entry = fd->imamap->entries;
	Image *ima = oldmain->image.first;
	Scene *sce = oldmain->scene.first;
	int i;
	
	/* used entries were restored, so we put them to zero */
	for (i = 0; i < fd->imamap->nentries; i++, entry++) {
		if (entry->nr > 0)
			entry->newp = NULL;
	}
	
	for (; ima; ima = ima->id.next) {
		ima->cache = newimaadr(fd, ima->cache);
		if (ima->cache == NULL) {
			ima->bindcode = 0;
			ima->tpageflag &= ~IMA_GLBIND_IS_DATA;
			ima->gputexture = NULL;
			ima->rr = NULL;
		}
		for (i = 0; i < IMA_MAX_RENDER_SLOT; i++)
			ima->renders[i] = newimaadr(fd, ima->renders[i]);
		
		ima->gputexture = newimaadr(fd, ima->gputexture);
		ima->rr = newimaadr(fd, ima->rr);
	}
	for (; sce; sce = sce->id.next) {
		if (sce->nodetree && sce->nodetree->previews) {
			bNodeInstanceHash *new_previews = BKE_node_instance_hash_new("node previews");
			bNodeInstanceHashIterator iter;
			
			/* reconstruct the preview hash, only using remaining pointers */
			NODE_INSTANCE_HASH_ITER(iter, sce->nodetree->previews) {
				bNodePreview *preview = BKE_node_instance_hash_iterator_get_value(&iter);
				if (preview) {
					bNodePreview *new_preview = newimaadr(fd, preview);
					if (new_preview) {
						bNodeInstanceKey key = BKE_node_instance_hash_iterator_get_key(&iter);
						BKE_node_instance_hash_insert(new_previews, key, new_preview);
					}
				}
			}
			BKE_node_instance_hash_free(sce->nodetree->previews, NULL);
			sce->nodetree->previews = new_previews;
		}
	}
}

void blo_make_movieclip_pointer_map(FileData *fd, Main *oldmain)
{
	MovieClip *clip = oldmain->movieclip.first;
	Scene *sce = oldmain->scene.first;
	
	fd->movieclipmap = oldnewmap_new();
	
	for (; clip; clip = clip->id.next) {
		if (clip->cache)
			oldnewmap_insert(fd->movieclipmap, clip->cache, clip->cache, 0);
		
		if (clip->tracking.camera.intrinsics)
			oldnewmap_insert(fd->movieclipmap, clip->tracking.camera.intrinsics, clip->tracking.camera.intrinsics, 0);
	}
	
	for (; sce; sce = sce->id.next) {
		if (sce->nodetree) {
			bNode *node;
			for (node = sce->nodetree->nodes.first; node; node = node->next)
				if (node->type == CMP_NODE_MOVIEDISTORTION)
					oldnewmap_insert(fd->movieclipmap, node->storage, node->storage, 0);
		}
	}
}

/* set old main movie clips caches to zero if it has been restored */
/* this works because freeing old main only happens after this call */
void blo_end_movieclip_pointer_map(FileData *fd, Main *oldmain)
{
	OldNew *entry = fd->movieclipmap->entries;
	MovieClip *clip = oldmain->movieclip.first;
	Scene *sce = oldmain->scene.first;
	int i;
	
	/* used entries were restored, so we put them to zero */
	for (i=0; i < fd->movieclipmap->nentries; i++, entry++) {
		if (entry->nr > 0)
			entry->newp = NULL;
	}
	
	for (; clip; clip = clip->id.next) {
		clip->cache = newmclipadr(fd, clip->cache);
		clip->tracking.camera.intrinsics = newmclipadr(fd, clip->tracking.camera.intrinsics);
	}
	
	for (; sce; sce = sce->id.next) {
		if (sce->nodetree) {
			bNode *node;
			for (node = sce->nodetree->nodes.first; node; node = node->next)
				if (node->type == CMP_NODE_MOVIEDISTORTION)
					node->storage = newmclipadr(fd, node->storage);
		}
	}
}

void blo_make_sound_pointer_map(FileData *fd, Main *oldmain)
{
	bSound *sound = oldmain->sound.first;
	
	fd->soundmap = oldnewmap_new();
	
	for (; sound; sound = sound->id.next) {
		if (sound->waveform)
			oldnewmap_insert(fd->soundmap, sound->waveform, sound->waveform, 0);			
	}
}

/* set old main sound caches to zero if it has been restored */
/* this works because freeing old main only happens after this call */
void blo_end_sound_pointer_map(FileData *fd, Main *oldmain)
{
	OldNew *entry = fd->soundmap->entries;
	bSound *sound = oldmain->sound.first;
	int i;
	
	/* used entries were restored, so we put them to zero */
	for (i = 0; i < fd->soundmap->nentries; i++, entry++) {
		if (entry->nr > 0)
			entry->newp = NULL;
	}
	
	for (; sound; sound = sound->id.next) {
		sound->waveform = newsoundadr(fd, sound->waveform);
	}
}

/* XXX disabled this feature - packed files also belong in temp saves and quit.blend, to make restore work */

static void insert_packedmap(FileData *fd, PackedFile *pf)
{
	oldnewmap_insert(fd->packedmap, pf, pf, 0);
	oldnewmap_insert(fd->packedmap, pf->data, pf->data, 0);
}

void blo_make_packed_pointer_map(FileData *fd, Main *oldmain)
{
	Image *ima;
	VFont *vfont;
	bSound *sound;
	Library *lib;
	
	fd->packedmap = oldnewmap_new();
	
	for (ima = oldmain->image.first; ima; ima = ima->id.next) {
		ImagePackedFile *imapf;

		if (ima->packedfile)
			insert_packedmap(fd, ima->packedfile);

		for (imapf = ima->packedfiles.first; imapf; imapf = imapf->next)
			if (imapf->packedfile)
				insert_packedmap(fd, imapf->packedfile);
	}
			
	for (vfont = oldmain->vfont.first; vfont; vfont = vfont->id.next)
		if (vfont->packedfile)
			insert_packedmap(fd, vfont->packedfile);
	
	for (sound = oldmain->sound.first; sound; sound = sound->id.next)
		if (sound->packedfile)
			insert_packedmap(fd, sound->packedfile);
	
	for (lib = oldmain->library.first; lib; lib = lib->id.next)
		if (lib->packedfile)
			insert_packedmap(fd, lib->packedfile);

}

/* set old main packed data to zero if it has been restored */
/* this works because freeing old main only happens after this call */
void blo_end_packed_pointer_map(FileData *fd, Main *oldmain)
{
	Image *ima;
	VFont *vfont;
	bSound *sound;
	Library *lib;
	OldNew *entry = fd->packedmap->entries;
	int i;
	
	/* used entries were restored, so we put them to zero */
	for (i=0; i < fd->packedmap->nentries; i++, entry++) {
		if (entry->nr > 0)
			entry->newp = NULL;
	}
	
	for (ima = oldmain->image.first; ima; ima = ima->id.next) {
		ImagePackedFile *imapf;

		ima->packedfile = newpackedadr(fd, ima->packedfile);

		for (imapf = ima->packedfiles.first; imapf; imapf = imapf->next)
			imapf->packedfile = newpackedadr(fd, imapf->packedfile);
	}
	
	for (vfont = oldmain->vfont.first; vfont; vfont = vfont->id.next)
		vfont->packedfile = newpackedadr(fd, vfont->packedfile);

	for (sound = oldmain->sound.first; sound; sound = sound->id.next)
		sound->packedfile = newpackedadr(fd, sound->packedfile);
		
	for (lib = oldmain->library.first; lib; lib = lib->id.next)
		lib->packedfile = newpackedadr(fd, lib->packedfile);
}


/* undo file support: add all library pointers in lookup */
void blo_add_library_pointer_map(ListBase *mainlist, FileData *fd)
{
	Main *ptr = mainlist->first;
	ListBase *lbarray[MAX_LIBARRAY];
	
	for (ptr = ptr->next; ptr; ptr = ptr->next) {
		int i = set_listbasepointers(ptr, lbarray);
		while (i--) {
			ID *id;
			for (id = lbarray[i]->first; id; id = id->next)
				oldnewmap_insert(fd->libmap, id, id, GS(id->name));
		}
	}
}


/* ********** END OLD POINTERS ****************** */
/* ********** READ FILE ****************** */

static void switch_endian_structs(struct SDNA *filesdna, BHead *bhead)
{
	int blocksize, nblocks;
	char *data;
	
	data = (char *)(bhead+1);
	blocksize = filesdna->typelens[ filesdna->structs[bhead->SDNAnr][0] ];
	
	nblocks = bhead->nr;
	while (nblocks--) {
		DNA_struct_switch_endian(filesdna, bhead->SDNAnr, data);
		
		data += blocksize;
	}
}

static void *read_struct(FileData *fd, BHead *bh, const char *blockname)
{
	void *temp = NULL;
	
	if (bh->len) {
		/* switch is based on file dna */
		if (bh->SDNAnr && (fd->flags & FD_FLAGS_SWITCH_ENDIAN))
			switch_endian_structs(fd->filesdna, bh);
		
		if (fd->compflags[bh->SDNAnr]) {	/* flag==0: doesn't exist anymore */
			if (fd->compflags[bh->SDNAnr] == 2) {
				temp = DNA_struct_reconstruct(fd->memsdna, fd->filesdna, fd->compflags, bh->SDNAnr, bh->nr, (bh+1));
			}
			else {
				temp = MEM_mallocN(bh->len, blockname);
				memcpy(temp, (bh+1), bh->len);
			}
		}
	}

	return temp;
}

typedef void (*link_list_cb)(FileData *fd, void *data);

static void link_list_ex(FileData *fd, ListBase *lb, link_list_cb callback)		/* only direct data */
{
	Link *ln, *prev;
	
	if (BLI_listbase_is_empty(lb)) return;
	
	lb->first = newdataadr(fd, lb->first);
	if (callback != NULL) {
		callback(fd, lb->first);
	}
	ln = lb->first;
	prev = NULL;
	while (ln) {
		ln->next = newdataadr(fd, ln->next);
		if (ln->next != NULL && callback != NULL) {
			callback(fd, ln->next);
		}
		ln->prev = prev;
		prev = ln;
		ln = ln->next;
	}
	lb->last = prev;
}

static void link_list(FileData *fd, ListBase *lb)		/* only direct data */
{
	link_list_ex(fd, lb, NULL);
}

static void link_glob_list(FileData *fd, ListBase *lb)		/* for glob data */
{
	Link *ln, *prev;
	void *poin;

	if (BLI_listbase_is_empty(lb)) return;
	poin = newdataadr(fd, lb->first);
	if (lb->first) {
		oldnewmap_insert(fd->globmap, lb->first, poin, 0);
	}
	lb->first = poin;
	
	ln = lb->first;
	prev = NULL;
	while (ln) {
		poin = newdataadr(fd, ln->next);
		if (ln->next) {
			oldnewmap_insert(fd->globmap, ln->next, poin, 0);
		}
		ln->next = poin;
		ln->prev = prev;
		prev = ln;
		ln = ln->next;
	}
	lb->last = prev;
}

static void test_pointer_array(FileData *fd, void **mat)
{
	int64_t *lpoin, *lmat;
	int *ipoin, *imat;
	size_t len;

		/* manually convert the pointer array in
		 * the old dna format to a pointer array in
		 * the new dna format.
		 */
	if (*mat) {
		len = MEM_allocN_len(*mat)/fd->filesdna->pointerlen;
			
		if (fd->filesdna->pointerlen==8 && fd->memsdna->pointerlen==4) {
			ipoin=imat= MEM_mallocN(len * 4, "newmatar");
			lpoin= *mat;
			
			while (len-- > 0) {
				if ((fd->flags & FD_FLAGS_SWITCH_ENDIAN))
					BLI_endian_switch_int64(lpoin);
				*ipoin = (int)((*lpoin) >> 3);
				ipoin++;
				lpoin++;
			}
			MEM_freeN(*mat);
			*mat = imat;
		}
		
		if (fd->filesdna->pointerlen==4 && fd->memsdna->pointerlen==8) {
			lpoin = lmat = MEM_mallocN(len * 8, "newmatar");
			ipoin = *mat;
			
			while (len-- > 0) {
				*lpoin = *ipoin;
				ipoin++;
				lpoin++;
			}
			MEM_freeN(*mat);
			*mat= lmat;
		}
	}
}

/* ************ READ ID Properties *************** */

static void IDP_DirectLinkProperty(IDProperty *prop, int switch_endian, FileData *fd);
static void IDP_LibLinkProperty(IDProperty *prop, int switch_endian, FileData *fd);

static void IDP_DirectLinkIDPArray(IDProperty *prop, int switch_endian, FileData *fd)
{
	IDProperty *array;
	int i;
	
	/* since we didn't save the extra buffer, set totallen to len */
	prop->totallen = prop->len;
	prop->data.pointer = newdataadr(fd, prop->data.pointer);

	array = (IDProperty *)prop->data.pointer;
	
	/* note!, idp-arrays didn't exist in 2.4x, so the pointer will be cleared
	 * theres not really anything we can do to correct this, at least don't crash */
	if (array == NULL) {
		prop->len = 0;
		prop->totallen = 0;
	}
	
	
	for (i = 0; i < prop->len; i++)
		IDP_DirectLinkProperty(&array[i], switch_endian, fd);
}

static void IDP_DirectLinkArray(IDProperty *prop, int switch_endian, FileData *fd)
{
	IDProperty **array;
	int i;
	
	/* since we didn't save the extra buffer, set totallen to len */
	prop->totallen = prop->len;
	prop->data.pointer = newdataadr(fd, prop->data.pointer);
	
	if (prop->subtype == IDP_GROUP) {
		test_pointer_array(fd, prop->data.pointer);
		array = prop->data.pointer;
		
		for (i = 0; i < prop->len; i++)
			IDP_DirectLinkProperty(array[i], switch_endian, fd);
	}
	else if (prop->subtype == IDP_DOUBLE) {
		if (switch_endian) {
			BLI_endian_switch_double_array(prop->data.pointer, prop->len);
		}
	}
	else {
		if (switch_endian) {
			/* also used for floats */
			BLI_endian_switch_int32_array(prop->data.pointer, prop->len);
		}
	}
}

static void IDP_DirectLinkString(IDProperty *prop, FileData *fd)
{
	/*since we didn't save the extra string buffer, set totallen to len.*/
	prop->totallen = prop->len;
	prop->data.pointer = newdataadr(fd, prop->data.pointer);
}

static void IDP_DirectLinkGroup(IDProperty *prop, int switch_endian, FileData *fd)
{
	ListBase *lb = &prop->data.group;
	IDProperty *loop;
	
	link_list(fd, lb);
	
	/*Link child id properties now*/
	for (loop=prop->data.group.first; loop; loop=loop->next) {
		IDP_DirectLinkProperty(loop, switch_endian, fd);
	}
}

static void IDP_DirectLinkProperty(IDProperty *prop, int switch_endian, FileData *fd)
{
	switch (prop->type) {
		case IDP_GROUP:
			IDP_DirectLinkGroup(prop, switch_endian, fd);
			break;
		case IDP_STRING:
			IDP_DirectLinkString(prop, fd);
			break;
		case IDP_ARRAY:
			IDP_DirectLinkArray(prop, switch_endian, fd);
			break;
		case IDP_IDPARRAY:
			IDP_DirectLinkIDPArray(prop, switch_endian, fd);
			break;
		case IDP_DOUBLE:
			/* erg, stupid doubles.  since I'm storing them
			 * in the same field as int val; val2 in the
			 * IDPropertyData struct, they have to deal with
			 * endianness specifically
			 *
			 * in theory, val and val2 would've already been swapped
			 * if switch_endian is true, so we have to first unswap
			 * them then reswap them as a single 64-bit entity.
			 */
			
			if (switch_endian) {
				BLI_endian_switch_int32(&prop->data.val);
				BLI_endian_switch_int32(&prop->data.val2);
				BLI_endian_switch_int64((int64_t *)&prop->data.val);
			}
			
			break;
	}
}

#define IDP_DirectLinkGroup_OrFree(prop, switch_endian, fd) \
       _IDP_DirectLinkGroup_OrFree(prop, switch_endian, fd, __func__)

static void _IDP_DirectLinkGroup_OrFree(IDProperty **prop, int switch_endian, FileData *fd,
                                        const char *caller_func_id)
{
	if (*prop) {
		if ((*prop)->type == IDP_GROUP) {
			IDP_DirectLinkGroup(*prop, switch_endian, fd);
		}
		else {
			/* corrupt file! */
			printf("%s: found non group data, freeing type %d!\n",
			       caller_func_id, (*prop)->type);
			/* don't risk id, data's likely corrupt. */
			// IDP_FreeProperty(*prop);
			*prop = NULL;
		}
	}
}

/* stub function */
static void IDP_LibLinkProperty(IDProperty *UNUSED(prop), int UNUSED(switch_endian), FileData *UNUSED(fd))
{
}

/* ************ READ IMAGE PREVIEW *************** */

static PreviewImage *direct_link_preview_image(FileData *fd, PreviewImage *old_prv)
{
	PreviewImage *prv = newdataadr(fd, old_prv);
	
	if (prv) {
		int i;
		for (i = 0; i < NUM_ICON_SIZES; ++i) {
			if (prv->rect[i]) {
				prv->rect[i] = newdataadr(fd, prv->rect[i]);
			}
			prv->gputexture[i] = NULL;
		}
	}
	
	return prv;
}

/* ************ READ ID *************** */

static void direct_link_id(FileData *fd, ID *id)
{
	/*link direct data of ID properties*/
	if (id->properties) {
		id->properties = newdataadr(fd, id->properties);
		/* this case means the data was written incorrectly, it should not happen */
		IDP_DirectLinkGroup_OrFree(&id->properties, (fd->flags & FD_FLAGS_SWITCH_ENDIAN), fd);
	}
}

/* ************ READ CurveMapping *************** */

/* cuma itself has been read! */
static void direct_link_curvemapping(FileData *fd, CurveMapping *cumap)
{
	int a;
	
	/* flag seems to be able to hang? Maybe old files... not bad to clear anyway */
	cumap->flag &= ~CUMA_PREMULLED;
	
	for (a = 0; a < CM_TOT; a++) {
		cumap->cm[a].curve = newdataadr(fd, cumap->cm[a].curve);
		cumap->cm[a].table = NULL;
		cumap->cm[a].premultable = NULL;
	}
}

/* ************ READ Brush *************** */
/* library brush linking after fileread */
static void lib_link_brush(FileData *fd, Main *main)
{
	Brush *brush;
	
	/* only link ID pointers */
	for (brush = main->brush.first; brush; brush = brush->id.next) {
		if (brush->id.flag & LIB_NEED_LINK) {
			brush->id.flag -= LIB_NEED_LINK;
			
			brush->mtex.tex = newlibadr_us(fd, brush->id.lib, brush->mtex.tex);
			brush->mask_mtex.tex = newlibadr_us(fd, brush->id.lib, brush->mask_mtex.tex);
			brush->clone.image = newlibadr_us(fd, brush->id.lib, brush->clone.image);
			brush->paint_curve = newlibadr_us(fd, brush->id.lib, brush->paint_curve);
		}
	}
}

static void direct_link_brush(FileData *fd, Brush *brush)
{
	/* brush itself has been read */

	/* fallof curve */
	brush->curve = newdataadr(fd, brush->curve);
	brush->gradient = newdataadr(fd, brush->gradient);

	if (brush->curve)
		direct_link_curvemapping(fd, brush->curve);
	else
		BKE_brush_curve_preset(brush, CURVE_PRESET_SHARP);

	brush->preview = NULL;
	brush->icon_imbuf = NULL;
}

/* ************ READ Palette *************** */
static void lib_link_palette(FileData *UNUSED(fd), Main *main)
{
	Palette *palette;

	/* only link ID pointers */
	for (palette = main->palettes.first; palette; palette = palette->id.next) {
		if (palette->id.flag & LIB_NEED_LINK) {
			palette->id.flag -= LIB_NEED_LINK;
		}
	}
}

static void direct_link_palette(FileData *fd, Palette *palette)
{
	/* palette itself has been read */
	link_list(fd, &palette->colors);
}

static void lib_link_paint_curve(FileData *UNUSED(fd), Main *main)
{
	PaintCurve *pc;

	/* only link ID pointers */
	for (pc = main->paintcurves.first; pc; pc = pc->id.next) {
		if (pc->id.flag & LIB_NEED_LINK) {
			pc->id.flag -= LIB_NEED_LINK;
		}
	}
}

static void direct_link_paint_curve(FileData *fd, PaintCurve *pc)
{
	pc->points = newdataadr(fd, pc->points);
}


static void direct_link_script(FileData *UNUSED(fd), Script *script)
{
	script->id.us = 1;
	SCRIPT_SET_NULL(script);
}


/* ************ READ PACKEDFILE *************** */

static PackedFile *direct_link_packedfile(FileData *fd, PackedFile *oldpf)
{
	PackedFile *pf = newpackedadr(fd, oldpf);

	if (pf) {
		pf->data = newpackedadr(fd, pf->data);
	}
	
	return pf;
}

/* ************ READ ANIMATION STUFF ***************** */

/* Legacy Data Support (for Version Patching) ----------------------------- */

// XXX deprecated - old animation system
static void lib_link_ipo(FileData *fd, Main *main)
{
	Ipo *ipo;
	
	for (ipo = main->ipo.first; ipo; ipo = ipo->id.next) {
		if (ipo->id.flag & LIB_NEED_LINK) {
			IpoCurve *icu;
			for (icu = ipo->curve.first; icu; icu = icu->next) {
				if (icu->driver)
					icu->driver->ob = newlibadr(fd, ipo->id.lib, icu->driver->ob);
			}
			ipo->id.flag -= LIB_NEED_LINK;
		}
	}
}

// XXX deprecated - old animation system
static void direct_link_ipo(FileData *fd, Ipo *ipo)
{
	IpoCurve *icu;

	link_list(fd, &(ipo->curve));
	
	for (icu = ipo->curve.first; icu; icu = icu->next) {
		icu->bezt = newdataadr(fd, icu->bezt);
		icu->bp = newdataadr(fd, icu->bp);
		icu->driver = newdataadr(fd, icu->driver);
	}
}

// XXX deprecated - old animation system
static void lib_link_nlastrips(FileData *fd, ID *id, ListBase *striplist)
{
	bActionStrip *strip;
	bActionModifier *amod;
	
	for (strip=striplist->first; strip; strip=strip->next) {
		strip->object = newlibadr(fd, id->lib, strip->object);
		strip->act = newlibadr_us(fd, id->lib, strip->act);
		strip->ipo = newlibadr(fd, id->lib, strip->ipo);
		for (amod = strip->modifiers.first; amod; amod = amod->next)
			amod->ob = newlibadr(fd, id->lib, amod->ob);
	}
}

// XXX deprecated - old animation system
static void direct_link_nlastrips(FileData *fd, ListBase *strips)
{
	bActionStrip *strip;
	
	link_list(fd, strips);
	
	for (strip = strips->first; strip; strip = strip->next)
		link_list(fd, &strip->modifiers);
}

// XXX deprecated - old animation system
static void lib_link_constraint_channels(FileData *fd, ID *id, ListBase *chanbase)
{
	bConstraintChannel *chan;

	for (chan=chanbase->first; chan; chan=chan->next) {
		chan->ipo = newlibadr_us(fd, id->lib, chan->ipo);
	}
}

/* Data Linking ----------------------------- */

static void lib_link_fmodifiers(FileData *fd, ID *id, ListBase *list)
{
	FModifier *fcm;
	
	for (fcm = list->first; fcm; fcm = fcm->next) {
		/* data for specific modifiers */
		switch (fcm->type) {
			case FMODIFIER_TYPE_PYTHON:
			{
				FMod_Python *data = (FMod_Python *)fcm->data;
				data->script = newlibadr(fd, id->lib, data->script);

				break;
			}
		}
	}
}

static void lib_link_fcurves(FileData *fd, ID *id, ListBase *list) 
{
	FCurve *fcu;
	
	if (list == NULL)
		return;
	
	/* relink ID-block references... */
	for (fcu = list->first; fcu; fcu = fcu->next) {
		/* driver data */
		if (fcu->driver) {
			ChannelDriver *driver = fcu->driver;
			DriverVar *dvar;
			
			for (dvar= driver->variables.first; dvar; dvar= dvar->next) {
				DRIVER_TARGETS_LOOPER(dvar)
				{
					/* only relink if still used */
					if (tarIndex < dvar->num_targets)
						dtar->id = newlibadr(fd, id->lib, dtar->id); 
					else
						dtar->id = NULL;
				}
				DRIVER_TARGETS_LOOPER_END
			}
		}
		
		/* modifiers */
		lib_link_fmodifiers(fd, id, &fcu->modifiers);
	}
}


/* NOTE: this assumes that link_list has already been called on the list */
static void direct_link_fmodifiers(FileData *fd, ListBase *list)
{
	FModifier *fcm;
	
	for (fcm = list->first; fcm; fcm = fcm->next) {
		/* relink general data */
		fcm->data  = newdataadr(fd, fcm->data);
		
		/* do relinking of data for specific types */
		switch (fcm->type) {
			case FMODIFIER_TYPE_GENERATOR:
			{
				FMod_Generator *data = (FMod_Generator *)fcm->data;
				
				data->coefficients = newdataadr(fd, data->coefficients);
				
				if (fd->flags & FD_FLAGS_SWITCH_ENDIAN) {
					BLI_endian_switch_float_array(data->coefficients, data->arraysize);
				}

				break;
			}
			case FMODIFIER_TYPE_ENVELOPE:
			{
				FMod_Envelope *data=  (FMod_Envelope *)fcm->data;
				
				data->data= newdataadr(fd, data->data);

				break;
			}
			case FMODIFIER_TYPE_PYTHON:
			{
				FMod_Python *data = (FMod_Python *)fcm->data;
				
				data->prop = newdataadr(fd, data->prop);
				IDP_DirectLinkGroup_OrFree(&data->prop, (fd->flags & FD_FLAGS_SWITCH_ENDIAN), fd);

				break;
			}
		}
	}
}

/* NOTE: this assumes that link_list has already been called on the list */
static void direct_link_fcurves(FileData *fd, ListBase *list)
{
	FCurve *fcu;
	
	/* link F-Curve data to F-Curve again (non ID-libs) */
	for (fcu = list->first; fcu; fcu = fcu->next) {
		/* curve data */
		fcu->bezt = newdataadr(fd, fcu->bezt);
		fcu->fpt = newdataadr(fd, fcu->fpt);
		
		/* rna path */
		fcu->rna_path = newdataadr(fd, fcu->rna_path);
		
		/* group */
		fcu->grp = newdataadr_ex(fd, fcu->grp, false);
		
		/* clear disabled flag - allows disabled drivers to be tried again ([#32155]),
		 * but also means that another method for "reviving disabled F-Curves" exists
		 */
		fcu->flag &= ~FCURVE_DISABLED;
		
		/* driver */
		fcu->driver= newdataadr(fd, fcu->driver);
		if (fcu->driver) {
			ChannelDriver *driver= fcu->driver;
			DriverVar *dvar;
			
			/* compiled expression data will need to be regenerated (old pointer may still be set here) */
			driver->expr_comp = NULL;
			
			/* give the driver a fresh chance - the operating environment may be different now 
			 * (addons, etc. may be different) so the driver namespace may be sane now [#32155]
			 */
			driver->flag &= ~DRIVER_FLAG_INVALID;
			
			/* relink variables, targets and their paths */
			link_list(fd, &driver->variables);
			for (dvar= driver->variables.first; dvar; dvar= dvar->next) {
				DRIVER_TARGETS_LOOPER(dvar)
				{
					/* only relink the targets being used */
					if (tarIndex < dvar->num_targets)
						dtar->rna_path = newdataadr(fd, dtar->rna_path);
					else
						dtar->rna_path = NULL;
				}
				DRIVER_TARGETS_LOOPER_END
			}
		}
		
		/* modifiers */
		link_list(fd, &fcu->modifiers);
		direct_link_fmodifiers(fd, &fcu->modifiers);
	}
}


static void lib_link_action(FileData *fd, Main *main)
{
	bAction *act;
	bActionChannel *chan;

	for (act = main->action.first; act; act = act->id.next) {
		if (act->id.flag & LIB_NEED_LINK) {
			act->id.flag -= LIB_NEED_LINK;
			
// XXX deprecated - old animation system <<<
			for (chan=act->chanbase.first; chan; chan=chan->next) {
				chan->ipo = newlibadr_us(fd, act->id.lib, chan->ipo);
				lib_link_constraint_channels(fd, &act->id, &chan->constraintChannels);
			}
// >>> XXX deprecated - old animation system
			
			lib_link_fcurves(fd, &act->id, &act->curves);
		}
	}
}

static void direct_link_action(FileData *fd, bAction *act)
{
	bActionChannel *achan; // XXX deprecated - old animation system
	bActionGroup *agrp;

	link_list(fd, &act->curves);
	link_list(fd, &act->chanbase); // XXX deprecated - old animation system
	link_list(fd, &act->groups);
	link_list(fd, &act->markers);

// XXX deprecated - old animation system <<<
	for (achan = act->chanbase.first; achan; achan=achan->next) {
		achan->grp = newdataadr(fd, achan->grp);
		
		link_list(fd, &achan->constraintChannels);
	}
// >>> XXX deprecated - old animation system

	direct_link_fcurves(fd, &act->curves);
	
	for (agrp = act->groups.first; agrp; agrp= agrp->next) {
		agrp->channels.first= newdataadr(fd, agrp->channels.first);
		agrp->channels.last= newdataadr(fd, agrp->channels.last);
	}
}

static void lib_link_nladata_strips(FileData *fd, ID *id, ListBase *list)
{
	NlaStrip *strip;
	
	for (strip = list->first; strip; strip = strip->next) {
		/* check strip's children */
		lib_link_nladata_strips(fd, id, &strip->strips);
		
		/* check strip's F-Curves */
		lib_link_fcurves(fd, id, &strip->fcurves);
		
		/* reassign the counted-reference to action */
		strip->act = newlibadr_us(fd, id->lib, strip->act);
		
		/* fix action id-root (i.e. if it comes from a pre 2.57 .blend file) */
		if ((strip->act) && (strip->act->idroot == 0))
			strip->act->idroot = GS(id->name);
	}
}

static void lib_link_nladata(FileData *fd, ID *id, ListBase *list)
{
	NlaTrack *nlt;
	
	/* we only care about the NLA strips inside the tracks */
	for (nlt = list->first; nlt; nlt = nlt->next) {
		lib_link_nladata_strips(fd, id, &nlt->strips);
	}
}

/* This handles Animato NLA-Strips linking 
 * NOTE: this assumes that link_list has already been called on the list 
 */
static void direct_link_nladata_strips(FileData *fd, ListBase *list)
{
	NlaStrip *strip;
	
	for (strip = list->first; strip; strip = strip->next) {
		/* strip's child strips */
		link_list(fd, &strip->strips);
		direct_link_nladata_strips(fd, &strip->strips);
		
		/* strip's F-Curves */
		link_list(fd, &strip->fcurves);
		direct_link_fcurves(fd, &strip->fcurves);
		
		/* strip's F-Modifiers */
		link_list(fd, &strip->modifiers);
		direct_link_fmodifiers(fd, &strip->modifiers);
	}
}

/* NOTE: this assumes that link_list has already been called on the list */
static void direct_link_nladata(FileData *fd, ListBase *list)
{
	NlaTrack *nlt;
	
	for (nlt = list->first; nlt; nlt = nlt->next) {
		/* relink list of strips */
		link_list(fd, &nlt->strips);
		
		/* relink strip data */
		direct_link_nladata_strips(fd, &nlt->strips);
	}
}

/* ------- */

static void lib_link_keyingsets(FileData *fd, ID *id, ListBase *list)
{
	KeyingSet *ks;
	KS_Path *ksp;
	
	/* here, we're only interested in the ID pointer stored in some of the paths */
	for (ks = list->first; ks; ks = ks->next) {
		for (ksp = ks->paths.first; ksp; ksp = ksp->next) {
			ksp->id= newlibadr(fd, id->lib, ksp->id); 
		}
	}
}

/* NOTE: this assumes that link_list has already been called on the list */
static void direct_link_keyingsets(FileData *fd, ListBase *list)
{
	KeyingSet *ks;
	KS_Path *ksp;
	
	/* link KeyingSet data to KeyingSet again (non ID-libs) */
	for (ks = list->first; ks; ks = ks->next) {
		/* paths */
		link_list(fd, &ks->paths);
		
		for (ksp = ks->paths.first; ksp; ksp = ksp->next) {
			/* rna path */
			ksp->rna_path= newdataadr(fd, ksp->rna_path);
		}
	}
}

/* ------- */

static void lib_link_animdata(FileData *fd, ID *id, AnimData *adt)
{
	if (adt == NULL)
		return;
	
	/* link action data */
	adt->action= newlibadr_us(fd, id->lib, adt->action);
	adt->tmpact= newlibadr_us(fd, id->lib, adt->tmpact);
	
	/* fix action id-roots (i.e. if they come from a pre 2.57 .blend file) */
	if ((adt->action) && (adt->action->idroot == 0))
		adt->action->idroot = GS(id->name);
	if ((adt->tmpact) && (adt->tmpact->idroot == 0))
		adt->tmpact->idroot = GS(id->name);
	
	/* link drivers */
	lib_link_fcurves(fd, id, &adt->drivers);
	
	/* overrides don't have lib-link for now, so no need to do anything */
	
	/* link NLA-data */
	lib_link_nladata(fd, id, &adt->nla_tracks);
}

static void direct_link_animdata(FileData *fd, AnimData *adt)
{
	/* NOTE: must have called newdataadr already before doing this... */
	if (adt == NULL)
		return;
	
	/* link drivers */
	link_list(fd, &adt->drivers);
	direct_link_fcurves(fd, &adt->drivers);
	
	/* link overrides */
	// TODO...
	
	/* link NLA-data */
	link_list(fd, &adt->nla_tracks);
	direct_link_nladata(fd, &adt->nla_tracks);
	
	/* relink active track/strip - even though strictly speaking this should only be used
	 * if we're in 'tweaking mode', we need to be able to have this loaded back for
	 * undo, but also since users may not exit tweakmode before saving (#24535)
	 */
	// TODO: it's not really nice that anyone should be able to save the file in this
	//		state, but it's going to be too hard to enforce this single case...
	adt->act_track = newdataadr(fd, adt->act_track);
	adt->actstrip = newdataadr(fd, adt->actstrip);
}	

/* ************ READ MOTION PATHS *************** */

/* direct data for cache */
static void direct_link_motionpath(FileData *fd, bMotionPath *mpath)
{
	/* sanity check */
	if (mpath == NULL)
		return;
	
	/* relink points cache */
	mpath->points = newdataadr(fd, mpath->points);
}

/* ************ READ NODE TREE *************** */

static void lib_link_node_socket(FileData *fd, ID *UNUSED(id), bNodeSocket *sock)
{
	/* Link ID Properties -- and copy this comment EXACTLY for easy finding
	 * of library blocks that implement this.*/
	if (sock->prop)
		IDP_LibLinkProperty(sock->prop, (fd->flags & FD_FLAGS_SWITCH_ENDIAN), fd);
}

/* singe node tree (also used for material/scene trees), ntree is not NULL */
static void lib_link_ntree(FileData *fd, ID *id, bNodeTree *ntree)
{
	bNode *node;
	bNodeSocket *sock;
	
	if (ntree->adt) lib_link_animdata(fd, &ntree->id, ntree->adt);
	
	ntree->gpd = newlibadr_us(fd, id->lib, ntree->gpd);
	
	for (node = ntree->nodes.first; node; node = node->next) {
		/* Link ID Properties -- and copy this comment EXACTLY for easy finding
		 * of library blocks that implement this.*/
		if (node->prop)
			IDP_LibLinkProperty(node->prop, (fd->flags & FD_FLAGS_SWITCH_ENDIAN), fd);
		
		node->id= newlibadr_us(fd, id->lib, node->id);

		for (sock = node->inputs.first; sock; sock = sock->next)
			lib_link_node_socket(fd, id, sock);
		for (sock = node->outputs.first; sock; sock = sock->next)
			lib_link_node_socket(fd, id, sock);
	}
	
	for (sock = ntree->inputs.first; sock; sock = sock->next)
		lib_link_node_socket(fd, id, sock);
	for (sock = ntree->outputs.first; sock; sock = sock->next)
		lib_link_node_socket(fd, id, sock);
}

/* library ntree linking after fileread */
static void lib_link_nodetree(FileData *fd, Main *main)
{
	bNodeTree *ntree;
	
	/* only link ID pointers */
	for (ntree = main->nodetree.first; ntree; ntree = ntree->id.next) {
		if (ntree->id.flag & LIB_NEED_LINK) {
			ntree->id.flag -= LIB_NEED_LINK;
			lib_link_ntree(fd, &ntree->id, ntree);
		}
	}
}

/* get node tree stored locally in other IDs */
static bNodeTree *nodetree_from_id(ID *id)
{
	if (!id)
		return NULL;
	switch (GS(id->name)) {
		case ID_SCE: return ((Scene *)id)->nodetree;
		case ID_MA: return ((Material *)id)->nodetree;
		case ID_WO: return ((World *)id)->nodetree;
		case ID_LA: return ((Lamp *)id)->nodetree;
		case ID_TE: return ((Tex *)id)->nodetree;
		case ID_LS: return ((FreestyleLineStyle *)id)->nodetree;
	}
	return NULL;
}

/* updates group node socket identifier so that
 * external links to/from the group node are preserved.
 */
static void lib_node_do_versions_group_indices(bNode *gnode)
{
	bNodeTree *ngroup = (bNodeTree*)gnode->id;
	bNodeSocket *sock;
	bNodeLink *link;
	
	for (sock=gnode->outputs.first; sock; sock = sock->next) {
		int old_index = sock->to_index;
		
		for (link = ngroup->links.first; link; link = link->next) {
			if (link->tonode == NULL && link->fromsock->own_index == old_index) {
				strcpy(sock->identifier, link->fromsock->identifier);
				/* deprecated */
				sock->own_index = link->fromsock->own_index;
				sock->to_index = 0;
				sock->groupsock = NULL;
			}
		}
	}
	for (sock=gnode->inputs.first; sock; sock = sock->next) {
		int old_index = sock->to_index;
		
		for (link = ngroup->links.first; link; link = link->next) {
			if (link->fromnode == NULL && link->tosock->own_index == old_index) {
				strcpy(sock->identifier, link->tosock->identifier);
				/* deprecated */
				sock->own_index = link->tosock->own_index;
				sock->to_index = 0;
				sock->groupsock = NULL;
			}
		}
	}
}

/* verify types for nodes and groups, all data has to be read */
/* open = 0: appending/linking, open = 1: open new file (need to clean out dynamic
 * typedefs */
static void lib_verify_nodetree(Main *main, int UNUSED(open))
{
	bNodeTree *ntree;
	
	/* this crashes blender on undo/redo */
#if 0
		if (open == 1) {
			reinit_nodesystem();
		}
#endif
	
	/* set node->typeinfo pointers */
	FOREACH_NODETREE(main, ntree, id) {
		ntreeSetTypes(NULL, ntree);
	} FOREACH_NODETREE_END
	
	/* verify static socket templates */
	FOREACH_NODETREE(main, ntree, id) {
		bNode *node;
		for (node=ntree->nodes.first; node; node=node->next)
			node_verify_socket_templates(ntree, node);
	} FOREACH_NODETREE_END
	
	{
		bool has_old_groups = false;
		/* XXX this should actually be part of do_versions, but since we need
		 * finished library linking, it is not possible there. Instead in do_versions
		 * we have set the NTREE_DO_VERSIONS_GROUP_EXPOSE_2_56_2 flag, so at this point we can do the
		 * actual group node updates.
		 */
		for (ntree = main->nodetree.first; ntree; ntree = ntree->id.next) {
			if (ntree->flag & NTREE_DO_VERSIONS_GROUP_EXPOSE_2_56_2)
				has_old_groups = 1;
		}
		
		if (has_old_groups) {
			FOREACH_NODETREE(main, ntree, id) {
				/* updates external links for all group nodes in a tree */
				bNode *node;
				for (node = ntree->nodes.first; node; node = node->next) {
					if (node->type == NODE_GROUP) {
						bNodeTree *ngroup = (bNodeTree*)node->id;
						if (ngroup && (ngroup->flag & NTREE_DO_VERSIONS_GROUP_EXPOSE_2_56_2))
							lib_node_do_versions_group_indices(node);
					}
				}
			} FOREACH_NODETREE_END
		}
		
		for (ntree = main->nodetree.first; ntree; ntree = ntree->id.next)
			ntree->flag &= ~NTREE_DO_VERSIONS_GROUP_EXPOSE_2_56_2;
	}
	
	{
		/* Convert the previously used ntree->inputs/ntree->outputs lists to interface nodes.
		 * Pre 2.56.2 node trees automatically have all unlinked sockets exposed already
		 * (see NTREE_DO_VERSIONS_GROUP_EXPOSE_2_56_2).
		 *
		 * XXX this should actually be part of do_versions,
		 * but needs valid typeinfo pointers to create interface nodes.
		 *
		 * Note: theoretically only needed in node groups (main->nodetree),
		 * but due to a temporary bug such links could have been added in all trees,
		 * so have to clean up all of them ...
		 */
		
		FOREACH_NODETREE(main, ntree, id) {
			if (ntree->flag & NTREE_DO_VERSIONS_CUSTOMNODES_GROUP) {
				bNode *input_node = NULL, *output_node = NULL;
				int num_inputs = 0, num_outputs = 0;
				bNodeLink *link, *next_link;
				/* Only create new interface nodes for actual older files.
				 * New file versions already have input/output nodes with duplicate links,
				 * in that case just remove the invalid links.
				 */
				const bool create_io_nodes = (ntree->flag & NTREE_DO_VERSIONS_CUSTOMNODES_GROUP_CREATE_INTERFACE) != 0;
				
				float input_locx = 1000000.0f, input_locy = 0.0f;
				float output_locx = -1000000.0f, output_locy = 0.0f;
				/* rough guess, not nice but we don't have access to UI constants here ... */
				static const float offsetx = 42 + 3*20 + 20;
				/*static const float offsety = 0.0f;*/
				
				if (create_io_nodes) {
					if (ntree->inputs.first)
						input_node = nodeAddStaticNode(NULL, ntree, NODE_GROUP_INPUT);
					
					if (ntree->outputs.first)
						output_node = nodeAddStaticNode(NULL, ntree, NODE_GROUP_OUTPUT);
				}
				
				/* Redirect links from/to the node tree interface to input/output node.
				 * If the fromnode/tonode pointers are NULL, this means a link from/to
				 * the ntree interface sockets, which need to be redirected to new interface nodes.
				 */
				for (link = ntree->links.first; link; link = next_link) {
					bool free_link = false;
					next_link = link->next;
					
					if (link->fromnode == NULL) {
						if (input_node) {
							link->fromnode = input_node;
							link->fromsock = node_group_input_find_socket(input_node, link->fromsock->identifier);
							++num_inputs;
							
							if (link->tonode) {
								if (input_locx > link->tonode->locx - offsetx)
									input_locx = link->tonode->locx - offsetx;
								input_locy += link->tonode->locy;
							}
						}
						else {
							free_link = true;
						}
					}
					
					if (link->tonode == NULL) {
						if (output_node) {
							link->tonode = output_node;
							link->tosock = node_group_output_find_socket(output_node, link->tosock->identifier);
							++num_outputs;
							
							if (link->fromnode) {
								if (output_locx < link->fromnode->locx + offsetx)
									output_locx = link->fromnode->locx + offsetx;
								output_locy += link->fromnode->locy;
							}
						}
						else {
							free_link = true;
						}
					}
					
					if (free_link)
						nodeRemLink(ntree, link);
				}
				
				if (num_inputs > 0) {
					input_locy /= num_inputs;
					input_node->locx = input_locx;
					input_node->locy = input_locy;
				}
				if (num_outputs > 0) {
					output_locy /= num_outputs;
					output_node->locx = output_locx;
					output_node->locy = output_locy;
				}
				
				/* clear do_versions flags */
				ntree->flag &= ~(NTREE_DO_VERSIONS_CUSTOMNODES_GROUP | NTREE_DO_VERSIONS_CUSTOMNODES_GROUP_CREATE_INTERFACE);
			}
		}
		FOREACH_NODETREE_END
	}
	
	/* verify all group user nodes */
	for (ntree = main->nodetree.first; ntree; ntree = ntree->id.next) {
		ntreeVerifyNodes(main, &ntree->id);
	}
	
	/* make update calls where necessary */
	{
		FOREACH_NODETREE(main, ntree, id) {
			/* make an update call for the tree */
			ntreeUpdateTree(main, ntree);
		} FOREACH_NODETREE_END
	}
}

static void direct_link_node_socket(FileData *fd, bNodeSocket *sock)
{
	sock->prop = newdataadr(fd, sock->prop);
	IDP_DirectLinkGroup_OrFree(&sock->prop, (fd->flags & FD_FLAGS_SWITCH_ENDIAN), fd);
	
	sock->link = newdataadr(fd, sock->link);
	sock->typeinfo = NULL;
	sock->storage = newdataadr(fd, sock->storage);
	sock->default_value = newdataadr(fd, sock->default_value);
	sock->cache = NULL;
}

/* ntree itself has been read! */
static void direct_link_nodetree(FileData *fd, bNodeTree *ntree)
{
	/* note: writing and reading goes in sync, for speed */
	bNode *node;
	bNodeSocket *sock;
	bNodeLink *link;
	
	ntree->init = 0;		/* to set callbacks and force setting types */
	ntree->is_updating = false;
	ntree->typeinfo= NULL;
	ntree->interface_type = NULL;
	
	ntree->progress = NULL;
	ntree->execdata = NULL;
	ntree->duplilock = NULL;

	ntree->adt = newdataadr(fd, ntree->adt);
	direct_link_animdata(fd, ntree->adt);
	
	ntree->id.flag &= ~(LIB_ID_RECALC|LIB_ID_RECALC_DATA);

	link_list(fd, &ntree->nodes);
	for (node = ntree->nodes.first; node; node = node->next) {
		node->typeinfo = NULL;
		
		link_list(fd, &node->inputs);
		link_list(fd, &node->outputs);
		
		node->prop = newdataadr(fd, node->prop);
		IDP_DirectLinkGroup_OrFree(&node->prop, (fd->flags & FD_FLAGS_SWITCH_ENDIAN), fd);
		
		link_list(fd, &node->internal_links);
		for (link = node->internal_links.first; link; link = link->next) {
			link->fromnode = newdataadr(fd, link->fromnode);
			link->fromsock = newdataadr(fd, link->fromsock);
			link->tonode = newdataadr(fd, link->tonode);
			link->tosock = newdataadr(fd, link->tosock);
		}
		
		if (node->type == CMP_NODE_MOVIEDISTORTION) {
			node->storage = newmclipadr(fd, node->storage);
		}
		else {
			node->storage = newdataadr(fd, node->storage);
		}
		
		if (node->storage) {
			/* could be handlerized at some point */
			if (ntree->type==NTREE_SHADER) {
				if (node->type==SH_NODE_CURVE_VEC || node->type==SH_NODE_CURVE_RGB) {
					direct_link_curvemapping(fd, node->storage);
				}
				else if (node->type==SH_NODE_SCRIPT) {
					NodeShaderScript *nss = (NodeShaderScript *) node->storage;
					nss->bytecode = newdataadr(fd, nss->bytecode);
				}
			}
			else if (ntree->type==NTREE_COMPOSIT) {
				if (ELEM(node->type, CMP_NODE_TIME, CMP_NODE_CURVE_VEC, CMP_NODE_CURVE_RGB, CMP_NODE_HUECORRECT))
					direct_link_curvemapping(fd, node->storage);
				else if (ELEM(node->type, CMP_NODE_IMAGE, CMP_NODE_VIEWER, CMP_NODE_SPLITVIEWER))
					((ImageUser *)node->storage)->ok = 1;
			}
			else if ( ntree->type==NTREE_TEXTURE) {
				if (node->type==TEX_NODE_CURVE_RGB || node->type==TEX_NODE_CURVE_TIME)
					direct_link_curvemapping(fd, node->storage);
				else if (node->type==TEX_NODE_IMAGE)
					((ImageUser *)node->storage)->ok = 1;
			}
		}
	}
	link_list(fd, &ntree->links);
	
	/* and we connect the rest */
	for (node = ntree->nodes.first; node; node = node->next) {
		node->parent = newdataadr(fd, node->parent);
		node->lasty = 0;
		
		for (sock = node->inputs.first; sock; sock = sock->next)
			direct_link_node_socket(fd, sock);
		for (sock = node->outputs.first; sock; sock = sock->next)
			direct_link_node_socket(fd, sock);
	}
	
	/* interface socket lists */
	link_list(fd, &ntree->inputs);
	link_list(fd, &ntree->outputs);
	for (sock = ntree->inputs.first; sock; sock = sock->next)
		direct_link_node_socket(fd, sock);
	for (sock = ntree->outputs.first; sock; sock = sock->next)
		direct_link_node_socket(fd, sock);
	
	for (link = ntree->links.first; link; link= link->next) {
		link->fromnode = newdataadr(fd, link->fromnode);
		link->tonode = newdataadr(fd, link->tonode);
		link->fromsock = newdataadr(fd, link->fromsock);
		link->tosock = newdataadr(fd, link->tosock);
	}
	
#if 0
	if (ntree->previews) {
		bNodeInstanceHash *new_previews = BKE_node_instance_hash_new("node previews");
		bNodeInstanceHashIterator iter;
		
		NODE_INSTANCE_HASH_ITER(iter, ntree->previews) {
			bNodePreview *preview = BKE_node_instance_hash_iterator_get_value(&iter);
			if (preview) {
				bNodePreview *new_preview = newimaadr(fd, preview);
				if (new_preview) {
					bNodeInstanceKey key = BKE_node_instance_hash_iterator_get_key(&iter);
					BKE_node_instance_hash_insert(new_previews, key, new_preview);
				}
			}
		}
		BKE_node_instance_hash_free(ntree->previews, NULL);
		ntree->previews = new_previews;
	}
#else
	/* XXX TODO */
	ntree->previews = NULL;
#endif
	
	/* type verification is in lib-link */
}

/* ************ READ ARMATURE ***************** */

/* temp struct used to transport needed info to lib_link_constraint_cb() */
typedef struct tConstraintLinkData {
	FileData *fd;
	ID *id;
} tConstraintLinkData;
/* callback function used to relink constraint ID-links */
static void lib_link_constraint_cb(bConstraint *UNUSED(con), ID **idpoin, bool is_reference, void *userdata)
{
	tConstraintLinkData *cld= (tConstraintLinkData *)userdata;
	
	/* for reference types, we need to increment the usercounts on load... */
	if (is_reference) {
		/* reference type - with usercount */
		*idpoin = newlibadr_us(cld->fd, cld->id->lib, *idpoin);
	}
	else {
		/* target type - no usercount needed */
		*idpoin = newlibadr(cld->fd, cld->id->lib, *idpoin);
	}
}

static void lib_link_constraints(FileData *fd, ID *id, ListBase *conlist)
{
	tConstraintLinkData cld;
	bConstraint *con;
	
	/* legacy fixes */
	for (con = conlist->first; con; con=con->next) {
		/* patch for error introduced by changing constraints (dunno how) */
		/* if con->data type changes, dna cannot resolve the pointer! (ton) */
		if (con->data == NULL) {
			con->type = CONSTRAINT_TYPE_NULL;
		}
		/* own ipo, all constraints have it */
		con->ipo = newlibadr_us(fd, id->lib, con->ipo); // XXX deprecated - old animation system
	}
	
	/* relink all ID-blocks used by the constraints */
	cld.fd = fd;
	cld.id = id;
	
	BKE_constraints_id_loop(conlist, lib_link_constraint_cb, &cld);
}

static void direct_link_constraints(FileData *fd, ListBase *lb)
{
	bConstraint *con;
	
	link_list(fd, lb);
	for (con=lb->first; con; con=con->next) {
		con->data = newdataadr(fd, con->data);
		
		switch (con->type) {
			case CONSTRAINT_TYPE_PYTHON:
			{
				bPythonConstraint *data= con->data;
				
				link_list(fd, &data->targets);
				
				data->prop = newdataadr(fd, data->prop);
				IDP_DirectLinkGroup_OrFree(&data->prop, (fd->flags & FD_FLAGS_SWITCH_ENDIAN), fd);
				break;
			}
			case CONSTRAINT_TYPE_SPLINEIK:
			{
				bSplineIKConstraint *data= con->data;

				data->points= newdataadr(fd, data->points);
				break;
			}
			case CONSTRAINT_TYPE_KINEMATIC:
			{
				bKinematicConstraint *data = con->data;

				con->lin_error = 0.f;
				con->rot_error = 0.f;

				/* version patch for runtime flag, was not cleared in some case */
				data->flag &= ~CONSTRAINT_IK_AUTO;
				break;
			}
			case CONSTRAINT_TYPE_CHILDOF:
			{
				/* XXX version patch, in older code this flag wasn't always set, and is inherent to type */
				if (con->ownspace == CONSTRAINT_SPACE_POSE)
					con->flag |= CONSTRAINT_SPACEONCE;
				break;
			}
		}
	}
}

static void lib_link_pose(FileData *fd, Main *bmain, Object *ob, bPose *pose)
{
	bPoseChannel *pchan;
	bArmature *arm = ob->data;
	int rebuild = 0;
	
	if (!pose || !arm)
		return;
	
	/* always rebuild to match proxy or lib changes, but on Undo */
	if (fd->memfile == NULL)
		if (ob->proxy || (ob->id.lib==NULL && arm->id.lib))
			rebuild = 1;
	
	if (ob->proxy) {
		/* sync proxy layer */
		if (pose->proxy_layer)
			arm->layer = pose->proxy_layer;
		
		/* sync proxy active bone */
		if (pose->proxy_act_bone[0]) {
			Bone *bone = BKE_armature_find_bone_name(arm, pose->proxy_act_bone);
			if (bone)
				arm->act_bone = bone;
		}
	}
	
	for (pchan = pose->chanbase.first; pchan; pchan=pchan->next) {
		lib_link_constraints(fd, (ID *)ob, &pchan->constraints);
		
		/* hurms... loop in a loop, but yah... later... (ton) */
		pchan->bone = BKE_armature_find_bone_name(arm, pchan->name);
		
		pchan->custom = newlibadr_us(fd, arm->id.lib, pchan->custom);
		if (pchan->bone == NULL)
			rebuild= 1;
		else if (ob->id.lib==NULL && arm->id.lib) {
			/* local pose selection copied to armature, bit hackish */
			pchan->bone->flag &= ~BONE_SELECTED;
			pchan->bone->flag |= pchan->selectflag;
		}
	}
	
	if (rebuild) {
		DAG_id_tag_update_ex(bmain, &ob->id, OB_RECALC_OB | OB_RECALC_DATA | OB_RECALC_TIME);
		BKE_pose_tag_recalc(bmain, pose);
	}
}

static void lib_link_armature(FileData *fd, Main *main)
{
	bArmature *arm;
	
	for (arm = main->armature.first; arm; arm = arm->id.next) {
		if (arm->id.flag & LIB_NEED_LINK) {
			if (arm->adt) lib_link_animdata(fd, &arm->id, arm->adt);
			arm->id.flag -= LIB_NEED_LINK;
		}
	}
}

static void direct_link_bones(FileData *fd, Bone *bone)
{
	Bone *child;
	
	bone->parent = newdataadr(fd, bone->parent);
	bone->prop = newdataadr(fd, bone->prop);
	IDP_DirectLinkGroup_OrFree(&bone->prop, (fd->flags & FD_FLAGS_SWITCH_ENDIAN), fd);
		
	bone->flag &= ~BONE_DRAW_ACTIVE;
	
	link_list(fd, &bone->childbase);
	
	for (child=bone->childbase.first; child; child=child->next)
		direct_link_bones(fd, child);
}

static void direct_link_armature(FileData *fd, bArmature *arm)
{
	Bone *bone;
	
	link_list(fd, &arm->bonebase);
	arm->edbo = NULL;
	arm->sketch = NULL;
	
	arm->adt = newdataadr(fd, arm->adt);
	direct_link_animdata(fd, arm->adt);
	
	for (bone = arm->bonebase.first; bone; bone = bone->next) {
		direct_link_bones(fd, bone);
	}
	
	arm->act_bone = newdataadr(fd, arm->act_bone);
	arm->act_edbone = NULL;
}

/* ************ READ CAMERA ***************** */

static void lib_link_camera(FileData *fd, Main *main)
{
	Camera *ca;
	
	for (ca = main->camera.first; ca; ca = ca->id.next) {
		if (ca->id.flag & LIB_NEED_LINK) {
			if (ca->adt) lib_link_animdata(fd, &ca->id, ca->adt);
			
			ca->ipo = newlibadr_us(fd, ca->id.lib, ca->ipo); // XXX deprecated - old animation system
			
			ca->dof_ob = newlibadr_us(fd, ca->id.lib, ca->dof_ob);
			
			ca->id.flag -= LIB_NEED_LINK;
		}
	}
}

static void direct_link_camera(FileData *fd, Camera *ca)
{
	ca->adt = newdataadr(fd, ca->adt);
	direct_link_animdata(fd, ca->adt);
}


/* ************ READ LAMP ***************** */

static void lib_link_lamp(FileData *fd, Main *main)
{
	Lamp *la;
	MTex *mtex;
	int a;
	
	for (la = main->lamp.first; la; la = la->id.next) {
		if (la->id.flag & LIB_NEED_LINK) {
			if (la->adt) lib_link_animdata(fd, &la->id, la->adt);
			
			for (a = 0; a < MAX_MTEX; a++) {
				mtex = la->mtex[a];
				if (mtex) {
					mtex->tex = newlibadr_us(fd, la->id.lib, mtex->tex);
					mtex->object = newlibadr(fd, la->id.lib, mtex->object);
				}
			}
			
			la->ipo = newlibadr_us(fd, la->id.lib, la->ipo); // XXX deprecated - old animation system
			
			if (la->nodetree) {
				lib_link_ntree(fd, &la->id, la->nodetree);
				la->nodetree->id.lib = la->id.lib;
			}
			
			la->id.flag -= LIB_NEED_LINK;
		}
	}
}

static void direct_link_lamp(FileData *fd, Lamp *la)
{
	int a;
	
	la->adt = newdataadr(fd, la->adt);
	direct_link_animdata(fd, la->adt);
	
	for (a=0; a<MAX_MTEX; a++) {
		la->mtex[a] = newdataadr(fd, la->mtex[a]);
	}
	
	la->curfalloff = newdataadr(fd, la->curfalloff);
	if (la->curfalloff)
		direct_link_curvemapping(fd, la->curfalloff);

	la->nodetree= newdataadr(fd, la->nodetree);
	if (la->nodetree) {
		direct_link_id(fd, &la->nodetree->id);
		direct_link_nodetree(fd, la->nodetree);
	}
	
	la->preview = direct_link_preview_image(fd, la->preview);
}

/* ************ READ keys ***************** */

void blo_do_versions_key_uidgen(Key *key)
{
	KeyBlock *block;

	key->uidgen = 1;
	for (block = key->block.first; block; block = block->next) {
		block->uid = key->uidgen++;
	}
}

static void lib_link_key(FileData *fd, Main *main)
{
	Key *key;
	
	for (key = main->key.first; key; key = key->id.next) {
		/*check if we need to generate unique ids for the shapekeys*/
		if (!key->uidgen) {
			blo_do_versions_key_uidgen(key);
		}
		
		if (key->id.flag & LIB_NEED_LINK) {
			if (key->adt) lib_link_animdata(fd, &key->id, key->adt);
			
			key->ipo = newlibadr_us(fd, key->id.lib, key->ipo); // XXX deprecated - old animation system
			key->from = newlibadr(fd, key->id.lib, key->from);
			
			key->id.flag -= LIB_NEED_LINK;
		}
	}
}

static void switch_endian_keyblock(Key *key, KeyBlock *kb)
{
	int elemsize, a, b;
	char *data;
	
	elemsize = key->elemsize;
	data = kb->data;
	
	for (a = 0; a < kb->totelem; a++) {
		const char *cp = key->elemstr;
		char *poin = data;
		
		while (cp[0]) {  /* cp[0] == amount */
			switch (cp[1]) {  /* cp[1] = type */
				case IPO_FLOAT:
				case IPO_BPOINT:
				case IPO_BEZTRIPLE:
					b = cp[0];
					BLI_endian_switch_float_array((float *)poin, b);
					poin += sizeof(float) * b;
					break;
			}
			
			cp += 2;
		}
		data += elemsize;
	}
}

static void direct_link_key(FileData *fd, Key *key)
{
	KeyBlock *kb;
	
	link_list(fd, &(key->block));
	
	key->adt = newdataadr(fd, key->adt);
	direct_link_animdata(fd, key->adt);
		
	key->refkey= newdataadr(fd, key->refkey);
	
	for (kb = key->block.first; kb; kb = kb->next) {
		kb->data = newdataadr(fd, kb->data);
		
		if (fd->flags & FD_FLAGS_SWITCH_ENDIAN)
			switch_endian_keyblock(key, kb);
	}
}

/* ************ READ mball ***************** */

static void lib_link_mball(FileData *fd, Main *main)
{
	MetaBall *mb;
	int a;
	
	for (mb = main->mball.first; mb; mb = mb->id.next) {
		if (mb->id.flag & LIB_NEED_LINK) {
			if (mb->adt) lib_link_animdata(fd, &mb->id, mb->adt);
			
			for (a = 0; a < mb->totcol; a++) 
				mb->mat[a] = newlibadr_us(fd, mb->id.lib, mb->mat[a]);
			
			mb->ipo = newlibadr_us(fd, mb->id.lib, mb->ipo); // XXX deprecated - old animation system
			
			mb->id.flag -= LIB_NEED_LINK;
		}
	}
}

static void direct_link_mball(FileData *fd, MetaBall *mb)
{
	mb->adt = newdataadr(fd, mb->adt);
	direct_link_animdata(fd, mb->adt);
	
	mb->mat = newdataadr(fd, mb->mat);
	test_pointer_array(fd, (void **)&mb->mat);
	
	link_list(fd, &(mb->elems));
	
	BLI_listbase_clear(&mb->disp);
	mb->editelems = NULL;
/*	mb->edit_elems.first= mb->edit_elems.last= NULL;*/
	mb->lastelem = NULL;
}

/* ************ READ WORLD ***************** */

static void lib_link_world(FileData *fd, Main *main)
{
	World *wrld;
	MTex *mtex;
	int a;
	
	for (wrld = main->world.first; wrld; wrld = wrld->id.next) {
		if (wrld->id.flag & LIB_NEED_LINK) {
			if (wrld->adt) lib_link_animdata(fd, &wrld->id, wrld->adt);
			
			wrld->ipo = newlibadr_us(fd, wrld->id.lib, wrld->ipo); // XXX deprecated - old animation system
			
			for (a=0; a < MAX_MTEX; a++) {
				mtex = wrld->mtex[a];
				if (mtex) {
					mtex->tex = newlibadr_us(fd, wrld->id.lib, mtex->tex);
					mtex->object = newlibadr(fd, wrld->id.lib, mtex->object);
				}
			}
			
			if (wrld->nodetree) {
				lib_link_ntree(fd, &wrld->id, wrld->nodetree);
				wrld->nodetree->id.lib = wrld->id.lib;
			}
			
			wrld->id.flag -= LIB_NEED_LINK;
		}
	}
}

static void direct_link_world(FileData *fd, World *wrld)
{
	int a;
	
	wrld->adt = newdataadr(fd, wrld->adt);
	direct_link_animdata(fd, wrld->adt);
	
	for (a = 0; a < MAX_MTEX; a++) {
		wrld->mtex[a] = newdataadr(fd, wrld->mtex[a]);
	}
	
	wrld->nodetree = newdataadr(fd, wrld->nodetree);
	if (wrld->nodetree) {
		direct_link_id(fd, &wrld->nodetree->id);
		direct_link_nodetree(fd, wrld->nodetree);
	}
	
	wrld->preview = direct_link_preview_image(fd, wrld->preview);
	BLI_listbase_clear(&wrld->gpumaterial);
}


/* ************ READ VFONT ***************** */

static void lib_link_vfont(FileData *UNUSED(fd), Main *main)
{
	VFont *vf;
	
	for (vf = main->vfont.first; vf; vf = vf->id.next) {
		if (vf->id.flag & LIB_NEED_LINK) {
			vf->id.flag -= LIB_NEED_LINK;
		}
	}
}

static void direct_link_vfont(FileData *fd, VFont *vf)
{
	vf->data = NULL;
	vf->temp_pf = NULL;
	vf->packedfile = direct_link_packedfile(fd, vf->packedfile);
}

/* ************ READ TEXT ****************** */

static void lib_link_text(FileData *UNUSED(fd), Main *main)
{
	Text *text;
	
	for (text = main->text.first; text; text = text->id.next) {
		if (text->id.flag & LIB_NEED_LINK) {
			text->id.flag -= LIB_NEED_LINK;
		}
	}
}

static void direct_link_text(FileData *fd, Text *text)
{
	TextLine *ln;
	
	text->name = newdataadr(fd, text->name);
	
	text->undo_pos = -1;
	text->undo_len = TXT_INIT_UNDO;
	text->undo_buf = MEM_mallocN(text->undo_len, "undo buf");
	
	text->compiled = NULL;
	
#if 0
	if (text->flags & TXT_ISEXT) {
		BKE_text_reload(text);
		}
		/* else { */
#endif
	
	link_list(fd, &text->lines);
	
	text->curl = newdataadr(fd, text->curl);
	text->sell = newdataadr(fd, text->sell);
	
	for (ln = text->lines.first; ln; ln = ln->next) {
		ln->line = newdataadr(fd, ln->line);
		ln->format = NULL;
		
		if (ln->len != (int) strlen(ln->line)) {
			printf("Error loading text, line lengths differ\n");
			ln->len = strlen(ln->line);
		}
	}
	
	text->flags = (text->flags) & ~TXT_ISEXT;
	
	text->id.us = 1;
}

/* ************ READ IMAGE ***************** */

static void lib_link_image(FileData *fd, Main *main)
{
	Image *ima;
	
	for (ima = main->image.first; ima; ima = ima->id.next) {
		if (ima->id.flag & LIB_NEED_LINK) {
			if (ima->id.properties) IDP_LibLinkProperty(ima->id.properties, (fd->flags & FD_FLAGS_SWITCH_ENDIAN), fd);
			
			ima->id.flag -= LIB_NEED_LINK;
		}
	}
}

static void direct_link_image(FileData *fd, Image *ima)
{
	ImagePackedFile *imapf;

	/* for undo system, pointers could be restored */
	if (fd->imamap)
		ima->cache = newimaadr(fd, ima->cache);
	else
		ima->cache = NULL;

	/* if not restored, we keep the binded opengl index */
	if (!ima->cache) {
		ima->bindcode = 0;
		ima->tpageflag &= ~IMA_GLBIND_IS_DATA;
		ima->gputexture = NULL;
		ima->rr = NULL;
	}

	ima->repbind = NULL;
	
	/* undo system, try to restore render buffers */
	if (fd->imamap) {
		int a;
		
		for (a = 0; a < IMA_MAX_RENDER_SLOT; a++)
			ima->renders[a] = newimaadr(fd, ima->renders[a]);
	}
	else {
		memset(ima->renders, 0, sizeof(ima->renders));
		ima->last_render_slot = ima->render_slot;
	}

	link_list(fd, &(ima->views));
	link_list(fd, &(ima->packedfiles));

	if (ima->packedfiles.first) {
		for (imapf = ima->packedfiles.first; imapf; imapf = imapf->next) {
			imapf->packedfile = direct_link_packedfile(fd, imapf->packedfile);
		}
		ima->packedfile = NULL;
	}
	else {
		ima->packedfile = direct_link_packedfile(fd, ima->packedfile);
	}

	BLI_listbase_clear(&ima->anims);
	ima->preview = direct_link_preview_image(fd, ima->preview);
	ima->stereo3d_format = newdataadr(fd, ima->stereo3d_format);
	ima->ok = 1;
}


/* ************ READ CURVE ***************** */

static void lib_link_curve(FileData *fd, Main *main)
{
	Curve *cu;
	int a;
	
	for (cu = main->curve.first; cu; cu = cu->id.next) {
		if (cu->id.flag & LIB_NEED_LINK) {
			if (cu->adt) lib_link_animdata(fd, &cu->id, cu->adt);
			
			for (a = 0; a < cu->totcol; a++) 
				cu->mat[a] = newlibadr_us(fd, cu->id.lib, cu->mat[a]);
			
			cu->bevobj = newlibadr(fd, cu->id.lib, cu->bevobj);
			cu->taperobj = newlibadr(fd, cu->id.lib, cu->taperobj);
			cu->textoncurve = newlibadr(fd, cu->id.lib, cu->textoncurve);
			cu->vfont = newlibadr_us(fd, cu->id.lib, cu->vfont);
			cu->vfontb = newlibadr_us(fd, cu->id.lib, cu->vfontb);
			cu->vfonti = newlibadr_us(fd, cu->id.lib, cu->vfonti);
			cu->vfontbi = newlibadr_us(fd, cu->id.lib, cu->vfontbi);
			
			cu->ipo = newlibadr_us(fd, cu->id.lib, cu->ipo); // XXX deprecated - old animation system
			cu->key = newlibadr_us(fd, cu->id.lib, cu->key);
			
			cu->id.flag -= LIB_NEED_LINK;
		}
	}
}


static void switch_endian_knots(Nurb *nu)
{
	if (nu->knotsu) {
		BLI_endian_switch_float_array(nu->knotsu, KNOTSU(nu));
	}
	if (nu->knotsv) {
		BLI_endian_switch_float_array(nu->knotsv, KNOTSV(nu));
	}
}

static void direct_link_curve(FileData *fd, Curve *cu)
{
	Nurb *nu;
	TextBox *tb;
	
	cu->adt= newdataadr(fd, cu->adt);
	direct_link_animdata(fd, cu->adt);
	
	cu->mat = newdataadr(fd, cu->mat);
	test_pointer_array(fd, (void **)&cu->mat);
	cu->str = newdataadr(fd, cu->str);
	cu->strinfo= newdataadr(fd, cu->strinfo);
	cu->tb = newdataadr(fd, cu->tb);

	if (cu->vfont == NULL) {
		link_list(fd, &(cu->nurb));
	}
	else {
		cu->nurb.first=cu->nurb.last= NULL;
		
		tb = MEM_callocN(MAXTEXTBOX*sizeof(TextBox), "TextBoxread");
		if (cu->tb) {
			memcpy(tb, cu->tb, cu->totbox*sizeof(TextBox));
			MEM_freeN(cu->tb);
			cu->tb = tb;
		}
		else {
			cu->totbox = 1;
			cu->actbox = 1;
			cu->tb = tb;
			cu->tb[0].w = cu->linewidth;
		}
		if (cu->wordspace == 0.0f) cu->wordspace = 1.0f;
	}

	cu->editnurb = NULL;
	cu->editfont = NULL;
	
	for (nu = cu->nurb.first; nu; nu = nu->next) {
		nu->bezt = newdataadr(fd, nu->bezt);
		nu->bp = newdataadr(fd, nu->bp);
		nu->knotsu = newdataadr(fd, nu->knotsu);
		nu->knotsv = newdataadr(fd, nu->knotsv);
		if (cu->vfont == NULL) nu->charidx = 0;
		
		if (fd->flags & FD_FLAGS_SWITCH_ENDIAN) {
			switch_endian_knots(nu);
		}
	}
	cu->bb = NULL;
}

/* ************ READ TEX ***************** */

static void lib_link_texture(FileData *fd, Main *main)
{
	Tex *tex;
	
	for (tex = main->tex.first; tex; tex = tex->id.next) {
		if (tex->id.flag & LIB_NEED_LINK) {
			if (tex->adt) lib_link_animdata(fd, &tex->id, tex->adt);
			
			tex->ima = newlibadr_us(fd, tex->id.lib, tex->ima);
			tex->ipo = newlibadr_us(fd, tex->id.lib, tex->ipo);
			if (tex->env)
				tex->env->object = newlibadr(fd, tex->id.lib, tex->env->object);
			if (tex->pd)
				tex->pd->object = newlibadr(fd, tex->id.lib, tex->pd->object);
			if (tex->vd)
				tex->vd->object = newlibadr(fd, tex->id.lib, tex->vd->object);
			if (tex->ot)
				tex->ot->object = newlibadr(fd, tex->id.lib, tex->ot->object);
			
			if (tex->nodetree) {
				lib_link_ntree(fd, &tex->id, tex->nodetree);
				tex->nodetree->id.lib = tex->id.lib;
			}
			
			tex->id.flag -= LIB_NEED_LINK;
		}
	}
}

static void direct_link_texture(FileData *fd, Tex *tex)
{
	tex->adt = newdataadr(fd, tex->adt);
	direct_link_animdata(fd, tex->adt);

	tex->coba = newdataadr(fd, tex->coba);
	tex->env = newdataadr(fd, tex->env);
	if (tex->env) {
		tex->env->ima = NULL;
		memset(tex->env->cube, 0, 6 * sizeof(void *));
		tex->env->ok= 0;
	}
	tex->pd = newdataadr(fd, tex->pd);
	if (tex->pd) {
		tex->pd->point_tree = NULL;
		tex->pd->coba = newdataadr(fd, tex->pd->coba);
		tex->pd->falloff_curve = newdataadr(fd, tex->pd->falloff_curve);
		if (tex->pd->falloff_curve) {
			direct_link_curvemapping(fd, tex->pd->falloff_curve);
		}
	}
	
	tex->vd = newdataadr(fd, tex->vd);
	if (tex->vd) {
		tex->vd->dataset = NULL;
		tex->vd->ok = 0;
	}
	else {
		if (tex->type == TEX_VOXELDATA)
			tex->vd = MEM_callocN(sizeof(VoxelData), "direct_link_texture VoxelData");
	}
	
	tex->ot = newdataadr(fd, tex->ot);
	
	tex->nodetree = newdataadr(fd, tex->nodetree);
	if (tex->nodetree) {
		direct_link_id(fd, &tex->nodetree->id);
		direct_link_nodetree(fd, tex->nodetree);
	}
	
	tex->preview = direct_link_preview_image(fd, tex->preview);
	
	tex->iuser.ok = 1;
}



/* ************ READ MATERIAL ***************** */

static void lib_link_material(FileData *fd, Main *main)
{
	Material *ma;
	MTex *mtex;
	int a;
	
	for (ma = main->mat.first; ma; ma = ma->id.next) {
		if (ma->id.flag & LIB_NEED_LINK) {
			if (ma->adt) lib_link_animdata(fd, &ma->id, ma->adt);
			
			/* Link ID Properties -- and copy this comment EXACTLY for easy finding
			 * of library blocks that implement this.*/
			if (ma->id.properties) IDP_LibLinkProperty(ma->id.properties, (fd->flags & FD_FLAGS_SWITCH_ENDIAN), fd);
			
			ma->ipo = newlibadr_us(fd, ma->id.lib, ma->ipo);
			ma->group = newlibadr_us(fd, ma->id.lib, ma->group);
			
			for (a = 0; a < MAX_MTEX; a++) {
				mtex = ma->mtex[a];
				if (mtex) {
					mtex->tex = newlibadr_us(fd, ma->id.lib, mtex->tex);
					mtex->object = newlibadr(fd, ma->id.lib, mtex->object);
				}
			}
			
			if (ma->nodetree) {
				lib_link_ntree(fd, &ma->id, ma->nodetree);
				ma->nodetree->id.lib = ma->id.lib;
			}
			
			ma->id.flag -= LIB_NEED_LINK;
		}
	}
}

static void direct_link_material(FileData *fd, Material *ma)
{
	int a;
	
	ma->adt = newdataadr(fd, ma->adt);
	direct_link_animdata(fd, ma->adt);
	
	for (a = 0; a < MAX_MTEX; a++) {
		ma->mtex[a] = newdataadr(fd, ma->mtex[a]);
	}
	ma->texpaintslot = NULL;

	ma->ramp_col = newdataadr(fd, ma->ramp_col);
	ma->ramp_spec = newdataadr(fd, ma->ramp_spec);
	
	ma->nodetree = newdataadr(fd, ma->nodetree);
	if (ma->nodetree) {
		direct_link_id(fd, &ma->nodetree->id);
		direct_link_nodetree(fd, ma->nodetree);
	}
	
	ma->preview = direct_link_preview_image(fd, ma->preview);
	BLI_listbase_clear(&ma->gpumaterial);
}

/* ************ READ PARTICLE SETTINGS ***************** */
/* update this also to writefile.c */
static const char *ptcache_data_struct[] = {
	"", // BPHYS_DATA_INDEX
	"", // BPHYS_DATA_LOCATION
	"", // BPHYS_DATA_VELOCITY
	"", // BPHYS_DATA_ROTATION
	"", // BPHYS_DATA_AVELOCITY / BPHYS_DATA_XCONST */
	"", // BPHYS_DATA_SIZE:
	"", // BPHYS_DATA_TIMES:
	"BoidData" // case BPHYS_DATA_BOIDS:
};

static void direct_link_pointcache_cb(FileData *fd, void *data)
{
	PTCacheMem *pm = data;
	PTCacheExtra *extra;
	int i;
	for (i = 0; i < BPHYS_TOT_DATA; i++) {
		pm->data[i] = newdataadr(fd, pm->data[i]);

		/* the cache saves non-struct data without DNA */
		if (pm->data[i] && ptcache_data_struct[i][0]=='\0' && (fd->flags & FD_FLAGS_SWITCH_ENDIAN)) {
			int tot = (BKE_ptcache_data_size (i) * pm->totpoint) / sizeof(int); /* data_size returns bytes */
			int *poin = pm->data[i];

			BLI_endian_switch_int32_array(poin, tot);
		}
	}

	link_list(fd, &pm->extradata);

	for (extra=pm->extradata.first; extra; extra=extra->next)
		extra->data = newdataadr(fd, extra->data);
}

static void direct_link_pointcache(FileData *fd, PointCache *cache)
{
	if ((cache->flag & PTCACHE_DISK_CACHE)==0) {
		link_list_ex(fd, &cache->mem_cache, direct_link_pointcache_cb);
	}
	else
		BLI_listbase_clear(&cache->mem_cache);
	
	cache->flag &= ~PTCACHE_SIMULATION_VALID;
	cache->simframe = 0;
	cache->edit = NULL;
	cache->free_edit = NULL;
	cache->cached_frames = NULL;
}

static void direct_link_pointcache_list(FileData *fd, ListBase *ptcaches, PointCache **ocache, int force_disk)
{
	if (ptcaches->first) {
		PointCache *cache= NULL;
		link_list(fd, ptcaches);
		for (cache=ptcaches->first; cache; cache=cache->next) {
			direct_link_pointcache(fd, cache);
			if (force_disk) {
				cache->flag |= PTCACHE_DISK_CACHE;
				cache->step = 1;
			}
		}
		
		*ocache = newdataadr(fd, *ocache);
	}
	else if (*ocache) {
		/* old "single" caches need to be linked too */
		*ocache = newdataadr(fd, *ocache);
		direct_link_pointcache(fd, *ocache);
		if (force_disk) {
			(*ocache)->flag |= PTCACHE_DISK_CACHE;
			(*ocache)->step = 1;
		}
		
		ptcaches->first = ptcaches->last = *ocache;
	}
}

static void lib_link_partdeflect(FileData *fd, ID *id, PartDeflect *pd)
{
	if (pd && pd->tex)
		pd->tex = newlibadr_us(fd, id->lib, pd->tex);
	if (pd && pd->f_source)
		pd->f_source = newlibadr_us(fd, id->lib, pd->f_source);
}

static void lib_link_particlesettings(FileData *fd, Main *main)
{
	ParticleSettings *part;
	ParticleDupliWeight *dw;
	MTex *mtex;
	int a;
	
	for (part = main->particle.first; part; part = part->id.next) {
		if (part->id.flag & LIB_NEED_LINK) {
			if (part->adt) lib_link_animdata(fd, &part->id, part->adt);
			part->ipo = newlibadr_us(fd, part->id.lib, part->ipo); // XXX deprecated - old animation system
			
			part->dup_ob = newlibadr(fd, part->id.lib, part->dup_ob);
			part->dup_group = newlibadr(fd, part->id.lib, part->dup_group);
			part->eff_group = newlibadr(fd, part->id.lib, part->eff_group);
			part->bb_ob = newlibadr(fd, part->id.lib, part->bb_ob);
			
			lib_link_partdeflect(fd, &part->id, part->pd);
			lib_link_partdeflect(fd, &part->id, part->pd2);
			
			if (part->effector_weights)
				part->effector_weights->group = newlibadr(fd, part->id.lib, part->effector_weights->group);
			
			if (part->dupliweights.first && part->dup_group) {
				int index_ok = 0;
				/* check for old files without indices (all indexes 0) */
				if (BLI_listbase_is_single(&part->dupliweights)) {
					/* special case for only one object in the group */
					index_ok = 1;
				}
				else {
					for (dw = part->dupliweights.first; dw; dw = dw->next) {
						if (dw->index > 0) {
							index_ok = 1;
							break;
						}
					}
				}

				if (index_ok) {
					/* if we have indexes, let's use them */
					for (dw = part->dupliweights.first; dw; dw = dw->next) {
						GroupObject *go = (GroupObject *)BLI_findlink(&part->dup_group->gobject, dw->index);
						dw->ob = go ? go->ob : NULL;
					}
				}
				else {
					/* otherwise try to get objects from own library (won't work on library linked groups) */
					for (dw = part->dupliweights.first; dw; dw = dw->next) {
						dw->ob = newlibadr(fd, part->id.lib, dw->ob);
					}
				}
			}
			else {
				BLI_listbase_clear(&part->dupliweights);
			}
			
			if (part->boids) {
				BoidState *state = part->boids->states.first;
				BoidRule *rule;
				for (; state; state=state->next) {
					rule = state->rules.first;
					for (; rule; rule=rule->next) {
						switch (rule->type) {
							case eBoidRuleType_Goal:
							case eBoidRuleType_Avoid:
							{
								BoidRuleGoalAvoid *brga = (BoidRuleGoalAvoid*)rule;
								brga->ob = newlibadr(fd, part->id.lib, brga->ob);
								break;
							}
							case eBoidRuleType_FollowLeader:
							{
								BoidRuleFollowLeader *brfl = (BoidRuleFollowLeader*)rule;
								brfl->ob = newlibadr(fd, part->id.lib, brfl->ob);
								break;
							}
						}
					}
				}
			}

			for (a = 0; a < MAX_MTEX; a++) {
				mtex= part->mtex[a];
				if (mtex) {
					mtex->tex = newlibadr_us(fd, part->id.lib, mtex->tex);
					mtex->object = newlibadr(fd, part->id.lib, mtex->object);
				}
			}
			
			part->id.flag -= LIB_NEED_LINK;
		}
	}
}

static void direct_link_partdeflect(PartDeflect *pd)
{
	if (pd) pd->rng = NULL;
}

static void direct_link_particlesettings(FileData *fd, ParticleSettings *part)
{
	int a;
	
	part->adt = newdataadr(fd, part->adt);
	part->pd = newdataadr(fd, part->pd);
	part->pd2 = newdataadr(fd, part->pd2);

	direct_link_animdata(fd, part->adt);
	direct_link_partdeflect(part->pd);
	direct_link_partdeflect(part->pd2);

	part->clumpcurve = newdataadr(fd, part->clumpcurve);
	if (part->clumpcurve)
		direct_link_curvemapping(fd, part->clumpcurve);
	part->roughcurve = newdataadr(fd, part->roughcurve);
	if (part->roughcurve)
		direct_link_curvemapping(fd, part->roughcurve);

	part->effector_weights = newdataadr(fd, part->effector_weights);
	if (!part->effector_weights)
		part->effector_weights = BKE_add_effector_weights(part->eff_group);

	link_list(fd, &part->dupliweights);

	part->boids = newdataadr(fd, part->boids);
	part->fluid = newdataadr(fd, part->fluid);

	if (part->boids) {
		BoidState *state;
		link_list(fd, &part->boids->states);
		
		for (state=part->boids->states.first; state; state=state->next) {
			link_list(fd, &state->rules);
			link_list(fd, &state->conditions);
			link_list(fd, &state->actions);
		}
	}
	for (a = 0; a < MAX_MTEX; a++) {
		part->mtex[a] = newdataadr(fd, part->mtex[a]);
	}
}

static void lib_link_particlesystems(FileData *fd, Object *ob, ID *id, ListBase *particles)
{
	ParticleSystem *psys, *psysnext;

	for (psys=particles->first; psys; psys=psysnext) {
		psysnext = psys->next;
		
		psys->part = newlibadr_us(fd, id->lib, psys->part);
		if (psys->part) {
			ParticleTarget *pt = psys->targets.first;
			
			for (; pt; pt=pt->next)
				pt->ob=newlibadr(fd, id->lib, pt->ob);
			
			psys->parent = newlibadr(fd, id->lib, psys->parent);
			psys->target_ob = newlibadr(fd, id->lib, psys->target_ob);
			
			if (psys->clmd) {
				/* XXX - from reading existing code this seems correct but intended usage of
				 * pointcache /w cloth should be added in 'ParticleSystem' - campbell */
				psys->clmd->point_cache = psys->pointcache;
				psys->clmd->ptcaches.first = psys->clmd->ptcaches.last= NULL;
				psys->clmd->coll_parms->group = newlibadr(fd, id->lib, psys->clmd->coll_parms->group);
				psys->clmd->modifier.error = NULL;
			}
		}
		else {
			/* particle modifier must be removed before particle system */
			ParticleSystemModifierData *psmd = psys_get_modifier(ob, psys);
			BLI_remlink(&ob->modifiers, psmd);
			modifier_free((ModifierData *)psmd);
			
			BLI_remlink(particles, psys);
			MEM_freeN(psys);
		}
	}
}
static void direct_link_particlesystems(FileData *fd, ListBase *particles)
{
	ParticleSystem *psys;
	ParticleData *pa;
	int a;
	
	for (psys=particles->first; psys; psys=psys->next) {
		psys->particles=newdataadr(fd, psys->particles);
		
		if (psys->particles && psys->particles->hair) {
			for (a=0, pa=psys->particles; a<psys->totpart; a++, pa++)
				pa->hair=newdataadr(fd, pa->hair);
		}
		
		if (psys->particles && psys->particles->keys) {
			for (a=0, pa=psys->particles; a<psys->totpart; a++, pa++) {
				pa->keys= NULL;
				pa->totkey= 0;
			}
			
			psys->flag &= ~PSYS_KEYED;
		}
		
		if (psys->particles && psys->particles->boid) {
			pa = psys->particles;
			pa->boid = newdataadr(fd, pa->boid);
			for (a=1, pa++; a<psys->totpart; a++, pa++)
				pa->boid = (pa-1)->boid + 1;
		}
		else if (psys->particles) {
			for (a=0, pa=psys->particles; a<psys->totpart; a++, pa++)
				pa->boid = NULL;
		}
		
		psys->fluid_springs = newdataadr(fd, psys->fluid_springs);
		
		psys->child = newdataadr(fd, psys->child);
		psys->effectors = NULL;
		
		link_list(fd, &psys->targets);
		
		psys->edit = NULL;
		psys->free_edit = NULL;
		psys->pathcache = NULL;
		psys->childcache = NULL;
		BLI_listbase_clear(&psys->pathcachebufs);
		BLI_listbase_clear(&psys->childcachebufs);
		psys->pdd = NULL;
		psys->renderdata = NULL;
		
		if (psys->clmd) {
			psys->clmd = newdataadr(fd, psys->clmd);
			psys->clmd->clothObject = NULL;
			psys->clmd->hairdata = NULL;
			
			psys->clmd->sim_parms= newdataadr(fd, psys->clmd->sim_parms);
			psys->clmd->coll_parms= newdataadr(fd, psys->clmd->coll_parms);
			
			if (psys->clmd->sim_parms) {
				psys->clmd->sim_parms->effector_weights = NULL;
				if (psys->clmd->sim_parms->presets > 10)
					psys->clmd->sim_parms->presets = 0;
			}
			
			psys->hair_in_dm = psys->hair_out_dm = NULL;
			psys->clmd->solver_result = NULL;
		}

		direct_link_pointcache_list(fd, &psys->ptcaches, &psys->pointcache, 0);
		if (psys->clmd) {
			psys->clmd->point_cache = psys->pointcache;
		}

		psys->tree = NULL;
		psys->bvhtree = NULL;
	}
	return;
}

/* ************ READ MESH ***************** */

static void lib_link_mtface(FileData *fd, Mesh *me, MTFace *mtface, int totface)
{
	MTFace *tf= mtface;
	int i;
	
	/* Add pseudo-references (not fake users!) to images used by texface. A
	 * little bogus; it would be better if each mesh consistently added one ref
	 * to each image it used. - z0r */
	for (i = 0; i < totface; i++, tf++) {
		tf->tpage= newlibadr(fd, me->id.lib, tf->tpage);
		if (tf->tpage && tf->tpage->id.us==0)
			tf->tpage->id.us= 1;
	}
}

static void lib_link_customdata_mtface(FileData *fd, Mesh *me, CustomData *fdata, int totface)
{
	int i;
	for (i = 0; i < fdata->totlayer; i++) {
		CustomDataLayer *layer = &fdata->layers[i];
		
		if (layer->type == CD_MTFACE)
			lib_link_mtface(fd, me, layer->data, totface);
	}

}

static void lib_link_customdata_mtpoly(FileData *fd, Mesh *me, CustomData *pdata, int totface)
{
	int i;

	for (i=0; i < pdata->totlayer; i++) {
		CustomDataLayer *layer = &pdata->layers[i];
		
		if (layer->type == CD_MTEXPOLY) {
			MTexPoly *tf= layer->data;
			int j;
			
			for (j = 0; j < totface; j++, tf++) {
				tf->tpage = newlibadr(fd, me->id.lib, tf->tpage);
				if (tf->tpage && tf->tpage->id.us == 0) {
					tf->tpage->id.us = 1;
				}
			}
		}
	}
}

static void lib_link_mesh(FileData *fd, Main *main)
{
	Mesh *me;
	
	for (me = main->mesh.first; me; me = me->id.next) {
		if (me->id.flag & LIB_NEED_LINK) {
			int i;
			
			/* Link ID Properties -- and copy this comment EXACTLY for easy finding
			 * of library blocks that implement this.*/
			if (me->id.properties) IDP_LibLinkProperty(me->id.properties, (fd->flags & FD_FLAGS_SWITCH_ENDIAN), fd);
			if (me->adt) lib_link_animdata(fd, &me->id, me->adt);
			
			/* this check added for python created meshes */
			if (me->mat) {
				for (i = 0; i < me->totcol; i++) {
					me->mat[i] = newlibadr_us(fd, me->id.lib, me->mat[i]);
				}
			}
			else {
				me->totcol = 0;
			}

			me->ipo = newlibadr_us(fd, me->id.lib, me->ipo); // XXX: deprecated: old anim sys
			me->key = newlibadr_us(fd, me->id.lib, me->key);
			me->texcomesh = newlibadr_us(fd, me->id.lib, me->texcomesh);
			
			lib_link_customdata_mtface(fd, me, &me->fdata, me->totface);
			lib_link_customdata_mtpoly(fd, me, &me->pdata, me->totpoly);
			if (me->mr && me->mr->levels.first)
				lib_link_customdata_mtface(fd, me, &me->mr->fdata,
							   ((MultiresLevel*)me->mr->levels.first)->totface);
		}
	}

	/* convert texface options to material */
	convert_tface_mt(fd, main);

	for (me = main->mesh.first; me; me = me->id.next) {
		if (me->id.flag & LIB_NEED_LINK) {
			/*check if we need to convert mfaces to mpolys*/
			if (me->totface && !me->totpoly) {
				/* temporarily switch main so that reading from
				 * external CustomData works */
				Main *gmain = G.main;
				G.main = main;
				
				BKE_mesh_do_versions_convert_mfaces_to_mpolys(me);
				
				G.main = gmain;
			}

			/*
			 * Re-tessellate, even if the polys were just created from tessfaces, this
			 * is important because it:
			 *  - fill the CD_ORIGINDEX layer
			 *  - gives consistency of tessface between loading from a file and
			 *    converting an edited BMesh back into a mesh (i.e. it replaces
			 *    quad tessfaces in a loaded mesh immediately, instead of lazily
			 *    waiting until edit mode has been entered/exited, making it easier
			 *    to recognize problems that would otherwise only show up after edits).
			 */
#ifdef USE_TESSFACE_DEFAULT
			BKE_mesh_tessface_calc(me);
#else
			BKE_mesh_tessface_clear(me);
#endif

			me->id.flag -= LIB_NEED_LINK;
		}
	}
}

static void direct_link_dverts(FileData *fd, int count, MDeformVert *mdverts)
{
	int i;
	
	if (mdverts == NULL) {
		return;
	}
	
	for (i = count; i > 0; i--, mdverts++) {
		/*convert to vgroup allocation system*/
		MDeformWeight *dw;
		if (mdverts->dw && (dw = newdataadr(fd, mdverts->dw))) {
			const ssize_t dw_len = mdverts->totweight * sizeof(MDeformWeight);
			void *dw_tmp = MEM_mallocN(dw_len, "direct_link_dverts");
			memcpy(dw_tmp, dw, dw_len);
			mdverts->dw = dw_tmp;
			MEM_freeN(dw);
		}
		else {
			mdverts->dw = NULL;
			mdverts->totweight = 0;
		}
	}
}

static void direct_link_mdisps(FileData *fd, int count, MDisps *mdisps, int external)
{
	if (mdisps) {
		int i;
		
		for (i = 0; i < count; ++i) {
			mdisps[i].disps = newdataadr(fd, mdisps[i].disps);
			mdisps[i].hidden = newdataadr(fd, mdisps[i].hidden);
			
			if (mdisps[i].totdisp && !mdisps[i].level) {
				/* this calculation is only correct for loop mdisps;
				 * if loading pre-BMesh face mdisps this will be
				 * overwritten with the correct value in
				 * bm_corners_to_loops() */
				float gridsize = sqrtf(mdisps[i].totdisp);
				mdisps[i].level = (int)(logf(gridsize - 1.0f) / (float)M_LN2) + 1;
			}
			
			if ((fd->flags & FD_FLAGS_SWITCH_ENDIAN) && (mdisps[i].disps)) {
				/* DNA_struct_switch_endian doesn't do endian swap for (*disps)[] */
				/* this does swap for data written at write_mdisps() - readfile.c */
				BLI_endian_switch_float_array(*mdisps[i].disps, mdisps[i].totdisp * 3);
			}
			if (!external && !mdisps[i].disps)
				mdisps[i].totdisp = 0;
		}
	}
}

static void direct_link_grid_paint_mask(FileData *fd, int count, GridPaintMask *grid_paint_mask)
{
	if (grid_paint_mask) {
		int i;
		
		for (i = 0; i < count; ++i) {
			GridPaintMask *gpm = &grid_paint_mask[i];
			if (gpm->data)
				gpm->data = newdataadr(fd, gpm->data);
		}
	}
}

/*this isn't really a public api function, so prototyped here*/
static void direct_link_customdata(FileData *fd, CustomData *data, int count)
{
	int i = 0;
	
	data->layers = newdataadr(fd, data->layers);
	
	/* annoying workaround for bug [#31079] loading legacy files with
	 * no polygons _but_ have stale customdata */
	if (UNLIKELY(count == 0 && data->layers == NULL && data->totlayer != 0)) {
		CustomData_reset(data);
		return;
	}
	
	data->external = newdataadr(fd, data->external);
	
	while (i < data->totlayer) {
		CustomDataLayer *layer = &data->layers[i];
		
		if (layer->flag & CD_FLAG_EXTERNAL)
			layer->flag &= ~CD_FLAG_IN_MEMORY;

		layer->flag &= ~CD_FLAG_NOFREE;
		
		if (CustomData_verify_versions(data, i)) {
			layer->data = newdataadr(fd, layer->data);
			if (layer->type == CD_MDISPS)
				direct_link_mdisps(fd, count, layer->data, layer->flag & CD_FLAG_EXTERNAL);
			else if (layer->type == CD_GRID_PAINT_MASK)
				direct_link_grid_paint_mask(fd, count, layer->data);
			i++;
		}
	}
	
	CustomData_update_typemap(data);
}

static void direct_link_mesh(FileData *fd, Mesh *mesh)
{
	mesh->mat= newdataadr(fd, mesh->mat);
	test_pointer_array(fd, (void **)&mesh->mat);
	
	mesh->mvert = newdataadr(fd, mesh->mvert);
	mesh->medge = newdataadr(fd, mesh->medge);
	mesh->mface = newdataadr(fd, mesh->mface);
	mesh->mloop = newdataadr(fd, mesh->mloop);
	mesh->mpoly = newdataadr(fd, mesh->mpoly);
	mesh->tface = newdataadr(fd, mesh->tface);
	mesh->mtface = newdataadr(fd, mesh->mtface);
	mesh->mcol = newdataadr(fd, mesh->mcol);
	mesh->dvert = newdataadr(fd, mesh->dvert);
	mesh->mloopcol = newdataadr(fd, mesh->mloopcol);
	mesh->mloopuv = newdataadr(fd, mesh->mloopuv);
	mesh->mtpoly = newdataadr(fd, mesh->mtpoly);
	mesh->mselect = newdataadr(fd, mesh->mselect);
	
	/* animdata */
	mesh->adt = newdataadr(fd, mesh->adt);
	direct_link_animdata(fd, mesh->adt);
	
	/* normally direct_link_dverts should be called in direct_link_customdata,
	 * but for backwards compat in do_versions to work we do it here */
	direct_link_dverts(fd, mesh->totvert, mesh->dvert);
	
	direct_link_customdata(fd, &mesh->vdata, mesh->totvert);
	direct_link_customdata(fd, &mesh->edata, mesh->totedge);
	direct_link_customdata(fd, &mesh->fdata, mesh->totface);
	direct_link_customdata(fd, &mesh->ldata, mesh->totloop);
	direct_link_customdata(fd, &mesh->pdata, mesh->totpoly);

	mesh->bb = NULL;
	mesh->edit_btmesh = NULL;
	
	/* happens with old files */
	if (mesh->mselect == NULL) {
		mesh->totselect = 0;
	}

	if (mesh->mloopuv || mesh->mtpoly) {
		/* for now we have to ensure texpoly and mloopuv layers are aligned
		 * in the future we may allow non-aligned layers */
		BKE_mesh_cd_validate(mesh);
	}

	/* Multires data */
	mesh->mr= newdataadr(fd, mesh->mr);
	if (mesh->mr) {
		MultiresLevel *lvl;
		
		link_list(fd, &mesh->mr->levels);
		lvl = mesh->mr->levels.first;
		
		direct_link_customdata(fd, &mesh->mr->vdata, lvl->totvert);
		direct_link_dverts(fd, lvl->totvert, CustomData_get(&mesh->mr->vdata, 0, CD_MDEFORMVERT));
		direct_link_customdata(fd, &mesh->mr->fdata, lvl->totface);
		
		mesh->mr->edge_flags = newdataadr(fd, mesh->mr->edge_flags);
		mesh->mr->edge_creases = newdataadr(fd, mesh->mr->edge_creases);
		
		mesh->mr->verts = newdataadr(fd, mesh->mr->verts);
		
		/* If mesh has the same number of vertices as the
		 * highest multires level, load the current mesh verts
		 * into multires and discard the old data. Needed
		 * because some saved files either do not have a verts
		 * array, or the verts array contains out-of-date
		 * data. */
		if (mesh->totvert == ((MultiresLevel*)mesh->mr->levels.last)->totvert) {
			if (mesh->mr->verts)
				MEM_freeN(mesh->mr->verts);
			mesh->mr->verts = MEM_dupallocN(mesh->mvert);
		}
			
		for (; lvl; lvl = lvl->next) {
			lvl->verts = newdataadr(fd, lvl->verts);
			lvl->faces = newdataadr(fd, lvl->faces);
			lvl->edges = newdataadr(fd, lvl->edges);
			lvl->colfaces = newdataadr(fd, lvl->colfaces);
		}
	}

	/* if multires is present but has no valid vertex data,
	 * there's no way to recover it; silently remove multires */
	if (mesh->mr && !mesh->mr->verts) {
		multires_free(mesh->mr);
		mesh->mr = NULL;
	}
	
	if ((fd->flags & FD_FLAGS_SWITCH_ENDIAN) && mesh->tface) {
		TFace *tf = mesh->tface;
		int i;
		
		for (i = 0; i < mesh->totface; i++, tf++) {
			BLI_endian_switch_uint32_array(tf->col, 4);
		}
	}
}

/* ************ READ LATTICE ***************** */

static void lib_link_latt(FileData *fd, Main *main)
{
	Lattice *lt;
	
	for (lt = main->latt.first; lt; lt = lt->id.next) {
		if (lt->id.flag & LIB_NEED_LINK) {
			if (lt->adt) lib_link_animdata(fd, &lt->id, lt->adt);
			
			lt->ipo = newlibadr_us(fd, lt->id.lib, lt->ipo); // XXX deprecated - old animation system
			lt->key = newlibadr_us(fd, lt->id.lib, lt->key);
			
			lt->id.flag -= LIB_NEED_LINK;
		}
	}
}

static void direct_link_latt(FileData *fd, Lattice *lt)
{
	lt->def = newdataadr(fd, lt->def);
	
	lt->dvert = newdataadr(fd, lt->dvert);
	direct_link_dverts(fd, lt->pntsu*lt->pntsv*lt->pntsw, lt->dvert);
	
	lt->editlatt = NULL;
	
	lt->adt = newdataadr(fd, lt->adt);
	direct_link_animdata(fd, lt->adt);
}


/* ************ READ OBJECT ***************** */

static void lib_link_modifiers__linkModifiers(void *userData, Object *ob,
                                              ID **idpoin)
{
	FileData *fd = userData;

	*idpoin = newlibadr(fd, ob->id.lib, *idpoin);
	/* hardcoded bad exception; non-object modifier data gets user count (texture, displace) */
	if (*idpoin && GS((*idpoin)->name)!=ID_OB)
		(*idpoin)->us++;
}
static void lib_link_modifiers(FileData *fd, Object *ob)
{
	modifiers_foreachIDLink(ob, lib_link_modifiers__linkModifiers, fd);
}

static void lib_link_object(FileData *fd, Main *main)
{
	Object *ob;
	PartEff *paf;
	bSensor *sens;
	bController *cont;
	bActuator *act;
	void *poin;
	int warn=0, a;
	
	for (ob = main->object.first; ob; ob = ob->id.next) {
		if (ob->id.flag & LIB_NEED_LINK) {
			if (ob->id.properties) IDP_LibLinkProperty(ob->id.properties, (fd->flags & FD_FLAGS_SWITCH_ENDIAN), fd);
			if (ob->adt) lib_link_animdata(fd, &ob->id, ob->adt);
			
// XXX deprecated - old animation system <<<
			ob->ipo = newlibadr_us(fd, ob->id.lib, ob->ipo);
			ob->action = newlibadr_us(fd, ob->id.lib, ob->action);
// >>> XXX deprecated - old animation system

			ob->parent = newlibadr(fd, ob->id.lib, ob->parent);
			ob->track = newlibadr(fd, ob->id.lib, ob->track);
			ob->poselib = newlibadr_us(fd, ob->id.lib, ob->poselib);
			ob->dup_group = newlibadr_us(fd, ob->id.lib, ob->dup_group);
			
			ob->proxy = newlibadr_us(fd, ob->id.lib, ob->proxy);
			if (ob->proxy) {
				/* paranoia check, actually a proxy_from pointer should never be written... */
				if (ob->proxy->id.lib == NULL) {
					ob->proxy->proxy_from = NULL;
					ob->proxy = NULL;
					
					if (ob->id.lib)
						printf("Proxy lost from  object %s lib %s\n", ob->id.name + 2, ob->id.lib->name);
					else
						printf("Proxy lost from  object %s lib <NONE>\n", ob->id.name + 2);
				}
				else {
					/* this triggers object_update to always use a copy */
					ob->proxy->proxy_from = ob;
				}
			}
			ob->proxy_group = newlibadr(fd, ob->id.lib, ob->proxy_group);
			
			poin = ob->data;
			ob->data = newlibadr_us(fd, ob->id.lib, ob->data);
			
			if (ob->data==NULL && poin!=NULL) {
				if (ob->id.lib)
					printf("Can't find obdata of %s lib %s\n", ob->id.name + 2, ob->id.lib->name);
				else
					printf("Object %s lost data.\n", ob->id.name + 2);
				
				ob->type = OB_EMPTY;
				warn = 1;
				
				if (ob->pose) {
					/* we can't call #BKE_pose_free() here because of library linking
					 * freeing will recurse down into every pose constraints ID pointers
					 * which are not always valid, so for now free directly and suffer
					 * some leaked memory rather then crashing immediately
					 * while bad this _is_ an exceptional case - campbell */
#if 0
					BKE_pose_free(ob->pose);
#else
					MEM_freeN(ob->pose);
#endif
					ob->pose= NULL;
					ob->mode &= ~OB_MODE_POSE;
				}
			}
			for (a=0; a < ob->totcol; a++) 
				ob->mat[a] = newlibadr_us(fd, ob->id.lib, ob->mat[a]);
			
			/* When the object is local and the data is library its possible
			 * the material list size gets out of sync. [#22663] */
			if (ob->data && ob->id.lib != ((ID *)ob->data)->lib) {
				const short *totcol_data = give_totcolp(ob);
				/* Only expand so as not to loose any object materials that might be set. */
				if (totcol_data && (*totcol_data > ob->totcol)) {
					/* printf("'%s' %d -> %d\n", ob->id.name, ob->totcol, *totcol_data); */
					BKE_material_resize_object(ob, *totcol_data, false);
				}
			}
			
			ob->gpd = newlibadr_us(fd, ob->id.lib, ob->gpd);
			ob->duplilist = NULL;
			
			ob->id.flag -= LIB_NEED_LINK;
			/* if id.us==0 a new base will be created later on */
			
			/* WARNING! Also check expand_object(), should reflect the stuff below. */
			lib_link_pose(fd, main, ob, ob->pose);
			lib_link_constraints(fd, &ob->id, &ob->constraints);
			
// XXX deprecated - old animation system <<<
			lib_link_constraint_channels(fd, &ob->id, &ob->constraintChannels);
			lib_link_nlastrips(fd, &ob->id, &ob->nlastrips);
// >>> XXX deprecated - old animation system
			
			for (paf = ob->effect.first; paf; paf = paf->next) {
				if (paf->type == EFF_PARTICLE) {
					paf->group = newlibadr_us(fd, ob->id.lib, paf->group);
				}
			}
			
			for (sens = ob->sensors.first; sens; sens = sens->next) {
				for (a = 0; a < sens->totlinks; a++)
					sens->links[a] = newglobadr(fd, sens->links[a]);

				if (sens->type == SENS_MESSAGE) {
					bMessageSensor *ms = sens->data;
					ms->fromObject =
						newlibadr(fd, ob->id.lib, ms->fromObject);
				}
			}
			
			for (cont = ob->controllers.first; cont; cont = cont->next) {
				for (a=0; a < cont->totlinks; a++)
					cont->links[a] = newglobadr(fd, cont->links[a]);
				
				if (cont->type == CONT_PYTHON) {
					bPythonCont *pc = cont->data;
					pc->text = newlibadr(fd, ob->id.lib, pc->text);
				}
				cont->slinks = NULL;
				cont->totslinks = 0;
			}
			
			for (act = ob->actuators.first; act; act = act->next) {
				if (act->type == ACT_SOUND) {
					bSoundActuator *sa = act->data;
					sa->sound= newlibadr_us(fd, ob->id.lib, sa->sound);
				}
				else if (act->type == ACT_GAME) {
					/* bGameActuator *ga= act->data; */
				}
				else if (act->type == ACT_CAMERA) {
					bCameraActuator *ca = act->data;
					ca->ob= newlibadr(fd, ob->id.lib, ca->ob);
				}
				/* leave this one, it's obsolete but necessary to read for conversion */
				else if (act->type == ACT_ADD_OBJECT) {
					bAddObjectActuator *eoa = act->data;
					if (eoa) eoa->ob= newlibadr(fd, ob->id.lib, eoa->ob);
				}
				else if (act->type == ACT_OBJECT) {
					bObjectActuator *oa = act->data;
					if (oa == NULL) {
						init_actuator(act);
					}
					else {
						oa->reference = newlibadr(fd, ob->id.lib, oa->reference);
					}
				}
				else if (act->type == ACT_EDIT_OBJECT) {
					bEditObjectActuator *eoa = act->data;
					if (eoa == NULL) {
						init_actuator(act);
					}
					else {
						eoa->ob= newlibadr(fd, ob->id.lib, eoa->ob);
						eoa->me= newlibadr(fd, ob->id.lib, eoa->me);
					}
				}
				else if (act->type == ACT_SCENE) {
					bSceneActuator *sa = act->data;
					sa->camera= newlibadr(fd, ob->id.lib, sa->camera);
					sa->scene= newlibadr(fd, ob->id.lib, sa->scene);
				}
				else if (act->type == ACT_ACTION) {
					bActionActuator *aa = act->data;
					aa->act= newlibadr_us(fd, ob->id.lib, aa->act);
				}
				else if (act->type == ACT_SHAPEACTION) {
					bActionActuator *aa = act->data;
					aa->act= newlibadr_us(fd, ob->id.lib, aa->act);
				}
				else if (act->type == ACT_PROPERTY) {
					bPropertyActuator *pa = act->data;
					pa->ob= newlibadr(fd, ob->id.lib, pa->ob);
				}
				else if (act->type == ACT_MESSAGE) {
					bMessageActuator *ma = act->data;
					ma->toObject= newlibadr(fd, ob->id.lib, ma->toObject);
				}
				else if (act->type == ACT_2DFILTER) {
					bTwoDFilterActuator *_2dfa = act->data; 
					_2dfa->text= newlibadr(fd, ob->id.lib, _2dfa->text);
				}
				else if (act->type == ACT_PARENT) {
					bParentActuator *parenta = act->data; 
					parenta->ob = newlibadr(fd, ob->id.lib, parenta->ob);
				}
				else if (act->type == ACT_STATE) {
					/* bStateActuator *statea = act->data; */
				}
				else if (act->type == ACT_ARMATURE) {
					bArmatureActuator *arma= act->data;
					arma->target= newlibadr(fd, ob->id.lib, arma->target);
					arma->subtarget= newlibadr(fd, ob->id.lib, arma->subtarget);
				}
				else if (act->type == ACT_STEERING) {
					bSteeringActuator *steeringa = act->data; 
					steeringa->target = newlibadr(fd, ob->id.lib, steeringa->target);
					steeringa->navmesh = newlibadr(fd, ob->id.lib, steeringa->navmesh);
				}
				else if (act->type == ACT_MOUSE) {
					/* bMouseActuator *moa= act->data; */
				}
			}
			
			{
				FluidsimModifierData *fluidmd = (FluidsimModifierData *)modifiers_findByType(ob, eModifierType_Fluidsim);
				
				if (fluidmd && fluidmd->fss)
					fluidmd->fss->ipo = newlibadr_us(fd, ob->id.lib, fluidmd->fss->ipo);
			}
			
			{
				SmokeModifierData *smd = (SmokeModifierData *)modifiers_findByType(ob, eModifierType_Smoke);
				
				if (smd && (smd->type == MOD_SMOKE_TYPE_DOMAIN) && smd->domain) {
					smd->domain->flags |= MOD_SMOKE_FILE_LOAD; /* flag for refreshing the simulation after loading */
				}
			}
			
			/* texture field */
			if (ob->pd)
				lib_link_partdeflect(fd, &ob->id, ob->pd);
			
			if (ob->soft)
				ob->soft->effector_weights->group = newlibadr(fd, ob->id.lib, ob->soft->effector_weights->group);
			
			lib_link_particlesystems(fd, ob, &ob->id, &ob->particlesystem);
			lib_link_modifiers(fd, ob);

			if (ob->rigidbody_constraint) {
				ob->rigidbody_constraint->ob1 = newlibadr(fd, ob->id.lib, ob->rigidbody_constraint->ob1);
				ob->rigidbody_constraint->ob2 = newlibadr(fd, ob->id.lib, ob->rigidbody_constraint->ob2);
			}

			{
				LodLevel *level;
				for (level = ob->lodlevels.first; level; level = level->next) {
					level->source = newlibadr(fd, ob->id.lib, level->source);

					if (!level->source && level == ob->lodlevels.first)
						level->source = ob;
				}
			}
		}
	}
	
	if (warn) {
		BKE_report(fd->reports, RPT_WARNING, "Warning in console");
	}
}


static void direct_link_pose(FileData *fd, bPose *pose)
{
	bPoseChannel *pchan;

	if (!pose)
		return;

	link_list(fd, &pose->chanbase);
	link_list(fd, &pose->agroups);

	pose->chanhash = NULL;

	for (pchan = pose->chanbase.first; pchan; pchan=pchan->next) {
		pchan->bone = NULL;
		pchan->parent = newdataadr(fd, pchan->parent);
		pchan->child = newdataadr(fd, pchan->child);
		pchan->custom_tx = newdataadr(fd, pchan->custom_tx);
		
		direct_link_constraints(fd, &pchan->constraints);
		
		pchan->prop = newdataadr(fd, pchan->prop);
		IDP_DirectLinkGroup_OrFree(&pchan->prop, (fd->flags & FD_FLAGS_SWITCH_ENDIAN), fd);
		
		pchan->mpath = newdataadr(fd, pchan->mpath);
		if (pchan->mpath)
			direct_link_motionpath(fd, pchan->mpath);
		
		BLI_listbase_clear(&pchan->iktree);
		BLI_listbase_clear(&pchan->siktree);
		
		/* in case this value changes in future, clamp else we get undefined behavior */
		CLAMP(pchan->rotmode, ROT_MODE_MIN, ROT_MODE_MAX);
	}
	pose->ikdata = NULL;
	if (pose->ikparam != NULL) {
		pose->ikparam = newdataadr(fd, pose->ikparam);
	}
}

static void direct_link_modifiers(FileData *fd, ListBase *lb)
{
	ModifierData *md;
	
	link_list(fd, lb);
	
	for (md=lb->first; md; md=md->next) {
		md->error = NULL;
		md->scene = NULL;
		
		/* if modifiers disappear, or for upward compatibility */
		if (NULL == modifierType_getInfo(md->type))
			md->type = eModifierType_None;
			
		if (md->type == eModifierType_Subsurf) {
			SubsurfModifierData *smd = (SubsurfModifierData *)md;
			
			smd->emCache = smd->mCache = NULL;
		}
		else if (md->type == eModifierType_Armature) {
			ArmatureModifierData *amd = (ArmatureModifierData *)md;
			
			amd->prevCos = NULL;
		}
		else if (md->type == eModifierType_Cloth) {
			ClothModifierData *clmd = (ClothModifierData *)md;
			
			clmd->clothObject = NULL;
			clmd->hairdata = NULL;
			
			clmd->sim_parms= newdataadr(fd, clmd->sim_parms);
			clmd->coll_parms= newdataadr(fd, clmd->coll_parms);
			
			direct_link_pointcache_list(fd, &clmd->ptcaches, &clmd->point_cache, 0);
			
			if (clmd->sim_parms) {
				if (clmd->sim_parms->presets > 10)
					clmd->sim_parms->presets = 0;
				
				clmd->sim_parms->reset = 0;
				
				clmd->sim_parms->effector_weights = newdataadr(fd, clmd->sim_parms->effector_weights);
				
				if (!clmd->sim_parms->effector_weights) {
					clmd->sim_parms->effector_weights = BKE_add_effector_weights(NULL);
				}
			}
			
			clmd->solver_result = NULL;
		}
		else if (md->type == eModifierType_Fluidsim) {
			FluidsimModifierData *fluidmd = (FluidsimModifierData *)md;
			
			fluidmd->fss = newdataadr(fd, fluidmd->fss);
			if (fluidmd->fss) {
				fluidmd->fss->fmd = fluidmd;
				fluidmd->fss->meshVelocities = NULL;
			}
		}
		else if (md->type == eModifierType_Smoke) {
			SmokeModifierData *smd = (SmokeModifierData *)md;
			
			if (smd->type == MOD_SMOKE_TYPE_DOMAIN) {
				smd->flow = NULL;
				smd->coll = NULL;
				smd->domain = newdataadr(fd, smd->domain);
				smd->domain->smd = smd;
				
				smd->domain->fluid = NULL;
				smd->domain->fluid_mutex = BLI_rw_mutex_alloc();
				smd->domain->wt = NULL;
				smd->domain->shadow = NULL;
				smd->domain->tex = NULL;
				smd->domain->tex_shadow = NULL;
				smd->domain->tex_wt = NULL;
				
				smd->domain->effector_weights = newdataadr(fd, smd->domain->effector_weights);
				if (!smd->domain->effector_weights)
					smd->domain->effector_weights = BKE_add_effector_weights(NULL);
				
				direct_link_pointcache_list(fd, &(smd->domain->ptcaches[0]), &(smd->domain->point_cache[0]), 1);
				
				/* Smoke uses only one cache from now on, so store pointer convert */
				if (smd->domain->ptcaches[1].first || smd->domain->point_cache[1]) {
					if (smd->domain->point_cache[1]) {
						PointCache *cache = newdataadr(fd, smd->domain->point_cache[1]);
						if (cache->flag & PTCACHE_FAKE_SMOKE) {
							/* Smoke was already saved in "new format" and this cache is a fake one. */
						}
						else {
							printf("High resolution smoke cache not available due to pointcache update. Please reset the simulation.\n");
						}
						BKE_ptcache_free(cache);
					}
					BLI_listbase_clear(&smd->domain->ptcaches[1]);
					smd->domain->point_cache[1] = NULL;
				}
			}
			else if (smd->type == MOD_SMOKE_TYPE_FLOW) {
				smd->domain = NULL;
				smd->coll = NULL;
				smd->flow = newdataadr(fd, smd->flow);
				smd->flow->smd = smd;
				smd->flow->dm = NULL;
				smd->flow->verts_old = NULL;
				smd->flow->numverts = 0;
				smd->flow->psys = newdataadr(fd, smd->flow->psys);
			}
			else if (smd->type == MOD_SMOKE_TYPE_COLL) {
				smd->flow = NULL;
				smd->domain = NULL;
				smd->coll = newdataadr(fd, smd->coll);
				if (smd->coll) {
					smd->coll->smd = smd;
					smd->coll->verts_old = NULL;
					smd->coll->numverts = 0;
					smd->coll->dm = NULL;
				}
				else {
					smd->type = 0;
					smd->flow = NULL;
					smd->domain = NULL;
					smd->coll = NULL;
				}
			}
		}
		else if (md->type == eModifierType_DynamicPaint) {
			DynamicPaintModifierData *pmd = (DynamicPaintModifierData *)md;
			
			if (pmd->canvas) {
				pmd->canvas = newdataadr(fd, pmd->canvas);
				pmd->canvas->pmd = pmd;
				pmd->canvas->dm = NULL;
				pmd->canvas->flags &= ~MOD_DPAINT_BAKING; /* just in case */
				
				if (pmd->canvas->surfaces.first) {
					DynamicPaintSurface *surface;
					link_list(fd, &pmd->canvas->surfaces);
					
					for (surface=pmd->canvas->surfaces.first; surface; surface=surface->next) {
						surface->canvas = pmd->canvas;
						surface->data = NULL;
						direct_link_pointcache_list(fd, &(surface->ptcaches), &(surface->pointcache), 1);
						
						if (!(surface->effector_weights = newdataadr(fd, surface->effector_weights)))
							surface->effector_weights = BKE_add_effector_weights(NULL);
					}
				}
			}
			if (pmd->brush) {
				pmd->brush = newdataadr(fd, pmd->brush);
				pmd->brush->pmd = pmd;
				pmd->brush->psys = newdataadr(fd, pmd->brush->psys);
				pmd->brush->paint_ramp = newdataadr(fd, pmd->brush->paint_ramp);
				pmd->brush->vel_ramp = newdataadr(fd, pmd->brush->vel_ramp);
				pmd->brush->dm = NULL;
			}
		}
		else if (md->type == eModifierType_Collision) {
			CollisionModifierData *collmd = (CollisionModifierData *)md;
#if 0
			// TODO: CollisionModifier should use pointcache 
			// + have proper reset events before enabling this
			collmd->x = newdataadr(fd, collmd->x);
			collmd->xnew = newdataadr(fd, collmd->xnew);
			collmd->mfaces = newdataadr(fd, collmd->mfaces);
			
			collmd->current_x = MEM_callocN(sizeof(MVert)*collmd->numverts, "current_x");
			collmd->current_xnew = MEM_callocN(sizeof(MVert)*collmd->numverts, "current_xnew");
			collmd->current_v = MEM_callocN(sizeof(MVert)*collmd->numverts, "current_v");
#endif
			
			collmd->x = NULL;
			collmd->xnew = NULL;
			collmd->current_x = NULL;
			collmd->current_xnew = NULL;
			collmd->current_v = NULL;
			collmd->time_x = collmd->time_xnew = -1000;
			collmd->mvert_num = 0;
			collmd->tri_num = 0;
			collmd->bvhtree = NULL;
			collmd->tri = NULL;
			
		}
		else if (md->type == eModifierType_Surface) {
			SurfaceModifierData *surmd = (SurfaceModifierData *)md;
			
			surmd->dm = NULL;
			surmd->bvhtree = NULL;
			surmd->x = NULL;
			surmd->v = NULL;
			surmd->numverts = 0;
		}
		else if (md->type == eModifierType_Hook) {
			HookModifierData *hmd = (HookModifierData *)md;
			
			hmd->indexar = newdataadr(fd, hmd->indexar);
			if (fd->flags & FD_FLAGS_SWITCH_ENDIAN) {
				BLI_endian_switch_int32_array(hmd->indexar, hmd->totindex);
			}

			hmd->curfalloff = newdataadr(fd, hmd->curfalloff);
			if (hmd->curfalloff) {
				direct_link_curvemapping(fd, hmd->curfalloff);
			}
		}
		else if (md->type == eModifierType_ParticleSystem) {
			ParticleSystemModifierData *psmd = (ParticleSystemModifierData *)md;
			
			psmd->dm= NULL;
			psmd->psys= newdataadr(fd, psmd->psys);
			psmd->flag &= ~eParticleSystemFlag_psys_updated;
			psmd->flag |= eParticleSystemFlag_file_loaded;
		}
		else if (md->type == eModifierType_Explode) {
			ExplodeModifierData *psmd = (ExplodeModifierData *)md;
			
			psmd->facepa = NULL;
		}
		else if (md->type == eModifierType_MeshDeform) {
			MeshDeformModifierData *mmd = (MeshDeformModifierData *)md;
			
			mmd->bindinfluences = newdataadr(fd, mmd->bindinfluences);
			mmd->bindoffsets = newdataadr(fd, mmd->bindoffsets);
			mmd->bindcagecos = newdataadr(fd, mmd->bindcagecos);
			mmd->dyngrid = newdataadr(fd, mmd->dyngrid);
			mmd->dyninfluences = newdataadr(fd, mmd->dyninfluences);
			mmd->dynverts = newdataadr(fd, mmd->dynverts);
			
			mmd->bindweights = newdataadr(fd, mmd->bindweights);
			mmd->bindcos = newdataadr(fd, mmd->bindcos);
			
			if (fd->flags & FD_FLAGS_SWITCH_ENDIAN) {
				if (mmd->bindoffsets)  BLI_endian_switch_int32_array(mmd->bindoffsets, mmd->totvert + 1);
				if (mmd->bindcagecos)  BLI_endian_switch_float_array(mmd->bindcagecos, mmd->totcagevert * 3);
				if (mmd->dynverts)     BLI_endian_switch_int32_array(mmd->dynverts, mmd->totvert);
				if (mmd->bindweights)  BLI_endian_switch_float_array(mmd->bindweights, mmd->totvert);
				if (mmd->bindcos)      BLI_endian_switch_float_array(mmd->bindcos, mmd->totcagevert * 3);
			}
		}
		else if (md->type == eModifierType_Ocean) {
			OceanModifierData *omd = (OceanModifierData *)md;
			omd->oceancache = NULL;
			omd->ocean = NULL;
			omd->refresh = (MOD_OCEAN_REFRESH_ADD|MOD_OCEAN_REFRESH_RESET|MOD_OCEAN_REFRESH_SIM);
		}
		else if (md->type == eModifierType_Warp) {
			WarpModifierData *tmd = (WarpModifierData *)md;
			
			tmd->curfalloff= newdataadr(fd, tmd->curfalloff);
			if (tmd->curfalloff)
				direct_link_curvemapping(fd, tmd->curfalloff);
		}
		else if (md->type == eModifierType_WeightVGEdit) {
			WeightVGEditModifierData *wmd = (WeightVGEditModifierData *)md;
			
			wmd->cmap_curve = newdataadr(fd, wmd->cmap_curve);
			if (wmd->cmap_curve)
				direct_link_curvemapping(fd, wmd->cmap_curve);
		}
		else if (md->type == eModifierType_LaplacianDeform) {
			LaplacianDeformModifierData *lmd = (LaplacianDeformModifierData *)md;

			lmd->vertexco = newdataadr(fd, lmd->vertexco);
			if (fd->flags & FD_FLAGS_SWITCH_ENDIAN) {
				BLI_endian_switch_float_array(lmd->vertexco, lmd->total_verts * 3);
			}
			lmd->cache_system = NULL;
		}
		else if (md->type == eModifierType_CorrectiveSmooth) {
			CorrectiveSmoothModifierData *csmd = (CorrectiveSmoothModifierData*)md;

			if (csmd->bind_coords) {
				csmd->bind_coords = newdataadr(fd, csmd->bind_coords);
				if (fd->flags & FD_FLAGS_SWITCH_ENDIAN) {
					BLI_endian_switch_float_array((float *)csmd->bind_coords, csmd->bind_coords_num * 3);
				}
			}

			/* runtime only */
			csmd->delta_cache = NULL;
			csmd->delta_cache_num = 0;
		}
	}
}

static void direct_link_object(FileData *fd, Object *ob)
{
	PartEff *paf;
	bProperty *prop;
	bSensor *sens;
	bController *cont;
	bActuator *act;
	
	/* weak weak... this was only meant as draw flag, now is used in give_base_to_objects too */
	ob->flag &= ~OB_FROMGROUP;

	/* This is a transient flag; clear in order to avoid unneeded object update pending from
	 * time when file was saved.
	 */
	ob->recalc = 0;

	/* loading saved files with editmode enabled works, but for undo we like
	 * to stay in object mode during undo presses so keep editmode disabled.
	 *
	 * Also when linking in a file don't allow edit and pose modes.
	 * See [#34776, #42780] for more information.
	 */
	if (fd->memfile || (ob->id.flag & (LIB_EXTERN | LIB_INDIRECT))) {
		ob->mode &= ~(OB_MODE_EDIT | OB_MODE_PARTICLE_EDIT);
		if (!fd->memfile) {
			ob->mode &= ~OB_MODE_POSE;
		}
	}
	
	ob->adt = newdataadr(fd, ob->adt);
	direct_link_animdata(fd, ob->adt);
	
	ob->pose = newdataadr(fd, ob->pose);
	direct_link_pose(fd, ob->pose);
	
	ob->mpath = newdataadr(fd, ob->mpath);
	if (ob->mpath)
		direct_link_motionpath(fd, ob->mpath);
	
	link_list(fd, &ob->defbase);
// XXX deprecated - old animation system <<<
	direct_link_nlastrips(fd, &ob->nlastrips);
	link_list(fd, &ob->constraintChannels);
// >>> XXX deprecated - old animation system
	
	ob->mat= newdataadr(fd, ob->mat);
	test_pointer_array(fd, (void **)&ob->mat);
	ob->matbits= newdataadr(fd, ob->matbits);
	
	/* do it here, below old data gets converted */
	direct_link_modifiers(fd, &ob->modifiers);
	
	link_list(fd, &ob->effect);
	paf= ob->effect.first;
	while (paf) {
		if (paf->type == EFF_PARTICLE) {
			paf->keys = NULL;
		}
		if (paf->type == EFF_WAVE) {
			WaveEff *wav = (WaveEff*) paf;
			PartEff *next = paf->next;
			WaveModifierData *wmd = (WaveModifierData*) modifier_new(eModifierType_Wave);
			
			wmd->damp = wav->damp;
			wmd->flag = wav->flag;
			wmd->height = wav->height;
			wmd->lifetime = wav->lifetime;
			wmd->narrow = wav->narrow;
			wmd->speed = wav->speed;
			wmd->startx = wav->startx;
			wmd->starty = wav->startx;
			wmd->timeoffs = wav->timeoffs;
			wmd->width = wav->width;
			
			BLI_addtail(&ob->modifiers, wmd);
			
			BLI_remlink(&ob->effect, paf);
			MEM_freeN(paf);
			
			paf = next;
			continue;
		}
		if (paf->type == EFF_BUILD) {
			BuildEff *baf = (BuildEff*) paf;
			PartEff *next = paf->next;
			BuildModifierData *bmd = (BuildModifierData*) modifier_new(eModifierType_Build);
			
			bmd->start = baf->sfra;
			bmd->length = baf->len;
			bmd->randomize = 0;
			bmd->seed = 1;
			
			BLI_addtail(&ob->modifiers, bmd);
			
			BLI_remlink(&ob->effect, paf);
			MEM_freeN(paf);
			
			paf = next;
			continue;
		}
		paf = paf->next;
	}
	
	ob->pd= newdataadr(fd, ob->pd);
	direct_link_partdeflect(ob->pd);
	ob->soft= newdataadr(fd, ob->soft);
	if (ob->soft) {
		SoftBody *sb = ob->soft;
		
		sb->bpoint = NULL;	// init pointers so it gets rebuilt nicely
		sb->bspring = NULL;
		sb->scratch = NULL;
		/* although not used anymore */
		/* still have to be loaded to be compatible with old files */
		sb->keys = newdataadr(fd, sb->keys);
		test_pointer_array(fd, (void **)&sb->keys);
		if (sb->keys) {
			int a;
			for (a = 0; a < sb->totkey; a++) {
				sb->keys[a] = newdataadr(fd, sb->keys[a]);
			}
		}
		
		sb->effector_weights = newdataadr(fd, sb->effector_weights);
		if (!sb->effector_weights)
			sb->effector_weights = BKE_add_effector_weights(NULL);
		
		direct_link_pointcache_list(fd, &sb->ptcaches, &sb->pointcache, 0);
	}
	ob->bsoft = newdataadr(fd, ob->bsoft);
	ob->fluidsimSettings= newdataadr(fd, ob->fluidsimSettings); /* NT */
	
	ob->rigidbody_object = newdataadr(fd, ob->rigidbody_object);
	if (ob->rigidbody_object) {
		RigidBodyOb *rbo = ob->rigidbody_object;
		
		/* must nullify the references to physics sim objects, since they no-longer exist 
		 * (and will need to be recalculated) 
		 */
		rbo->physics_object = NULL;
		rbo->physics_shape = NULL;
	}
	ob->rigidbody_constraint = newdataadr(fd, ob->rigidbody_constraint);
	if (ob->rigidbody_constraint)
		ob->rigidbody_constraint->physics_constraint = NULL;

	link_list(fd, &ob->particlesystem);
	direct_link_particlesystems(fd, &ob->particlesystem);
	
	link_list(fd, &ob->prop);
	for (prop = ob->prop.first; prop; prop = prop->next) {
		prop->poin = newdataadr(fd, prop->poin);
		if (prop->poin == NULL) 
			prop->poin = &prop->data;
	}

	link_list(fd, &ob->sensors);
	for (sens = ob->sensors.first; sens; sens = sens->next) {
		sens->data = newdataadr(fd, sens->data);
		sens->links = newdataadr(fd, sens->links);
		test_pointer_array(fd, (void **)&sens->links);
	}

	direct_link_constraints(fd, &ob->constraints);

	link_glob_list(fd, &ob->controllers);
	if (ob->init_state) {
		/* if a known first state is specified, set it so that the game will start ok */
		ob->state = ob->init_state;
	}
	else if (!ob->state) {
		ob->state = 1;
	}
	for (cont = ob->controllers.first; cont; cont = cont->next) {
		cont->data = newdataadr(fd, cont->data);
		cont->links = newdataadr(fd, cont->links);
		test_pointer_array(fd, (void **)&cont->links);
		if (cont->state_mask == 0)
			cont->state_mask = 1;
	}

	link_glob_list(fd, &ob->actuators);
	for (act = ob->actuators.first; act; act = act->next) {
		act->data = newdataadr(fd, act->data);
	}

	link_list(fd, &ob->hooks);
	while (ob->hooks.first) {
		ObHook *hook = ob->hooks.first;
		HookModifierData *hmd = (HookModifierData *)modifier_new(eModifierType_Hook);
		
		hook->indexar= newdataadr(fd, hook->indexar);
		if (fd->flags & FD_FLAGS_SWITCH_ENDIAN) {
			BLI_endian_switch_int32_array(hook->indexar, hook->totindex);
		}
		
		/* Do conversion here because if we have loaded
		 * a hook we need to make sure it gets converted
		 * and freed, regardless of version.
		 */
		copy_v3_v3(hmd->cent, hook->cent);
		hmd->falloff = hook->falloff;
		hmd->force = hook->force;
		hmd->indexar = hook->indexar;
		hmd->object = hook->parent;
		memcpy(hmd->parentinv, hook->parentinv, sizeof(hmd->parentinv));
		hmd->totindex = hook->totindex;
		
		BLI_addhead(&ob->modifiers, hmd);
		BLI_remlink(&ob->hooks, hook);
		
		modifier_unique_name(&ob->modifiers, (ModifierData*)hmd);
		
		MEM_freeN(hook);
	}
	
	ob->iuser = newdataadr(fd, ob->iuser);
	if (ob->type == OB_EMPTY && ob->empty_drawtype == OB_EMPTY_IMAGE && !ob->iuser) {
		BKE_object_empty_draw_type_set(ob, ob->empty_drawtype);
	}

	ob->customdata_mask = 0;
	ob->bb = NULL;
	ob->derivedDeform = NULL;
	ob->derivedFinal = NULL;
	BLI_listbase_clear(&ob->gpulamp);
	link_list(fd, &ob->pc_ids);

	/* Runtime curve data  */
	ob->curve_cache = NULL;

	/* in case this value changes in future, clamp else we get undefined behavior */
	CLAMP(ob->rotmode, ROT_MODE_MIN, ROT_MODE_MAX);

	if (ob->sculpt) {
		ob->sculpt = MEM_callocN(sizeof(SculptSession), "reload sculpt session");
	}

	link_list(fd, &ob->lodlevels);
	ob->currentlod = ob->lodlevels.first;

	ob->preview = direct_link_preview_image(fd, ob->preview);
}

/* ************ READ SCENE ***************** */

/* patch for missing scene IDs, can't be in do-versions */
static void composite_patch(bNodeTree *ntree, Scene *scene)
{
	bNode *node;
	
	for (node = ntree->nodes.first; node; node = node->next) {
		if (node->id==NULL && node->type == CMP_NODE_R_LAYERS)
			node->id = &scene->id;
	}
}

static void link_paint(FileData *fd, Scene *sce, Paint *p)
{
	if (p) {
		p->brush = newlibadr_us(fd, sce->id.lib, p->brush);
		p->palette = newlibadr_us(fd, sce->id.lib, p->palette);
		p->paint_cursor = NULL;
	}
}

static void lib_link_sequence_modifiers(FileData *fd, Scene *scene, ListBase *lb)
{
	SequenceModifierData *smd;

	for (smd = lb->first; smd; smd = smd->next) {
		if (smd->mask_id)
			smd->mask_id = newlibadr_us(fd, scene->id.lib, smd->mask_id);
	}
}

/* check for cyclic set-scene,
 * libs can cause this case which is normally prevented, see (T#####) */
#define USE_SETSCENE_CHECK

#ifdef USE_SETSCENE_CHECK
/**
 * A version of #BKE_scene_validate_setscene with special checks for linked libs.
 */
static bool scene_validate_setscene__liblink(Scene *sce, const int totscene)
{
	Scene *sce_iter;
	int a;

	if (sce->set == NULL) return 1;

	for (a = 0, sce_iter = sce; sce_iter->set; sce_iter = sce_iter->set, a++) {
		if (sce_iter->id.flag & LIB_NEED_LINK) {
			return 1;
		}

		if (a > totscene) {
			sce->set = NULL;
			return 0;
		}
	}

	return 1;
}
#endif

static void lib_link_scene(FileData *fd, Main *main)
{
	Scene *sce;
	Base *base, *next;
	Sequence *seq;
	SceneRenderLayer *srl;
	TimeMarker *marker;
	FreestyleModuleConfig *fmc;
	FreestyleLineSet *fls;

#ifdef USE_SETSCENE_CHECK
	bool need_check_set = false;
	int totscene = 0;
#endif
	
	for (sce = main->scene.first; sce; sce = sce->id.next) {
		if (sce->id.flag & LIB_NEED_LINK) {
			/* Link ID Properties -- and copy this comment EXACTLY for easy finding
			 * of library blocks that implement this.*/
			if (sce->id.properties) IDP_LibLinkProperty(sce->id.properties, (fd->flags & FD_FLAGS_SWITCH_ENDIAN), fd);
			if (sce->adt) lib_link_animdata(fd, &sce->id, sce->adt);
			
			lib_link_keyingsets(fd, &sce->id, &sce->keyingsets);
			
			sce->camera = newlibadr(fd, sce->id.lib, sce->camera);
			sce->world = newlibadr_us(fd, sce->id.lib, sce->world);
			sce->set = newlibadr(fd, sce->id.lib, sce->set);
			sce->gpd = newlibadr_us(fd, sce->id.lib, sce->gpd);
			
			link_paint(fd, sce, &sce->toolsettings->sculpt->paint);
			link_paint(fd, sce, &sce->toolsettings->vpaint->paint);
			link_paint(fd, sce, &sce->toolsettings->wpaint->paint);
			link_paint(fd, sce, &sce->toolsettings->imapaint.paint);
			link_paint(fd, sce, &sce->toolsettings->uvsculpt->paint);

			if (sce->toolsettings->sculpt)
				sce->toolsettings->sculpt->gravity_object =
						newlibadr_us(fd, sce->id.lib, sce->toolsettings->sculpt->gravity_object);

			if (sce->toolsettings->imapaint.stencil)
				sce->toolsettings->imapaint.stencil =
				        newlibadr_us(fd, sce->id.lib, sce->toolsettings->imapaint.stencil);

			if (sce->toolsettings->imapaint.clone)
				sce->toolsettings->imapaint.clone =
				        newlibadr_us(fd, sce->id.lib, sce->toolsettings->imapaint.clone);

			if (sce->toolsettings->imapaint.canvas)
				sce->toolsettings->imapaint.canvas =
				        newlibadr_us(fd, sce->id.lib, sce->toolsettings->imapaint.canvas);
			
			sce->toolsettings->skgen_template = newlibadr(fd, sce->id.lib, sce->toolsettings->skgen_template);
			
			sce->toolsettings->particle.shape_object = newlibadr(fd, sce->id.lib, sce->toolsettings->particle.shape_object);
			
			for (base = sce->base.first; base; base = next) {
				next = base->next;
				
				/* base->object= newlibadr_us(fd, sce->id.lib, base->object); */
				base->object = newlibadr_us(fd, sce->id.lib, base->object);
				
				if (base->object == NULL) {
					blo_reportf_wrap(fd->reports, RPT_WARNING, TIP_("LIB ERROR: object lost from scene: '%s'"),
					                 sce->id.name + 2);
					BLI_remlink(&sce->base, base);
					if (base == sce->basact) sce->basact = NULL;
					MEM_freeN(base);
				}
			}
			
			SEQ_BEGIN (sce->ed, seq)
			{
				if (seq->ipo) seq->ipo = newlibadr_us(fd, sce->id.lib, seq->ipo);
				seq->scene_sound = NULL;
				if (seq->scene) {
					seq->scene = newlibadr(fd, sce->id.lib, seq->scene);
					if (seq->scene) {
						seq->scene_sound = BKE_sound_scene_add_scene_sound_defaults(sce, seq);
					}
				}
				if (seq->clip) {
					seq->clip = newlibadr(fd, sce->id.lib, seq->clip);
					if (seq->clip) {
						seq->clip->id.us++;
					}
				}
				if (seq->mask) {
					seq->mask = newlibadr(fd, sce->id.lib, seq->mask);
					if (seq->mask) {
						seq->mask->id.us++;
					}
				}
				if (seq->scene_camera) {
					seq->scene_camera = newlibadr(fd, sce->id.lib, seq->scene_camera);
				}
				if (seq->sound) {
					seq->scene_sound = NULL;
					if (seq->type == SEQ_TYPE_SOUND_HD) {
						seq->type = SEQ_TYPE_SOUND_RAM;
					}
					else {
						seq->sound = newlibadr(fd, sce->id.lib, seq->sound);
					}
					if (seq->sound) {
						seq->sound->id.us++;
						seq->scene_sound = BKE_sound_add_scene_sound_defaults(sce, seq);
					}
				}
				BLI_listbase_clear(&seq->anims);

				lib_link_sequence_modifiers(fd, sce, &seq->modifiers);
			}
			SEQ_END

#ifdef DURIAN_CAMERA_SWITCH
			for (marker = sce->markers.first; marker; marker = marker->next) {
				if (marker->camera) {
					marker->camera = newlibadr(fd, sce->id.lib, marker->camera);
				}
			}
#else
			(void)marker;
#endif
			
			BKE_sequencer_update_muting(sce->ed);
			BKE_sequencer_update_sound_bounds_all(sce);
			
			
			/* rigidbody world relies on it's linked groups */
			if (sce->rigidbody_world) {
				RigidBodyWorld *rbw = sce->rigidbody_world;
				if (rbw->group)
					rbw->group = newlibadr(fd, sce->id.lib, rbw->group);
				if (rbw->constraints)
					rbw->constraints = newlibadr(fd, sce->id.lib, rbw->constraints);
				if (rbw->effector_weights)
					rbw->effector_weights->group = newlibadr(fd, sce->id.lib, rbw->effector_weights->group);
			}
			
			if (sce->nodetree) {
				lib_link_ntree(fd, &sce->id, sce->nodetree);
				sce->nodetree->id.lib = sce->id.lib;
				composite_patch(sce->nodetree, sce);
			}
			
			for (srl = sce->r.layers.first; srl; srl = srl->next) {
				srl->mat_override = newlibadr_us(fd, sce->id.lib, srl->mat_override);
				srl->light_override = newlibadr_us(fd, sce->id.lib, srl->light_override);
				for (fmc = srl->freestyleConfig.modules.first; fmc; fmc = fmc->next) {
					fmc->script = newlibadr(fd, sce->id.lib, fmc->script);
				}
				for (fls = srl->freestyleConfig.linesets.first; fls; fls = fls->next) {
					fls->linestyle = newlibadr_us(fd, sce->id.lib, fls->linestyle);
					fls->group = newlibadr_us(fd, sce->id.lib, fls->group);
				}
			}
			/*Game Settings: Dome Warp Text*/
			sce->gm.dome.warptext = newlibadr(fd, sce->id.lib, sce->gm.dome.warptext);
			
			/* Motion Tracking */
			sce->clip = newlibadr_us(fd, sce->id.lib, sce->clip);

#ifdef USE_SETSCENE_CHECK
			if (sce->set != NULL) {
				/* link flag for scenes with set would be reset later,
				 * so this way we only check cyclic for newly linked scenes.
				 */
				need_check_set = true;
			}
			else {
				/* postpone un-setting the flag until we've checked the set-scene */
				sce->id.flag &= ~LIB_NEED_LINK;
			}
#else
			sce->id.flag &= ~LIB_NEED_LINK;
#endif
		}

#ifdef USE_SETSCENE_CHECK
		totscene++;
#endif
	}

#ifdef USE_SETSCENE_CHECK
	if (need_check_set) {
		for (sce = main->scene.first; sce; sce = sce->id.next) {
			if (sce->id.flag & LIB_NEED_LINK) {
				sce->id.flag &= ~LIB_NEED_LINK;
				if (!scene_validate_setscene__liblink(sce, totscene)) {
					printf("Found cyclic background scene when linking %s\n", sce->id.name + 2);
				}
			}
		}
	}
#endif
}

#undef USE_SETSCENE_CHECK


static void link_recurs_seq(FileData *fd, ListBase *lb)
{
	Sequence *seq;
	
	link_list(fd, lb);
	
	for (seq = lb->first; seq; seq = seq->next) {
		if (seq->seqbase.first)
			link_recurs_seq(fd, &seq->seqbase);
	}
}

static void direct_link_paint(FileData *fd, Paint *p)
{
	if (p->num_input_samples < 1)
		p->num_input_samples = 1;

	p->cavity_curve = newdataadr(fd, p->cavity_curve);
	if (p->cavity_curve)
		direct_link_curvemapping(fd, p->cavity_curve);
	else
		BKE_paint_cavity_curve_preset(p, CURVE_PRESET_LINE);
}

static void direct_link_paint_helper(FileData *fd, Paint **paint)
{
	/* TODO. is this needed */
	(*paint) = newdataadr(fd, (*paint));

	if (*paint) {
		direct_link_paint(fd, *paint);
	}
}

static void direct_link_sequence_modifiers(FileData *fd, ListBase *lb)
{
	SequenceModifierData *smd;

	link_list(fd, lb);

	for (smd = lb->first; smd; smd = smd->next) {
		if (smd->mask_sequence)
			smd->mask_sequence = newdataadr(fd, smd->mask_sequence);

		if (smd->type == seqModifierType_Curves) {
			CurvesModifierData *cmd = (CurvesModifierData *) smd;

			direct_link_curvemapping(fd, &cmd->curve_mapping);
		}
		else if (smd->type == seqModifierType_HueCorrect) {
			HueCorrectModifierData *hcmd = (HueCorrectModifierData *) smd;

			direct_link_curvemapping(fd, &hcmd->curve_mapping);
		}
	}
}

static void direct_link_view_settings(FileData *fd, ColorManagedViewSettings *view_settings)
{
	view_settings->curve_mapping = newdataadr(fd, view_settings->curve_mapping);

	if (view_settings->curve_mapping)
		direct_link_curvemapping(fd, view_settings->curve_mapping);
}

static void direct_link_scene(FileData *fd, Scene *sce)
{
	Editing *ed;
	Sequence *seq;
	MetaStack *ms;
	RigidBodyWorld *rbw;
	SceneRenderLayer *srl;
	
	sce->theDag = NULL;
	sce->depsgraph = NULL;
	sce->obedit = NULL;
	sce->stats = NULL;
	sce->fps_info = NULL;
	sce->customdata_mask_modal = 0;
	sce->lay_updated = 0;
	
	BKE_sound_create_scene(sce);
	
	/* set users to one by default, not in lib-link, this will increase it for compo nodes */
	sce->id.us = 1;
	
	link_list(fd, &(sce->base));
	
	sce->adt = newdataadr(fd, sce->adt);
	direct_link_animdata(fd, sce->adt);
	
	link_list(fd, &sce->keyingsets);
	direct_link_keyingsets(fd, &sce->keyingsets);
	
	sce->basact = newdataadr(fd, sce->basact);
	
	sce->toolsettings= newdataadr(fd, sce->toolsettings);
	if (sce->toolsettings) {
		direct_link_paint_helper(fd, (Paint**)&sce->toolsettings->sculpt);
		direct_link_paint_helper(fd, (Paint**)&sce->toolsettings->vpaint);
		direct_link_paint_helper(fd, (Paint**)&sce->toolsettings->wpaint);
		direct_link_paint_helper(fd, (Paint**)&sce->toolsettings->uvsculpt);
		
		direct_link_paint(fd, &sce->toolsettings->imapaint.paint);

		sce->toolsettings->imapaint.paintcursor = NULL;
		sce->toolsettings->particle.paintcursor = NULL;
		sce->toolsettings->particle.scene = NULL;
		sce->toolsettings->particle.object = NULL;

		/* in rare cases this is needed, see [#33806] */
		if (sce->toolsettings->vpaint) {
			sce->toolsettings->vpaint->vpaint_prev = NULL;
			sce->toolsettings->vpaint->tot = 0;
		}
		if (sce->toolsettings->wpaint) {
			sce->toolsettings->wpaint->wpaint_prev = NULL;
			sce->toolsettings->wpaint->tot = 0;
		}
	}

	if (sce->ed) {
		ListBase *old_seqbasep = &sce->ed->seqbase;
		
		ed = sce->ed = newdataadr(fd, sce->ed);
		
		ed->act_seq = newdataadr(fd, ed->act_seq);
		
		/* recursive link sequences, lb will be correctly initialized */
		link_recurs_seq(fd, &ed->seqbase);
		
		SEQ_BEGIN (ed, seq)
		{
			seq->seq1= newdataadr(fd, seq->seq1);
			seq->seq2= newdataadr(fd, seq->seq2);
			seq->seq3= newdataadr(fd, seq->seq3);
			
			/* a patch: after introduction of effects with 3 input strips */
			if (seq->seq3 == NULL) seq->seq3 = seq->seq2;
			
			seq->effectdata = newdataadr(fd, seq->effectdata);
			seq->stereo3d_format = newdataadr(fd, seq->stereo3d_format);
			
			if (seq->type & SEQ_TYPE_EFFECT)
				seq->flag |= SEQ_EFFECT_NOT_LOADED;
			
			if (seq->type == SEQ_TYPE_SPEED) {
				SpeedControlVars *s = seq->effectdata;
				s->frameMap = NULL;
			}

			seq->prop = newdataadr(fd, seq->prop);
			IDP_DirectLinkGroup_OrFree(&seq->prop, (fd->flags & FD_FLAGS_SWITCH_ENDIAN), fd);

			seq->strip = newdataadr(fd, seq->strip);
			if (seq->strip && seq->strip->done==0) {
				seq->strip->done = true;
				
				if (ELEM(seq->type, SEQ_TYPE_IMAGE, SEQ_TYPE_MOVIE, SEQ_TYPE_SOUND_RAM, SEQ_TYPE_SOUND_HD)) {
					seq->strip->stripdata = newdataadr(fd, seq->strip->stripdata);
				}
				else {
					seq->strip->stripdata = NULL;
				}
				if (seq->flag & SEQ_USE_CROP) {
					seq->strip->crop = newdataadr(
						fd, seq->strip->crop);
				}
				else {
					seq->strip->crop = NULL;
				}
				if (seq->flag & SEQ_USE_TRANSFORM) {
					seq->strip->transform = newdataadr(
						fd, seq->strip->transform);
				}
				else {
					seq->strip->transform = NULL;
				}
				if (seq->flag & SEQ_USE_PROXY) {
					seq->strip->proxy = newdataadr(
						fd, seq->strip->proxy);
					seq->strip->proxy->anim = NULL;
				}
				else {
					seq->strip->proxy = NULL;
				}

				/* need to load color balance to it could be converted to modifier */
				seq->strip->color_balance = newdataadr(fd, seq->strip->color_balance);
			}

			direct_link_sequence_modifiers(fd, &seq->modifiers);
		}
		SEQ_END
		
		/* link metastack, slight abuse of structs here, have to restore pointer to internal part in struct */
		{
			Sequence temp;
			void *poin;
			intptr_t offset;
			
			offset = ((intptr_t)&(temp.seqbase)) - ((intptr_t)&temp);
			
			/* root pointer */
			if (ed->seqbasep == old_seqbasep) {
				ed->seqbasep = &ed->seqbase;
			}
			else {
				poin = POINTER_OFFSET(ed->seqbasep, -offset);
				
				poin = newdataadr(fd, poin);
				if (poin)
					ed->seqbasep = (ListBase *)POINTER_OFFSET(poin, offset);
				else
					ed->seqbasep = &ed->seqbase;
			}
			/* stack */
			link_list(fd, &(ed->metastack));
			
			for (ms = ed->metastack.first; ms; ms= ms->next) {
				ms->parseq = newdataadr(fd, ms->parseq);
				
				if (ms->oldbasep == old_seqbasep)
					ms->oldbasep= &ed->seqbase;
				else {
					poin = POINTER_OFFSET(ms->oldbasep, -offset);
					poin = newdataadr(fd, poin);
					if (poin) 
						ms->oldbasep = (ListBase *)POINTER_OFFSET(poin, offset);
					else 
						ms->oldbasep = &ed->seqbase;
				}
			}
		}
	}
	
	sce->r.avicodecdata = newdataadr(fd, sce->r.avicodecdata);
	if (sce->r.avicodecdata) {
		sce->r.avicodecdata->lpFormat = newdataadr(fd, sce->r.avicodecdata->lpFormat);
		sce->r.avicodecdata->lpParms = newdataadr(fd, sce->r.avicodecdata->lpParms);
	}
	
	sce->r.qtcodecdata = newdataadr(fd, sce->r.qtcodecdata);
	if (sce->r.qtcodecdata) {
		sce->r.qtcodecdata->cdParms = newdataadr(fd, sce->r.qtcodecdata->cdParms);
	}
	if (sce->r.ffcodecdata.properties) {
		sce->r.ffcodecdata.properties = newdataadr(fd, sce->r.ffcodecdata.properties);
		IDP_DirectLinkGroup_OrFree(&sce->r.ffcodecdata.properties, (fd->flags & FD_FLAGS_SWITCH_ENDIAN), fd);
	}
	
	link_list(fd, &(sce->markers));
	link_list(fd, &(sce->transform_spaces));
	link_list(fd, &(sce->r.layers));
	link_list(fd, &(sce->r.views));

	for (srl = sce->r.layers.first; srl; srl = srl->next) {
		link_list(fd, &(srl->freestyleConfig.modules));
	}
	for (srl = sce->r.layers.first; srl; srl = srl->next) {
		link_list(fd, &(srl->freestyleConfig.linesets));
	}
	
	sce->nodetree = newdataadr(fd, sce->nodetree);
	if (sce->nodetree) {
		direct_link_id(fd, &sce->nodetree->id);
		direct_link_nodetree(fd, sce->nodetree);
	}

	direct_link_view_settings(fd, &sce->view_settings);
	
	sce->rigidbody_world = newdataadr(fd, sce->rigidbody_world);
	rbw = sce->rigidbody_world;
	if (rbw) {
		/* must nullify the reference to physics sim object, since it no-longer exist 
		 * (and will need to be recalculated) 
		 */
		rbw->physics_world = NULL;
		rbw->objects = NULL;
		rbw->numbodies = 0;

		/* set effector weights */
		rbw->effector_weights = newdataadr(fd, rbw->effector_weights);
		if (!rbw->effector_weights)
			rbw->effector_weights = BKE_add_effector_weights(NULL);

		/* link cache */
		direct_link_pointcache_list(fd, &rbw->ptcaches, &rbw->pointcache, false);
		/* make sure simulation starts from the beginning after loading file */
		if (rbw->pointcache) {
			rbw->ltime = (float)rbw->pointcache->startframe;
		}
	}

	sce->preview = direct_link_preview_image(fd, sce->preview);
}

/* ************ READ WM ***************** */

static void direct_link_windowmanager(FileData *fd, wmWindowManager *wm)
{
	wmWindow *win;
	
	wm->id.us = 1;
	link_list(fd, &wm->windows);
	
	for (win = wm->windows.first; win; win = win->next) {
		win->ghostwin = NULL;
		win->eventstate = NULL;
		win->curswin = NULL;
		win->tweak = NULL;
#ifdef WIN32
		win->ime_data = NULL;
#endif
		
		BLI_listbase_clear(&win->queue);
		BLI_listbase_clear(&win->handlers);
		BLI_listbase_clear(&win->modalhandlers);
		BLI_listbase_clear(&win->subwindows);
		BLI_listbase_clear(&win->gesture);
		BLI_listbase_clear(&win->drawdata);
		
		win->drawmethod = -1;
		win->drawfail = 0;
		win->active = 0;

		win->cursor      = 0;
		win->lastcursor  = 0;
		win->modalcursor = 0;
		win->stereo3d_format = newdataadr(fd, win->stereo3d_format);

		/* multiview always fallback to anaglyph at file opening
		 * otherwise quadbuffer saved files can break Blender */
		if (win->stereo3d_format) {
			win->stereo3d_format->display_mode = S3D_DISPLAY_ANAGLYPH;
		}
	}
	
	BLI_listbase_clear(&wm->timers);
	BLI_listbase_clear(&wm->operators);
	BLI_listbase_clear(&wm->paintcursors);
	BLI_listbase_clear(&wm->queue);
	BKE_reports_init(&wm->reports, RPT_STORE);
	
	BLI_listbase_clear(&wm->keyconfigs);
	wm->defaultconf = NULL;
	wm->addonconf = NULL;
	wm->userconf = NULL;
	
	BLI_listbase_clear(&wm->jobs);
	BLI_listbase_clear(&wm->drags);
	
	wm->windrawable = NULL;
	wm->winactive = NULL;
	wm->initialized = 0;
	wm->op_undo_depth = 0;
	wm->is_interface_locked = 0;
}

static void lib_link_windowmanager(FileData *fd, Main *main)
{
	wmWindowManager *wm;
	wmWindow *win;
	
	for (wm = main->wm.first; wm; wm = wm->id.next) {
		if (wm->id.flag & LIB_NEED_LINK) {
			for (win = wm->windows.first; win; win = win->next)
				win->screen = newlibadr(fd, NULL, win->screen);
			
			wm->id.flag -= LIB_NEED_LINK;
		}
	}
}

/* ****************** READ GREASE PENCIL ***************** */

/* relink's grease pencil data's refs */
static void lib_link_gpencil(FileData *fd, Main *main)
{
	bGPdata *gpd;
	
	for (gpd = main->gpencil.first; gpd; gpd = gpd->id.next) {
		if (gpd->id.flag & LIB_NEED_LINK) {
			gpd->id.flag -= LIB_NEED_LINK;
			
			if (gpd->adt)
				lib_link_animdata(fd, &gpd->id, gpd->adt);
		}
	}
}

/* relinks grease-pencil data - used for direct_link and old file linkage */
static void direct_link_gpencil(FileData *fd, bGPdata *gpd)
{
	bGPDlayer *gpl;
	bGPDframe *gpf;
	bGPDstroke *gps;
	
	/* we must firstly have some grease-pencil data to link! */
	if (gpd == NULL)
		return;
	
	/* relink animdata */
	gpd->adt = newdataadr(fd, gpd->adt);
	direct_link_animdata(fd, gpd->adt);
	
	/* relink layers */
	link_list(fd, &gpd->layers);
	
	for (gpl = gpd->layers.first; gpl; gpl = gpl->next) {
		/* relink frames */
		link_list(fd, &gpl->frames);
		gpl->actframe = newdataadr(fd, gpl->actframe);
		
		for (gpf = gpl->frames.first; gpf; gpf = gpf->next) {
			/* relink strokes (and their points) */
			link_list(fd, &gpf->strokes);
			
			for (gps = gpf->strokes.first; gps; gps = gps->next) {
				gps->points = newdataadr(fd, gps->points);
			}
		}
	}
}

/* ****************** READ SCREEN ***************** */

/* note: file read without screens option G_FILE_NO_UI; 
 * check lib pointers in call below */
static void lib_link_screen(FileData *fd, Main *main)
{
	bScreen *sc;
	ScrArea *sa;
	
	for (sc = main->screen.first; sc; sc = sc->id.next) {
		if (sc->id.flag & LIB_NEED_LINK) {
			sc->id.us = 1;
			sc->scene = newlibadr(fd, sc->id.lib, sc->scene);

			/* this should not happen, but apparently it does somehow. Until we figure out the cause,
			 * just assign first available scene */
			if (!sc->scene)
				sc->scene = main->scene.first;

			sc->animtimer = NULL; /* saved in rare cases */
			sc->scrubbing = false;
			
			for (sa = sc->areabase.first; sa; sa = sa->next) {
				SpaceLink *sl;
				
				sa->full = newlibadr(fd, sc->id.lib, sa->full);
				
				for (sl = sa->spacedata.first; sl; sl= sl->next) {
					if (sl->spacetype == SPACE_VIEW3D) {
						View3D *v3d = (View3D*) sl;
						BGpic *bgpic = NULL;
						
						v3d->camera= newlibadr(fd, sc->id.lib, v3d->camera);
						v3d->ob_centre= newlibadr(fd, sc->id.lib, v3d->ob_centre);
						
						/* should be do_versions but not easy adding into the listbase */
						if (v3d->bgpic) {
							v3d->bgpic = newlibadr(fd, sc->id.lib, v3d->bgpic);
							BLI_addtail(&v3d->bgpicbase, bgpic);
							v3d->bgpic = NULL;
						}
						
						for (bgpic = v3d->bgpicbase.first; bgpic; bgpic = bgpic->next) {
							bgpic->ima = newlibadr_us(fd, sc->id.lib, bgpic->ima);
							bgpic->clip = newlibadr_us(fd, sc->id.lib, bgpic->clip);
						}
						if (v3d->localvd) {
							v3d->localvd->camera = newlibadr(fd, sc->id.lib, v3d->localvd->camera);
						}
					}
					else if (sl->spacetype == SPACE_IPO) {
						SpaceIpo *sipo = (SpaceIpo *)sl;
						bDopeSheet *ads = sipo->ads;
						
						if (ads) {
							ads->source = newlibadr(fd, sc->id.lib, ads->source);
							ads->filter_grp = newlibadr(fd, sc->id.lib, ads->filter_grp);
						}
					}
					else if (sl->spacetype == SPACE_BUTS) {
						SpaceButs *sbuts = (SpaceButs *)sl;
						sbuts->pinid = newlibadr(fd, sc->id.lib, sbuts->pinid);
						if (sbuts->pinid == NULL) {
							sbuts->flag &= ~SB_PIN_CONTEXT;
						}
					}
					else if (sl->spacetype == SPACE_FILE) {
						;
					}
					else if (sl->spacetype == SPACE_ACTION) {
						SpaceAction *saction = (SpaceAction *)sl;
						bDopeSheet *ads = &saction->ads;
						
						if (ads) {
							ads->source = newlibadr(fd, sc->id.lib, ads->source);
							ads->filter_grp = newlibadr(fd, sc->id.lib, ads->filter_grp);
						}
						
						saction->action = newlibadr(fd, sc->id.lib, saction->action);
					}
					else if (sl->spacetype == SPACE_IMAGE) {
						SpaceImage *sima = (SpaceImage *)sl;
						
						sima->image = newlibadr_us(fd, sc->id.lib, sima->image);
						sima->mask_info.mask = newlibadr_us(fd, sc->id.lib, sima->mask_info.mask);

						/* NOTE: pre-2.5, this was local data not lib data, but now we need this as lib data
						 * so fingers crossed this works fine!
						 */
						sima->gpd = newlibadr_us(fd, sc->id.lib, sima->gpd);
					}
					else if (sl->spacetype == SPACE_SEQ) {
						SpaceSeq *sseq = (SpaceSeq *)sl;
						
						/* NOTE: pre-2.5, this was local data not lib data, but now we need this as lib data
						 * so fingers crossed this works fine!
						 */
						sseq->gpd = newlibadr_us(fd, sc->id.lib, sseq->gpd);

					}
					else if (sl->spacetype == SPACE_NLA) {
						SpaceNla *snla= (SpaceNla *)sl;
						bDopeSheet *ads= snla->ads;
						
						if (ads) {
							ads->source = newlibadr(fd, sc->id.lib, ads->source);
							ads->filter_grp = newlibadr(fd, sc->id.lib, ads->filter_grp);
						}
					}
					else if (sl->spacetype == SPACE_TEXT) {
						SpaceText *st= (SpaceText *)sl;
						
						st->text= newlibadr(fd, sc->id.lib, st->text);
					}
					else if (sl->spacetype == SPACE_SCRIPT) {
						SpaceScript *scpt = (SpaceScript *)sl;
						/*scpt->script = NULL; - 2.45 set to null, better re-run the script */
						if (scpt->script) {
							scpt->script = newlibadr(fd, sc->id.lib, scpt->script);
							if (scpt->script) {
								SCRIPT_SET_NULL(scpt->script);
							}
						}
					}
					else if (sl->spacetype == SPACE_OUTLINER) {
						SpaceOops *so= (SpaceOops *)sl;
						so->search_tse.id = newlibadr(fd, NULL, so->search_tse.id);
						
						if (so->treestore) {
							TreeStoreElem *tselem;
							BLI_mempool_iter iter;

							BLI_mempool_iternew(so->treestore, &iter);
							while ((tselem = BLI_mempool_iterstep(&iter))) {
								tselem->id = newlibadr(fd, NULL, tselem->id);
							}
							if (so->treehash) {
								/* rebuild hash table, because it depends on ids too */
								so->storeflag |= SO_TREESTORE_REBUILD;
							}
						}
					}
					else if (sl->spacetype == SPACE_NODE) {
						SpaceNode *snode = (SpaceNode *)sl;
						bNodeTreePath *path, *path_next;
						bNodeTree *ntree;
						
						/* node tree can be stored locally in id too, link this first */
						snode->id = newlibadr(fd, sc->id.lib, snode->id);
						snode->from = newlibadr(fd, sc->id.lib, snode->from);
						
						ntree = nodetree_from_id(snode->id);
						if (ntree)
							snode->nodetree = ntree;
						else {
							snode->nodetree = newlibadr_us(fd, sc->id.lib, snode->nodetree);
						}
						
						for (path = snode->treepath.first; path; path = path->next) {
							if (path == snode->treepath.first) {
								/* first nodetree in path is same as snode->nodetree */
								path->nodetree = snode->nodetree;
							}
							else
								path->nodetree = newlibadr_us(fd, sc->id.lib, path->nodetree);
							
							if (!path->nodetree)
								break;
						}
						
						/* remaining path entries are invalid, remove */
						for (; path; path = path_next) {
							path_next = path->next;
							
							BLI_remlink(&snode->treepath, path);
							MEM_freeN(path);
						}
						
						/* edittree is just the last in the path,
						 * set this directly since the path may have been shortened above */
						if (snode->treepath.last) {
							path = snode->treepath.last;
							snode->edittree = path->nodetree;
						}
						else
							snode->edittree = NULL;
					}
					else if (sl->spacetype == SPACE_CLIP) {
						SpaceClip *sclip = (SpaceClip *)sl;
						
						sclip->clip = newlibadr_us(fd, sc->id.lib, sclip->clip);
						sclip->mask_info.mask = newlibadr_us(fd, sc->id.lib, sclip->mask_info.mask);
					}
					else if (sl->spacetype == SPACE_LOGIC) {
						SpaceLogic *slogic = (SpaceLogic *)sl;
						
						slogic->gpd = newlibadr_us(fd, sc->id.lib, slogic->gpd);
					}
				}
			}
			sc->id.flag -= LIB_NEED_LINK;
		}
	}
}

/* how to handle user count on pointer restore */
typedef enum ePointerUserMode {
	USER_IGNORE = 0,  /* ignore user count */
	USER_ONE    = 1,  /* ensure at least one user (fake also counts) */
	USER_REAL   = 2,  /* ensure at least one real user (fake user ignored) */
} ePointerUserMode;

static bool restore_pointer(ID *id, ID *newid, ePointerUserMode user)
{
	if (STREQ(newid->name + 2, id->name + 2)) {
		if (newid->lib == id->lib) {
			if (user == USER_ONE) {
				if (newid->us == 0) {
					newid->us++;
				}
			}
			else if (user == USER_REAL) {
				id_us_ensure_real(newid);
			}
			return true;
		}
	}
	return false;
}

/**
 * Only for undo files, or to restore a screen after reading without UI...
 *
 * user
 * - USER_IGNORE: no usercount change
 * - USER_ONE: ensure a user
 * - USER_REAL: ensure a real user (even if a fake one is set)
 */
static void *restore_pointer_by_name(Main *mainp, ID *id, ePointerUserMode user)
{
	if (id) {
		ListBase *lb = which_libbase(mainp, GS(id->name));
		if (lb) {	// there's still risk of checking corrupt mem (freed Ids in oops)
			ID *idn = lb->first;
			
			for (; idn; idn = idn->next) {
				if (restore_pointer(id, idn, user))
					break;
			}
			
			return idn;
		}
	}
	return NULL;
}

static void lib_link_seq_clipboard_pt_restore(ID *id, Main *newmain)
{
	if (id) {
		/* clipboard must ensure this */
		BLI_assert(id->newid != NULL);
		id->newid = restore_pointer_by_name(newmain, (ID *)id->newid, USER_ONE);
	}
}
static int lib_link_seq_clipboard_cb(Sequence *seq, void *arg_pt)
{
	Main *newmain = (Main *)arg_pt;

	lib_link_seq_clipboard_pt_restore((ID *)seq->scene, newmain);
	lib_link_seq_clipboard_pt_restore((ID *)seq->scene_camera, newmain);
	lib_link_seq_clipboard_pt_restore((ID *)seq->clip, newmain);
	lib_link_seq_clipboard_pt_restore((ID *)seq->mask, newmain);
	lib_link_seq_clipboard_pt_restore((ID *)seq->sound, newmain);
	return 1;
}

static void lib_link_clipboard_restore(Main *newmain)
{
	/* update IDs stored in sequencer clipboard */
	BKE_sequencer_base_recursive_apply(&seqbase_clipboard, lib_link_seq_clipboard_cb, newmain);
}

/* called from kernel/blender.c */
/* used to link a file (without UI) to the current UI */
/* note that it assumes the old pointers in UI are still valid, so old Main is not freed */
void blo_lib_link_screen_restore(Main *newmain, bScreen *curscreen, Scene *curscene)
{
	wmWindow *win;
	wmWindowManager *wm;
	bScreen *sc;
	ScrArea *sa;
	
	/* first windowmanager */
	for (wm = newmain->wm.first; wm; wm = wm->id.next) {
		for (win= wm->windows.first; win; win= win->next) {
			win->screen = restore_pointer_by_name(newmain, (ID *)win->screen, USER_ONE);
			
			if (win->screen == NULL)
				win->screen = curscreen;
			
			win->screen->winid = win->winid;
		}
	}
	
	
	for (sc = newmain->screen.first; sc; sc = sc->id.next) {
		Scene *oldscene = sc->scene;
		
		sc->scene= restore_pointer_by_name(newmain, (ID *)sc->scene, USER_ONE);
		if (sc->scene == NULL)
			sc->scene = curscene;
		
		/* keep cursor location through undo */
		copy_v3_v3(sc->scene->cursor, oldscene->cursor);
		
		for (sa = sc->areabase.first; sa; sa = sa->next) {
			SpaceLink *sl;
			
			for (sl = sa->spacedata.first; sl; sl = sl->next) {
				if (sl->spacetype == SPACE_VIEW3D) {
					View3D *v3d = (View3D *)sl;
					BGpic *bgpic;
					ARegion *ar;
					
					if (v3d->scenelock)
						v3d->camera = NULL; /* always get from scene */
					else
						v3d->camera = restore_pointer_by_name(newmain, (ID *)v3d->camera, USER_ONE);
					if (v3d->camera == NULL)
						v3d->camera = sc->scene->camera;
					v3d->ob_centre = restore_pointer_by_name(newmain, (ID *)v3d->ob_centre, USER_ONE);
					
					for (bgpic= v3d->bgpicbase.first; bgpic; bgpic= bgpic->next) {
						if ((bgpic->ima = restore_pointer_by_name(newmain, (ID *)bgpic->ima, USER_IGNORE))) {
							id_us_plus((ID *)bgpic->ima);
						}
						if ((bgpic->clip = restore_pointer_by_name(newmain, (ID *)bgpic->clip, USER_IGNORE))) {
							id_us_plus((ID *)bgpic->clip);
						}
					}
					if (v3d->localvd) {
						/*Base *base;*/
						
						v3d->localvd->camera = sc->scene->camera;
						
						/* localview can become invalid during undo/redo steps, so we exit it when no could be found */
#if 0					/* XXX  regionlocalview ? */
						for (base= sc->scene->base.first; base; base= base->next) {
							if (base->lay & v3d->lay) break;
						}
						if (base==NULL) {
							v3d->lay= v3d->localvd->lay;
							v3d->layact= v3d->localvd->layact;
							MEM_freeN(v3d->localvd); 
							v3d->localvd= NULL;
						}
#endif
					}
					else if (v3d->scenelock) {
						v3d->lay = sc->scene->lay;
					}
					
					/* not very nice, but could help */
					if ((v3d->layact & v3d->lay) == 0) v3d->layact = v3d->lay;

					/* free render engines for now */
					for (ar = sa->regionbase.first; ar; ar = ar->next) {
						RegionView3D *rv3d= ar->regiondata;
						
						if (rv3d && rv3d->render_engine) {
							RE_engine_free(rv3d->render_engine);
							rv3d->render_engine = NULL;
						}
					}
				}
				else if (sl->spacetype == SPACE_IPO) {
					SpaceIpo *sipo = (SpaceIpo *)sl;
					bDopeSheet *ads = sipo->ads;
					
					if (ads) {
						ads->source = restore_pointer_by_name(newmain, (ID *)ads->source, USER_ONE);
						
						if (ads->filter_grp)
							ads->filter_grp = restore_pointer_by_name(newmain, (ID *)ads->filter_grp, USER_IGNORE);
					}
					
					/* force recalc of list of channels (i.e. includes calculating F-Curve colors)
					 * thus preventing the "black curves" problem post-undo
					 */
					sipo->flag |= SIPO_TEMP_NEEDCHANSYNC;
				}
				else if (sl->spacetype == SPACE_BUTS) {
					SpaceButs *sbuts = (SpaceButs *)sl;
					sbuts->pinid = restore_pointer_by_name(newmain, sbuts->pinid, USER_IGNORE);
					if (sbuts->pinid == NULL) {
						sbuts->flag &= ~SB_PIN_CONTEXT;
					}

					/* TODO: restore path pointers: T40046
					 * (complicated because this contains data pointers too, not just ID)*/
					MEM_SAFE_FREE(sbuts->path);
				}
				else if (sl->spacetype == SPACE_FILE) {
					SpaceFile *sfile = (SpaceFile *)sl;
					sfile->op = NULL;
					sfile->previews_timer = NULL;
				}
				else if (sl->spacetype == SPACE_ACTION) {
					SpaceAction *saction = (SpaceAction *)sl;
					
					saction->action = restore_pointer_by_name(newmain, (ID *)saction->action, USER_ONE);
					saction->ads.source = restore_pointer_by_name(newmain, (ID *)saction->ads.source, USER_ONE);
					
					if (saction->ads.filter_grp)
						saction->ads.filter_grp = restore_pointer_by_name(newmain, (ID *)saction->ads.filter_grp, USER_IGNORE);
						
					
					/* force recalc of list of channels, potentially updating the active action 
					 * while we're at it (as it can only be updated that way) [#28962] 
					 */
					saction->flag |= SACTION_TEMP_NEEDCHANSYNC;
				}
				else if (sl->spacetype == SPACE_IMAGE) {
					SpaceImage *sima = (SpaceImage *)sl;
					
					sima->image = restore_pointer_by_name(newmain, (ID *)sima->image, USER_REAL);
					
					/* this will be freed, not worth attempting to find same scene,
					 * since it gets initialized later */
					sima->iuser.scene = NULL;
					
					sima->scopes.waveform_1 = NULL;
					sima->scopes.waveform_2 = NULL;
					sima->scopes.waveform_3 = NULL;
					sima->scopes.vecscope = NULL;
					sima->scopes.ok = 0;
					
					/* NOTE: pre-2.5, this was local data not lib data, but now we need this as lib data
					 * so assume that here we're doing for undo only...
					 */
					sima->gpd = restore_pointer_by_name(newmain, (ID *)sima->gpd, USER_ONE);
					sima->mask_info.mask = restore_pointer_by_name(newmain, (ID *)sima->mask_info.mask, USER_REAL);
				}
				else if (sl->spacetype == SPACE_SEQ) {
					SpaceSeq *sseq = (SpaceSeq *)sl;
					
					/* NOTE: pre-2.5, this was local data not lib data, but now we need this as lib data
					 * so assume that here we're doing for undo only...
					 */
					sseq->gpd = restore_pointer_by_name(newmain, (ID *)sseq->gpd, USER_ONE);
				}
				else if (sl->spacetype == SPACE_NLA) {
					SpaceNla *snla = (SpaceNla *)sl;
					bDopeSheet *ads = snla->ads;
					
					if (ads) {
						ads->source = restore_pointer_by_name(newmain, (ID *)ads->source, USER_ONE);
						
						if (ads->filter_grp)
							ads->filter_grp = restore_pointer_by_name(newmain, (ID *)ads->filter_grp, USER_IGNORE);
					}
				}
				else if (sl->spacetype == SPACE_TEXT) {
					SpaceText *st = (SpaceText *)sl;
					
					st->text = restore_pointer_by_name(newmain, (ID *)st->text, USER_ONE);
					if (st->text == NULL) st->text = newmain->text.first;
				}
				else if (sl->spacetype == SPACE_SCRIPT) {
					SpaceScript *scpt = (SpaceScript *)sl;
					
					scpt->script = restore_pointer_by_name(newmain, (ID *)scpt->script, USER_ONE);
					
					/*sc->script = NULL; - 2.45 set to null, better re-run the script */
					if (scpt->script) {
						SCRIPT_SET_NULL(scpt->script);
					}
				}
				else if (sl->spacetype == SPACE_OUTLINER) {
					SpaceOops *so= (SpaceOops *)sl;
					
					so->search_tse.id = restore_pointer_by_name(newmain, so->search_tse.id, USER_IGNORE);
					
					if (so->treestore) {
						TreeStoreElem *tselem;
						BLI_mempool_iter iter;

						BLI_mempool_iternew(so->treestore, &iter);
						while ((tselem = BLI_mempool_iterstep(&iter))) {
							/* Do not try to restore pointers to drivers/sequence/etc., can crash in undo case! */
							if (TSE_IS_REAL_ID(tselem)) {
								tselem->id = restore_pointer_by_name(newmain, tselem->id, USER_IGNORE);
							}
							else {
								tselem->id = NULL;
							}
						}
						if (so->treehash) {
							/* rebuild hash table, because it depends on ids too */
							so->storeflag |= SO_TREESTORE_REBUILD;
						}
					}
				}
				else if (sl->spacetype == SPACE_NODE) {
					SpaceNode *snode= (SpaceNode *)sl;
					bNodeTreePath *path, *path_next;
					bNodeTree *ntree;
					
					/* node tree can be stored locally in id too, link this first */
					snode->id = restore_pointer_by_name(newmain, snode->id, USER_ONE);
					snode->from = restore_pointer_by_name(newmain, snode->from, USER_IGNORE);
					
					ntree = nodetree_from_id(snode->id);
					if (ntree)
						snode->nodetree = ntree;
					else
						snode->nodetree = restore_pointer_by_name(newmain, (ID*)snode->nodetree, USER_REAL);
					
					for (path = snode->treepath.first; path; path = path->next) {
						if (path == snode->treepath.first) {
							/* first nodetree in path is same as snode->nodetree */
							path->nodetree = snode->nodetree;
						}
						else
							path->nodetree= restore_pointer_by_name(newmain, (ID*)path->nodetree, USER_REAL);
						
						if (!path->nodetree)
							break;
					}
					
					/* remaining path entries are invalid, remove */
					for (; path; path = path_next) {
						path_next = path->next;
						
						BLI_remlink(&snode->treepath, path);
						MEM_freeN(path);
					}
					
					/* edittree is just the last in the path,
					 * set this directly since the path may have been shortened above */
					if (snode->treepath.last) {
						path = snode->treepath.last;
						snode->edittree = path->nodetree;
					}
					else
						snode->edittree = NULL;
				}
				else if (sl->spacetype == SPACE_CLIP) {
					SpaceClip *sclip = (SpaceClip *)sl;
					
					sclip->clip = restore_pointer_by_name(newmain, (ID *)sclip->clip, USER_REAL);
					sclip->mask_info.mask = restore_pointer_by_name(newmain, (ID *)sclip->mask_info.mask, USER_REAL);
					
					sclip->scopes.ok = 0;
				}
				else if (sl->spacetype == SPACE_LOGIC) {
					SpaceLogic *slogic = (SpaceLogic *)sl;
					
					slogic->gpd = restore_pointer_by_name(newmain, (ID *)slogic->gpd, USER_ONE);
				}
			}
		}
	}

	/* update IDs stored in all possible clipboards */
	lib_link_clipboard_restore(newmain);
}

static void direct_link_region(FileData *fd, ARegion *ar, int spacetype)
{
	Panel *pa;
	uiList *ui_list;

	link_list(fd, &ar->panels);

	for (pa = ar->panels.first; pa; pa = pa->next) {
		pa->paneltab = newdataadr(fd, pa->paneltab);
		pa->runtime_flag = 0;
		pa->activedata = NULL;
		pa->type = NULL;
	}

	link_list(fd, &ar->panels_category_active);

	link_list(fd, &ar->ui_lists);

	for (ui_list = ar->ui_lists.first; ui_list; ui_list = ui_list->next) {
		ui_list->type = NULL;
		ui_list->dyn_data = NULL;
		ui_list->properties = newdataadr(fd, ui_list->properties);
		IDP_DirectLinkGroup_OrFree(&ui_list->properties, (fd->flags & FD_FLAGS_SWITCH_ENDIAN), fd);
	}

	link_list(fd, &ar->ui_previews);

	if (spacetype == SPACE_EMPTY) {
		/* unkown space type, don't leak regiondata */
		ar->regiondata = NULL;
	}
	else {
		ar->regiondata = newdataadr(fd, ar->regiondata);
		if (ar->regiondata) {
			if (spacetype == SPACE_VIEW3D) {
				RegionView3D *rv3d = ar->regiondata;

				rv3d->localvd = newdataadr(fd, rv3d->localvd);
				rv3d->clipbb = newdataadr(fd, rv3d->clipbb);

				rv3d->depths = NULL;
				rv3d->gpuoffscreen = NULL;
				rv3d->render_engine = NULL;
				rv3d->sms = NULL;
				rv3d->smooth_timer = NULL;
				rv3d->compositor = NULL;
			}
		}
	}
	
	ar->v2d.tab_offset = NULL;
	ar->v2d.tab_num = 0;
	ar->v2d.tab_cur = 0;
	ar->v2d.sms = NULL;
	BLI_listbase_clear(&ar->panels_category);
	BLI_listbase_clear(&ar->handlers);
	BLI_listbase_clear(&ar->uiblocks);
	ar->headerstr = NULL;
	ar->swinid = 0;
	ar->type = NULL;
	ar->swap = 0;
	ar->do_draw = 0;
	ar->regiontimer = NULL;
	memset(&ar->drawrct, 0, sizeof(ar->drawrct));
}

/* for the saved 2.50 files without regiondata */
/* and as patch for 2.48 and older */
void blo_do_versions_view3d_split_250(View3D *v3d, ListBase *regions)
{
	ARegion *ar;
	
	for (ar = regions->first; ar; ar = ar->next) {
		if (ar->regiontype==RGN_TYPE_WINDOW && ar->regiondata==NULL) {
			RegionView3D *rv3d;
			
			rv3d = ar->regiondata = MEM_callocN(sizeof(RegionView3D), "region v3d patch");
			rv3d->persp = (char)v3d->persp;
			rv3d->view = (char)v3d->view;
			rv3d->dist = v3d->dist;
			copy_v3_v3(rv3d->ofs, v3d->ofs);
			copy_qt_qt(rv3d->viewquat, v3d->viewquat);
		}
	}
	
	/* this was not initialized correct always */
	if (v3d->twtype == 0)
		v3d->twtype = V3D_MANIP_TRANSLATE;
	if (v3d->gridsubdiv == 0)
		v3d->gridsubdiv = 10;
}

static bool direct_link_screen(FileData *fd, bScreen *sc)
{
	ScrArea *sa;
	ScrVert *sv;
	ScrEdge *se;
	bool wrong_id = false;
	
	link_list(fd, &(sc->vertbase));
	link_list(fd, &(sc->edgebase));
	link_list(fd, &(sc->areabase));
	sc->regionbase.first = sc->regionbase.last= NULL;
	sc->context = NULL;
	
	sc->mainwin = sc->subwinactive= 0;	/* indices */
	sc->swap = 0;

	/* edges */
	for (se = sc->edgebase.first; se; se = se->next) {
		se->v1 = newdataadr(fd, se->v1);
		se->v2 = newdataadr(fd, se->v2);
		if ((intptr_t)se->v1 > (intptr_t)se->v2) {
			sv = se->v1;
			se->v1 = se->v2;
			se->v2 = sv;
		}
		
		if (se->v1 == NULL) {
			printf("Error reading Screen %s... removing it.\n", sc->id.name+2);
			BLI_remlink(&sc->edgebase, se);
			wrong_id = true;
		}
	}
	
	/* areas */
	for (sa = sc->areabase.first; sa; sa = sa->next) {
		SpaceLink *sl;
		ARegion *ar;
		
		link_list(fd, &(sa->spacedata));
		link_list(fd, &(sa->regionbase));
		
		BLI_listbase_clear(&sa->handlers);
		sa->type = NULL;	/* spacetype callbacks */
		sa->region_active_win = -1;

		/* if we do not have the spacetype registered (game player), we cannot
		 * free it, so don't allocate any new memory for such spacetypes. */
		if (!BKE_spacetype_exists(sa->spacetype))
			sa->spacetype = SPACE_EMPTY;
		
		for (ar = sa->regionbase.first; ar; ar = ar->next)
			direct_link_region(fd, ar, sa->spacetype);
		
		/* accident can happen when read/save new file with older version */
		/* 2.50: we now always add spacedata for info */
		if (sa->spacedata.first==NULL) {
			SpaceInfo *sinfo= MEM_callocN(sizeof(SpaceInfo), "spaceinfo");
			sa->spacetype= sinfo->spacetype= SPACE_INFO;
			BLI_addtail(&sa->spacedata, sinfo);
		}
		/* add local view3d too */
		else if (sa->spacetype == SPACE_VIEW3D)
			blo_do_versions_view3d_split_250(sa->spacedata.first, &sa->regionbase);

		/* incase we set above */
		sa->butspacetype = sa->spacetype;

		for (sl = sa->spacedata.first; sl; sl = sl->next) {
			link_list(fd, &(sl->regionbase));

			/* if we do not have the spacetype registered (game player), we cannot
			 * free it, so don't allocate any new memory for such spacetypes. */
			if (!BKE_spacetype_exists(sl->spacetype))
				sl->spacetype = SPACE_EMPTY;

			for (ar = sl->regionbase.first; ar; ar = ar->next)
				direct_link_region(fd, ar, sl->spacetype);
			
			if (sl->spacetype == SPACE_VIEW3D) {
				View3D *v3d= (View3D*) sl;
				BGpic *bgpic;
				
				v3d->flag |= V3D_INVALID_BACKBUF;
				
				link_list(fd, &v3d->bgpicbase);
				
				/* should be do_versions except this doesnt fit well there */
				if (v3d->bgpic) {
					bgpic = newdataadr(fd, v3d->bgpic);
					BLI_addtail(&v3d->bgpicbase, bgpic);
					v3d->bgpic = NULL;
				}
			
				for (bgpic = v3d->bgpicbase.first; bgpic; bgpic = bgpic->next)
					bgpic->iuser.ok = 1;
				
				if (v3d->gpd) {
					v3d->gpd = newdataadr(fd, v3d->gpd);
					direct_link_gpencil(fd, v3d->gpd);
				}
				v3d->localvd = newdataadr(fd, v3d->localvd);
				BLI_listbase_clear(&v3d->afterdraw_transp);
				BLI_listbase_clear(&v3d->afterdraw_xray);
				BLI_listbase_clear(&v3d->afterdraw_xraytransp);
				v3d->properties_storage = NULL;
				v3d->defmaterial = NULL;
				
				/* render can be quite heavy, set to solid on load */
				if (v3d->drawtype == OB_RENDER)
					v3d->drawtype = OB_SOLID;

				if (v3d->fx_settings.dof)
					v3d->fx_settings.dof = newdataadr(fd, v3d->fx_settings.dof);
				if (v3d->fx_settings.ssao)
					v3d->fx_settings.ssao = newdataadr(fd, v3d->fx_settings.ssao);
				
				blo_do_versions_view3d_split_250(v3d, &sl->regionbase);
			}
			else if (sl->spacetype == SPACE_IPO) {
				SpaceIpo *sipo = (SpaceIpo *)sl;
				
				sipo->ads = newdataadr(fd, sipo->ads);
				BLI_listbase_clear(&sipo->ghostCurves);
			}
			else if (sl->spacetype == SPACE_NLA) {
				SpaceNla *snla = (SpaceNla *)sl;
				
				snla->ads = newdataadr(fd, snla->ads);
			}
			else if (sl->spacetype == SPACE_OUTLINER) {
				SpaceOops *soops = (SpaceOops *) sl;
				
				/* use newdataadr_no_us and do not free old memory avoiding double
				 * frees and use of freed memory. this could happen because of a
				 * bug fixed in revision 58959 where the treestore memory address
				 * was not unique */
				TreeStore *ts = newdataadr_no_us(fd, soops->treestore);
				soops->treestore = NULL;
				if (ts) {
					TreeStoreElem *elems = newdataadr_no_us(fd, ts->data);
					
					soops->treestore = BLI_mempool_create(sizeof(TreeStoreElem), ts->usedelem,
					                                      512, BLI_MEMPOOL_ALLOW_ITER);
					if (ts->usedelem && elems) {
						int i;
						for (i = 0; i < ts->usedelem; i++) {
							TreeStoreElem *new_elem = BLI_mempool_alloc(soops->treestore);
							*new_elem = elems[i];
						}
					}
					/* we only saved what was used */
					soops->storeflag |= SO_TREESTORE_CLEANUP;	// at first draw
				}
				soops->treehash = NULL;
				soops->tree.first = soops->tree.last= NULL;
			}
			else if (sl->spacetype == SPACE_IMAGE) {
				SpaceImage *sima = (SpaceImage *)sl;
				
				sima->cumap = newdataadr(fd, sima->cumap);
				if (sima->cumap)
					direct_link_curvemapping(fd, sima->cumap);
				
				sima->iuser.scene = NULL;
				sima->iuser.ok = 1;
				sima->scopes.waveform_1 = NULL;
				sima->scopes.waveform_2 = NULL;
				sima->scopes.waveform_3 = NULL;
				sima->scopes.vecscope = NULL;
				sima->scopes.ok = 0;
				
				/* WARNING: gpencil data is no longer stored directly in sima after 2.5 
				 * so sacrifice a few old files for now to avoid crashes with new files!
				 * committed: r28002 */
#if 0
				sima->gpd = newdataadr(fd, sima->gpd);
				if (sima->gpd)
					direct_link_gpencil(fd, sima->gpd);
#endif
			}
			else if (sl->spacetype == SPACE_NODE) {
				SpaceNode *snode = (SpaceNode *)sl;
				
				if (snode->gpd) {
					snode->gpd = newdataadr(fd, snode->gpd);
					direct_link_gpencil(fd, snode->gpd);
				}
				
				link_list(fd, &snode->treepath);
				snode->edittree = NULL;
				snode->iofsd = NULL;
				BLI_listbase_clear(&snode->linkdrag);
			}
			else if (sl->spacetype == SPACE_TEXT) {
				SpaceText *st= (SpaceText *)sl;
				
				st->drawcache = NULL;
				st->scroll_accum[0] = 0.0f;
				st->scroll_accum[1] = 0.0f;
			}
			else if (sl->spacetype == SPACE_TIME) {
				SpaceTime *stime = (SpaceTime *)sl;
				BLI_listbase_clear(&stime->caches);
			}
			else if (sl->spacetype == SPACE_LOGIC) {
				SpaceLogic *slogic = (SpaceLogic *)sl;
				
				/* XXX: this is new stuff, which shouldn't be directly linking to gpd... */
				if (slogic->gpd) {
					slogic->gpd = newdataadr(fd, slogic->gpd);
					direct_link_gpencil(fd, slogic->gpd);
				}
			}
			else if (sl->spacetype == SPACE_SEQ) {
				SpaceSeq *sseq = (SpaceSeq *)sl;
				
				/* grease pencil data is not a direct data and can't be linked from direct_link*
				 * functions, it should be linked from lib_link* functions instead
				 *
				 * otherwise it'll lead to lost grease data on open because it'll likely be
				 * read from file after all other users of grease pencil and newdataadr would
				 * simple return NULL here (sergey)
				 */
#if 0
				if (sseq->gpd) {
					sseq->gpd = newdataadr(fd, sseq->gpd);
					direct_link_gpencil(fd, sseq->gpd);
				}
#endif
				sseq->scopes.reference_ibuf = NULL;
				sseq->scopes.zebra_ibuf = NULL;
				sseq->scopes.waveform_ibuf = NULL;
				sseq->scopes.sep_waveform_ibuf = NULL;
				sseq->scopes.vector_ibuf = NULL;
				sseq->scopes.histogram_ibuf = NULL;

			}
			else if (sl->spacetype == SPACE_BUTS) {
				SpaceButs *sbuts = (SpaceButs *)sl;
				
				sbuts->path= NULL;
				sbuts->texuser= NULL;
				sbuts->mainbo = sbuts->mainb;
				sbuts->mainbuser = sbuts->mainb;
			}
			else if (sl->spacetype == SPACE_CONSOLE) {
				SpaceConsole *sconsole = (SpaceConsole *)sl;
				ConsoleLine *cl, *cl_next;
				
				link_list(fd, &sconsole->scrollback);
				link_list(fd, &sconsole->history);
				
				//for (cl= sconsole->scrollback.first; cl; cl= cl->next)
				//	cl->line= newdataadr(fd, cl->line);
				
				/* comma expressions, (e.g. expr1, expr2, expr3) evaluate each expression,
				 * from left to right.  the right-most expression sets the result of the comma
				 * expression as a whole*/
				for (cl = sconsole->history.first; cl; cl = cl_next) {
					cl_next = cl->next;
					cl->line = newdataadr(fd, cl->line);
					if (cl->line) {
						/* the allocted length is not written, so reset here */
						cl->len_alloc = cl->len + 1;
					}
					else {
						BLI_remlink(&sconsole->history, cl);
						MEM_freeN(cl);
					}
				}
			}
			else if (sl->spacetype == SPACE_FILE) {
				SpaceFile *sfile = (SpaceFile *)sl;
				
				/* this sort of info is probably irrelevant for reloading...
				 * plus, it isn't saved to files yet!
				 */
				sfile->folders_prev = sfile->folders_next = NULL;
				sfile->files = NULL;
				sfile->layout = NULL;
				sfile->op = NULL;
				sfile->previews_timer = NULL;
				sfile->params = newdataadr(fd, sfile->params);
			}
			else if (sl->spacetype == SPACE_CLIP) {
				SpaceClip *sclip = (SpaceClip *)sl;
				
				sclip->scopes.track_search = NULL;
				sclip->scopes.track_preview = NULL;
				sclip->scopes.ok = 0;
			}
		}
		
		BLI_listbase_clear(&sa->actionzones);
		
		sa->v1 = newdataadr(fd, sa->v1);
		sa->v2 = newdataadr(fd, sa->v2);
		sa->v3 = newdataadr(fd, sa->v3);
		sa->v4 = newdataadr(fd, sa->v4);
	}
	
	return wrong_id;
}

/* ********** READ LIBRARY *************** */


static void direct_link_library(FileData *fd, Library *lib, Main *main)
{
	Main *newmain;
	
	/* check if the library was already read */
	for (newmain = fd->mainlist->first; newmain; newmain = newmain->next) {
		if (newmain->curlib) {
			if (BLI_path_cmp(newmain->curlib->filepath, lib->filepath) == 0) {
				blo_reportf_wrap(fd->reports, RPT_WARNING,
				                 TIP_("Library '%s', '%s' had multiple instances, save and reload!"),
				                 lib->name, lib->filepath);
				
				change_idid_adr(fd->mainlist, fd, lib, newmain->curlib);
/*				change_idid_adr_fd(fd, lib, newmain->curlib); */
				
				BLI_remlink(&main->library, lib);
				MEM_freeN(lib);
				
				
				return;
			}
		}
	}
	/* make sure we have full path in lib->filepath */
	BLI_strncpy(lib->filepath, lib->name, sizeof(lib->name));
	BLI_cleanup_path(fd->relabase, lib->filepath);
	
//	printf("direct_link_library: name %s\n", lib->name);
//	printf("direct_link_library: filepath %s\n", lib->filepath);
	
	lib->packedfile = direct_link_packedfile(fd, lib->packedfile);
	
	/* new main */
	newmain = BKE_main_new();
	BLI_addtail(fd->mainlist, newmain);
	newmain->curlib = lib;
	
	lib->parent = NULL;
}

static void lib_link_library(FileData *UNUSED(fd), Main *main)
{
	Library *lib;
	for (lib = main->library.first; lib; lib = lib->id.next) {
		lib->id.us = 1;
	}
}

/* Always call this once you have loaded new library data to set the relative paths correctly in relation to the blend file */
static void fix_relpaths_library(const char *basepath, Main *main)
{
	Library *lib;
	/* BLO_read_from_memory uses a blank filename */
	if (basepath == NULL || basepath[0] == '\0') {
		for (lib = main->library.first; lib; lib= lib->id.next) {
			/* when loading a linked lib into a file which has not been saved,
			 * there is nothing we can be relative to, so instead we need to make
			 * it absolute. This can happen when appending an object with a relative
			 * link into an unsaved blend file. See [#27405].
			 * The remap relative option will make it relative again on save - campbell */
			if (BLI_path_is_rel(lib->name)) {
				BLI_strncpy(lib->name, lib->filepath, sizeof(lib->name));
			}
		}
	}
	else {
		for (lib = main->library.first; lib; lib = lib->id.next) {
			/* Libraries store both relative and abs paths, recreate relative paths,
			 * relative to the blend file since indirectly linked libs will be relative to their direct linked library */
			if (BLI_path_is_rel(lib->name)) {  /* if this is relative to begin with? */
				BLI_strncpy(lib->name, lib->filepath, sizeof(lib->name));
				BLI_path_rel(lib->name, basepath);
			}
		}
	}
}

/* ************ READ SPEAKER ***************** */

static void lib_link_speaker(FileData *fd, Main *main)
{
	Speaker *spk;
	
	for (spk = main->speaker.first; spk; spk = spk->id.next) {
		if (spk->id.flag & LIB_NEED_LINK) {
			if (spk->adt) lib_link_animdata(fd, &spk->id, spk->adt);
			
			spk->sound= newlibadr(fd, spk->id.lib, spk->sound);
			if (spk->sound) {
				spk->sound->id.us++;
			}
			
			spk->id.flag -= LIB_NEED_LINK;
		}
	}
}

static void direct_link_speaker(FileData *fd, Speaker *spk)
{
	spk->adt = newdataadr(fd, spk->adt);
	direct_link_animdata(fd, spk->adt);

#if 0
	spk->sound = newdataadr(fd, spk->sound);
	direct_link_sound(fd, spk->sound);
#endif
}

/* ************** READ SOUND ******************* */

static void direct_link_sound(FileData *fd, bSound *sound)
{
	sound->handle = NULL;
	sound->playback_handle = NULL;

	/* versioning stuff, if there was a cache, then we enable caching: */
	if (sound->cache) {
		sound->flags |= SOUND_FLAGS_CACHING;
		sound->cache = NULL;
	}

	if (fd->soundmap) {
		sound->waveform = newsoundadr(fd, sound->waveform);
	}	
	else {
		sound->waveform = NULL;
	}
		
	if (sound->spinlock) {
		sound->spinlock = MEM_mallocN(sizeof(SpinLock), "sound_spinlock");
		BLI_spin_init(sound->spinlock);
	}
	/* clear waveform loading flag */
	sound->flags &= ~SOUND_FLAGS_WAVEFORM_LOADING;

	sound->packedfile = direct_link_packedfile(fd, sound->packedfile);
	sound->newpackedfile = direct_link_packedfile(fd, sound->newpackedfile);
}

static void lib_link_sound(FileData *fd, Main *main)
{
	bSound *sound;
	
	for (sound = main->sound.first; sound; sound = sound->id.next) {
		if (sound->id.flag & LIB_NEED_LINK) {
			sound->id.flag -= LIB_NEED_LINK;
			sound->ipo = newlibadr_us(fd, sound->id.lib, sound->ipo); // XXX deprecated - old animation system
			
			BKE_sound_load(main, sound);
		}
	}
}
/* ***************** READ GROUP *************** */

static void direct_link_group(FileData *fd, Group *group)
{
	link_list(fd, &group->gobject);

	group->preview = direct_link_preview_image(fd, group->preview);
}

static void lib_link_group(FileData *fd, Main *main)
{
	Group *group;
	GroupObject *go;
	int add_us;
	
	for (group = main->group.first; group; group = group->id.next) {
		if (group->id.flag & LIB_NEED_LINK) {
			group->id.flag -= LIB_NEED_LINK;
			
			add_us = 0;
			
			for (go = group->gobject.first; go; go = go->next) {
				go->ob= newlibadr(fd, group->id.lib, go->ob);
				if (go->ob) {
					go->ob->flag |= OB_FROMGROUP;
					/* if group has an object, it increments user... */
					add_us = 1;
					if (go->ob->id.us == 0)
						go->ob->id.us = 1;
				}
			}
			if (add_us) group->id.us++;
			BKE_group_object_unlink(group, NULL, NULL, NULL);	/* removes NULL entries */
		}
	}
}

/* ***************** READ MOVIECLIP *************** */

static void direct_link_movieReconstruction(FileData *fd, MovieTrackingReconstruction *reconstruction)
{
	reconstruction->cameras = newdataadr(fd, reconstruction->cameras);
}

static void direct_link_movieTracks(FileData *fd, ListBase *tracksbase)
{
	MovieTrackingTrack *track;
	
	link_list(fd, tracksbase);
	
	for (track = tracksbase->first; track; track = track->next) {
		track->markers = newdataadr(fd, track->markers);
	}
}

static void direct_link_moviePlaneTracks(FileData *fd, ListBase *plane_tracks_base)
{
	MovieTrackingPlaneTrack *plane_track;

	link_list(fd, plane_tracks_base);

	for (plane_track = plane_tracks_base->first;
	     plane_track;
	     plane_track = plane_track->next)
	{
		int i;

		plane_track->point_tracks = newdataadr(fd, plane_track->point_tracks);
		test_pointer_array(fd, (void**)&plane_track->point_tracks);
		for (i = 0; i < plane_track->point_tracksnr; i++) {
			plane_track->point_tracks[i] = newdataadr(fd, plane_track->point_tracks[i]);
		}

		plane_track->markers = newdataadr(fd, plane_track->markers);
	}
}

static void direct_link_movieclip(FileData *fd, MovieClip *clip)
{
	MovieTracking *tracking = &clip->tracking;
	MovieTrackingObject *object;

	clip->adt= newdataadr(fd, clip->adt);

	if (fd->movieclipmap) clip->cache = newmclipadr(fd, clip->cache);
	else clip->cache = NULL;

	if (fd->movieclipmap) clip->tracking.camera.intrinsics = newmclipadr(fd, clip->tracking.camera.intrinsics);
	else clip->tracking.camera.intrinsics = NULL;

	direct_link_movieTracks(fd, &tracking->tracks);
	direct_link_moviePlaneTracks(fd, &tracking->plane_tracks);
	direct_link_movieReconstruction(fd, &tracking->reconstruction);

	clip->tracking.act_track = newdataadr(fd, clip->tracking.act_track);
	clip->tracking.act_plane_track = newdataadr(fd, clip->tracking.act_plane_track);

	clip->anim = NULL;
	clip->tracking_context = NULL;
	clip->tracking.stats = NULL;

	clip->tracking.stabilization.ok = 0;
	clip->tracking.stabilization.rot_track = newdataadr(fd, clip->tracking.stabilization.rot_track);

	clip->tracking.dopesheet.ok = 0;
	BLI_listbase_clear(&clip->tracking.dopesheet.channels);
	BLI_listbase_clear(&clip->tracking.dopesheet.coverage_segments);

	link_list(fd, &tracking->objects);
	
	for (object = tracking->objects.first; object; object = object->next) {
		direct_link_movieTracks(fd, &object->tracks);
		direct_link_moviePlaneTracks(fd, &object->plane_tracks);
		direct_link_movieReconstruction(fd, &object->reconstruction);
	}
}

static void lib_link_movieTracks(FileData *fd, MovieClip *clip, ListBase *tracksbase)
{
	MovieTrackingTrack *track;

	for (track = tracksbase->first; track; track = track->next) {
		track->gpd = newlibadr_us(fd, clip->id.lib, track->gpd);
	}
}

static void lib_link_moviePlaneTracks(FileData *fd, MovieClip *clip, ListBase *tracksbase)
{
	MovieTrackingPlaneTrack *plane_track;

	for (plane_track = tracksbase->first; plane_track; plane_track = plane_track->next) {
		plane_track->image = newlibadr_us(fd, clip->id.lib, plane_track->image);
	}
}

static void lib_link_movieclip(FileData *fd, Main *main)
{
	MovieClip *clip;
	
	for (clip = main->movieclip.first; clip; clip = clip->id.next) {
		if (clip->id.flag & LIB_NEED_LINK) {
			MovieTracking *tracking = &clip->tracking;
			MovieTrackingObject *object;

			if (clip->adt)
				lib_link_animdata(fd, &clip->id, clip->adt);
			
			clip->gpd = newlibadr_us(fd, clip->id.lib, clip->gpd);
			
			lib_link_movieTracks(fd, clip, &tracking->tracks);
			lib_link_moviePlaneTracks(fd, clip, &tracking->plane_tracks);

			for (object = tracking->objects.first; object; object = object->next) {
				lib_link_movieTracks(fd, clip, &object->tracks);
			}

			clip->id.flag -= LIB_NEED_LINK;
		}
	}
}

/* ***************** READ MOVIECLIP *************** */

static void direct_link_mask(FileData *fd, Mask *mask)
{
	MaskLayer *masklay;

	mask->adt = newdataadr(fd, mask->adt);

	link_list(fd, &mask->masklayers);

	for (masklay = mask->masklayers.first; masklay; masklay = masklay->next) {
		MaskSpline *spline;
		MaskLayerShape *masklay_shape;

		link_list(fd, &masklay->splines);

		for (spline = masklay->splines.first; spline; spline = spline->next) {
			int i;

			spline->points = newdataadr(fd, spline->points);

			for (i = 0; i < spline->tot_point; i++) {
				MaskSplinePoint *point = &spline->points[i];

				if (point->tot_uw)
					point->uw = newdataadr(fd, point->uw);
			}
		}

		link_list(fd, &masklay->splines_shapes);

		for (masklay_shape = masklay->splines_shapes.first; masklay_shape; masklay_shape = masklay_shape->next) {
			masklay_shape->data = newdataadr(fd, masklay_shape->data);

			if (masklay_shape->tot_vert) {
				if (fd->flags & FD_FLAGS_SWITCH_ENDIAN) {
					BLI_endian_switch_float_array(masklay_shape->data,
					                              masklay_shape->tot_vert * sizeof(float) * MASK_OBJECT_SHAPE_ELEM_SIZE);

				}
			}
		}

		masklay->act_spline = newdataadr(fd, masklay->act_spline);
		masklay->act_point = newdataadr(fd, masklay->act_point);
	}
}

static void lib_link_mask_parent(FileData *fd, Mask *mask, MaskParent *parent)
{
	parent->id = newlibadr_us(fd, mask->id.lib, parent->id);
}

static void lib_link_mask(FileData *fd, Main *main)
{
	Mask *mask;

	mask = main->mask.first;
	while (mask) {
		if (mask->id.flag & LIB_NEED_LINK) {
			MaskLayer *masklay;

			if (mask->adt)
				lib_link_animdata(fd, &mask->id, mask->adt);

			for (masklay = mask->masklayers.first; masklay; masklay = masklay->next) {
				MaskSpline *spline;

				spline = masklay->splines.first;
				while (spline) {
					int i;

					for (i = 0; i < spline->tot_point; i++) {
						MaskSplinePoint *point = &spline->points[i];

						lib_link_mask_parent(fd, mask, &point->parent);
					}

					lib_link_mask_parent(fd, mask, &spline->parent);

					spline = spline->next;
				}
			}

			mask->id.flag -= LIB_NEED_LINK;
		}
		mask = mask->id.next;
	}
}

/* ************ READ LINE STYLE ***************** */

static void lib_link_linestyle(FileData *fd, Main *main)
{
	FreestyleLineStyle *linestyle;
	LineStyleModifier *m;
	MTex *mtex;
	int a;

	linestyle = main->linestyle.first;
	while (linestyle) {
		if (linestyle->id.flag & LIB_NEED_LINK) {
			linestyle->id.flag -= LIB_NEED_LINK;

			if (linestyle->id.properties)
				IDP_LibLinkProperty(linestyle->id.properties, (fd->flags & FD_FLAGS_SWITCH_ENDIAN), fd);
			if (linestyle->adt)
				lib_link_animdata(fd, &linestyle->id, linestyle->adt);
			for (m = linestyle->color_modifiers.first; m; m = m->next) {
				switch (m->type) {
				case LS_MODIFIER_DISTANCE_FROM_OBJECT:
					{
						LineStyleColorModifier_DistanceFromObject *cm = (LineStyleColorModifier_DistanceFromObject *)m;
						cm->target = newlibadr(fd, linestyle->id.lib, cm->target);
					}
					break;
				}
			}
			for (m = linestyle->alpha_modifiers.first; m; m = m->next) {
				switch (m->type) {
				case LS_MODIFIER_DISTANCE_FROM_OBJECT:
					{
						LineStyleAlphaModifier_DistanceFromObject *am = (LineStyleAlphaModifier_DistanceFromObject *)m;
						am->target = newlibadr(fd, linestyle->id.lib, am->target);
					}
					break;
				}
			}
			for (m = linestyle->thickness_modifiers.first; m; m = m->next) {
				switch (m->type) {
				case LS_MODIFIER_DISTANCE_FROM_OBJECT:
					{
						LineStyleThicknessModifier_DistanceFromObject *tm = (LineStyleThicknessModifier_DistanceFromObject *)m;
						tm->target = newlibadr(fd, linestyle->id.lib, tm->target);
					}
					break;
				}
			}
			for (a=0; a < MAX_MTEX; a++) {
				mtex = linestyle->mtex[a];
				if (mtex) {
					mtex->tex = newlibadr_us(fd, linestyle->id.lib, mtex->tex);
					mtex->object = newlibadr(fd, linestyle->id.lib, mtex->object);
				}
			}
			if (linestyle->nodetree) {
				lib_link_ntree(fd, &linestyle->id, linestyle->nodetree);
				linestyle->nodetree->id.lib = linestyle->id.lib;
			}
		}
		linestyle = linestyle->id.next;
	}
}

static void direct_link_linestyle_color_modifier(FileData *fd, LineStyleModifier *modifier)
{
	switch (modifier->type) {
	case LS_MODIFIER_ALONG_STROKE:
		{
			LineStyleColorModifier_AlongStroke *m = (LineStyleColorModifier_AlongStroke *)modifier;
			m->color_ramp = newdataadr(fd, m->color_ramp);
		}
		break;
	case LS_MODIFIER_DISTANCE_FROM_CAMERA:
		{
			LineStyleColorModifier_DistanceFromCamera *m = (LineStyleColorModifier_DistanceFromCamera *)modifier;
			m->color_ramp = newdataadr(fd, m->color_ramp);
		}
		break;
	case LS_MODIFIER_DISTANCE_FROM_OBJECT:
		{
			LineStyleColorModifier_DistanceFromObject *m = (LineStyleColorModifier_DistanceFromObject *)modifier;
			m->color_ramp = newdataadr(fd, m->color_ramp);
		}
		break;
	case LS_MODIFIER_MATERIAL:
		{
			LineStyleColorModifier_Material *m = (LineStyleColorModifier_Material *)modifier;
			m->color_ramp = newdataadr(fd, m->color_ramp);
		}
		break;
	case LS_MODIFIER_TANGENT:
		{
			LineStyleColorModifier_Tangent *m = (LineStyleColorModifier_Tangent *)modifier;
			m->color_ramp = newdataadr(fd, m->color_ramp);
		}
		break;
	case LS_MODIFIER_NOISE:
		{
			LineStyleColorModifier_Noise *m = (LineStyleColorModifier_Noise *)modifier;
			m->color_ramp = newdataadr(fd, m->color_ramp);
		}
		break;
	case LS_MODIFIER_CREASE_ANGLE:
		{
			LineStyleColorModifier_CreaseAngle *m = (LineStyleColorModifier_CreaseAngle *)modifier;
			m->color_ramp = newdataadr(fd, m->color_ramp);
		}
		break;
	case LS_MODIFIER_CURVATURE_3D:
		{
			LineStyleColorModifier_Curvature_3D *m = (LineStyleColorModifier_Curvature_3D *)modifier;
			m->color_ramp = newdataadr(fd, m->color_ramp);
		}
		break;
	}
}

static void direct_link_linestyle_alpha_modifier(FileData *fd, LineStyleModifier *modifier)
{
	switch (modifier->type) {
	case LS_MODIFIER_ALONG_STROKE:
		{
			LineStyleAlphaModifier_AlongStroke *m = (LineStyleAlphaModifier_AlongStroke *)modifier;
			m->curve = newdataadr(fd, m->curve);
			direct_link_curvemapping(fd, m->curve);
		}
		break;
	case LS_MODIFIER_DISTANCE_FROM_CAMERA:
		{
			LineStyleAlphaModifier_DistanceFromCamera *m = (LineStyleAlphaModifier_DistanceFromCamera *)modifier;
			m->curve = newdataadr(fd, m->curve);
			direct_link_curvemapping(fd, m->curve);
		}
		break;
	case LS_MODIFIER_DISTANCE_FROM_OBJECT:
		{
			LineStyleAlphaModifier_DistanceFromObject *m = (LineStyleAlphaModifier_DistanceFromObject *)modifier;
			m->curve = newdataadr(fd, m->curve);
			direct_link_curvemapping(fd, m->curve);
		}
		break;
	case LS_MODIFIER_MATERIAL:
		{
			LineStyleAlphaModifier_Material *m = (LineStyleAlphaModifier_Material *)modifier;
			m->curve = newdataadr(fd, m->curve);
			direct_link_curvemapping(fd, m->curve);
		}
		break;
	case LS_MODIFIER_TANGENT:
		{
			LineStyleAlphaModifier_Tangent *m = (LineStyleAlphaModifier_Tangent *)modifier;
			m->curve = newdataadr(fd, m->curve);
			direct_link_curvemapping(fd, m->curve);
		}
		break;
	case LS_MODIFIER_NOISE:
		{
			LineStyleAlphaModifier_Noise *m = (LineStyleAlphaModifier_Noise *)modifier;
			m->curve = newdataadr(fd, m->curve);
			direct_link_curvemapping(fd, m->curve);
		}
		break;
	case LS_MODIFIER_CREASE_ANGLE:
		{
			LineStyleAlphaModifier_CreaseAngle *m = (LineStyleAlphaModifier_CreaseAngle *)modifier;
			m->curve = newdataadr(fd, m->curve);
			direct_link_curvemapping(fd, m->curve);
		}
		break;
	case LS_MODIFIER_CURVATURE_3D:
		{
			LineStyleAlphaModifier_Curvature_3D *m = (LineStyleAlphaModifier_Curvature_3D *)modifier;
			m->curve = newdataadr(fd, m->curve);
			direct_link_curvemapping(fd, m->curve);
		}
		break;
	}
}

static void direct_link_linestyle_thickness_modifier(FileData *fd, LineStyleModifier *modifier)
{
	switch (modifier->type) {
	case LS_MODIFIER_ALONG_STROKE:
		{
			LineStyleThicknessModifier_AlongStroke *m = (LineStyleThicknessModifier_AlongStroke *)modifier;
			m->curve = newdataadr(fd, m->curve);
			direct_link_curvemapping(fd, m->curve);
		}
		break;
	case LS_MODIFIER_DISTANCE_FROM_CAMERA:
		{
			LineStyleThicknessModifier_DistanceFromCamera *m = (LineStyleThicknessModifier_DistanceFromCamera *)modifier;
			m->curve = newdataadr(fd, m->curve);
			direct_link_curvemapping(fd, m->curve);
		}
		break;
	case LS_MODIFIER_DISTANCE_FROM_OBJECT:
		{
			LineStyleThicknessModifier_DistanceFromObject *m = (LineStyleThicknessModifier_DistanceFromObject *)modifier;
			m->curve = newdataadr(fd, m->curve);
			direct_link_curvemapping(fd, m->curve);
		}
		break;
	case LS_MODIFIER_MATERIAL:
		{
			LineStyleThicknessModifier_Material *m = (LineStyleThicknessModifier_Material *)modifier;
			m->curve = newdataadr(fd, m->curve);
			direct_link_curvemapping(fd, m->curve);
		}
		break;
	case LS_MODIFIER_TANGENT:
		{
			LineStyleThicknessModifier_Tangent *m = (LineStyleThicknessModifier_Tangent *)modifier;
			m->curve = newdataadr(fd, m->curve);
			direct_link_curvemapping(fd, m->curve);
		}
		break;
	case LS_MODIFIER_CREASE_ANGLE:
		{
			LineStyleThicknessModifier_CreaseAngle *m = (LineStyleThicknessModifier_CreaseAngle *)modifier;
			m->curve = newdataadr(fd, m->curve);
			direct_link_curvemapping(fd, m->curve);
		}
		break;
	case LS_MODIFIER_CURVATURE_3D:
		{
			LineStyleThicknessModifier_Curvature_3D *m = (LineStyleThicknessModifier_Curvature_3D *)modifier;
			m->curve = newdataadr(fd, m->curve);
			direct_link_curvemapping(fd, m->curve);
		}
		break;
	}
}

static void direct_link_linestyle_geometry_modifier(FileData *UNUSED(fd), LineStyleModifier *UNUSED(modifier))
{
}

static void direct_link_linestyle(FileData *fd, FreestyleLineStyle *linestyle)
{
	int a;
	LineStyleModifier *modifier;

	linestyle->adt= newdataadr(fd, linestyle->adt);
	direct_link_animdata(fd, linestyle->adt);
	link_list(fd, &linestyle->color_modifiers);
	for (modifier = linestyle->color_modifiers.first; modifier; modifier = modifier->next)
		direct_link_linestyle_color_modifier(fd, modifier);
	link_list(fd, &linestyle->alpha_modifiers);
	for (modifier = linestyle->alpha_modifiers.first; modifier; modifier = modifier->next)
		direct_link_linestyle_alpha_modifier(fd, modifier);
	link_list(fd, &linestyle->thickness_modifiers);
	for (modifier = linestyle->thickness_modifiers.first; modifier; modifier = modifier->next)
		direct_link_linestyle_thickness_modifier(fd, modifier);
	link_list(fd, &linestyle->geometry_modifiers);
	for (modifier = linestyle->geometry_modifiers.first; modifier; modifier = modifier->next)
		direct_link_linestyle_geometry_modifier(fd, modifier);
	for (a = 0; a < MAX_MTEX; a++) {
		linestyle->mtex[a] = newdataadr(fd, linestyle->mtex[a]);
	}
	linestyle->nodetree = newdataadr(fd, linestyle->nodetree);
	if (linestyle->nodetree) {
		direct_link_id(fd, &linestyle->nodetree->id);
		direct_link_nodetree(fd, linestyle->nodetree);
	}
}

/* ************** GENERAL & MAIN ******************** */


static const char *dataname(short id_code)
{
	switch (id_code) {
		case ID_OB: return "Data from OB";
		case ID_ME: return "Data from ME";
		case ID_IP: return "Data from IP";
		case ID_SCE: return "Data from SCE";
		case ID_MA: return "Data from MA";
		case ID_TE: return "Data from TE";
		case ID_CU: return "Data from CU";
		case ID_GR: return "Data from GR";
		case ID_AR: return "Data from AR";
		case ID_AC: return "Data from AC";
		case ID_LI: return "Data from LI";
		case ID_MB: return "Data from MB";
		case ID_IM: return "Data from IM";
		case ID_LT: return "Data from LT";
		case ID_LA: return "Data from LA";
		case ID_CA: return "Data from CA";
		case ID_KE: return "Data from KE";
		case ID_WO: return "Data from WO";
		case ID_SCR: return "Data from SCR";
		case ID_VF: return "Data from VF";
		case ID_TXT	: return "Data from TXT";
		case ID_SPK: return "Data from SPK";
		case ID_SO: return "Data from SO";
		case ID_NT: return "Data from NT";
		case ID_BR: return "Data from BR";
		case ID_PA: return "Data from PA";
		case ID_PAL: return "Data from PAL";
		case ID_PC: return "Data from PCRV";
		case ID_GD: return "Data from GD";
		case ID_WM: return "Data from WM";
		case ID_MC: return "Data from MC";
		case ID_MSK: return "Data from MSK";
		case ID_LS: return "Data from LS";
	}
	return "Data from Lib Block";
	
}

static BHead *read_data_into_oldnewmap(FileData *fd, BHead *bhead, const char *allocname)
{
	bhead = blo_nextbhead(fd, bhead);
	
	while (bhead && bhead->code==DATA) {
		void *data;
#if 0
		/* XXX DUMB DEBUGGING OPTION TO GIVE NAMES for guarded malloc errors */
		short *sp = fd->filesdna->structs[bhead->SDNAnr];
		char *tmp = malloc(100);
		allocname = fd->filesdna->types[ sp[0] ];
		strcpy(tmp, allocname);
		data = read_struct(fd, bhead, tmp);
#else
		data = read_struct(fd, bhead, allocname);
#endif
		
		if (data) {
			oldnewmap_insert(fd->datamap, bhead->old, data, 0);
		}
		
		bhead = blo_nextbhead(fd, bhead);
	}
	
	return bhead;
}

static BHead *read_libblock(FileData *fd, Main *main, BHead *bhead, int flag, ID **r_id)
{
	/* this routine reads a libblock and its direct data. Use link functions
	 * to connect it all
	 */
	ID *id;
	ListBase *lb;
	const char *allocname;
	bool wrong_id = false;
	
	/* read libblock */
	id = read_struct(fd, bhead, "lib block");
	if (r_id)
		*r_id = id;
	if (!id)
		return blo_nextbhead(fd, bhead);
	
	oldnewmap_insert(fd->libmap, bhead->old, id, bhead->code);	/* for ID_ID check */
	
	/* do after read_struct, for dna reconstruct */
	if (bhead->code == ID_ID) {
		lb = which_libbase(main, GS(id->name));
	}
	else {
		lb = which_libbase(main, bhead->code);
	}
	
	BLI_addtail(lb, id);
	
	/* clear first 8 bits */
	id->flag = (id->flag & 0xFF00) | flag | LIB_NEED_LINK;
	id->lib = main->curlib;
	if (id->flag & LIB_FAKEUSER) id->us= 1;
	else id->us = 0;
	id->icon_id = 0;
	id->flag &= ~(LIB_ID_RECALC|LIB_ID_RECALC_DATA|LIB_DOIT|LIB_MISSING);
	
	/* this case cannot be direct_linked: it's just the ID part */
	if (bhead->code == ID_ID) {
		return blo_nextbhead(fd, bhead);
	}
	
	/* need a name for the mallocN, just for debugging and sane prints on leaks */
	allocname = dataname(GS(id->name));
	
	/* read all data into fd->datamap */
	bhead = read_data_into_oldnewmap(fd, bhead, allocname);
	
	/* init pointers direct data */
	direct_link_id(fd, id);
	
	switch (GS(id->name)) {
		case ID_WM:
			direct_link_windowmanager(fd, (wmWindowManager *)id);
			break;
		case ID_SCR:
			wrong_id = direct_link_screen(fd, (bScreen *)id);
			break;
		case ID_SCE:
			direct_link_scene(fd, (Scene *)id);
			break;
		case ID_OB:
			direct_link_object(fd, (Object *)id);
			break;
		case ID_ME:
			direct_link_mesh(fd, (Mesh *)id);
			break;
		case ID_CU:
			direct_link_curve(fd, (Curve *)id);
			break;
		case ID_MB:
			direct_link_mball(fd, (MetaBall *)id);
			break;
		case ID_MA:
			direct_link_material(fd, (Material *)id);
			break;
		case ID_TE:
			direct_link_texture(fd, (Tex *)id);
			break;
		case ID_IM:
			direct_link_image(fd, (Image *)id);
			break;
		case ID_LA:
			direct_link_lamp(fd, (Lamp *)id);
			break;
		case ID_VF:
			direct_link_vfont(fd, (VFont *)id);
			break;
		case ID_TXT:
			direct_link_text(fd, (Text *)id);
			break;
		case ID_IP:
			direct_link_ipo(fd, (Ipo *)id);
			break;
		case ID_KE:
			direct_link_key(fd, (Key *)id);
			break;
		case ID_LT:
			direct_link_latt(fd, (Lattice *)id);
			break;
		case ID_WO:
			direct_link_world(fd, (World *)id);
			break;
		case ID_LI:
			direct_link_library(fd, (Library *)id, main);
			break;
		case ID_CA:
			direct_link_camera(fd, (Camera *)id);
			break;
		case ID_SPK:
			direct_link_speaker(fd, (Speaker *)id);
			break;
		case ID_SO:
			direct_link_sound(fd, (bSound *)id);
			break;
		case ID_GR:
			direct_link_group(fd, (Group *)id);
			break;
		case ID_AR:
			direct_link_armature(fd, (bArmature*)id);
			break;
		case ID_AC:
			direct_link_action(fd, (bAction*)id);
			break;
		case ID_NT:
			direct_link_nodetree(fd, (bNodeTree*)id);
			break;
		case ID_BR:
			direct_link_brush(fd, (Brush*)id);
			break;
		case ID_PA:
			direct_link_particlesettings(fd, (ParticleSettings*)id);
			break;
		case ID_SCRIPT:
			direct_link_script(fd, (Script*)id);
			break;
		case ID_GD:
			direct_link_gpencil(fd, (bGPdata *)id);
			break;
		case ID_MC:
			direct_link_movieclip(fd, (MovieClip *)id);
			break;
		case ID_MSK:
			direct_link_mask(fd, (Mask *)id);
			break;
		case ID_LS:
			direct_link_linestyle(fd, (FreestyleLineStyle *)id);
			break;
		case ID_PAL:
			direct_link_palette(fd, (Palette *)id);
			break;
		case ID_PC:
			direct_link_paint_curve(fd, (PaintCurve *)id);
			break;
	}
	
	oldnewmap_free_unused(fd->datamap);
	oldnewmap_clear(fd->datamap);
	
	if (wrong_id) {
		BKE_libblock_free(main, id);
	}
	
	return (bhead);
}

/* note, this has to be kept for reading older files... */
/* also version info is written here */
static BHead *read_global(BlendFileData *bfd, FileData *fd, BHead *bhead)
{
	FileGlobal *fg = read_struct(fd, bhead, "Global");
	
	/* copy to bfd handle */
	bfd->main->subversionfile = fg->subversion;
	bfd->main->minversionfile = fg->minversion;
	bfd->main->minsubversionfile = fg->minsubversion;
	bfd->main->build_commit_timestamp = fg->build_commit_timestamp;
	BLI_strncpy(bfd->main->build_hash, fg->build_hash, sizeof(bfd->main->build_hash));
	
	bfd->fileflags = fg->fileflags;
	bfd->globalf = fg->globalf;
	BLI_strncpy(bfd->filename, fg->filename, sizeof(bfd->filename));
	
	/* error in 2.65 and older: main->name was not set if you save from startup (not after loading file) */
	if (bfd->filename[0] == 0) {
		if (fd->fileversion < 265 || (fd->fileversion == 265 && fg->subversion < 1))
			if ((G.fileflags & G_FILE_RECOVER)==0)
				BLI_strncpy(bfd->filename, bfd->main->name, sizeof(bfd->filename));
		
		/* early 2.50 version patch - filename not in FileGlobal struct at all */
		if (fd->fileversion <= 250)
			BLI_strncpy(bfd->filename, bfd->main->name, sizeof(bfd->filename));
	}
	
	if (G.fileflags & G_FILE_RECOVER)
		BLI_strncpy(fd->relabase, fg->filename, sizeof(fd->relabase));
	
	bfd->curscreen = fg->curscreen;
	bfd->curscene = fg->curscene;
	
	MEM_freeN(fg);
	
	fd->globalf = bfd->globalf;
	fd->fileflags = bfd->fileflags;
	
	return blo_nextbhead(fd, bhead);
}

/* note, this has to be kept for reading older files... */
static void link_global(FileData *fd, BlendFileData *bfd)
{
	bfd->curscreen = newlibadr(fd, NULL, bfd->curscreen);
	bfd->curscene = newlibadr(fd, NULL, bfd->curscene);
	// this happens in files older than 2.35
	if (bfd->curscene == NULL) {
		if (bfd->curscreen) bfd->curscene = bfd->curscreen->scene;
	}
}

static void convert_tface_mt(FileData *fd, Main *main)
{
	Main *gmain;
	
	/* this is a delayed do_version (so it can create new materials) */
	if (main->versionfile < 259 || (main->versionfile == 259 && main->subversionfile < 3)) {
		//XXX hack, material.c uses G.main all over the place, instead of main
		// temporarily set G.main to the current main
		gmain = G.main;
		G.main = main;
		
		if (!(do_version_tface(main))) {
			BKE_report(fd->reports, RPT_WARNING, "Texface conversion problem (see error in console)");
		}
		
		//XXX hack, material.c uses G.main allover the place, instead of main
		G.main = gmain;
	}
}

/* initialize userdef with non-UI dependency stuff */
/* other initializers (such as theme color defaults) go to resources.c */
static void do_versions_userdef(FileData *fd, BlendFileData *bfd)
{
	Main *bmain = bfd->main;
	UserDef *user = bfd->user;
	
	if (user == NULL) return;
	
	if (MAIN_VERSION_OLDER(bmain, 266, 4)) {
		bTheme *btheme;
		
		/* themes for Node and Sequence editor were not using grid color, but back. we copy this over then */
		for (btheme = user->themes.first; btheme; btheme = btheme->next) {
			copy_v4_v4_char(btheme->tnode.grid, btheme->tnode.back);
			copy_v4_v4_char(btheme->tseq.grid, btheme->tseq.back);
		}
	}

	if (!DNA_struct_elem_find(fd->filesdna, "UserDef", "WalkNavigation", "walk_navigation")) {
		user->walk_navigation.mouse_speed = 1.0f;
		user->walk_navigation.walk_speed = 2.5f;       /* m/s */
		user->walk_navigation.walk_speed_factor = 5.0f;
		user->walk_navigation.view_height =  1.6f;   /* m */
		user->walk_navigation.jump_height = 0.4f;      /* m */
		user->walk_navigation.teleport_time = 0.2f; /* s */
	}
}

static void do_versions(FileData *fd, Library *lib, Main *main)
{
	/* WATCH IT!!!: pointers from libdata have not been converted */
	
	if (G.debug & G_DEBUG) {
		char build_commit_datetime[32];
		time_t temp_time = main->build_commit_timestamp;
		struct tm *tm = (temp_time) ? gmtime(&temp_time) : NULL;
		if (LIKELY(tm)) {
			strftime(build_commit_datetime, sizeof(build_commit_datetime), "%Y-%m-%d %H:%M", tm);
		}
		else {
			BLI_strncpy(build_commit_datetime, "unknown", sizeof(build_commit_datetime));
		}

		printf("read file %s\n  Version %d sub %d date %s hash %s\n",
		       fd->relabase, main->versionfile, main->subversionfile,
		       build_commit_datetime, main->build_hash);
	}
	
	blo_do_versions_pre250(fd, lib, main);
	blo_do_versions_250(fd, lib, main);
	blo_do_versions_260(fd, lib, main);
	blo_do_versions_270(fd, lib, main);

	/* WATCH IT!!!: pointers from libdata have not been converted yet here! */
	/* WATCH IT 2!: Userdef struct init see do_versions_userdef() above! */

	/* don't forget to set version number in BKE_blender.h! */
}

#if 0 // XXX: disabled for now... we still don't have this in the right place in the loading code for it to work
static void do_versions_after_linking(FileData *fd, Library *lib, Main *main)
{
	/* old Animation System (using IPO's) needs to be converted to the new Animato system */
	if (main->versionfile < 250)
		do_versions_ipos_to_animato(main);
}
#endif

static void lib_link_all(FileData *fd, Main *main)
{
	oldnewmap_sort(fd);
	
	/* No load UI for undo memfiles */
	if (fd->memfile == NULL) {
		lib_link_windowmanager(fd, main);
	}
	/* DO NOT skip screens here, 3Dview may contains pointers to other ID data (like bgpic)! See T41411. */
	lib_link_screen(fd, main);
	lib_link_scene(fd, main);
	lib_link_object(fd, main);
	lib_link_curve(fd, main);
	lib_link_mball(fd, main);
	lib_link_material(fd, main);
	lib_link_texture(fd, main);
	lib_link_image(fd, main);
	lib_link_ipo(fd, main);		// XXX deprecated... still needs to be maintained for version patches still
	lib_link_key(fd, main);
	lib_link_world(fd, main);
	lib_link_lamp(fd, main);
	lib_link_latt(fd, main);
	lib_link_text(fd, main);
	lib_link_camera(fd, main);
	lib_link_speaker(fd, main);
	lib_link_sound(fd, main);
	lib_link_group(fd, main);
	lib_link_armature(fd, main);
	lib_link_action(fd, main);
	lib_link_vfont(fd, main);
	lib_link_nodetree(fd, main);	/* has to be done after scene/materials, this will verify group nodes */
	lib_link_brush(fd, main);
	lib_link_palette(fd, main);
	lib_link_paint_curve(fd, main);
	lib_link_particlesettings(fd, main);
	lib_link_movieclip(fd, main);
	lib_link_mask(fd, main);
	lib_link_linestyle(fd, main);
	lib_link_gpencil(fd, main);

	lib_link_mesh(fd, main);		/* as last: tpage images with users at zero */
	
	lib_link_library(fd, main);		/* only init users */
}

static void direct_link_keymapitem(FileData *fd, wmKeyMapItem *kmi)
{
	kmi->properties = newdataadr(fd, kmi->properties);
	IDP_DirectLinkGroup_OrFree(&kmi->properties, (fd->flags & FD_FLAGS_SWITCH_ENDIAN), fd);
	kmi->ptr = NULL;
	kmi->flag &= ~KMI_UPDATE;
}

static BHead *read_userdef(BlendFileData *bfd, FileData *fd, BHead *bhead)
{
	UserDef *user;
	wmKeyMap *keymap;
	wmKeyMapItem *kmi;
	wmKeyMapDiffItem *kmdi;
	bAddon *addon;
	
	bfd->user = user= read_struct(fd, bhead, "user def");
	
	/* User struct has separate do-version handling */
	user->versionfile = bfd->main->versionfile;
	user->subversionfile = bfd->main->subversionfile;
	
	/* read all data into fd->datamap */
	bhead = read_data_into_oldnewmap(fd, bhead, "user def");
	
	if (user->keymaps.first) {
		/* backwards compatibility */
		user->user_keymaps= user->keymaps;
		user->keymaps.first= user->keymaps.last= NULL;
	}
	
	link_list(fd, &user->themes);
	link_list(fd, &user->user_keymaps);
	link_list(fd, &user->addons);
	link_list(fd, &user->autoexec_paths);

	for (keymap=user->user_keymaps.first; keymap; keymap=keymap->next) {
		keymap->modal_items= NULL;
		keymap->poll = NULL;
		keymap->flag &= ~KEYMAP_UPDATE;
		
		link_list(fd, &keymap->diff_items);
		link_list(fd, &keymap->items);
		
		for (kmdi=keymap->diff_items.first; kmdi; kmdi=kmdi->next) {
			kmdi->remove_item= newdataadr(fd, kmdi->remove_item);
			kmdi->add_item= newdataadr(fd, kmdi->add_item);
			
			if (kmdi->remove_item)
				direct_link_keymapitem(fd, kmdi->remove_item);
			if (kmdi->add_item)
				direct_link_keymapitem(fd, kmdi->add_item);
		}
		
		for (kmi=keymap->items.first; kmi; kmi=kmi->next)
			direct_link_keymapitem(fd, kmi);
	}

	for (addon = user->addons.first; addon; addon = addon->next) {
		addon->prop = newdataadr(fd, addon->prop);
		IDP_DirectLinkGroup_OrFree(&addon->prop, (fd->flags & FD_FLAGS_SWITCH_ENDIAN), fd);
	}

	// XXX
	user->uifonts.first = user->uifonts.last= NULL;
	
	link_list(fd, &user->uistyles);
	
	/* free fd->datamap again */
	oldnewmap_free_unused(fd->datamap);
	oldnewmap_clear(fd->datamap);
	
	return bhead;
}

BlendFileData *blo_read_file_internal(FileData *fd, const char *filepath)
{
	BHead *bhead = blo_firstbhead(fd);
	BlendFileData *bfd;
	ListBase mainlist = {NULL, NULL};
	
	bfd = MEM_callocN(sizeof(BlendFileData), "blendfiledata");
	bfd->main = BKE_main_new();
	BLI_addtail(&mainlist, bfd->main);
	fd->mainlist = &mainlist;
	
	bfd->main->versionfile = fd->fileversion;
	
	bfd->type = BLENFILETYPE_BLEND;
	BLI_strncpy(bfd->main->name, filepath, sizeof(bfd->main->name));

	if (G.background) {
		/* We only read & store .blend thumbnail in background mode
		 * (because we cannot re-generate it, no OpenGL available).
		 */
		const int *data = read_file_thumbnail(fd);

		if (data) {
			const size_t sz = BLEN_THUMB_MEMSIZE(data[0], data[1]);
			bfd->main->blen_thumb = MEM_mallocN(sz, __func__);

			BLI_assert((sz - sizeof(*bfd->main->blen_thumb)) ==
			           (BLEN_THUMB_MEMSIZE_FILE(data[0], data[1]) - (sizeof(*data) * 2)));
			bfd->main->blen_thumb->width = data[0];
			bfd->main->blen_thumb->height = data[1];
			memcpy(bfd->main->blen_thumb->rect, &data[2], sz - sizeof(*bfd->main->blen_thumb));
		}
	}

	while (bhead) {
		switch (bhead->code) {
		case DATA:
		case DNA1:
		case TEST: /* used as preview since 2.5x */
		case REND:
			bhead = blo_nextbhead(fd, bhead);
			break;
		case GLOB:
			bhead = read_global(bfd, fd, bhead);
			break;
		case USER:
			bhead = read_userdef(bfd, fd, bhead);
			break;
		case ENDB:
			bhead = NULL;
			break;
		
		case ID_LI:
			/* skip library datablocks in undo, this works together with
			 * BLO_read_from_memfile, where the old main->library is restored
			 * overwriting  the libraries from the memory file. previously
			 * it did not save ID_LI/ID_ID blocks in this case, but they are
			 * needed to make quit.blend recover them correctly. */
			if (fd->memfile)
				bhead = blo_nextbhead(fd, bhead);
			else
				bhead = read_libblock(fd, bfd->main, bhead, LIB_LOCAL, NULL);
			break;
		case ID_ID:
			/* same as above */
			if (fd->memfile)
				bhead = blo_nextbhead(fd, bhead);
			else
				/* always adds to the most recently loaded
				 * ID_LI block, see direct_link_library.
				 * this is part of the file format definition. */
				bhead = read_libblock(fd, mainlist.last, bhead, LIB_READ+LIB_EXTERN, NULL);
			break;
			
			/* in 2.50+ files, the file identifier for screens is patched, forward compatibility */
		case ID_SCRN:
			bhead->code = ID_SCR;
			/* deliberate pass on to default */
		default:
			bhead = read_libblock(fd, bfd->main, bhead, LIB_LOCAL, NULL);
		}
	}
	
	/* do before read_libraries, but skip undo case */
	if (fd->memfile == NULL) {
		do_versions(fd, NULL, bfd->main);
		do_versions_userdef(fd, bfd);
	}
	
	read_libraries(fd, &mainlist);
	
	blo_join_main(&mainlist);
	
	lib_link_all(fd, bfd->main);
	//do_versions_after_linking(fd, NULL, bfd->main); // XXX: not here (or even in this function at all)! this causes crashes on many files - Aligorith (July 04, 2010)
	lib_verify_nodetree(bfd->main, true);
	fix_relpaths_library(fd->relabase, bfd->main); /* make all relative paths, relative to the open blend file */
	
	link_global(fd, bfd);	/* as last */
	
	fd->mainlist = NULL;  /* Safety, this is local variable, shall not be used afterward. */

	return bfd;
}

/* ************* APPEND LIBRARY ************** */

struct BHeadSort {
	BHead *bhead;
	void *old;
};

static int verg_bheadsort(const void *v1, const void *v2)
{
	const struct BHeadSort *x1=v1, *x2=v2;
	
	if (x1->old > x2->old) return 1;
	else if (x1->old < x2->old) return -1;
	return 0;
}

static void sort_bhead_old_map(FileData *fd)
{
	BHead *bhead;
	struct BHeadSort *bhs;
	int tot = 0;
	
	for (bhead = blo_firstbhead(fd); bhead; bhead = blo_nextbhead(fd, bhead))
		tot++;
	
	fd->tot_bheadmap = tot;
	if (tot == 0) return;
	
	bhs = fd->bheadmap = MEM_mallocN(tot * sizeof(struct BHeadSort), "BHeadSort");
	
	for (bhead = blo_firstbhead(fd); bhead; bhead = blo_nextbhead(fd, bhead), bhs++) {
		bhs->bhead = bhead;
		bhs->old = bhead->old;
	}
	
	qsort(fd->bheadmap, tot, sizeof(struct BHeadSort), verg_bheadsort);
}

static BHead *find_previous_lib(FileData *fd, BHead *bhead)
{
	/* skip library datablocks in undo, see comment in read_libblock */
	if (fd->memfile)
		return NULL;

	for (; bhead; bhead = blo_prevbhead(fd, bhead)) {
		if (bhead->code == ID_LI)
			break;
	}

	return bhead;
}

static BHead *find_bhead(FileData *fd, void *old)
{
#if 0
	BHead *bhead;
#endif
	struct BHeadSort *bhs, bhs_s;
	
	if (!old)
		return NULL;

	if (fd->bheadmap == NULL)
		sort_bhead_old_map(fd);
	
	bhs_s.old = old;
	bhs = bsearch(&bhs_s, fd->bheadmap, fd->tot_bheadmap, sizeof(struct BHeadSort), verg_bheadsort);

	if (bhs)
		return bhs->bhead;
	
#if 0
	for (bhead = blo_firstbhead(fd); bhead; bhead= blo_nextbhead(fd, bhead)) {
		if (bhead->old == old)
			return bhead;
	}
#endif

	return NULL;
}

static BHead *find_bhead_from_code_name(FileData *fd, const short idcode, const char *name)
{
#ifdef USE_GHASH_BHEAD

	char idname_full[MAX_ID_NAME];

	*((short *)idname_full) = idcode;
	BLI_strncpy(idname_full + 2, name, sizeof(idname_full) - 2);

	return BLI_ghash_lookup(fd->bhead_idname_hash, idname_full);

#else
	BHead *bhead;

	for (bhead = blo_firstbhead(fd); bhead; bhead = blo_nextbhead(fd, bhead)) {
		if (bhead->code == idcode) {
			const char *idname_test = bhead_id_name(fd, bhead);
			if (STREQ(idname_test + 2, name)) {
				return bhead;
			}
		}
		else if (bhead->code == ENDB) {
			break;
		}
	}

	return NULL;
#endif
}

static BHead *find_bhead_from_idname(FileData *fd, const char *idname)
{
#ifdef USE_GHASH_BHEAD
	return BLI_ghash_lookup(fd->bhead_idname_hash, idname);
#else
	return find_bhead_from_code_name(fd, GS(idname), idname + 2);
#endif
}

const char *bhead_id_name(const FileData *fd, const BHead *bhead)
{
	return (const char *)POINTER_OFFSET(bhead, sizeof(*bhead) + fd->id_name_offs);
}

static ID *is_yet_read(FileData *fd, Main *mainvar, BHead *bhead)
{
	const char *idname= bhead_id_name(fd, bhead);
	/* which_libbase can be NULL, intentionally not using idname+2 */
	return BLI_findstring(which_libbase(mainvar, GS(idname)), idname, offsetof(ID, name));
}

static void expand_doit_library(void *fdhandle, Main *mainvar, void *old)
{
	BHead *bhead;
	FileData *fd = fdhandle;
	ID *id;
	
	bhead = find_bhead(fd, old);
	if (bhead) {
		/* from another library? */
		if (bhead->code == ID_ID) {
			BHead *bheadlib= find_previous_lib(fd, bhead);
			
			if (bheadlib) {
				Library *lib = read_struct(fd, bheadlib, "Library");
				Main *ptr = blo_find_main(fd, lib->name, fd->relabase);
				
				if (ptr->curlib == NULL) {
					const char *idname= bhead_id_name(fd, bhead);
					
					blo_reportf_wrap(fd->reports, RPT_WARNING, TIP_("LIB ERROR: Data refers to main .blend file: '%s' from %s"),
					                 idname, mainvar->curlib->filepath);
					return;
				}
				else
					id = is_yet_read(fd, ptr, bhead);
				
				if (id == NULL) {
					read_libblock(fd, ptr, bhead, LIB_READ+LIB_INDIRECT, NULL);
					// commented because this can print way too much
					// if (G.debug & G_DEBUG) printf("expand_doit: other lib %s\n", lib->name);
					
					/* for outliner dependency only */
					ptr->curlib->parent = mainvar->curlib;
				}
				else {
					/* The line below was commented by Ton (I assume), when Hos did the merge from the orange branch. rev 6568
					 * This line is NEEDED, the case is that you have 3 blend files...
					 * user.blend, lib.blend and lib_indirect.blend - if user.blend already references a "tree" from
					 * lib_indirect.blend but lib.blend does too, linking in a Scene or Group from lib.blend can result in an
					 * empty without the dupli group referenced. Once you save and reload the group would appear. - Campbell */
					/* This crashes files, must look further into it */
					
					/* Update: the issue is that in file reading, the oldnewmap is OK, but for existing data, it has to be
					 * inserted in the map to be found! */
					
					/* Update: previously it was checking for id->flag & LIB_PRE_EXISTING, however that does not affect file
					 * reading. For file reading we may need to insert it into the libmap as well, because you might have
					 * two files indirectly linking the same datablock, and in that case we need this in the libmap for the
					 * fd of both those files.
					 *
					 * The crash that this check avoided earlier was because bhead->code wasn't properly passed in, making
					 * change_idid_adr not detect the mapping was for an ID_ID datablock. */
					oldnewmap_insert(fd->libmap, bhead->old, id, bhead->code);
					change_idid_adr_fd(fd, bhead->old, id);
					
					// commented because this can print way too much
					// if (G.debug & G_DEBUG) printf("expand_doit: already linked: %s lib: %s\n", id->name, lib->name);
				}
				
				MEM_freeN(lib);
			}
		}
		else {
			id = is_yet_read(fd, mainvar, bhead);
			if (id == NULL) {
				read_libblock(fd, mainvar, bhead, LIB_TESTIND, NULL);
			}
			else {
				/* this is actually only needed on UI call? when ID was already read before, and another append
				 * happens which invokes same ID... in that case the lookup table needs this entry */
				oldnewmap_insert(fd->libmap, bhead->old, id, bhead->code);
				// commented because this can print way too much
				// if (G.debug & G_DEBUG) printf("expand: already read %s\n", id->name);
			}
		}
	}
}

static void (*expand_doit)(void *, Main *, void *);

// XXX deprecated - old animation system
static void expand_ipo(FileData *fd, Main *mainvar, Ipo *ipo)
{
	IpoCurve *icu;
	for (icu = ipo->curve.first; icu; icu = icu->next) {
		if (icu->driver)
			expand_doit(fd, mainvar, icu->driver->ob);
	}
}

// XXX deprecated - old animation system
static void expand_constraint_channels(FileData *fd, Main *mainvar, ListBase *chanbase)
{
	bConstraintChannel *chan;
	for (chan = chanbase->first; chan; chan = chan->next) {
		expand_doit(fd, mainvar, chan->ipo);
	}
}

static void expand_fmodifiers(FileData *fd, Main *mainvar, ListBase *list)
{
	FModifier *fcm;
	
	for (fcm = list->first; fcm; fcm = fcm->next) {
		/* library data for specific F-Modifier types */
		switch (fcm->type) {
			case FMODIFIER_TYPE_PYTHON:
			{
				FMod_Python *data = (FMod_Python *)fcm->data;
				
				expand_doit(fd, mainvar, data->script);

				break;
			}
		}
	}
}

static void expand_fcurves(FileData *fd, Main *mainvar, ListBase *list)
{
	FCurve *fcu;
	
	for (fcu = list->first; fcu; fcu = fcu->next) {
		/* Driver targets if there is a driver */
		if (fcu->driver) {
			ChannelDriver *driver = fcu->driver;
			DriverVar *dvar;
			
			for (dvar = driver->variables.first; dvar; dvar = dvar->next) {
				DRIVER_TARGETS_LOOPER(dvar) 
				{
					// TODO: only expand those that are going to get used?
					expand_doit(fd, mainvar, dtar->id);
				}
				DRIVER_TARGETS_LOOPER_END
			}
		}
		
		/* F-Curve Modifiers */
		expand_fmodifiers(fd, mainvar, &fcu->modifiers);
	}
}

static void expand_action(FileData *fd, Main *mainvar, bAction *act)
{
	bActionChannel *chan;
	
	// XXX deprecated - old animation system --------------
	for (chan=act->chanbase.first; chan; chan=chan->next) {
		expand_doit(fd, mainvar, chan->ipo);
		expand_constraint_channels(fd, mainvar, &chan->constraintChannels);
	}
	// ---------------------------------------------------
	
	/* F-Curves in Action */
	expand_fcurves(fd, mainvar, &act->curves);
}

static void expand_keyingsets(FileData *fd, Main *mainvar, ListBase *list)
{
	KeyingSet *ks;
	KS_Path *ksp;
	
	/* expand the ID-pointers in KeyingSets's paths */
	for (ks = list->first; ks; ks = ks->next) {
		for (ksp = ks->paths.first; ksp; ksp = ksp->next) {
			expand_doit(fd, mainvar, ksp->id);
		}
	}
}

static void expand_animdata_nlastrips(FileData *fd, Main *mainvar, ListBase *list)
{
	NlaStrip *strip;
	
	for (strip= list->first; strip; strip= strip->next) {
		/* check child strips */
		expand_animdata_nlastrips(fd, mainvar, &strip->strips);
		
		/* check F-Curves */
		expand_fcurves(fd, mainvar, &strip->fcurves);
		
		/* check F-Modifiers */
		expand_fmodifiers(fd, mainvar, &strip->modifiers);
		
		/* relink referenced action */
		expand_doit(fd, mainvar, strip->act);
	}
}

static void expand_animdata(FileData *fd, Main *mainvar, AnimData *adt)
{
	NlaTrack *nlt;
	
	/* own action */
	expand_doit(fd, mainvar, adt->action);
	expand_doit(fd, mainvar, adt->tmpact);
	
	/* drivers - assume that these F-Curves have driver data to be in this list... */
	expand_fcurves(fd, mainvar, &adt->drivers);
	
	/* nla-data - referenced actions */
	for (nlt = adt->nla_tracks.first; nlt; nlt = nlt->next) 
		expand_animdata_nlastrips(fd, mainvar, &nlt->strips);
}	

static void expand_particlesettings(FileData *fd, Main *mainvar, ParticleSettings *part)
{
	int a;
	
	expand_doit(fd, mainvar, part->dup_ob);
	expand_doit(fd, mainvar, part->dup_group);
	expand_doit(fd, mainvar, part->eff_group);
	expand_doit(fd, mainvar, part->bb_ob);
	
	if (part->adt)
		expand_animdata(fd, mainvar, part->adt);
	
	for (a = 0; a < MAX_MTEX; a++) {
		if (part->mtex[a]) {
			expand_doit(fd, mainvar, part->mtex[a]->tex);
			expand_doit(fd, mainvar, part->mtex[a]->object);
		}
	}
}

static void expand_group(FileData *fd, Main *mainvar, Group *group)
{
	GroupObject *go;
	
	for (go = group->gobject.first; go; go = go->next) {
		expand_doit(fd, mainvar, go->ob);
	}
}

static void expand_key(FileData *fd, Main *mainvar, Key *key)
{
	expand_doit(fd, mainvar, key->ipo); // XXX deprecated - old animation system
	
	if (key->adt)
		expand_animdata(fd, mainvar, key->adt);
}

static void expand_nodetree(FileData *fd, Main *mainvar, bNodeTree *ntree)
{
	bNode *node;
	
	if (ntree->adt)
		expand_animdata(fd, mainvar, ntree->adt);
		
	if (ntree->gpd)
		expand_doit(fd, mainvar, ntree->gpd);
	
	for (node = ntree->nodes.first; node; node = node->next) {
		if (node->id && node->type != CMP_NODE_R_LAYERS)
			expand_doit(fd, mainvar, node->id);
	}

}

static void expand_texture(FileData *fd, Main *mainvar, Tex *tex)
{
	expand_doit(fd, mainvar, tex->ima);
	expand_doit(fd, mainvar, tex->ipo); // XXX deprecated - old animation system
	
	if (tex->adt)
		expand_animdata(fd, mainvar, tex->adt);
	
	if (tex->nodetree)
		expand_nodetree(fd, mainvar, tex->nodetree);
}

static void expand_brush(FileData *fd, Main *mainvar, Brush *brush)
{
	expand_doit(fd, mainvar, brush->mtex.tex);
	expand_doit(fd, mainvar, brush->mask_mtex.tex);
	expand_doit(fd, mainvar, brush->clone.image);
	expand_doit(fd, mainvar, brush->paint_curve);
}

static void expand_material(FileData *fd, Main *mainvar, Material *ma)
{
	int a;
	
	for (a = 0; a < MAX_MTEX; a++) {
		if (ma->mtex[a]) {
			expand_doit(fd, mainvar, ma->mtex[a]->tex);
			expand_doit(fd, mainvar, ma->mtex[a]->object);
		}
	}
	
	expand_doit(fd, mainvar, ma->ipo); // XXX deprecated - old animation system
	
	if (ma->adt)
		expand_animdata(fd, mainvar, ma->adt);
	
	if (ma->nodetree)
		expand_nodetree(fd, mainvar, ma->nodetree);
	
	if (ma->group)
		expand_doit(fd, mainvar, ma->group);
}

static void expand_lamp(FileData *fd, Main *mainvar, Lamp *la)
{
	int a;
	
	for (a = 0; a < MAX_MTEX; a++) {
		if (la->mtex[a]) {
			expand_doit(fd, mainvar, la->mtex[a]->tex);
			expand_doit(fd, mainvar, la->mtex[a]->object);
		}
	}
	
	expand_doit(fd, mainvar, la->ipo); // XXX deprecated - old animation system
	
	if (la->adt)
		expand_animdata(fd, mainvar, la->adt);
	
	if (la->nodetree)
		expand_nodetree(fd, mainvar, la->nodetree);
}

static void expand_lattice(FileData *fd, Main *mainvar, Lattice *lt)
{
	expand_doit(fd, mainvar, lt->ipo); // XXX deprecated - old animation system
	expand_doit(fd, mainvar, lt->key);
	
	if (lt->adt)
		expand_animdata(fd, mainvar, lt->adt);
}


static void expand_world(FileData *fd, Main *mainvar, World *wrld)
{
	int a;
	
	for (a = 0; a < MAX_MTEX; a++) {
		if (wrld->mtex[a]) {
			expand_doit(fd, mainvar, wrld->mtex[a]->tex);
			expand_doit(fd, mainvar, wrld->mtex[a]->object);
		}
	}
	
	expand_doit(fd, mainvar, wrld->ipo); // XXX deprecated - old animation system
	
	if (wrld->adt)
		expand_animdata(fd, mainvar, wrld->adt);
	
	if (wrld->nodetree)
		expand_nodetree(fd, mainvar, wrld->nodetree);
}


static void expand_mball(FileData *fd, Main *mainvar, MetaBall *mb)
{
	int a;
	
	for (a = 0; a < mb->totcol; a++) {
		expand_doit(fd, mainvar, mb->mat[a]);
	}
	
	if (mb->adt)
		expand_animdata(fd, mainvar, mb->adt);
}

static void expand_curve(FileData *fd, Main *mainvar, Curve *cu)
{
	int a;
	
	for (a = 0; a < cu->totcol; a++) {
		expand_doit(fd, mainvar, cu->mat[a]);
	}
	
	expand_doit(fd, mainvar, cu->vfont);
	expand_doit(fd, mainvar, cu->vfontb);
	expand_doit(fd, mainvar, cu->vfonti);
	expand_doit(fd, mainvar, cu->vfontbi);
	expand_doit(fd, mainvar, cu->key);
	expand_doit(fd, mainvar, cu->ipo); // XXX deprecated - old animation system
	expand_doit(fd, mainvar, cu->bevobj);
	expand_doit(fd, mainvar, cu->taperobj);
	expand_doit(fd, mainvar, cu->textoncurve);
	
	if (cu->adt)
		expand_animdata(fd, mainvar, cu->adt);
}

static void expand_mesh(FileData *fd, Main *mainvar, Mesh *me)
{
	CustomDataLayer *layer;
	TFace *tf;
	int a, i;
	
	if (me->adt)
		expand_animdata(fd, mainvar, me->adt);
		
	for (a = 0; a < me->totcol; a++) {
		expand_doit(fd, mainvar, me->mat[a]);
	}
	
	expand_doit(fd, mainvar, me->key);
	expand_doit(fd, mainvar, me->texcomesh);
	
	if (me->tface) {
		tf = me->tface;
		for (i=0; i<me->totface; i++, tf++) {
			if (tf->tpage)
				expand_doit(fd, mainvar, tf->tpage);
		}
	}

	if (me->mface && !me->mpoly) {
		MTFace *mtf;

		for (a = 0; a < me->fdata.totlayer; a++) {
			layer = &me->fdata.layers[a];

			if (layer->type == CD_MTFACE) {
				mtf = (MTFace *) layer->data;
				for (i = 0; i < me->totface; i++, mtf++) {
					if (mtf->tpage)
						expand_doit(fd, mainvar, mtf->tpage);
				}
			}
		}
	}
	else {
		MTexPoly *mtp;

		for (a = 0; a < me->pdata.totlayer; a++) {
			layer = &me->pdata.layers[a];

			if (layer->type == CD_MTEXPOLY) {
				mtp = (MTexPoly *) layer->data;

				for (i = 0; i < me->totpoly; i++, mtp++) {
					if (mtp->tpage)
						expand_doit(fd, mainvar, mtp->tpage);
				}
			}
		}
	}
}

/* temp struct used to transport needed info to expand_constraint_cb() */
typedef struct tConstraintExpandData {
	FileData *fd;
	Main *mainvar;
} tConstraintExpandData;
/* callback function used to expand constraint ID-links */
static void expand_constraint_cb(bConstraint *UNUSED(con), ID **idpoin, bool UNUSED(is_reference), void *userdata)
{
	tConstraintExpandData *ced = (tConstraintExpandData *)userdata;
	expand_doit(ced->fd, ced->mainvar, *idpoin);
}

static void expand_constraints(FileData *fd, Main *mainvar, ListBase *lb)
{
	tConstraintExpandData ced;
	bConstraint *curcon;
	
	/* relink all ID-blocks used by the constraints */
	ced.fd = fd;
	ced.mainvar = mainvar;
	
	BKE_constraints_id_loop(lb, expand_constraint_cb, &ced);
	
	/* deprecated manual expansion stuff */
	for (curcon = lb->first; curcon; curcon = curcon->next) {
		if (curcon->ipo)
			expand_doit(fd, mainvar, curcon->ipo); // XXX deprecated - old animation system
	}
}

#if 0 /* Disabled as it doesn't actually do anything except recurse... */
static void expand_bones(FileData *fd, Main *mainvar, Bone *bone)
{
	Bone *curBone;
	
	for (curBone = bone->childbase.first; curBone; curBone=curBone->next) {
		expand_bones(fd, mainvar, curBone);
	}
}
#endif

static void expand_pose(FileData *fd, Main *mainvar, bPose *pose)
{
	bPoseChannel *chan;
	
	if (!pose)
		return;
	
	for (chan = pose->chanbase.first; chan; chan = chan->next) {
		expand_constraints(fd, mainvar, &chan->constraints);
		expand_doit(fd, mainvar, chan->custom);
	}
}

static void expand_armature(FileData *fd, Main *mainvar, bArmature *arm)
{	
	if (arm->adt)
		expand_animdata(fd, mainvar, arm->adt);
	
#if 0 /* Disabled as this currently only recurses down the chain doing nothing */
	{
		Bone *curBone;
		
		for (curBone = arm->bonebase.first; curBone; curBone=curBone->next) {
			expand_bones(fd, mainvar, curBone);
		}
	}
#endif
}

static void expand_object_expandModifiers(void *userData, Object *UNUSED(ob),
                                          ID **idpoin)
{
	struct { FileData *fd; Main *mainvar; } *data= userData;
	
	FileData *fd = data->fd;
	Main *mainvar = data->mainvar;
	
	expand_doit(fd, mainvar, *idpoin);
}

static void expand_object(FileData *fd, Main *mainvar, Object *ob)
{
	ParticleSystem *psys;
	bSensor *sens;
	bController *cont;
	bActuator *act;
	bActionStrip *strip;
	PartEff *paf;
	int a;
	
	expand_doit(fd, mainvar, ob->data);
	
	/* expand_object_expandModifier() */
	if (ob->modifiers.first) {
		struct { FileData *fd; Main *mainvar; } data;
		data.fd = fd;
		data.mainvar = mainvar;
		
		modifiers_foreachIDLink(ob, expand_object_expandModifiers, (void *)&data);
	}
	
	expand_pose(fd, mainvar, ob->pose);
	expand_doit(fd, mainvar, ob->poselib);
	expand_constraints(fd, mainvar, &ob->constraints);
	
	expand_doit(fd, mainvar, ob->gpd);
	
// XXX deprecated - old animation system (for version patching only)
	expand_doit(fd, mainvar, ob->ipo);
	expand_doit(fd, mainvar, ob->action);
	
	expand_constraint_channels(fd, mainvar, &ob->constraintChannels);
	
	for (strip=ob->nlastrips.first; strip; strip=strip->next) {
		expand_doit(fd, mainvar, strip->object);
		expand_doit(fd, mainvar, strip->act);
		expand_doit(fd, mainvar, strip->ipo);
	}
// XXX deprecated - old animation system (for version patching only)
	
	if (ob->adt)
		expand_animdata(fd, mainvar, ob->adt);
	
	for (a = 0; a < ob->totcol; a++) {
		expand_doit(fd, mainvar, ob->mat[a]);
	}
	
	paf = blo_do_version_give_parteff_245(ob);
	if (paf && paf->group) 
		expand_doit(fd, mainvar, paf->group);
	
	if (ob->dup_group)
		expand_doit(fd, mainvar, ob->dup_group);
	
	if (ob->proxy)
		expand_doit(fd, mainvar, ob->proxy);
	if (ob->proxy_group)
		expand_doit(fd, mainvar, ob->proxy_group);
	
	for (psys = ob->particlesystem.first; psys; psys = psys->next)
		expand_doit(fd, mainvar, psys->part);
	
	for (sens = ob->sensors.first; sens; sens = sens->next) {
		if (sens->type == SENS_MESSAGE) {
			bMessageSensor *ms = sens->data;
			expand_doit(fd, mainvar, ms->fromObject);
		}
	}
	
	for (cont = ob->controllers.first; cont; cont = cont->next) {
		if (cont->type == CONT_PYTHON) {
			bPythonCont *pc = cont->data;
			expand_doit(fd, mainvar, pc->text);
		}
	}
	
	for (act = ob->actuators.first; act; act = act->next) {
		if (act->type == ACT_SOUND) {
			bSoundActuator *sa = act->data;
			expand_doit(fd, mainvar, sa->sound);
		}
		else if (act->type == ACT_CAMERA) {
			bCameraActuator *ca = act->data;
			expand_doit(fd, mainvar, ca->ob);
		}
		else if (act->type == ACT_EDIT_OBJECT) {
			bEditObjectActuator *eoa = act->data;
			if (eoa) {
				expand_doit(fd, mainvar, eoa->ob);
				expand_doit(fd, mainvar, eoa->me);
			}
		}
		else if (act->type == ACT_OBJECT) {
			bObjectActuator *oa = act->data;
			expand_doit(fd, mainvar, oa->reference);
		}
		else if (act->type == ACT_ADD_OBJECT) {
			bAddObjectActuator *aoa = act->data;
			expand_doit(fd, mainvar, aoa->ob);
		}
		else if (act->type == ACT_SCENE) {
			bSceneActuator *sa = act->data;
			expand_doit(fd, mainvar, sa->camera);
			expand_doit(fd, mainvar, sa->scene);
		}
		else if (act->type == ACT_2DFILTER) {
			bTwoDFilterActuator *tdfa = act->data;
			expand_doit(fd, mainvar, tdfa->text);
		}
		else if (act->type == ACT_ACTION) {
			bActionActuator *aa = act->data;
			expand_doit(fd, mainvar, aa->act);
		}
		else if (act->type == ACT_SHAPEACTION) {
			bActionActuator *aa = act->data;
			expand_doit(fd, mainvar, aa->act);
		}
		else if (act->type == ACT_PROPERTY) {
			bPropertyActuator *pa = act->data;
			expand_doit(fd, mainvar, pa->ob);
		}
		else if (act->type == ACT_MESSAGE) {
			bMessageActuator *ma = act->data;
			expand_doit(fd, mainvar, ma->toObject);
		}
		else if (act->type==ACT_PARENT) {
			bParentActuator *pa = act->data;
			expand_doit(fd, mainvar, pa->ob);
		}
		else if (act->type == ACT_ARMATURE) {
			bArmatureActuator *arma = act->data;
			expand_doit(fd, mainvar, arma->target);
		}
		else if (act->type == ACT_STEERING) {
			bSteeringActuator *sta = act->data;
			expand_doit(fd, mainvar, sta->target);
			expand_doit(fd, mainvar, sta->navmesh);
		}
	}
	
	if (ob->pd && ob->pd->tex)
		expand_doit(fd, mainvar, ob->pd->tex);

	if (ob->rigidbody_constraint) {
		expand_doit(fd, mainvar, ob->rigidbody_constraint->ob1);
		expand_doit(fd, mainvar, ob->rigidbody_constraint->ob2);
	}

	if (ob->currentlod) {
		LodLevel *level;
		for (level = ob->lodlevels.first; level; level = level->next) {
			expand_doit(fd, mainvar, level->source);
		}
	}
}

static void expand_scene(FileData *fd, Main *mainvar, Scene *sce)
{
	Base *base;
	SceneRenderLayer *srl;
	FreestyleModuleConfig *module;
	FreestyleLineSet *lineset;
	
	for (base = sce->base.first; base; base = base->next) {
		expand_doit(fd, mainvar, base->object);
	}
	expand_doit(fd, mainvar, sce->camera);
	expand_doit(fd, mainvar, sce->world);
	
	if (sce->adt)
		expand_animdata(fd, mainvar, sce->adt);
	expand_keyingsets(fd, mainvar, &sce->keyingsets);
	
	if (sce->set)
		expand_doit(fd, mainvar, sce->set);
	
	if (sce->nodetree)
		expand_nodetree(fd, mainvar, sce->nodetree);
	
	for (srl = sce->r.layers.first; srl; srl = srl->next) {
		expand_doit(fd, mainvar, srl->mat_override);
		expand_doit(fd, mainvar, srl->light_override);
		for (module = srl->freestyleConfig.modules.first; module; module = module->next) {
			if (module->script)
				expand_doit(fd, mainvar, module->script);
		}
		for (lineset = srl->freestyleConfig.linesets.first; lineset; lineset = lineset->next) {
			if (lineset->group)
				expand_doit(fd, mainvar, lineset->group);
			expand_doit(fd, mainvar, lineset->linestyle);
		}
	}
	
	if (sce->r.dometext)
		expand_doit(fd, mainvar, sce->gm.dome.warptext);
	
	if (sce->gpd)
		expand_doit(fd, mainvar, sce->gpd);
		
	if (sce->ed) {
		Sequence *seq;
		
		SEQ_BEGIN (sce->ed, seq)
		{
			if (seq->scene) expand_doit(fd, mainvar, seq->scene);
			if (seq->scene_camera) expand_doit(fd, mainvar, seq->scene_camera);
			if (seq->clip) expand_doit(fd, mainvar, seq->clip);
			if (seq->mask) expand_doit(fd, mainvar, seq->mask);
			if (seq->sound) expand_doit(fd, mainvar, seq->sound);
		}
		SEQ_END
	}
	
	if (sce->rigidbody_world) {
		expand_doit(fd, mainvar, sce->rigidbody_world->group);
		expand_doit(fd, mainvar, sce->rigidbody_world->constraints);
	}

#ifdef DURIAN_CAMERA_SWITCH
	{
		TimeMarker *marker;
		
		for (marker = sce->markers.first; marker; marker = marker->next) {
			if (marker->camera) {
				expand_doit(fd, mainvar, marker->camera);
			}
		}
	}
#endif

	expand_doit(fd, mainvar, sce->clip);
}

static void expand_camera(FileData *fd, Main *mainvar, Camera *ca)
{
	expand_doit(fd, mainvar, ca->ipo); // XXX deprecated - old animation system
	
	if (ca->adt)
		expand_animdata(fd, mainvar, ca->adt);
}

static void expand_speaker(FileData *fd, Main *mainvar, Speaker *spk)
{
	expand_doit(fd, mainvar, spk->sound);

	if (spk->adt)
		expand_animdata(fd, mainvar, spk->adt);
}

static void expand_sound(FileData *fd, Main *mainvar, bSound *snd)
{
	expand_doit(fd, mainvar, snd->ipo); // XXX deprecated - old animation system
}

static void expand_movieclip(FileData *fd, Main *mainvar, MovieClip *clip)
{
	if (clip->adt)
		expand_animdata(fd, mainvar, clip->adt);
}

static void expand_mask_parent(FileData *fd, Main *mainvar, MaskParent *parent)
{
	if (parent->id) {
		expand_doit(fd, mainvar, parent->id);
	}
}

static void expand_mask(FileData *fd, Main *mainvar, Mask *mask)
{
	MaskLayer *mask_layer;

	if (mask->adt)
		expand_animdata(fd, mainvar, mask->adt);

	for (mask_layer = mask->masklayers.first; mask_layer; mask_layer = mask_layer->next) {
		MaskSpline *spline;

		for (spline = mask_layer->splines.first; spline; spline = spline->next) {
			int i;

			for (i = 0; i < spline->tot_point; i++) {
				MaskSplinePoint *point = &spline->points[i];

				expand_mask_parent(fd, mainvar, &point->parent);
			}

			expand_mask_parent(fd, mainvar, &spline->parent);
		}
	}
}

static void expand_linestyle(FileData *fd, Main *mainvar, FreestyleLineStyle *linestyle)
{
	int a;
	LineStyleModifier *m;

	for (a = 0; a < MAX_MTEX; a++) {
		if (linestyle->mtex[a]) {
			expand_doit(fd, mainvar, linestyle->mtex[a]->tex);
			expand_doit(fd, mainvar, linestyle->mtex[a]->object);
		}
	}
	if (linestyle->nodetree)
		expand_nodetree(fd, mainvar, linestyle->nodetree);

	if (linestyle->adt)
		expand_animdata(fd, mainvar, linestyle->adt);
	for (m = linestyle->color_modifiers.first; m; m = m->next) {
		if (m->type == LS_MODIFIER_DISTANCE_FROM_OBJECT)
			expand_doit(fd, mainvar, ((LineStyleColorModifier_DistanceFromObject *)m)->target);
	}
	for (m = linestyle->alpha_modifiers.first; m; m = m->next) {
		if (m->type == LS_MODIFIER_DISTANCE_FROM_OBJECT)
			expand_doit(fd, mainvar, ((LineStyleAlphaModifier_DistanceFromObject *)m)->target);
	}
	for (m = linestyle->thickness_modifiers.first; m; m = m->next) {
		if (m->type == LS_MODIFIER_DISTANCE_FROM_OBJECT)
			expand_doit(fd, mainvar, ((LineStyleThicknessModifier_DistanceFromObject *)m)->target);
	}
}

static void expand_gpencil(FileData *fd, Main *mainvar, bGPdata *gpd)
{
	if (gpd->adt)
		expand_animdata(fd, mainvar, gpd->adt);
}

void BLO_main_expander(void (*expand_doit_func)(void *, Main *, void *))
{
	expand_doit = expand_doit_func;
}

void BLO_expand_main(void *fdhandle, Main *mainvar)
{
	ListBase *lbarray[MAX_LIBARRAY];
	FileData *fd = fdhandle;
	ID *id;
	int a;
	bool do_it = true;
	
	while (do_it) {
		do_it = false;
		
		a = set_listbasepointers(mainvar, lbarray);
		while (a--) {
			id = lbarray[a]->first;
			while (id) {
				if (id->flag & LIB_NEED_EXPAND) {
					switch (GS(id->name)) {
					case ID_OB:
						expand_object(fd, mainvar, (Object *)id);
						break;
					case ID_ME:
						expand_mesh(fd, mainvar, (Mesh *)id);
						break;
					case ID_CU:
						expand_curve(fd, mainvar, (Curve *)id);
						break;
					case ID_MB:
						expand_mball(fd, mainvar, (MetaBall *)id);
						break;
					case ID_SCE:
						expand_scene(fd, mainvar, (Scene *)id);
						break;
					case ID_MA:
						expand_material(fd, mainvar, (Material *)id);
						break;
					case ID_TE:
						expand_texture(fd, mainvar, (Tex *)id);
						break;
					case ID_WO:
						expand_world(fd, mainvar, (World *)id);
						break;
					case ID_LT:
						expand_lattice(fd, mainvar, (Lattice *)id);
						break;
					case ID_LA:
						expand_lamp(fd, mainvar, (Lamp *)id);
						break;
					case ID_KE:
						expand_key(fd, mainvar, (Key *)id);
						break;
					case ID_CA:
						expand_camera(fd, mainvar, (Camera *)id);
						break;
					case ID_SPK:
						expand_speaker(fd, mainvar, (Speaker *)id);
						break;
					case ID_SO:
						expand_sound(fd, mainvar, (bSound *)id);
						break;
					case ID_AR:
						expand_armature(fd, mainvar, (bArmature *)id);
						break;
					case ID_AC:
						expand_action(fd, mainvar, (bAction *)id); // XXX deprecated - old animation system
						break;
					case ID_GR:
						expand_group(fd, mainvar, (Group *)id);
						break;
					case ID_NT:
						expand_nodetree(fd, mainvar, (bNodeTree *)id);
						break;
					case ID_BR:
						expand_brush(fd, mainvar, (Brush *)id);
						break;
					case ID_IP:
						expand_ipo(fd, mainvar, (Ipo *)id); // XXX deprecated - old animation system
						break;
					case ID_PA:
						expand_particlesettings(fd, mainvar, (ParticleSettings *)id);
						break;
					case ID_MC:
						expand_movieclip(fd, mainvar, (MovieClip *)id);
						break;
					case ID_MSK:
						expand_mask(fd, mainvar, (Mask *)id);
						break;
					case ID_LS:
						expand_linestyle(fd, mainvar, (FreestyleLineStyle *)id);
						break;
					case ID_GD:
						expand_gpencil(fd, mainvar, (bGPdata *)id);
						break;
					}
					
					do_it = true;
					id->flag -= LIB_NEED_EXPAND;
					
				}
				id = id->next;
			}
		}
	}
}


/* ***************************** */
	
static bool object_in_any_scene(Main *mainvar, Object *ob)
{
	Scene *sce;
	
	for (sce = mainvar->scene.first; sce; sce = sce->id.next) {
		if (BKE_scene_base_find(sce, ob)) {
			return true;
		}
	}
	
	return false;
}

static void give_base_to_objects(Main *mainvar, Scene *scene, View3D *v3d, Library *lib, const short flag)
{
	Object *ob;
	Base *base;
	const unsigned int active_lay = (flag & FILE_ACTIVELAY) ? BKE_screen_view3d_layer_active(v3d, scene) : 0;
	const bool is_link = (flag & FILE_LINK) != 0;

	BLI_assert(scene);

	/* give all objects which are LIB_INDIRECT a base, or for a group when *lib has been set */
	for (ob = mainvar->object.first; ob; ob = ob->id.next) {
		if ((ob->id.flag & LIB_INDIRECT) && (ob->id.flag & LIB_PRE_EXISTING) == 0) {
			bool do_it = false;

			if (ob->id.us == 0) {
				do_it = true;
			}
			else if (!is_link && (ob->id.lib == lib) && (object_in_any_scene(mainvar, ob) == 0)) {
				/* When appending, make sure any indirectly loaded objects get a base, else they cant be accessed at all
				 * (see T27437). */
				do_it = true;
			}

			if (do_it) {
				base = MEM_callocN(sizeof(Base), __func__);
				BLI_addtail(&scene->base, base);

				if (active_lay) {
					ob->lay = active_lay;
				}

				base->lay = ob->lay;
				base->object = ob;
				base->flag = ob->flag;

				CLAMP_MIN(ob->id.us, 0);
				ob->id.us += 1;

				ob->id.flag &= ~LIB_INDIRECT;
				ob->id.flag |= LIB_EXTERN;
			}
		}
	}
}

static void give_base_to_groups(
        Main *mainvar, Scene *scene, View3D *v3d, Library *UNUSED(lib), const short UNUSED(flag))
{
	Group *group;
	Base *base;
	Object *ob;
	const unsigned int active_lay = BKE_screen_view3d_layer_active(v3d, scene);

	/* give all objects which are tagged a base */
	for (group = mainvar->group.first; group; group = group->id.next) {
		if (group->id.flag & LIB_DOIT) {
			/* any indirect group should not have been tagged */
			BLI_assert((group->id.flag & LIB_INDIRECT) == 0);

			/* BKE_object_add(...) messes with the selection */
			ob = BKE_object_add_only_object(mainvar, OB_EMPTY, group->id.name + 2);
			ob->type = OB_EMPTY;
			ob->lay = active_lay;

			/* assign the base */
			base = BKE_scene_base_add(scene, ob);
			base->flag |= SELECT;
			base->object->flag = base->flag;
			DAG_id_tag_update(&ob->id, OB_RECALC_OB | OB_RECALC_DATA | OB_RECALC_TIME);
			scene->basact = base;

			/* assign the group */
			ob->dup_group = group;
			ob->transflag |= OB_DUPLIGROUP;
			copy_v3_v3(ob->loc, scene->cursor);
		}
	}
}

static ID *create_placeholder(Main *mainvar, ID *id_ref)
{
	const int idcode = GS(id_ref->name);
	ListBase *lb = which_libbase(mainvar, idcode);
	ID *ph_id = BKE_libblock_alloc_notest(idcode);

	memcpy(ph_id->name, id_ref->name, sizeof(ph_id->name));
	BKE_libblock_init_empty(ph_id);
	ph_id->lib = mainvar->curlib;
	ph_id->flag = id_ref->flag | LIB_MISSING;
	ph_id->us = (ph_id->flag & LIB_FAKEUSER) ? 1 : 0;
	ph_id->icon_id = 0;

	BLI_addtail(lb, ph_id);

	return ph_id;
}

/* returns true if the item was found
 * but it may already have already been appended/linked */
static ID *link_named_part(Main *mainl, FileData *fd, const char *idname, const short idcode)
{
	BHead *bhead = find_bhead_from_code_name(fd, idcode, idname);
	ID *id;

	if (bhead) {
		id = is_yet_read(fd, mainl, bhead);
		if (id == NULL) {
			/* not read yet */
			read_libblock(fd, mainl, bhead, LIB_TESTEXT, &id);

			if (id) {
				/* sort by name in list */
				ListBase *lb = which_libbase(mainl, idcode);
				id_sort_by_name(lb, id);
			}
		}
		else {
			/* already linked */
			if (G.debug)
				printf("append: already linked\n");
			oldnewmap_insert(fd->libmap, bhead->old, id, bhead->code);
			if (id->flag & LIB_INDIRECT) {
				id->flag -= LIB_INDIRECT;
				id->flag |= LIB_EXTERN;
			}
		}
	}
	else {
		id = NULL;
	}
	
	/* if we found the id but the id is NULL, this is really bad */
	BLI_assert((bhead != NULL) == (id != NULL));
	
	return id;
}

/* simple reader for copy/paste buffers */
void BLO_library_link_all(Main *mainl, BlendHandle *bh)
{
	FileData *fd = (FileData *)(bh);
	BHead *bhead;
	ID *id = NULL;
	
	for (bhead = blo_firstbhead(fd); bhead; bhead = blo_nextbhead(fd, bhead)) {
		if (bhead->code == ENDB)
			break;
		if (bhead->code == ID_OB)
			read_libblock(fd, mainl, bhead, LIB_TESTIND, &id);
			
		if (id) {
			/* sort by name in list */
			ListBase *lb = which_libbase(mainl, GS(id->name));
			id_sort_by_name(lb, id);
		}
	}
}

static ID *link_named_part_ex(
        Main *mainl, FileData *fd, const char *idname, const int idcode, const int flag,
		Scene *scene, View3D *v3d)
{
	ID *id = link_named_part(mainl, fd, idname, idcode);

	if (id && (GS(id->name) == ID_OB)) {	/* loose object: give a base */
		if (scene) {
			Base *base;
			Object *ob;

			base= MEM_callocN(sizeof(Base), "app_nam_part");
			BLI_addtail(&scene->base, base);

			ob = (Object *)id;

			/* link at active layer (view3d if available in context, else scene one */
			if (flag & FILE_ACTIVELAY) {
				ob->lay = BKE_screen_view3d_layer_active(v3d, scene);
			}

			ob->mode = OB_MODE_OBJECT;
			base->lay = ob->lay;
			base->object = ob;
			ob->id.us++;

			if (flag & FILE_AUTOSELECT) {
				base->flag |= SELECT;
				base->object->flag = base->flag;
				/* do NOT make base active here! screws up GUI stuff, if you want it do it on src/ level */
			}
		}
	}
	else if (id && (GS(id->name) == ID_GR)) {
		/* tag as needing to be instanced */
		if (flag & FILE_GROUP_INSTANCE)
			id->flag |= LIB_DOIT;
	}

	return id;
}

ID *BLO_library_link_named_part(Main *mainl, BlendHandle **bh, const char *idname, const int idcode)
{
	FileData *fd = (FileData*)(*bh);
	return link_named_part(mainl, fd, idname, idcode);
}

ID *BLO_library_link_named_part_ex(
        Main *mainl, BlendHandle **bh, const char *idname, const int idcode, const short flag,
        Scene *scene, View3D *v3d)
{
	FileData *fd = (FileData*)(*bh);
	return link_named_part_ex(mainl, fd, idname, idcode, flag, scene, v3d);
}

static void link_id_part(ReportList *reports, FileData *fd, Main *mainvar, ID *id, ID **r_id)
{
	BHead *bhead = NULL;

	if (fd) {
		bhead = find_bhead_from_idname(fd, id->name);
	}

	id->flag &= ~LIB_READ;

	if (bhead) {
		id->flag |= LIB_NEED_EXPAND;
		// printf("read lib block %s\n", id->name);
		read_libblock(fd, mainvar, bhead, id->flag, r_id);
	}
	else {
		blo_reportf_wrap(
				reports, RPT_WARNING,
				TIP_("LIB ERROR: %s: '%s' missing from '%s', parent '%s'"),
				BKE_idcode_to_name(GS(id->name)),
				id->name + 2,
				mainvar->curlib->filepath,
				library_parent_filepath(mainvar->curlib));

		/* Generate a placeholder for this ID (limited version of read_libblock actually...). */
		if (r_id) {
<<<<<<< HEAD
			ListBase *lb;
			ID *ph_id = BKE_libblock_alloc_notest(GS(id->name));

			memcpy(ph_id->name, id->name, sizeof(ph_id->name));
			BKE_libblock_init_empty(ph_id);
			ph_id->lib = mainvar->curlib;
			ph_id->flag = id->flag | LIB_MISSING;
			ph_id->us = (ph_id->flag & LIB_FAKEUSER) ? 1 : 0;
			ph_id->icon_id = 0;

			lb = which_libbase(mainvar, GS(ph_id->name));
			BLI_addtail(lb, ph_id);

			*r_id = ph_id;
=======
			*r_id = create_placeholder(mainvar, id);
>>>>>>> bcf4cc37
		}
	}
}

/* common routine to append/link something from a library */

static Main *library_link_begin(Main *mainvar, FileData **fd, const char *filepath)
{
	Main *mainl;

	(*fd)->mainlist = MEM_callocN(sizeof(ListBase), "FileData.mainlist");
	
	/* clear for group instancing tag */
	BKE_main_id_tag_listbase(&(mainvar->group), false);

	/* make mains */
	blo_split_main((*fd)->mainlist, mainvar);
	
	/* which one do we need? */
	mainl = blo_find_main(*fd, filepath, G.main->name);
	
	/* needed for do_version */
	mainl->versionfile = (*fd)->fileversion;
	read_file_version(*fd, mainl);
#ifdef USE_GHASH_BHEAD
	read_file_bhead_idname_map_create(*fd);
#endif
	
	return mainl;
}

Main *BLO_library_link_begin(Main *mainvar, BlendHandle **bh, const char *filepath)
{
	FileData *fd = (FileData*)(*bh);
	return library_link_begin(mainvar, &fd, filepath);
}

/* scene and v3d may be NULL. */
static void library_link_end(Main *mainl, FileData **fd, const short flag, Scene *scene, View3D *v3d)
{
	Main *mainvar;
	Library *curlib;

	/* expander now is callback function */
	BLO_main_expander(expand_doit_library);

	/* make main consistent */
	BLO_expand_main(*fd, mainl);

	/* do this when expand found other libs */
	read_libraries(*fd, (*fd)->mainlist);

	curlib = mainl->curlib;

	/* make the lib path relative if required */
	if (flag & FILE_RELPATH) {
		/* use the full path, this could have been read by other library even */
		BLI_strncpy(curlib->name, curlib->filepath, sizeof(curlib->name));

		/* uses current .blend file as reference */
		BLI_path_rel(curlib->name, G.main->name);
	}

	blo_join_main((*fd)->mainlist);
	mainvar = (*fd)->mainlist->first;
	MEM_freeN((*fd)->mainlist);
	mainl = NULL; /* blo_join_main free's mainl, cant use anymore */

	lib_link_all(*fd, mainvar);
	lib_verify_nodetree(mainvar, false);
	fix_relpaths_library(G.main->name, mainvar); /* make all relative paths, relative to the open blend file */

	/* Give a base to loose objects. If group append, do it for objects too.
	 * Only directly linked objects & groups are instanciated by `BLO_library_link_named_part_ex()` & co,
	 * here we handle indirect ones and other possible edge-cases. */
	if (scene) {
		give_base_to_objects(mainvar, scene, v3d, curlib, flag);

		if (flag & FILE_GROUP_INSTANCE) {
			give_base_to_groups(mainvar, scene, v3d, curlib, flag);
		}
	}
	else {
		/* printf("library_append_end, scene is NULL (objects wont get bases)\n"); */
	}

	/* clear group instancing tag */
	BKE_main_id_tag_listbase(&(mainvar->group), false);

	/* patch to prevent switch_endian happens twice */
	if ((*fd)->flags & FD_FLAGS_SWITCH_ENDIAN) {
		blo_freefiledata(*fd);
		*fd = NULL;
	}
}

void BLO_library_link_end(Main *mainl, BlendHandle **bh, short flag, Scene *scene, View3D *v3d)
{
	FileData *fd = (FileData*)(*bh);
	library_link_end(mainl, &fd, flag, scene, v3d);
	*bh = (BlendHandle*)fd;
}

void *BLO_library_read_struct(FileData *fd, BHead *bh, const char *blockname)
{
	return read_struct(fd, bh, blockname);
}

/* ************* READ LIBRARY ************** */

static int mainvar_count_libread_blocks(Main *mainvar)
{
	ListBase *lbarray[MAX_LIBARRAY];
	int a, tot = 0;
	
	a = set_listbasepointers(mainvar, lbarray);
	while (a--) {
		ID *id;
		
		for (id = lbarray[a]->first; id; id = id->next) {
			if (id->flag & LIB_READ)
				tot++;
		}
	}
	return tot;
}

static void read_libraries(FileData *basefd, ListBase *mainlist)
{
	Main *mainl = mainlist->first;
	Main *mainptr;
	ListBase *lbarray[MAX_LIBARRAY];
	int a;
	bool do_it = true;
	
	/* expander now is callback function */
	BLO_main_expander(expand_doit_library);
	
	while (do_it) {
		do_it = false;
		
		/* test 1: read libdata */
		mainptr= mainl->next;
		while (mainptr) {
			int tot = mainvar_count_libread_blocks(mainptr);
			
			// printf("found LIB_READ %s\n", mainptr->curlib->name);
			if (tot) {
				FileData *fd = mainptr->curlib->filedata;
				
				if (fd == NULL) {
					
					/* printf and reports for now... its important users know this */
					
					/* if packed file... */
					if (mainptr->curlib->packedfile) {
						PackedFile *pf = mainptr->curlib->packedfile;
						
						blo_reportf_wrap(
						        basefd->reports, RPT_INFO, TIP_("Read packed library:  '%s', parent '%s'"),
						        mainptr->curlib->name,
						        library_parent_filepath(mainptr->curlib));
						fd = blo_openblendermemory(pf->data, pf->size, basefd->reports);
						
						
						/* needed for library_append and read_libraries */
						BLI_strncpy(fd->relabase, mainptr->curlib->filepath, sizeof(fd->relabase));
					}
					else {
						blo_reportf_wrap(
						        basefd->reports, RPT_INFO, TIP_("Read library:  '%s', '%s', parent '%s'"),
						        mainptr->curlib->filepath,
						        mainptr->curlib->name,
						        library_parent_filepath(mainptr->curlib));
						fd = blo_openblenderfile(mainptr->curlib->filepath, basefd->reports);
					}
					/* allow typing in a new lib path */
					if (G.debug_value == -666) {
						while (fd == NULL) {
							char newlib_path[FILE_MAX] = {0};
							printf("Missing library...'\n");
							printf("	current file: %s\n", G.main->name);
							printf("	absolute lib: %s\n", mainptr->curlib->filepath);
							printf("	relative lib: %s\n", mainptr->curlib->name);
							printf("  enter a new path:\n");
							
							if (scanf("%s", newlib_path) > 0) {
								BLI_strncpy(mainptr->curlib->name, newlib_path, sizeof(mainptr->curlib->name));
								BLI_strncpy(mainptr->curlib->filepath, newlib_path, sizeof(mainptr->curlib->filepath));
								BLI_cleanup_path(G.main->name, mainptr->curlib->filepath);
								
								fd = blo_openblenderfile(mainptr->curlib->filepath, basefd->reports);

								if (fd) {
									fd->mainlist = mainlist;
									printf("found: '%s', party on macuno!\n", mainptr->curlib->filepath);
								}
							}
						}
					}
					
					if (fd) {
						/* share the mainlist, so all libraries are added immediately in a
						 * single list. it used to be that all FileData's had their own list,
						 * but with indirectly linking this meant we didn't catch duplicate
						 * libraries properly */
						fd->mainlist = mainlist;

						fd->reports = basefd->reports;
						
						if (fd->libmap)
							oldnewmap_free(fd->libmap);
						
						fd->libmap = oldnewmap_new();
						
						mainptr->curlib->filedata = fd;
						mainptr->versionfile=  fd->fileversion;
						
						/* subversion */
						read_file_version(fd, mainptr);
#ifdef USE_GHASH_BHEAD
						read_file_bhead_idname_map_create(fd);
#endif

					}
					else {
						mainptr->curlib->filedata = NULL;
						mainptr->curlib->id.flag |= LIB_MISSING;
					}
					
					if (fd == NULL) {
						blo_reportf_wrap(basefd->reports, RPT_WARNING, TIP_("Cannot find lib '%s'"),
						                 mainptr->curlib->filepath);
					}
				}
				if (fd) {
					do_it = true;
				}
				a = set_listbasepointers(mainptr, lbarray);
				while (a--) {
					ID *id = lbarray[a]->first;

					while (id) {
						ID *idn = id->next;
						if (id->flag & LIB_READ) {
							ID *realid = NULL;
							BLI_remlink(lbarray[a], id);

							link_id_part(basefd->reports, fd, mainptr, id, &realid);

							BLI_assert(realid != NULL);

							change_idid_adr(mainlist, basefd, id, realid);

							MEM_freeN(id);
						}
						id = idn;
					}
				}
				BLO_expand_main(fd, mainptr);
			}
			
			mainptr = mainptr->next;
		}
	}
	
	/* test if there are unread libblocks */
	for (mainptr = mainl->next; mainptr; mainptr = mainptr->next) {
		a = set_listbasepointers(mainptr, lbarray);
		while (a--) {
			ID *id, *idn = NULL;
			
			for (id = lbarray[a]->first; id; id = idn) {
				idn = id->next;
				if (id->flag & LIB_READ) {
					printf("SHALL NOT HAPPEN ANYMORE!!!!!!!\n");
					BLI_remlink(lbarray[a], id);
					blo_reportf_wrap(
					        basefd->reports, RPT_WARNING,
					        TIP_("LIB ERROR: %s: '%s' unread lib block missing from '%s', parent '%s'"),
					        BKE_idcode_to_name(GS(id->name)),
					        id->name + 2,
					        mainptr->curlib->filepath,
					        library_parent_filepath(mainptr->curlib));
					change_idid_adr(mainlist, basefd, id, NULL);
					
					MEM_freeN(id);
				}
			}
		}
	}
	
	/* do versions, link, and free */
	for (mainptr = mainl->next; mainptr; mainptr = mainptr->next) {
		/* some mains still have to be read, then
		 * versionfile is still zero! */
		if (mainptr->versionfile) {
			if (mainptr->curlib->filedata) // can be zero... with shift+f1 append
				do_versions(mainptr->curlib->filedata, mainptr->curlib, mainptr);
			else
				do_versions(basefd, NULL, mainptr);
		}
		
		if (mainptr->curlib->filedata)
			lib_link_all(mainptr->curlib->filedata, mainptr);
		
		if (mainptr->curlib->filedata) blo_freefiledata(mainptr->curlib->filedata);
		mainptr->curlib->filedata = NULL;
	}
}


/* reading runtime */

BlendFileData *blo_read_blendafterruntime(int file, const char *name, int actualsize, ReportList *reports)
{
	BlendFileData *bfd = NULL;
	FileData *fd = filedata_new();
	fd->filedes = file;
	fd->buffersize = actualsize;
	fd->read = fd_read_from_file;
	
	/* needed for library_append and read_libraries */
	BLI_strncpy(fd->relabase, name, sizeof(fd->relabase));
	
	fd = blo_decode_and_check(fd, reports);
	if (!fd)
		return NULL;
	
	fd->reports = reports;
	bfd = blo_read_file_internal(fd, "");
	blo_freefiledata(fd);
	
	return bfd;
}<|MERGE_RESOLUTION|>--- conflicted
+++ resolved
@@ -9724,24 +9724,7 @@
 
 		/* Generate a placeholder for this ID (limited version of read_libblock actually...). */
 		if (r_id) {
-<<<<<<< HEAD
-			ListBase *lb;
-			ID *ph_id = BKE_libblock_alloc_notest(GS(id->name));
-
-			memcpy(ph_id->name, id->name, sizeof(ph_id->name));
-			BKE_libblock_init_empty(ph_id);
-			ph_id->lib = mainvar->curlib;
-			ph_id->flag = id->flag | LIB_MISSING;
-			ph_id->us = (ph_id->flag & LIB_FAKEUSER) ? 1 : 0;
-			ph_id->icon_id = 0;
-
-			lb = which_libbase(mainvar, GS(ph_id->name));
-			BLI_addtail(lb, ph_id);
-
-			*r_id = ph_id;
-=======
 			*r_id = create_placeholder(mainvar, id);
->>>>>>> bcf4cc37
 		}
 	}
 }
