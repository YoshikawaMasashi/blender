--- conflicted
+++ resolved
@@ -8523,11 +8523,8 @@
 	id->us = ID_FAKE_USERS(id);
 	id->icon_id = 0;
 	id->newid = NULL;  /* Needed because .blend may have been saved with crap value here... */
-<<<<<<< HEAD
 	id->orig_id = NULL;
-=======
 	id->recalc = 0;
->>>>>>> 629d44e0
 	
 	/* this case cannot be direct_linked: it's just the ID part */
 	if (bhead->code == ID_ID) {
