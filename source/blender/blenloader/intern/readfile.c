/*
 * This program is free software; you can redistribute it and/or
 * modify it under the terms of the GNU General Public License
 * as published by the Free Software Foundation; either version 2
 * of the License, or (at your option) any later version.
 *
 * This program is distributed in the hope that it will be useful,
 * but WITHOUT ANY WARRANTY; without even the implied warranty of
 * MERCHANTABILITY or FITNESS FOR A PARTICULAR PURPOSE.  See the
 * GNU General Public License for more details.
 *
 * You should have received a copy of the GNU General Public License
 * along with this program; if not, write to the Free Software Foundation,
 * Inc., 51 Franklin Street, Fifth Floor, Boston, MA 02110-1301, USA.
 *
 * The Original Code is Copyright (C) 2001-2002 by NaN Holding BV.
 * All rights reserved.
 */

/** \file
 * \ingroup blenloader
 */

#include "zlib.h"

#include <ctype.h> /* for isdigit. */
#include <fcntl.h> /* for open flags (O_BINARY, O_RDONLY). */
#include <limits.h>
#include <stdarg.h> /* for va_start/end. */
#include <stddef.h> /* for offsetof. */
#include <stdlib.h> /* for atoi. */
#include <time.h>   /* for gmtime. */

#include "BLI_utildefines.h"
#ifndef WIN32
#  include <unistd.h>  // for read close
#else
#  include "BLI_winstuff.h"
#  include "winsock2.h"
#  include <io.h>  // for open close read
#endif

/* allow readfile to use deprecated functionality */
#define DNA_DEPRECATED_ALLOW

#include "DNA_anim_types.h"
#include "DNA_armature_types.h"
#include "DNA_brush_types.h"
#include "DNA_cachefile_types.h"
#include "DNA_camera_types.h"
#include "DNA_cloth_types.h"
#include "DNA_collection_types.h"
#include "DNA_constraint_types.h"
#include "DNA_curveprofile_types.h"
#include "DNA_dynamicpaint_types.h"
#include "DNA_effect_types.h"
#include "DNA_fileglobal_types.h"
#include "DNA_fluid_types.h"
#include "DNA_genfile.h"
#include "DNA_gpencil_modifier_types.h"
#include "DNA_gpencil_types.h"
#include "DNA_hair_types.h"
#include "DNA_ipo_types.h"
#include "DNA_key_types.h"
#include "DNA_lattice_types.h"
#include "DNA_layer_types.h"
#include "DNA_light_types.h"
#include "DNA_lightprobe_types.h"
#include "DNA_linestyle_types.h"
#include "DNA_mask_types.h"
#include "DNA_material_types.h"
#include "DNA_mesh_types.h"
#include "DNA_meshdata_types.h"
#include "DNA_meta_types.h"
#include "DNA_movieclip_types.h"
#include "DNA_nla_types.h"
#include "DNA_node_types.h"
#include "DNA_object_fluidsim_types.h"
#include "DNA_object_types.h"
#include "DNA_packedFile_types.h"
#include "DNA_particle_types.h"
#include "DNA_pointcache_types.h"
#include "DNA_pointcloud_types.h"
#include "DNA_rigidbody_types.h"
#include "DNA_scene_types.h"
#include "DNA_screen_types.h"
#include "DNA_sdna_types.h"
#include "DNA_sequence_types.h"
#include "DNA_shader_fx_types.h"
#include "DNA_simulation_types.h"
#include "DNA_sound_types.h"
#include "DNA_space_types.h"
#include "DNA_speaker_types.h"
#include "DNA_text_types.h"
#include "DNA_vfont_types.h"
#include "DNA_view3d_types.h"
#include "DNA_volume_types.h"
#include "DNA_workspace_types.h"
#include "DNA_world_types.h"

#include "MEM_guardedalloc.h"

#include "BLI_blenlib.h"
#include "BLI_endian_switch.h"
#include "BLI_ghash.h"
#include "BLI_linklist.h"
#include "BLI_math.h"
#include "BLI_memarena.h"
#include "BLI_mempool.h"
#include "BLI_threads.h"

#include "BLT_translation.h"

#include "BKE_action.h"
#include "BKE_anim_data.h"
#include "BKE_animsys.h"
#include "BKE_armature.h"
#include "BKE_brush.h"
#include "BKE_collection.h"
#include "BKE_colortools.h"
#include "BKE_constraint.h"
#include "BKE_curve.h"
#include "BKE_curveprofile.h"
#include "BKE_deform.h"
#include "BKE_effect.h"
#include "BKE_fcurve.h"
#include "BKE_fcurve_driver.h"
#include "BKE_fluid.h"
#include "BKE_global.h"  // for G
#include "BKE_gpencil.h"
#include "BKE_gpencil_modifier.h"
#include "BKE_hair.h"
#include "BKE_icons.h"
#include "BKE_idprop.h"
#include "BKE_idtype.h"
#include "BKE_image.h"
#include "BKE_layer.h"
#include "BKE_lib_id.h"
#include "BKE_lib_override.h"
#include "BKE_lib_query.h"
#include "BKE_main.h"  // for Main
#include "BKE_main_idmap.h"
#include "BKE_material.h"
#include "BKE_mesh.h"  // for ME_ defines (patching)
#include "BKE_mesh_runtime.h"
#include "BKE_modifier.h"
#include "BKE_multires.h"
#include "BKE_nla.h"
#include "BKE_node.h"  // for tree type defines
#include "BKE_object.h"
#include "BKE_packedFile.h"
#include "BKE_paint.h"
#include "BKE_particle.h"
#include "BKE_pointcache.h"
#include "BKE_pointcloud.h"
#include "BKE_report.h"
#include "BKE_scene.h"
#include "BKE_screen.h"
#include "BKE_sequencer.h"
#include "BKE_shader_fx.h"
#include "BKE_simulation.h"
#include "BKE_sound.h"
#include "BKE_volume.h"
#include "BKE_workspace.h"

#include "DRW_engine.h"

#include "DEG_depsgraph.h"

#include "NOD_socket.h"

#include "BLO_blend_defs.h"
#include "BLO_blend_validate.h"
#include "BLO_read_write.h"
#include "BLO_readfile.h"
#include "BLO_undofile.h"

#include "RE_engine.h"

#include "engines/eevee/eevee_lightcache.h"

#include "readfile.h"

#include <errno.h>

/* Make preferences read-only. */
#define U (*((const UserDef *)&U))

/**
 * READ
 * ====
 *
 * - Existing Library (#Main) push or free
 * - allocate new #Main
 * - load file
 * - read #SDNA
 * - for each LibBlock
 *   - read LibBlock
 *   - if a Library
 *     - make a new #Main
 *     - attach ID's to it
 *   - else
 *     - read associated 'direct data'
 *     - link direct data (internal and to LibBlock)
 * - read #FileGlobal
 * - read #USER data, only when indicated (file is `~/.config/blender/X.XX/config/userpref.blend`)
 * - free file
 * - per Library (per #Main)
 *   - read file
 *   - read #SDNA
 *   - find LibBlocks and attach #ID's to #Main
 *     - if external LibBlock
 *       - search all #Main's
 *         - or it's already read,
 *         - or not read yet
 *         - or make new #Main
 *   - per LibBlock
 *     - read recursive
 *     - read associated direct data
 *     - link direct data (internal and to LibBlock)
 *   - free file
 * - per Library with unread LibBlocks
 *   - read file
 *   - read #SDNA
 *   - per LibBlock
 *     - read recursive
 *     - read associated direct data
 *     - link direct data (internal and to LibBlock)
 *   - free file
 * - join all #Main's
 * - link all LibBlocks and indirect pointers to libblocks
 * - initialize #FileGlobal and copy pointers to #Global
 *
 * \note Still a weak point is the new-address function, that doesn't solve reading from
 * multiple files at the same time.
 * (added remark: oh, i thought that was solved? will look at that... (ton).
 */

/**
 * Delay reading blocks we might not use (especially applies to library linking).
 * which keeps large arrays in memory from data-blocks we may not even use.
 *
 * \note This is disabled when using compression,
 * while zlib supports seek it's unusably slow, see: T61880.
 */
#define USE_BHEAD_READ_ON_DEMAND

/* use GHash for BHead name-based lookups (speeds up linking) */
#define USE_GHASH_BHEAD

/* Use GHash for restoring pointers by name */
#define USE_GHASH_RESTORE_POINTER

/* Define this to have verbose debug prints. */
//#define USE_DEBUG_PRINT

#ifdef USE_DEBUG_PRINT
#  define DEBUG_PRINTF(...) printf(__VA_ARGS__)
#else
#  define DEBUG_PRINTF(...)
#endif

/* local prototypes */
static void read_libraries(FileData *basefd, ListBase *mainlist);
static void *read_struct(FileData *fd, BHead *bh, const char *blockname);
static void direct_link_modifiers(BlendDataReader *reader, ListBase *lb, Object *ob);
static BHead *find_bhead_from_code_name(FileData *fd, const short idcode, const char *name);
static BHead *find_bhead_from_idname(FileData *fd, const char *idname);
static bool library_link_idcode_needs_tag_check(const short idcode, const int flag);

#ifdef USE_COLLECTION_COMPAT_28
static void expand_scene_collection(BlendExpander *expander, SceneCollection *sc);
#endif

typedef struct BHeadN {
  struct BHeadN *next, *prev;
#ifdef USE_BHEAD_READ_ON_DEMAND
  /** Use to read the data from the file directly into memory as needed. */
  off64_t file_offset;
  /** When set, the remainder of this allocation is the data, otherwise it needs to be read. */
  bool has_data;
#endif
  bool is_memchunk_identical;
  struct BHead bhead;
} BHeadN;

#define BHEADN_FROM_BHEAD(bh) ((BHeadN *)POINTER_OFFSET(bh, -offsetof(BHeadN, bhead)))

/* We could change this in the future, for now it's simplest if only data is delayed
 * because ID names are used in lookup tables. */
#define BHEAD_USE_READ_ON_DEMAND(bhead) ((bhead)->code == DATA)

/**
 * This function ensures that reports are printed,
 * in the case of library linking errors this is important!
 *
 * bit kludge but better then doubling up on prints,
 * we could alternatively have a versions of a report function which forces printing - campbell
 */
void blo_reportf_wrap(ReportList *reports, ReportType type, const char *format, ...)
{
  char fixed_buf[1024]; /* should be long enough */

  va_list args;

  va_start(args, format);
  vsnprintf(fixed_buf, sizeof(fixed_buf), format, args);
  va_end(args);

  fixed_buf[sizeof(fixed_buf) - 1] = '\0';

  BKE_report(reports, type, fixed_buf);

  if (G.background == 0) {
    printf("%s: %s\n", BKE_report_type_str(type), fixed_buf);
  }
}

/* for reporting linking messages */
static const char *library_parent_filepath(Library *lib)
{
  return lib->parent ? lib->parent->filepath_abs : "<direct>";
}

/* -------------------------------------------------------------------- */
/** \name OldNewMap API
 * \{ */

typedef struct OldNew {
  const void *oldp;
  void *newp;
  /* `nr` is "user count" for data, and ID code for libdata. */
  int nr;
} OldNew;

typedef struct OldNewMap {
  /* Array that stores the actual entries. */
  OldNew *entries;
  int nentries;
  /* Hashmap that stores indices into the `entries` array. */
  int32_t *map;

  int capacity_exp;
} OldNewMap;

#define ENTRIES_CAPACITY(onm) (1ll << (onm)->capacity_exp)
#define MAP_CAPACITY(onm) (1ll << ((onm)->capacity_exp + 1))
#define SLOT_MASK(onm) (MAP_CAPACITY(onm) - 1)
#define DEFAULT_SIZE_EXP 6
#define PERTURB_SHIFT 5

/* based on the probing algorithm used in Python dicts. */
#define ITER_SLOTS(onm, KEY, SLOT_NAME, INDEX_NAME) \
  uint32_t hash = BLI_ghashutil_ptrhash(KEY); \
  uint32_t mask = SLOT_MASK(onm); \
  uint perturb = hash; \
  int SLOT_NAME = mask & hash; \
  int INDEX_NAME = onm->map[SLOT_NAME]; \
  for (;; SLOT_NAME = mask & ((5 * SLOT_NAME) + 1 + perturb), \
          perturb >>= PERTURB_SHIFT, \
          INDEX_NAME = onm->map[SLOT_NAME])

static void oldnewmap_insert_index_in_map(OldNewMap *onm, const void *ptr, int index)
{
  ITER_SLOTS (onm, ptr, slot, stored_index) {
    if (stored_index == -1) {
      onm->map[slot] = index;
      break;
    }
  }
}

static void oldnewmap_insert_or_replace(OldNewMap *onm, OldNew entry)
{
  ITER_SLOTS (onm, entry.oldp, slot, index) {
    if (index == -1) {
      onm->entries[onm->nentries] = entry;
      onm->map[slot] = onm->nentries;
      onm->nentries++;
      break;
    }
    if (onm->entries[index].oldp == entry.oldp) {
      onm->entries[index] = entry;
      break;
    }
  }
}

static OldNew *oldnewmap_lookup_entry(const OldNewMap *onm, const void *addr)
{
  ITER_SLOTS (onm, addr, slot, index) {
    if (index >= 0) {
      OldNew *entry = &onm->entries[index];
      if (entry->oldp == addr) {
        return entry;
      }
    }
    else {
      return NULL;
    }
  }
}

static void oldnewmap_clear_map(OldNewMap *onm)
{
  memset(onm->map, 0xFF, MAP_CAPACITY(onm) * sizeof(*onm->map));
}

static void oldnewmap_increase_size(OldNewMap *onm)
{
  onm->capacity_exp++;
  onm->entries = MEM_reallocN(onm->entries, sizeof(*onm->entries) * ENTRIES_CAPACITY(onm));
  onm->map = MEM_reallocN(onm->map, sizeof(*onm->map) * MAP_CAPACITY(onm));
  oldnewmap_clear_map(onm);
  for (int i = 0; i < onm->nentries; i++) {
    oldnewmap_insert_index_in_map(onm, onm->entries[i].oldp, i);
  }
}

/* Public OldNewMap API */

static OldNewMap *oldnewmap_new(void)
{
  OldNewMap *onm = MEM_callocN(sizeof(*onm), "OldNewMap");

  onm->capacity_exp = DEFAULT_SIZE_EXP;
  onm->entries = MEM_malloc_arrayN(
      ENTRIES_CAPACITY(onm), sizeof(*onm->entries), "OldNewMap.entries");
  onm->map = MEM_malloc_arrayN(MAP_CAPACITY(onm), sizeof(*onm->map), "OldNewMap.map");
  oldnewmap_clear_map(onm);

  return onm;
}

static void oldnewmap_insert(OldNewMap *onm, const void *oldaddr, void *newaddr, int nr)
{
  if (oldaddr == NULL || newaddr == NULL) {
    return;
  }

  if (UNLIKELY(onm->nentries == ENTRIES_CAPACITY(onm))) {
    oldnewmap_increase_size(onm);
  }

  OldNew entry;
  entry.oldp = oldaddr;
  entry.newp = newaddr;
  entry.nr = nr;
  oldnewmap_insert_or_replace(onm, entry);
}

void blo_do_versions_oldnewmap_insert(OldNewMap *onm, const void *oldaddr, void *newaddr, int nr)
{
  oldnewmap_insert(onm, oldaddr, newaddr, nr);
}

static void *oldnewmap_lookup_and_inc(OldNewMap *onm, const void *addr, bool increase_users)
{
  OldNew *entry = oldnewmap_lookup_entry(onm, addr);
  if (entry == NULL) {
    return NULL;
  }
  if (increase_users) {
    entry->nr++;
  }
  return entry->newp;
}

/* for libdata, OldNew.nr has ID code, no increment */
static void *oldnewmap_liblookup(OldNewMap *onm, const void *addr, const void *lib)
{
  if (addr == NULL) {
    return NULL;
  }

  ID *id = oldnewmap_lookup_and_inc(onm, addr, false);
  if (id == NULL) {
    return NULL;
  }
  if (!lib || id->lib) {
    return id;
  }
  return NULL;
}

static void oldnewmap_clear(OldNewMap *onm)
{
  /* Free unused data. */
  for (int i = 0; i < onm->nentries; i++) {
    OldNew *entry = &onm->entries[i];
    if (entry->nr == 0) {
      MEM_freeN(entry->newp);
      entry->newp = NULL;
    }
  }

  onm->capacity_exp = DEFAULT_SIZE_EXP;
  oldnewmap_clear_map(onm);
  onm->nentries = 0;
}

static void oldnewmap_free(OldNewMap *onm)
{
  MEM_freeN(onm->entries);
  MEM_freeN(onm->map);
  MEM_freeN(onm);
}

#undef ENTRIES_CAPACITY
#undef MAP_CAPACITY
#undef SLOT_MASK
#undef DEFAULT_SIZE_EXP
#undef PERTURB_SHIFT
#undef ITER_SLOTS

/** \} */

/* -------------------------------------------------------------------- */
/** \name Helper Functions
 * \{ */

static void add_main_to_main(Main *mainvar, Main *from)
{
  ListBase *lbarray[MAX_LIBARRAY], *fromarray[MAX_LIBARRAY];
  int a;

  set_listbasepointers(mainvar, lbarray);
  a = set_listbasepointers(from, fromarray);
  while (a--) {
    BLI_movelisttolist(lbarray[a], fromarray[a]);
  }
}

void blo_join_main(ListBase *mainlist)
{
  Main *tojoin, *mainl;

  mainl = mainlist->first;
  while ((tojoin = mainl->next)) {
    add_main_to_main(mainl, tojoin);
    BLI_remlink(mainlist, tojoin);
    BKE_main_free(tojoin);
  }
}

static void split_libdata(ListBase *lb_src, Main **lib_main_array, const uint lib_main_array_len)
{
  for (ID *id = lb_src->first, *idnext; id; id = idnext) {
    idnext = id->next;

    if (id->lib) {
      if (((uint)id->lib->temp_index < lib_main_array_len) &&
          /* this check should never fail, just in case 'id->lib' is a dangling pointer. */
          (lib_main_array[id->lib->temp_index]->curlib == id->lib)) {
        Main *mainvar = lib_main_array[id->lib->temp_index];
        ListBase *lb_dst = which_libbase(mainvar, GS(id->name));
        BLI_remlink(lb_src, id);
        BLI_addtail(lb_dst, id);
      }
      else {
        printf("%s: invalid library for '%s'\n", __func__, id->name);
        BLI_assert(0);
      }
    }
  }
}

void blo_split_main(ListBase *mainlist, Main *main)
{
  mainlist->first = mainlist->last = main;
  main->next = NULL;

  if (BLI_listbase_is_empty(&main->libraries)) {
    return;
  }

  /* (Library.temp_index -> Main), lookup table */
  const uint lib_main_array_len = BLI_listbase_count(&main->libraries);
  Main **lib_main_array = MEM_malloc_arrayN(lib_main_array_len, sizeof(*lib_main_array), __func__);

  int i = 0;
  for (Library *lib = main->libraries.first; lib; lib = lib->id.next, i++) {
    Main *libmain = BKE_main_new();
    libmain->curlib = lib;
    libmain->versionfile = lib->versionfile;
    libmain->subversionfile = lib->subversionfile;
    BLI_addtail(mainlist, libmain);
    lib->temp_index = i;
    lib_main_array[i] = libmain;
  }

  ListBase *lbarray[MAX_LIBARRAY];
  i = set_listbasepointers(main, lbarray);
  while (i--) {
    ID *id = lbarray[i]->first;
    if (id == NULL || GS(id->name) == ID_LI) {
      /* No ID_LI data-lock should ever be linked anyway, but just in case, better be explicit. */
      continue;
    }
    split_libdata(lbarray[i], lib_main_array, lib_main_array_len);
  }

  MEM_freeN(lib_main_array);
}

static void read_file_version(FileData *fd, Main *main)
{
  BHead *bhead;

  for (bhead = blo_bhead_first(fd); bhead; bhead = blo_bhead_next(fd, bhead)) {
    if (bhead->code == GLOB) {
      FileGlobal *fg = read_struct(fd, bhead, "Global");
      if (fg) {
        main->subversionfile = fg->subversion;
        main->minversionfile = fg->minversion;
        main->minsubversionfile = fg->minsubversion;
        MEM_freeN(fg);
      }
      else if (bhead->code == ENDB) {
        break;
      }
    }
  }
  if (main->curlib) {
    main->curlib->versionfile = main->versionfile;
    main->curlib->subversionfile = main->subversionfile;
  }
}

#ifdef USE_GHASH_BHEAD
static void read_file_bhead_idname_map_create(FileData *fd)
{
  BHead *bhead;

  /* dummy values */
  bool is_link = false;
  int code_prev = ENDB;
  uint reserve = 0;

  for (bhead = blo_bhead_first(fd); bhead; bhead = blo_bhead_next(fd, bhead)) {
    if (code_prev != bhead->code) {
      code_prev = bhead->code;
      is_link = BKE_idtype_idcode_is_valid(code_prev) ? BKE_idtype_idcode_is_linkable(code_prev) :
                                                        false;
    }

    if (is_link) {
      reserve += 1;
    }
  }

  BLI_assert(fd->bhead_idname_hash == NULL);

  fd->bhead_idname_hash = BLI_ghash_str_new_ex(__func__, reserve);

  for (bhead = blo_bhead_first(fd); bhead; bhead = blo_bhead_next(fd, bhead)) {
    if (code_prev != bhead->code) {
      code_prev = bhead->code;
      is_link = BKE_idtype_idcode_is_valid(code_prev) ? BKE_idtype_idcode_is_linkable(code_prev) :
                                                        false;
    }

    if (is_link) {
      BLI_ghash_insert(fd->bhead_idname_hash, (void *)blo_bhead_id_name(fd, bhead), bhead);
    }
  }
}
#endif

static Main *blo_find_main(FileData *fd, const char *filepath, const char *relabase)
{
  ListBase *mainlist = fd->mainlist;
  Main *m;
  Library *lib;
  char name1[FILE_MAX];

  BLI_strncpy(name1, filepath, sizeof(name1));
  BLI_path_normalize(relabase, name1);

  //  printf("blo_find_main: relabase  %s\n", relabase);
  //  printf("blo_find_main: original in  %s\n", filepath);
  //  printf("blo_find_main: converted to %s\n", name1);

  for (m = mainlist->first; m; m = m->next) {
    const char *libname = (m->curlib) ? m->curlib->filepath_abs : m->name;

    if (BLI_path_cmp(name1, libname) == 0) {
      if (G.debug & G_DEBUG) {
        printf("blo_find_main: found library %s\n", libname);
      }
      return m;
    }
  }

  m = BKE_main_new();
  BLI_addtail(mainlist, m);

  /* Add library data-block itself to 'main' Main, since libraries are **never** linked data.
   * Fixes bug where you could end with all ID_LI data-blocks having the same name... */
  lib = BKE_libblock_alloc(mainlist->first, ID_LI, BLI_path_basename(filepath), 0);

  /* Important, consistency with main ID reading code from read_libblock(). */
  lib->id.us = ID_FAKE_USERS(lib);

  /* Matches direct_link_library(). */
  id_us_ensure_real(&lib->id);

  BLI_strncpy(lib->filepath, filepath, sizeof(lib->filepath));
  BLI_strncpy(lib->filepath_abs, name1, sizeof(lib->filepath_abs));

  m->curlib = lib;

  read_file_version(fd, m);

  if (G.debug & G_DEBUG) {
    printf("blo_find_main: added new lib %s\n", filepath);
  }
  return m;
}

/** \} */

/* -------------------------------------------------------------------- */
/** \name File Parsing
 * \{ */

typedef struct BlendDataReader {
  FileData *fd;
} BlendDataReader;

typedef struct BlendLibReader {
  FileData *fd;
  Main *main;
} BlendLibReader;

typedef struct BlendExpander {
  FileData *fd;
  Main *main;
} BlendExpander;

static void switch_endian_bh4(BHead4 *bhead)
{
  /* the ID_.. codes */
  if ((bhead->code & 0xFFFF) == 0) {
    bhead->code >>= 16;
  }

  if (bhead->code != ENDB) {
    BLI_endian_switch_int32(&bhead->len);
    BLI_endian_switch_int32(&bhead->SDNAnr);
    BLI_endian_switch_int32(&bhead->nr);
  }
}

static void switch_endian_bh8(BHead8 *bhead)
{
  /* the ID_.. codes */
  if ((bhead->code & 0xFFFF) == 0) {
    bhead->code >>= 16;
  }

  if (bhead->code != ENDB) {
    BLI_endian_switch_int32(&bhead->len);
    BLI_endian_switch_int32(&bhead->SDNAnr);
    BLI_endian_switch_int32(&bhead->nr);
  }
}

static void bh4_from_bh8(BHead *bhead, BHead8 *bhead8, int do_endian_swap)
{
  BHead4 *bhead4 = (BHead4 *)bhead;
  int64_t old;

  bhead4->code = bhead8->code;
  bhead4->len = bhead8->len;

  if (bhead4->code != ENDB) {
    /* perform a endian swap on 64bit pointers, otherwise the pointer might map to zero
     * 0x0000000000000000000012345678 would become 0x12345678000000000000000000000000
     */
    if (do_endian_swap) {
      BLI_endian_switch_int64(&bhead8->old);
    }

    /* this patch is to avoid a long long being read from not-eight aligned positions
     * is necessary on any modern 64bit architecture) */
    memcpy(&old, &bhead8->old, 8);
    bhead4->old = (int)(old >> 3);

    bhead4->SDNAnr = bhead8->SDNAnr;
    bhead4->nr = bhead8->nr;
  }
}

static void bh8_from_bh4(BHead *bhead, BHead4 *bhead4)
{
  BHead8 *bhead8 = (BHead8 *)bhead;

  bhead8->code = bhead4->code;
  bhead8->len = bhead4->len;

  if (bhead8->code != ENDB) {
    bhead8->old = bhead4->old;
    bhead8->SDNAnr = bhead4->SDNAnr;
    bhead8->nr = bhead4->nr;
  }
}

static BHeadN *get_bhead(FileData *fd)
{
  BHeadN *new_bhead = NULL;
  int readsize;

  if (fd) {
    if (!fd->is_eof) {
      /* initializing to zero isn't strictly needed but shuts valgrind up
       * since uninitialized memory gets compared */
      BHead8 bhead8 = {0};
      BHead4 bhead4 = {0};
      BHead bhead = {0};

      /* First read the bhead structure.
       * Depending on the platform the file was written on this can
       * be a big or little endian BHead4 or BHead8 structure.
       *
       * As usual 'ENDB' (the last *partial* bhead of the file)
       * needs some special handling. We don't want to EOF just yet.
       */
      if (fd->flags & FD_FLAGS_FILE_POINTSIZE_IS_4) {
        bhead4.code = DATA;
        readsize = fd->read(fd, &bhead4, sizeof(bhead4), NULL);

        if (readsize == sizeof(bhead4) || bhead4.code == ENDB) {
          if (fd->flags & FD_FLAGS_SWITCH_ENDIAN) {
            switch_endian_bh4(&bhead4);
          }

          if (fd->flags & FD_FLAGS_POINTSIZE_DIFFERS) {
            bh8_from_bh4(&bhead, &bhead4);
          }
          else {
            /* MIN2 is only to quiet '-Warray-bounds' compiler warning. */
            BLI_assert(sizeof(bhead) == sizeof(bhead4));
            memcpy(&bhead, &bhead4, MIN2(sizeof(bhead), sizeof(bhead4)));
          }
        }
        else {
          fd->is_eof = true;
          bhead.len = 0;
        }
      }
      else {
        bhead8.code = DATA;
        readsize = fd->read(fd, &bhead8, sizeof(bhead8), NULL);

        if (readsize == sizeof(bhead8) || bhead8.code == ENDB) {
          if (fd->flags & FD_FLAGS_SWITCH_ENDIAN) {
            switch_endian_bh8(&bhead8);
          }

          if (fd->flags & FD_FLAGS_POINTSIZE_DIFFERS) {
            bh4_from_bh8(&bhead, &bhead8, (fd->flags & FD_FLAGS_SWITCH_ENDIAN));
          }
          else {
            /* MIN2 is only to quiet '-Warray-bounds' compiler warning. */
            BLI_assert(sizeof(bhead) == sizeof(bhead8));
            memcpy(&bhead, &bhead8, MIN2(sizeof(bhead), sizeof(bhead8)));
          }
        }
        else {
          fd->is_eof = true;
          bhead.len = 0;
        }
      }

      /* make sure people are not trying to pass bad blend files */
      if (bhead.len < 0) {
        fd->is_eof = true;
      }

      /* bhead now contains the (converted) bhead structure. Now read
       * the associated data and put everything in a BHeadN (creative naming !)
       */
      if (fd->is_eof) {
        /* pass */
      }
#ifdef USE_BHEAD_READ_ON_DEMAND
      else if (fd->seek != NULL && BHEAD_USE_READ_ON_DEMAND(&bhead)) {
        /* Delay reading bhead content. */
        new_bhead = MEM_mallocN(sizeof(BHeadN), "new_bhead");
        if (new_bhead) {
          new_bhead->next = new_bhead->prev = NULL;
          new_bhead->file_offset = fd->file_offset;
          new_bhead->has_data = false;
          new_bhead->is_memchunk_identical = false;
          new_bhead->bhead = bhead;
          off64_t seek_new = fd->seek(fd, bhead.len, SEEK_CUR);
          if (seek_new == -1) {
            fd->is_eof = true;
            MEM_freeN(new_bhead);
            new_bhead = NULL;
          }
          BLI_assert(fd->file_offset == seek_new);
        }
        else {
          fd->is_eof = true;
        }
      }
#endif
      else {
        new_bhead = MEM_mallocN(sizeof(BHeadN) + bhead.len, "new_bhead");
        if (new_bhead) {
          new_bhead->next = new_bhead->prev = NULL;
#ifdef USE_BHEAD_READ_ON_DEMAND
          new_bhead->file_offset = 0; /* don't seek. */
          new_bhead->has_data = true;
#endif
          new_bhead->is_memchunk_identical = false;
          new_bhead->bhead = bhead;

          readsize = fd->read(fd, new_bhead + 1, bhead.len, &new_bhead->is_memchunk_identical);

          if (readsize != bhead.len) {
            fd->is_eof = true;
            MEM_freeN(new_bhead);
            new_bhead = NULL;
          }
        }
        else {
          fd->is_eof = true;
        }
      }
    }
  }

  /* We've read a new block. Now add it to the list
   * of blocks.
   */
  if (new_bhead) {
    BLI_addtail(&fd->bhead_list, new_bhead);
  }

  return new_bhead;
}

BHead *blo_bhead_first(FileData *fd)
{
  BHeadN *new_bhead;
  BHead *bhead = NULL;

  /* Rewind the file
   * Read in a new block if necessary
   */
  new_bhead = fd->bhead_list.first;
  if (new_bhead == NULL) {
    new_bhead = get_bhead(fd);
  }

  if (new_bhead) {
    bhead = &new_bhead->bhead;
  }

  return bhead;
}

BHead *blo_bhead_prev(FileData *UNUSED(fd), BHead *thisblock)
{
  BHeadN *bheadn = BHEADN_FROM_BHEAD(thisblock);
  BHeadN *prev = bheadn->prev;

  return (prev) ? &prev->bhead : NULL;
}

BHead *blo_bhead_next(FileData *fd, BHead *thisblock)
{
  BHeadN *new_bhead = NULL;
  BHead *bhead = NULL;

  if (thisblock) {
    /* bhead is actually a sub part of BHeadN
     * We calculate the BHeadN pointer from the BHead pointer below */
    new_bhead = BHEADN_FROM_BHEAD(thisblock);

    /* get the next BHeadN. If it doesn't exist we read in the next one */
    new_bhead = new_bhead->next;
    if (new_bhead == NULL) {
      new_bhead = get_bhead(fd);
    }
  }

  if (new_bhead) {
    /* here we do the reverse:
     * go from the BHeadN pointer to the BHead pointer */
    bhead = &new_bhead->bhead;
  }

  return bhead;
}

#ifdef USE_BHEAD_READ_ON_DEMAND
static bool blo_bhead_read_data(FileData *fd, BHead *thisblock, void *buf)
{
  bool success = true;
  BHeadN *new_bhead = BHEADN_FROM_BHEAD(thisblock);
  BLI_assert(new_bhead->has_data == false && new_bhead->file_offset != 0);
  off64_t offset_backup = fd->file_offset;
  if (UNLIKELY(fd->seek(fd, new_bhead->file_offset, SEEK_SET) == -1)) {
    success = false;
  }
  else {
    if (fd->read(fd, buf, new_bhead->bhead.len, &new_bhead->is_memchunk_identical) !=
        new_bhead->bhead.len) {
      success = false;
    }
  }
  if (fd->seek(fd, offset_backup, SEEK_SET) == -1) {
    success = false;
  }
  return success;
}

static BHead *blo_bhead_read_full(FileData *fd, BHead *thisblock)
{
  BHeadN *new_bhead = BHEADN_FROM_BHEAD(thisblock);
  BHeadN *new_bhead_data = MEM_mallocN(sizeof(BHeadN) + new_bhead->bhead.len, "new_bhead");
  new_bhead_data->bhead = new_bhead->bhead;
  new_bhead_data->file_offset = new_bhead->file_offset;
  new_bhead_data->has_data = true;
  new_bhead_data->is_memchunk_identical = false;
  if (!blo_bhead_read_data(fd, thisblock, new_bhead_data + 1)) {
    MEM_freeN(new_bhead_data);
    return NULL;
  }
  return &new_bhead_data->bhead;
}
#endif /* USE_BHEAD_READ_ON_DEMAND */

/* Warning! Caller's responsibility to ensure given bhead **is** and ID one! */
const char *blo_bhead_id_name(const FileData *fd, const BHead *bhead)
{
  return (const char *)POINTER_OFFSET(bhead, sizeof(*bhead) + fd->id_name_offs);
}

static void decode_blender_header(FileData *fd)
{
  char header[SIZEOFBLENDERHEADER], num[4];
  int readsize;

  /* read in the header data */
  readsize = fd->read(fd, header, sizeof(header), NULL);

  if (readsize == sizeof(header) && STREQLEN(header, "BLENDER", 7) && ELEM(header[7], '_', '-') &&
      ELEM(header[8], 'v', 'V') &&
      (isdigit(header[9]) && isdigit(header[10]) && isdigit(header[11]))) {
    fd->flags |= FD_FLAGS_FILE_OK;

    /* what size are pointers in the file ? */
    if (header[7] == '_') {
      fd->flags |= FD_FLAGS_FILE_POINTSIZE_IS_4;
      if (sizeof(void *) != 4) {
        fd->flags |= FD_FLAGS_POINTSIZE_DIFFERS;
      }
    }
    else {
      if (sizeof(void *) != 8) {
        fd->flags |= FD_FLAGS_POINTSIZE_DIFFERS;
      }
    }

    /* is the file saved in a different endian
     * than we need ?
     */
    if (((header[8] == 'v') ? L_ENDIAN : B_ENDIAN) != ENDIAN_ORDER) {
      fd->flags |= FD_FLAGS_SWITCH_ENDIAN;
    }

    /* get the version number */
    memcpy(num, header + 9, 3);
    num[3] = 0;
    fd->fileversion = atoi(num);
  }
}

/**
 * \return Success if the file is read correctly, else set \a r_error_message.
 */
static bool read_file_dna(FileData *fd, const char **r_error_message)
{
  BHead *bhead;
  int subversion = 0;

  for (bhead = blo_bhead_first(fd); bhead; bhead = blo_bhead_next(fd, bhead)) {
    if (bhead->code == GLOB) {
      /* Before this, the subversion didn't exist in 'FileGlobal' so the subversion
       * value isn't accessible for the purpose of DNA versioning in this case. */
      if (fd->fileversion <= 242) {
        continue;
      }
      /* We can't use read_global because this needs 'DNA1' to be decoded,
       * however the first 4 chars are _always_ the subversion. */
      FileGlobal *fg = (void *)&bhead[1];
      BLI_STATIC_ASSERT(offsetof(FileGlobal, subvstr) == 0, "Must be first: subvstr")
      char num[5];
      memcpy(num, fg->subvstr, 4);
      num[4] = 0;
      subversion = atoi(num);
    }
    else if (bhead->code == DNA1) {
      const bool do_endian_swap = (fd->flags & FD_FLAGS_SWITCH_ENDIAN) != 0;

      fd->filesdna = DNA_sdna_from_data(
          &bhead[1], bhead->len, do_endian_swap, true, r_error_message);
      if (fd->filesdna) {
        blo_do_versions_dna(fd->filesdna, fd->fileversion, subversion);
        fd->compflags = DNA_struct_get_compareflags(fd->filesdna, fd->memsdna);
        /* used to retrieve ID names from (bhead+1) */
        fd->id_name_offs = DNA_elem_offset(fd->filesdna, "ID", "char", "name[]");

        return true;
      }

      return false;
    }
    else if (bhead->code == ENDB) {
      break;
    }
  }

  *r_error_message = "Missing DNA block";
  return false;
}

static int *read_file_thumbnail(FileData *fd)
{
  BHead *bhead;
  int *blend_thumb = NULL;

  for (bhead = blo_bhead_first(fd); bhead; bhead = blo_bhead_next(fd, bhead)) {
    if (bhead->code == TEST) {
      const bool do_endian_swap = (fd->flags & FD_FLAGS_SWITCH_ENDIAN) != 0;
      int *data = (int *)(bhead + 1);

      if (bhead->len < (sizeof(int[2]))) {
        break;
      }

      if (do_endian_swap) {
        BLI_endian_switch_int32(&data[0]);
        BLI_endian_switch_int32(&data[1]);
      }

      const int width = data[0];
      const int height = data[1];
      if (!BLEN_THUMB_MEMSIZE_IS_VALID(width, height)) {
        break;
      }
      if (bhead->len < BLEN_THUMB_MEMSIZE_FILE(width, height)) {
        break;
      }

      blend_thumb = data;
      break;
    }
    if (bhead->code != REND) {
      /* Thumbnail is stored in TEST immediately after first REND... */
      break;
    }
  }

  return blend_thumb;
}

/** \} */

/* -------------------------------------------------------------------- */
/** \name File Data API
 * \{ */

/* Regular file reading. */

static int fd_read_data_from_file(FileData *filedata,
                                  void *buffer,
                                  uint size,
                                  bool *UNUSED(r_is_memchunck_identical))
{
  int readsize = read(filedata->filedes, buffer, size);

  if (readsize < 0) {
    readsize = EOF;
  }
  else {
    filedata->file_offset += readsize;
  }

  return readsize;
}

static off64_t fd_seek_data_from_file(FileData *filedata, off64_t offset, int whence)
{
  filedata->file_offset = BLI_lseek(filedata->filedes, offset, whence);
  return filedata->file_offset;
}

/* GZip file reading. */

static int fd_read_gzip_from_file(FileData *filedata,
                                  void *buffer,
                                  uint size,
                                  bool *UNUSED(r_is_memchunck_identical))
{
  int readsize = gzread(filedata->gzfiledes, buffer, size);

  if (readsize < 0) {
    readsize = EOF;
  }
  else {
    filedata->file_offset += readsize;
  }

  return readsize;
}

/* Memory reading. */

static int fd_read_from_memory(FileData *filedata,
                               void *buffer,
                               uint size,
                               bool *UNUSED(r_is_memchunck_identical))
{
  /* don't read more bytes then there are available in the buffer */
  int readsize = (int)MIN2(size, (uint)(filedata->buffersize - filedata->file_offset));

  memcpy(buffer, filedata->buffer + filedata->file_offset, readsize);
  filedata->file_offset += readsize;

  return readsize;
}

/* MemFile reading. */

static int fd_read_from_memfile(FileData *filedata,
                                void *buffer,
                                uint size,
                                bool *r_is_memchunck_identical)
{
  static size_t seek = SIZE_MAX; /* the current position */
  static size_t offset = 0;      /* size of previous chunks */
  static MemFileChunk *chunk = NULL;
  size_t chunkoffset, readsize, totread;

  if (r_is_memchunck_identical != NULL) {
    *r_is_memchunck_identical = true;
  }

  if (size == 0) {
    return 0;
  }

  if (seek != (size_t)filedata->file_offset) {
    chunk = filedata->memfile->chunks.first;
    seek = 0;

    while (chunk) {
      if (seek + chunk->size > (size_t)filedata->file_offset) {
        break;
      }
      seek += chunk->size;
      chunk = chunk->next;
    }
    offset = seek;
    seek = filedata->file_offset;
  }

  if (chunk) {
    totread = 0;

    do {
      /* first check if it's on the end if current chunk */
      if (seek - offset == chunk->size) {
        offset += chunk->size;
        chunk = chunk->next;
      }

      /* debug, should never happen */
      if (chunk == NULL) {
        printf("illegal read, chunk zero\n");
        return 0;
      }

      chunkoffset = seek - offset;
      readsize = size - totread;

      /* data can be spread over multiple chunks, so clamp size
       * to within this chunk, and then it will read further in
       * the next chunk */
      if (chunkoffset + readsize > chunk->size) {
        readsize = chunk->size - chunkoffset;
      }

      memcpy(POINTER_OFFSET(buffer, totread), chunk->buf + chunkoffset, readsize);
      totread += readsize;
      filedata->file_offset += readsize;
      seek += readsize;
      if (r_is_memchunck_identical != NULL) {
        /* `is_identical` of current chunk represents whether it changed compared to previous undo
         * step. this is fine in redo case (filedata->undo_direction > 0), but not in undo case,
         * where we need an extra flag defined when saving the next (future) step after the one we
         * want to restore, as we are supposed to 'come from' that future undo step, and not the
         * one before current one. */
        *r_is_memchunck_identical &= filedata->undo_direction > 0 ? chunk->is_identical :
                                                                    chunk->is_identical_future;
      }
    } while (totread < size);

    return totread;
  }

  return 0;
}

static FileData *filedata_new(void)
{
  FileData *fd = MEM_callocN(sizeof(FileData), "FileData");

  fd->filedes = -1;
  fd->gzfiledes = NULL;

  fd->memsdna = DNA_sdna_current_get();

  fd->datamap = oldnewmap_new();
  fd->globmap = oldnewmap_new();
  fd->libmap = oldnewmap_new();

  return fd;
}

static FileData *blo_decode_and_check(FileData *fd, ReportList *reports)
{
  decode_blender_header(fd);

  if (fd->flags & FD_FLAGS_FILE_OK) {
    const char *error_message = NULL;
    if (read_file_dna(fd, &error_message) == false) {
      BKE_reportf(
          reports, RPT_ERROR, "Failed to read blend file '%s': %s", fd->relabase, error_message);
      blo_filedata_free(fd);
      fd = NULL;
    }
  }
  else {
    BKE_reportf(
        reports, RPT_ERROR, "Failed to read blend file '%s', not a blend file", fd->relabase);
    blo_filedata_free(fd);
    fd = NULL;
  }

  return fd;
}

static FileData *blo_filedata_from_file_descriptor(const char *filepath,
                                                   ReportList *reports,
                                                   int file)
{
  FileDataReadFn *read_fn = NULL;
  FileDataSeekFn *seek_fn = NULL; /* Optional. */

  gzFile gzfile = (gzFile)Z_NULL;

  char header[7];

  /* Regular file. */
  errno = 0;
  if (read(file, header, sizeof(header)) != sizeof(header)) {
    BKE_reportf(reports,
                RPT_WARNING,
                "Unable to read '%s': %s",
                filepath,
                errno ? strerror(errno) : TIP_("insufficient content"));
    return NULL;
  }

  BLI_lseek(file, 0, SEEK_SET);

  /* Regular file. */
  if (memcmp(header, "BLENDER", sizeof(header)) == 0) {
    read_fn = fd_read_data_from_file;
    seek_fn = fd_seek_data_from_file;
  }

  /* Gzip file. */
  errno = 0;
  if ((read_fn == NULL) &&
      /* Check header magic. */
      (header[0] == 0x1f && header[1] == 0x8b)) {
    gzfile = BLI_gzopen(filepath, "rb");
    if (gzfile == (gzFile)Z_NULL) {
      BKE_reportf(reports,
                  RPT_WARNING,
                  "Unable to open '%s': %s",
                  filepath,
                  errno ? strerror(errno) : TIP_("unknown error reading file"));
      return NULL;
    }

    /* 'seek_fn' is too slow for gzip, don't set it. */
    read_fn = fd_read_gzip_from_file;
    /* Caller must close. */
    file = -1;
  }

  if (read_fn == NULL) {
    BKE_reportf(reports, RPT_WARNING, "Unrecognized file format '%s'", filepath);
    return NULL;
  }

  FileData *fd = filedata_new();

  fd->filedes = file;
  fd->gzfiledes = gzfile;

  fd->read = read_fn;
  fd->seek = seek_fn;

  return fd;
}

static FileData *blo_filedata_from_file_open(const char *filepath, ReportList *reports)
{
  errno = 0;
  const int file = BLI_open(filepath, O_BINARY | O_RDONLY, 0);
  if (file == -1) {
    BKE_reportf(reports,
                RPT_WARNING,
                "Unable to open '%s': %s",
                filepath,
                errno ? strerror(errno) : TIP_("unknown error reading file"));
    return NULL;
  }
  FileData *fd = blo_filedata_from_file_descriptor(filepath, reports, file);
  if ((fd == NULL) || (fd->filedes == -1)) {
    close(file);
  }
  return fd;
}

/* cannot be called with relative paths anymore! */
/* on each new library added, it now checks for the current FileData and expands relativeness */
FileData *blo_filedata_from_file(const char *filepath, ReportList *reports)
{
  FileData *fd = blo_filedata_from_file_open(filepath, reports);
  if (fd != NULL) {
    /* needed for library_append and read_libraries */
    BLI_strncpy(fd->relabase, filepath, sizeof(fd->relabase));

    return blo_decode_and_check(fd, reports);
  }
  return NULL;
}

/**
 * Same as blo_filedata_from_file(), but does not reads DNA data, only header.
 * Use it for light access (e.g. thumbnail reading).
 */
static FileData *blo_filedata_from_file_minimal(const char *filepath)
{
  FileData *fd = blo_filedata_from_file_open(filepath, NULL);
  if (fd != NULL) {
    decode_blender_header(fd);
    if (fd->flags & FD_FLAGS_FILE_OK) {
      return fd;
    }
    blo_filedata_free(fd);
  }
  return NULL;
}

static int fd_read_gzip_from_memory(FileData *filedata,
                                    void *buffer,
                                    uint size,
                                    bool *UNUSED(r_is_memchunck_identical))
{
  int err;

  filedata->strm.next_out = (Bytef *)buffer;
  filedata->strm.avail_out = size;

  // Inflate another chunk.
  err = inflate(&filedata->strm, Z_SYNC_FLUSH);

  if (err == Z_STREAM_END) {
    return 0;
  }
  if (err != Z_OK) {
    printf("fd_read_gzip_from_memory: zlib error\n");
    return 0;
  }

  filedata->file_offset += size;

  return size;
}

static int fd_read_gzip_from_memory_init(FileData *fd)
{

  fd->strm.next_in = (Bytef *)fd->buffer;
  fd->strm.avail_in = fd->buffersize;
  fd->strm.total_out = 0;
  fd->strm.zalloc = Z_NULL;
  fd->strm.zfree = Z_NULL;

  if (inflateInit2(&fd->strm, (16 + MAX_WBITS)) != Z_OK) {
    return 0;
  }

  fd->read = fd_read_gzip_from_memory;

  return 1;
}

FileData *blo_filedata_from_memory(const void *mem, int memsize, ReportList *reports)
{
  if (!mem || memsize < SIZEOFBLENDERHEADER) {
    BKE_report(reports, RPT_WARNING, (mem) ? TIP_("Unable to read") : TIP_("Unable to open"));
    return NULL;
  }

  FileData *fd = filedata_new();
  const char *cp = mem;

  fd->buffer = mem;
  fd->buffersize = memsize;

  /* test if gzip */
  if (cp[0] == 0x1f && cp[1] == 0x8b) {
    if (0 == fd_read_gzip_from_memory_init(fd)) {
      blo_filedata_free(fd);
      return NULL;
    }
  }
  else {
    fd->read = fd_read_from_memory;
  }

  fd->flags |= FD_FLAGS_NOT_MY_BUFFER;

  return blo_decode_and_check(fd, reports);
}

FileData *blo_filedata_from_memfile(MemFile *memfile,
                                    const struct BlendFileReadParams *params,
                                    ReportList *reports)
{
  if (!memfile) {
    BKE_report(reports, RPT_WARNING, "Unable to open blend <memory>");
    return NULL;
  }

  FileData *fd = filedata_new();
  fd->memfile = memfile;
  fd->undo_direction = params->undo_direction;

  fd->read = fd_read_from_memfile;
  fd->flags |= FD_FLAGS_NOT_MY_BUFFER;

  return blo_decode_and_check(fd, reports);
}

void blo_filedata_free(FileData *fd)
{
  if (fd) {
    if (fd->filedes != -1) {
      close(fd->filedes);
    }

    if (fd->gzfiledes != NULL) {
      gzclose(fd->gzfiledes);
    }

    if (fd->strm.next_in) {
      if (inflateEnd(&fd->strm) != Z_OK) {
        printf("close gzip stream error\n");
      }
    }

    if (fd->buffer && !(fd->flags & FD_FLAGS_NOT_MY_BUFFER)) {
      MEM_freeN((void *)fd->buffer);
      fd->buffer = NULL;
    }

    /* Free all BHeadN data blocks */
#ifndef NDEBUG
    BLI_freelistN(&fd->bhead_list);
#else
    /* Sanity check we're not keeping memory we don't need. */
    LISTBASE_FOREACH_MUTABLE (BHeadN *, new_bhead, &fd->bhead_list) {
      if (fd->seek != NULL && BHEAD_USE_READ_ON_DEMAND(&new_bhead->bhead)) {
        BLI_assert(new_bhead->has_data == 0);
      }
      MEM_freeN(new_bhead);
    }
#endif

    if (fd->filesdna) {
      DNA_sdna_free(fd->filesdna);
    }
    if (fd->compflags) {
      MEM_freeN((void *)fd->compflags);
    }

    if (fd->datamap) {
      oldnewmap_free(fd->datamap);
    }
    if (fd->globmap) {
      oldnewmap_free(fd->globmap);
    }
    if (fd->packedmap) {
      oldnewmap_free(fd->packedmap);
    }
    if (fd->libmap && !(fd->flags & FD_FLAGS_NOT_MY_LIBMAP)) {
      oldnewmap_free(fd->libmap);
    }
    if (fd->old_idmap != NULL) {
      BKE_main_idmap_destroy(fd->old_idmap);
    }
    blo_cache_storage_end(fd);
    if (fd->bheadmap) {
      MEM_freeN(fd->bheadmap);
    }

#ifdef USE_GHASH_BHEAD
    if (fd->bhead_idname_hash) {
      BLI_ghash_free(fd->bhead_idname_hash, NULL, NULL);
    }
#endif

    MEM_freeN(fd);
  }
}

/** \} */

/* -------------------------------------------------------------------- */
/** \name Public Utilities
 * \{ */

/**
 * Check whether given path ends with a blend file compatible extension
 * (`.blend`, `.ble` or `.blend.gz`).
 *
 * \param str: The path to check.
 * \return true is this path ends with a blender file extension.
 */
bool BLO_has_bfile_extension(const char *str)
{
  const char *ext_test[4] = {".blend", ".ble", ".blend.gz", NULL};
  return BLI_path_extension_check_array(str, ext_test);
}

/**
 * Try to explode given path into its 'library components'
 * (i.e. a .blend file, id type/group, and data-block itself).
 *
 * \param path: the full path to explode.
 * \param r_dir: the string that'll contain path up to blend file itself ('library' path).
 * WARNING! Must be #FILE_MAX_LIBEXTRA long (it also stores group and name strings)!
 * \param r_group: the string that'll contain 'group' part of the path, if any. May be NULL.
 * \param r_name: the string that'll contain data's name part of the path, if any. May be NULL.
 * \return true if path contains a blend file.
 */
bool BLO_library_path_explode(const char *path, char *r_dir, char **r_group, char **r_name)
{
  /* We might get some data names with slashes,
   * so we have to go up in path until we find blend file itself,
   * then we now next path item is group, and everything else is data name. */
  char *slash = NULL, *prev_slash = NULL, c = '\0';

  r_dir[0] = '\0';
  if (r_group) {
    *r_group = NULL;
  }
  if (r_name) {
    *r_name = NULL;
  }

  /* if path leads to an existing directory, we can be sure we're not (in) a library */
  if (BLI_is_dir(path)) {
    return false;
  }

  strcpy(r_dir, path);

  while ((slash = (char *)BLI_path_slash_rfind(r_dir))) {
    char tc = *slash;
    *slash = '\0';
    if (BLO_has_bfile_extension(r_dir) && BLI_is_file(r_dir)) {
      break;
    }
    if (STREQ(r_dir, BLO_EMBEDDED_STARTUP_BLEND)) {
      break;
    }

    if (prev_slash) {
      *prev_slash = c;
    }
    prev_slash = slash;
    c = tc;
  }

  if (!slash) {
    return false;
  }

  if (slash[1] != '\0') {
    BLI_assert(strlen(slash + 1) < BLO_GROUP_MAX);
    if (r_group) {
      *r_group = slash + 1;
    }
  }

  if (prev_slash && (prev_slash[1] != '\0')) {
    BLI_assert(strlen(prev_slash + 1) < MAX_ID_NAME - 2);
    if (r_name) {
      *r_name = prev_slash + 1;
    }
  }

  return true;
}

/**
 * Does a very light reading of given .blend file to extract its stored thumbnail.
 *
 * \param filepath: The path of the file to extract thumbnail from.
 * \return The raw thumbnail
 * (MEM-allocated, as stored in file, use #BKE_main_thumbnail_to_imbuf()
 * to convert it to ImBuf image).
 */
BlendThumbnail *BLO_thumbnail_from_file(const char *filepath)
{
  FileData *fd;
  BlendThumbnail *data = NULL;
  int *fd_data;

  fd = blo_filedata_from_file_minimal(filepath);
  fd_data = fd ? read_file_thumbnail(fd) : NULL;

  if (fd_data) {
    const int width = fd_data[0];
    const int height = fd_data[1];
    if (BLEN_THUMB_MEMSIZE_IS_VALID(width, height)) {
      const size_t sz = BLEN_THUMB_MEMSIZE(width, height);
      data = MEM_mallocN(sz, __func__);
      if (data) {
        BLI_assert((sz - sizeof(*data)) ==
                   (BLEN_THUMB_MEMSIZE_FILE(width, height) - (sizeof(*fd_data) * 2)));
        data->width = width;
        data->height = height;
        memcpy(data->rect, &fd_data[2], sz - sizeof(*data));
      }
    }
  }

  blo_filedata_free(fd);

  return data;
}

/** \} */

/* -------------------------------------------------------------------- */
/** \name Old/New Pointer Map
 * \{ */

/* only direct databocks */
static void *newdataadr(FileData *fd, const void *adr)
{
  return oldnewmap_lookup_and_inc(fd->datamap, adr, true);
}

/* only direct databocks */
static void *newdataadr_no_us(FileData *fd, const void *adr)
{
  return oldnewmap_lookup_and_inc(fd->datamap, adr, false);
}

/* direct datablocks with global linking */
static void *newglobadr(FileData *fd, const void *adr)
{
  return oldnewmap_lookup_and_inc(fd->globmap, adr, true);
}

/* used to restore packed data after undo */
static void *newpackedadr(FileData *fd, const void *adr)
{
  if (fd->packedmap && adr) {
    return oldnewmap_lookup_and_inc(fd->packedmap, adr, true);
  }

  return oldnewmap_lookup_and_inc(fd->datamap, adr, true);
}

/* only lib data */
static void *newlibadr(FileData *fd, const void *lib, const void *adr)
{
  return oldnewmap_liblookup(fd->libmap, adr, lib);
}

/* only lib data */
void *blo_do_versions_newlibadr(FileData *fd, const void *lib, const void *adr)
{
  return newlibadr(fd, lib, adr);
}

/* increases user number */
static void change_link_placeholder_to_real_ID_pointer_fd(FileData *fd, const void *old, void *new)
{
  for (int i = 0; i < fd->libmap->nentries; i++) {
    OldNew *entry = &fd->libmap->entries[i];

    if (old == entry->newp && entry->nr == ID_LINK_PLACEHOLDER) {
      entry->newp = new;
      if (new) {
        entry->nr = GS(((ID *)new)->name);
      }
    }
  }
}

static void change_link_placeholder_to_real_ID_pointer(ListBase *mainlist,
                                                       FileData *basefd,
                                                       void *old,
                                                       void *new)
{
  LISTBASE_FOREACH (Main *, mainptr, mainlist) {
    FileData *fd;

    if (mainptr->curlib) {
      fd = mainptr->curlib->filedata;
    }
    else {
      fd = basefd;
    }

    if (fd) {
      change_link_placeholder_to_real_ID_pointer_fd(fd, old, new);
    }
  }
}

/* lib linked proxy objects point to our local data, we need
 * to clear that pointer before reading the undo memfile since
 * the object might be removed, it is set again in reading
 * if the local object still exists.
 * This is only valid for local proxy objects though, linked ones should not be affected here.
 */
void blo_clear_proxy_pointers_from_lib(Main *oldmain)
{
  LISTBASE_FOREACH (Object *, ob, &oldmain->objects) {
    if (ob->id.lib != NULL && ob->proxy_from != NULL && ob->proxy_from->id.lib == NULL) {
      ob->proxy_from = NULL;
    }
  }
}

/* XXX disabled this feature - packed files also belong in temp saves and quit.blend,
 * to make restore work. */

static void insert_packedmap(FileData *fd, PackedFile *pf)
{
  oldnewmap_insert(fd->packedmap, pf, pf, 0);
  oldnewmap_insert(fd->packedmap, pf->data, pf->data, 0);
}

void blo_make_packed_pointer_map(FileData *fd, Main *oldmain)
{
  fd->packedmap = oldnewmap_new();

  LISTBASE_FOREACH (Image *, ima, &oldmain->images) {
    if (ima->packedfile) {
      insert_packedmap(fd, ima->packedfile);
    }

    LISTBASE_FOREACH (ImagePackedFile *, imapf, &ima->packedfiles) {
      if (imapf->packedfile) {
        insert_packedmap(fd, imapf->packedfile);
      }
    }
  }

  LISTBASE_FOREACH (VFont *, vfont, &oldmain->fonts) {
    if (vfont->packedfile) {
      insert_packedmap(fd, vfont->packedfile);
    }
  }

  LISTBASE_FOREACH (bSound *, sound, &oldmain->sounds) {
    if (sound->packedfile) {
      insert_packedmap(fd, sound->packedfile);
    }
  }

  LISTBASE_FOREACH (Volume *, volume, &oldmain->volumes) {
    if (volume->packedfile) {
      insert_packedmap(fd, volume->packedfile);
    }
  }

  LISTBASE_FOREACH (Library *, lib, &oldmain->libraries) {
    if (lib->packedfile) {
      insert_packedmap(fd, lib->packedfile);
    }
  }
}

/* set old main packed data to zero if it has been restored */
/* this works because freeing old main only happens after this call */
void blo_end_packed_pointer_map(FileData *fd, Main *oldmain)
{
  OldNew *entry = fd->packedmap->entries;

  /* used entries were restored, so we put them to zero */
  for (int i = 0; i < fd->packedmap->nentries; i++, entry++) {
    if (entry->nr > 0) {
      entry->newp = NULL;
    }
  }

  LISTBASE_FOREACH (Image *, ima, &oldmain->images) {
    ima->packedfile = newpackedadr(fd, ima->packedfile);

    LISTBASE_FOREACH (ImagePackedFile *, imapf, &ima->packedfiles) {
      imapf->packedfile = newpackedadr(fd, imapf->packedfile);
    }
  }

  LISTBASE_FOREACH (VFont *, vfont, &oldmain->fonts) {
    vfont->packedfile = newpackedadr(fd, vfont->packedfile);
  }

  LISTBASE_FOREACH (bSound *, sound, &oldmain->sounds) {
    sound->packedfile = newpackedadr(fd, sound->packedfile);
  }

  LISTBASE_FOREACH (Library *, lib, &oldmain->libraries) {
    lib->packedfile = newpackedadr(fd, lib->packedfile);
  }

  LISTBASE_FOREACH (Volume *, volume, &oldmain->volumes) {
    volume->packedfile = newpackedadr(fd, volume->packedfile);
  }
}

/* undo file support: add all library pointers in lookup */
void blo_add_library_pointer_map(ListBase *old_mainlist, FileData *fd)
{
  ListBase *lbarray[MAX_LIBARRAY];

  LISTBASE_FOREACH (Main *, ptr, old_mainlist) {
    int i = set_listbasepointers(ptr, lbarray);
    while (i--) {
      LISTBASE_FOREACH (ID *, id, lbarray[i]) {
        oldnewmap_insert(fd->libmap, id, id, GS(id->name));
      }
    }
  }

  fd->old_mainlist = old_mainlist;
}

/* Build a GSet of old main (we only care about local data here, so we can do that after
 * split_main() call. */
void blo_make_old_idmap_from_main(FileData *fd, Main *bmain)
{
  if (fd->old_idmap != NULL) {
    BKE_main_idmap_destroy(fd->old_idmap);
  }
  fd->old_idmap = BKE_main_idmap_create(bmain, false, NULL, MAIN_IDMAP_TYPE_UUID);
}

typedef struct BLOCacheStorage {
  GHash *cache_map;
  MemArena *memarena;
} BLOCacheStorage;

/** Register a cache data entry to be preserved when reading some undo memfile. */
static void blo_cache_storage_entry_register(ID *id,
                                             const IDCacheKey *key,
                                             void **UNUSED(cache_p),
                                             uint UNUSED(flags),
                                             void *cache_storage_v)
{
  BLI_assert(key->id_session_uuid == id->session_uuid);
  UNUSED_VARS_NDEBUG(id);

  BLOCacheStorage *cache_storage = cache_storage_v;
  BLI_assert(!BLI_ghash_haskey(cache_storage->cache_map, key));

  IDCacheKey *storage_key = BLI_memarena_alloc(cache_storage->memarena, sizeof(*storage_key));
  *storage_key = *key;
  BLI_ghash_insert(cache_storage->cache_map, storage_key, POINTER_FROM_UINT(0));
}

/** Restore a cache data entry from old ID into new one, when reading some undo memfile. */
static void blo_cache_storage_entry_restore_in_new(
    ID *UNUSED(id), const IDCacheKey *key, void **cache_p, uint flags, void *cache_storage_v)
{
  BLOCacheStorage *cache_storage = cache_storage_v;

  if (cache_storage == NULL) {
    /* In non-undo case, only clear the pointer if it is a purely runtime one.
     * If it may be stored in a persistent way in the .blend file, direct_link code is responsible
     * to properly deal with it. */
    if ((flags & IDTYPE_CACHE_CB_FLAGS_PERSISTENT) == 0) {
      *cache_p = NULL;
    }
    return;
  }

  void **value = BLI_ghash_lookup_p(cache_storage->cache_map, key);
  if (value == NULL) {
    *cache_p = NULL;
    return;
  }
  *value = POINTER_FROM_UINT(POINTER_AS_UINT(*value) + 1);
  *cache_p = key->cache_v;
}

/** Clear as needed a cache data entry from old ID, when reading some undo memfile. */
static void blo_cache_storage_entry_clear_in_old(ID *UNUSED(id),
                                                 const IDCacheKey *key,
                                                 void **cache_p,
                                                 uint UNUSED(flags),
                                                 void *cache_storage_v)
{
  BLOCacheStorage *cache_storage = cache_storage_v;

  void **value = BLI_ghash_lookup_p(cache_storage->cache_map, key);
  if (value == NULL) {
    *cache_p = NULL;
    return;
  }
  /* If that cache has been restored into some new ID, we want to remove it from old one, otherwise
   * keep it there so that it gets properly freed together with its ID. */
  *cache_p = POINTER_AS_UINT(*value) != 0 ? NULL : key->cache_v;
}

void blo_cache_storage_init(FileData *fd, Main *bmain)
{
  if (fd->memfile != NULL) {
    BLI_assert(fd->cache_storage == NULL);
    fd->cache_storage = MEM_mallocN(sizeof(*fd->cache_storage), __func__);
    fd->cache_storage->memarena = BLI_memarena_new(BLI_MEMARENA_STD_BUFSIZE, __func__);
    fd->cache_storage->cache_map = BLI_ghash_new(
        BKE_idtype_cache_key_hash, BKE_idtype_cache_key_cmp, __func__);

    ListBase *lb;
    FOREACH_MAIN_LISTBASE_BEGIN (bmain, lb) {
      ID *id = lb->first;
      if (id == NULL) {
        continue;
      }

      const IDTypeInfo *type_info = BKE_idtype_get_info_from_id(id);
      if (type_info->foreach_cache == NULL) {
        continue;
      }

      FOREACH_MAIN_LISTBASE_ID_BEGIN (lb, id) {
        if (ID_IS_LINKED(id)) {
          continue;
        }
        BKE_idtype_id_foreach_cache(id, blo_cache_storage_entry_register, fd->cache_storage);
      }
      FOREACH_MAIN_LISTBASE_ID_END;
    }
    FOREACH_MAIN_LISTBASE_END;
  }
  else {
    fd->cache_storage = NULL;
  }
}

void blo_cache_storage_old_bmain_clear(FileData *fd, Main *bmain_old)
{
  if (fd->cache_storage != NULL) {
    ListBase *lb;
    FOREACH_MAIN_LISTBASE_BEGIN (bmain_old, lb) {
      ID *id = lb->first;
      if (id == NULL) {
        continue;
      }

      const IDTypeInfo *type_info = BKE_idtype_get_info_from_id(id);
      if (type_info->foreach_cache == NULL) {
        continue;
      }

      FOREACH_MAIN_LISTBASE_ID_BEGIN (lb, id) {
        if (ID_IS_LINKED(id)) {
          continue;
        }
        BKE_idtype_id_foreach_cache(id, blo_cache_storage_entry_clear_in_old, fd->cache_storage);
      }
      FOREACH_MAIN_LISTBASE_ID_END;
    }
    FOREACH_MAIN_LISTBASE_END;
  }
}

void blo_cache_storage_end(FileData *fd)
{
  if (fd->cache_storage != NULL) {
    BLI_ghash_free(fd->cache_storage->cache_map, NULL, NULL);
    BLI_memarena_free(fd->cache_storage->memarena);
    MEM_freeN(fd->cache_storage);
    fd->cache_storage = NULL;
  }
}

/** \} */

/* -------------------------------------------------------------------- */
/** \name DNA Struct Loading
 * \{ */

static void switch_endian_structs(const struct SDNA *filesdna, BHead *bhead)
{
  int blocksize, nblocks;
  char *data;

  data = (char *)(bhead + 1);
  blocksize = filesdna->types_size[filesdna->structs[bhead->SDNAnr][0]];

  nblocks = bhead->nr;
  while (nblocks--) {
    DNA_struct_switch_endian(filesdna, bhead->SDNAnr, data);

    data += blocksize;
  }
}

static void *read_struct(FileData *fd, BHead *bh, const char *blockname)
{
  void *temp = NULL;

  if (bh->len) {
#ifdef USE_BHEAD_READ_ON_DEMAND
    BHead *bh_orig = bh;
#endif

    /* switch is based on file dna */
    if (bh->SDNAnr && (fd->flags & FD_FLAGS_SWITCH_ENDIAN)) {
#ifdef USE_BHEAD_READ_ON_DEMAND
      if (BHEADN_FROM_BHEAD(bh)->has_data == false) {
        bh = blo_bhead_read_full(fd, bh);
        if (UNLIKELY(bh == NULL)) {
          fd->flags &= ~FD_FLAGS_FILE_OK;
          return NULL;
        }
      }
#endif
      switch_endian_structs(fd->filesdna, bh);
    }

    if (fd->compflags[bh->SDNAnr] != SDNA_CMP_REMOVED) {
      if (fd->compflags[bh->SDNAnr] == SDNA_CMP_NOT_EQUAL) {
#ifdef USE_BHEAD_READ_ON_DEMAND
        if (BHEADN_FROM_BHEAD(bh)->has_data == false) {
          bh = blo_bhead_read_full(fd, bh);
          if (UNLIKELY(bh == NULL)) {
            fd->flags &= ~FD_FLAGS_FILE_OK;
            return NULL;
          }
        }
#endif
        temp = DNA_struct_reconstruct(
            fd->memsdna, fd->filesdna, fd->compflags, bh->SDNAnr, bh->nr, (bh + 1));
      }
      else {
        /* SDNA_CMP_EQUAL */
        temp = MEM_mallocN(bh->len, blockname);
#ifdef USE_BHEAD_READ_ON_DEMAND
        if (BHEADN_FROM_BHEAD(bh)->has_data) {
          memcpy(temp, (bh + 1), bh->len);
        }
        else {
          /* Instead of allocating the bhead, then copying it,
           * read the data from the file directly into the memory. */
          if (UNLIKELY(!blo_bhead_read_data(fd, bh, temp))) {
            fd->flags &= ~FD_FLAGS_FILE_OK;
            MEM_freeN(temp);
            temp = NULL;
          }
        }
#else
        memcpy(temp, (bh + 1), bh->len);
#endif
      }
    }

#ifdef USE_BHEAD_READ_ON_DEMAND
    if (bh_orig != bh) {
      MEM_freeN(BHEADN_FROM_BHEAD(bh));
    }
#endif
  }

  return temp;
}

/* Like read_struct, but gets a pointer without allocating. Only works for
 * undo since DNA must match. */
static const void *peek_struct_undo(FileData *fd, BHead *bhead)
{
  BLI_assert(fd->memfile != NULL);
  UNUSED_VARS_NDEBUG(fd);
  return (bhead->len) ? (const void *)(bhead + 1) : NULL;
}

static void link_glob_list(FileData *fd, ListBase *lb) /* for glob data */
{
  Link *ln, *prev;
  void *poin;

  if (BLI_listbase_is_empty(lb)) {
    return;
  }
  poin = newdataadr(fd, lb->first);
  if (lb->first) {
    oldnewmap_insert(fd->globmap, lb->first, poin, 0);
  }
  lb->first = poin;

  ln = lb->first;
  prev = NULL;
  while (ln) {
    poin = newdataadr(fd, ln->next);
    if (ln->next) {
      oldnewmap_insert(fd->globmap, ln->next, poin, 0);
    }
    ln->next = poin;
    ln->prev = prev;
    prev = ln;
    ln = ln->next;
  }
  lb->last = prev;
}

/** \} */

/* -------------------------------------------------------------------- */
/** \name Read ID
 * \{ */

static void lib_link_id(BlendLibReader *reader, ID *id);
static void lib_link_collection(BlendLibReader *reader, Collection *collection);

static void lib_link_id_embedded_id(BlendLibReader *reader, ID *id)
{

  /* Handle 'private IDs'. */
  bNodeTree *nodetree = ntreeFromID(id);
  if (nodetree != NULL) {
    lib_link_id(reader, &nodetree->id);
    ntreeBlendReadLib(reader, nodetree);
  }

  if (GS(id->name) == ID_SCE) {
    Scene *scene = (Scene *)id;
    if (scene->master_collection != NULL) {
      lib_link_id(reader, &scene->master_collection->id);
      lib_link_collection(reader, scene->master_collection);
    }
  }
}

static void lib_link_id(BlendLibReader *reader, ID *id)
{
  /* Note: WM IDProperties are never written to file, hence they should always be NULL here. */
  BLI_assert((GS(id->name) != ID_WM) || id->properties == NULL);
  IDP_BlendReadLib(reader, id->properties);

  AnimData *adt = BKE_animdata_from_id(id);
  if (adt != NULL) {
    BKE_animdata_blend_read_lib(reader, id, adt);
  }

  if (id->override_library) {
    BLO_read_id_address(reader, id->lib, &id->override_library->reference);
    BLO_read_id_address(reader, id->lib, &id->override_library->storage);
  }

  lib_link_id_embedded_id(reader, id);
}

static void direct_link_id_override_property_operation_cb(BlendDataReader *reader, void *data)
{
  IDOverrideLibraryPropertyOperation *opop = data;

  BLO_read_data_address(reader, &opop->subitem_reference_name);
  BLO_read_data_address(reader, &opop->subitem_local_name);

  opop->tag = 0; /* Runtime only. */
}

static void direct_link_id_override_property_cb(BlendDataReader *reader, void *data)
{
  IDOverrideLibraryProperty *op = data;

  BLO_read_data_address(reader, &op->rna_path);

  op->tag = 0; /* Runtime only. */

  BLO_read_list_cb(reader, &op->operations, direct_link_id_override_property_operation_cb);
}

static void direct_link_id_common(
    BlendDataReader *reader, Library *current_library, ID *id, ID *id_old, const int tag);
static void direct_link_collection(BlendDataReader *reader, Collection *collection);

static void direct_link_id_embedded_id(BlendDataReader *reader,
                                       Library *current_library,
                                       ID *id,
                                       ID *id_old)
{
  /* Handle 'private IDs'. */
  bNodeTree **nodetree = BKE_ntree_ptr_from_id(id);
  if (nodetree != NULL && *nodetree != NULL) {
    BLO_read_data_address(reader, nodetree);
    direct_link_id_common(reader,
                          current_library,
                          (ID *)*nodetree,
                          id_old != NULL ? (ID *)ntreeFromID(id_old) : NULL,
                          0);
    ntreeBlendReadData(reader, *nodetree);
  }

  if (GS(id->name) == ID_SCE) {
    Scene *scene = (Scene *)id;
    if (scene->master_collection != NULL) {
      BLO_read_data_address(reader, &scene->master_collection);
      direct_link_id_common(reader,
                            current_library,
                            &scene->master_collection->id,
                            id_old != NULL ? &((Scene *)id_old)->master_collection->id : NULL,
                            0);
      direct_link_collection(reader, scene->master_collection);
    }
  }
}

static int direct_link_id_restore_recalc_exceptions(const ID *id_current)
{
  /* Exception for armature objects, where the pose has direct points to the
   * armature databolock. */
  if (GS(id_current->name) == ID_OB && ((Object *)id_current)->pose) {
    return ID_RECALC_GEOMETRY;
  }

  return 0;
}

static int direct_link_id_restore_recalc(const FileData *fd,
                                         const ID *id_target,
                                         const ID *id_current,
                                         const bool is_identical)
{
  /* These are the evaluations that had not been performed yet at the time the
   * target undo state was written. These need to be done again, since they may
   * flush back changes to the original datablock. */
  int recalc = id_target->recalc;

  if (id_current == NULL) {
    /* ID does not currently exist in the database, so also will not exist in
     * the dependency graphs. That means it will be newly created and as a
     * result also fully re-evaluated regardless of the recalc flag set here. */
    recalc |= ID_RECALC_ALL;
  }
  else {
    /* If the contents datablock changed, the depsgraph needs to copy the
     * datablock again to ensure it matches the original datablock. */
    if (!is_identical) {
      recalc |= ID_RECALC_COPY_ON_WRITE;
    }

    /* Special exceptions. */
    recalc |= direct_link_id_restore_recalc_exceptions(id_current);

    /* Evaluations for the current state that have not been performed yet
     * by the time we are performing this undo step. */
    recalc |= id_current->recalc;

    /* Tags that were set between the target state and the current state,
     * that we need to perform again. */
    if (fd->undo_direction < 0) {
      /* Undo: tags from target to the current state. */
      recalc |= id_current->recalc_up_to_undo_push;
    }
    else {
      /* Redo: tags from current to the target state. */
      recalc |= id_target->recalc_up_to_undo_push;
    }
  }

  return recalc;
}

static void direct_link_id_common(
    BlendDataReader *reader, Library *current_library, ID *id, ID *id_old, const int tag)
{
  if (!BLO_read_data_is_undo(reader)) {
    /* When actually reading a file , we do want to reset/re-generate session uuids.
     * In undo case, we want to re-use existing ones. */
    id->session_uuid = MAIN_ID_SESSION_UUID_UNSET;
  }

  BKE_lib_libblock_session_uuid_ensure(id);

  id->lib = current_library;
  id->us = ID_FAKE_USERS(id);
  id->icon_id = 0;
  id->newid = NULL; /* Needed because .blend may have been saved with crap value here... */
  id->orig_id = NULL;
  id->py_instance = NULL;

  /* Initialize with provided tag. */
  id->tag = tag;

  if (tag & LIB_TAG_ID_LINK_PLACEHOLDER) {
    /* For placeholder we only need to set the tag and properly initialize generic ID fields above,
     * no further data to read. */
    return;
  }

  /*link direct data of ID properties*/
  if (id->properties) {
    BLO_read_data_address(reader, &id->properties);
    /* this case means the data was written incorrectly, it should not happen */
    IDP_BlendDataRead(reader, &id->properties);
  }

  id->flag &= ~LIB_INDIRECT_WEAK_LINK;

  /* NOTE: It is important to not clear the recalc flags for undo/redo.
   * Preserving recalc flags on redo/undo is the only way to make dependency graph detect
   * that animation is to be evaluated on undo/redo. If this is not enforced by the recalc
   * flags dependency graph does not do animation update to avoid loss of unkeyed changes.,
   * which conflicts with undo/redo of changes to animation data itself.
   *
   * But for regular file load we clear the flag, since the flags might have been changed since
   * the version the file has been saved with. */
  if (!BLO_read_data_is_undo(reader)) {
    id->recalc = 0;
    id->recalc_after_undo_push = 0;
  }
  else if ((reader->fd->skip_flags & BLO_READ_SKIP_UNDO_OLD_MAIN) == 0) {
    id->recalc = direct_link_id_restore_recalc(reader->fd, id, id_old, false);
    id->recalc_after_undo_push = 0;
  }

  /* Link direct data of overrides. */
  if (id->override_library) {
    BLO_read_data_address(reader, &id->override_library);
    BLO_read_list_cb(
        reader, &id->override_library->properties, direct_link_id_override_property_cb);
    id->override_library->runtime = NULL;
  }

  DrawDataList *drawdata = DRW_drawdatalist_from_id(id);
  if (drawdata) {
    BLI_listbase_clear((ListBase *)drawdata);
  }

  /* Handle 'private IDs'. */
  direct_link_id_embedded_id(reader, current_library, id, id_old);
}

/** \} */

/* -------------------------------------------------------------------- */
/** \name Read Animation (legacy for version patching)
 * \{ */

// XXX deprecated - old animation system
static void lib_link_ipo(BlendLibReader *reader, Ipo *ipo)
{
  LISTBASE_FOREACH (IpoCurve *, icu, &ipo->curve) {
    if (icu->driver) {
      BLO_read_id_address(reader, ipo->id.lib, &icu->driver->ob);
    }
  }
}

// XXX deprecated - old animation system
static void direct_link_ipo(BlendDataReader *reader, Ipo *ipo)
{
  BLO_read_list(reader, &(ipo->curve));

  LISTBASE_FOREACH (IpoCurve *, icu, &ipo->curve) {
    BLO_read_data_address(reader, &icu->bezt);
    BLO_read_data_address(reader, &icu->bp);
    BLO_read_data_address(reader, &icu->driver);
  }
}

// XXX deprecated - old animation system
static void lib_link_nlastrips(BlendLibReader *reader, ID *id, ListBase *striplist)
{
  LISTBASE_FOREACH (bActionStrip *, strip, striplist) {
    BLO_read_id_address(reader, id->lib, &strip->object);
    BLO_read_id_address(reader, id->lib, &strip->act);
    BLO_read_id_address(reader, id->lib, &strip->ipo);
    LISTBASE_FOREACH (bActionModifier *, amod, &strip->modifiers) {
      BLO_read_id_address(reader, id->lib, &amod->ob);
    }
  }
}

// XXX deprecated - old animation system
static void direct_link_nlastrips(BlendDataReader *reader, ListBase *strips)
{
  BLO_read_list(reader, strips);

  LISTBASE_FOREACH (bActionStrip *, strip, strips) {
    BLO_read_list(reader, &strip->modifiers);
  }
}

// XXX deprecated - old animation system
static void lib_link_constraint_channels(BlendLibReader *reader, ID *id, ListBase *chanbase)
{
  LISTBASE_FOREACH (bConstraintChannel *, chan, chanbase) {
    BLO_read_id_address(reader, id->lib, &chan->ipo);
  }
}

/** \} */

/* -------------------------------------------------------------------- */
/** \name Read ID: WorkSpace
 * \{ */

static void lib_link_workspaces(BlendLibReader *reader, WorkSpace *workspace)
{
  ID *id = (ID *)workspace;

  LISTBASE_FOREACH_MUTABLE (WorkSpaceLayout *, layout, &workspace->layouts) {
    BLO_read_id_address(reader, id->lib, &layout->screen);

    if (layout->screen) {
      if (ID_IS_LINKED(id)) {
        layout->screen->winid = 0;
        if (layout->screen->temp) {
          /* delete temp layouts when appending */
          BKE_workspace_layout_remove(reader->main, workspace, layout);
        }
      }
    }
    else {
      /* If we're reading a layout without screen stored, it's useless and we shouldn't keep it
       * around. */
      BKE_workspace_layout_remove(reader->main, workspace, layout);
    }
  }
}

static void direct_link_workspace(BlendDataReader *reader, WorkSpace *workspace, const Main *main)
{
  BLO_read_list(reader, &workspace->layouts);
  BLO_read_list(reader, &workspace->hook_layout_relations);
  BLO_read_list(reader, &workspace->owner_ids);
  BLO_read_list(reader, &workspace->tools);

  LISTBASE_FOREACH (WorkSpaceDataRelation *, relation, &workspace->hook_layout_relations) {
    /* data from window - need to access through global oldnew-map */
    relation->parent = newglobadr(reader->fd, relation->parent);
    BLO_read_data_address(reader, &relation->value);
  }

  /* Same issue/fix as in direct_link_workspace_link_scene_data: Can't read workspace data
   * when reading windows, so have to update windows after/when reading workspaces. */
  LISTBASE_FOREACH (wmWindowManager *, wm, &main->wm) {
    LISTBASE_FOREACH (wmWindow *, win, &wm->windows) {
      BLO_read_data_address(reader, &win->workspace_hook->act_layout);
    }
  }

  LISTBASE_FOREACH (bToolRef *, tref, &workspace->tools) {
    tref->runtime = NULL;
    BLO_read_data_address(reader, &tref->properties);
    IDP_BlendDataRead(reader, &tref->properties);
  }

  workspace->status_text = NULL;

  id_us_ensure_real(&workspace->id);
}

static void lib_link_workspace_instance_hook(BlendLibReader *reader,
                                             WorkSpaceInstanceHook *hook,
                                             ID *id)
{
  WorkSpace *workspace = BKE_workspace_active_get(hook);
  BLO_read_id_address(reader, id->lib, &workspace);
  BKE_workspace_active_set(hook, workspace);
}

/** \} */

/* -------------------------------------------------------------------- */
/** \name Read ID: Armature
 * \{ */

/* temp struct used to transport needed info to lib_link_constraint_cb() */
typedef struct tConstraintLinkData {
  BlendLibReader *reader;
  ID *id;
} tConstraintLinkData;
/* callback function used to relink constraint ID-links */
static void lib_link_constraint_cb(bConstraint *UNUSED(con),
                                   ID **idpoin,
                                   bool UNUSED(is_reference),
                                   void *userdata)
{
  tConstraintLinkData *cld = (tConstraintLinkData *)userdata;
  BLO_read_id_address(cld->reader, cld->id->lib, idpoin);
}

static void lib_link_constraints(BlendLibReader *reader, ID *id, ListBase *conlist)
{
  tConstraintLinkData cld;

  /* legacy fixes */
  LISTBASE_FOREACH (bConstraint *, con, conlist) {
    /* patch for error introduced by changing constraints (dunno how) */
    /* if con->data type changes, dna cannot resolve the pointer! (ton) */
    if (con->data == NULL) {
      con->type = CONSTRAINT_TYPE_NULL;
    }
    /* own ipo, all constraints have it */
    BLO_read_id_address(reader, id->lib, &con->ipo);  // XXX deprecated - old animation system

    /* If linking from a library, clear 'local' library override flag. */
    if (id->lib != NULL) {
      con->flag &= ~CONSTRAINT_OVERRIDE_LIBRARY_LOCAL;
    }
  }

  /* relink all ID-blocks used by the constraints */
  cld.reader = reader;
  cld.id = id;

  BKE_constraints_id_loop(conlist, lib_link_constraint_cb, &cld);
}

static void direct_link_constraints(BlendDataReader *reader, ListBase *lb)
{
  BLO_read_list(reader, lb);
  LISTBASE_FOREACH (bConstraint *, con, lb) {
    BLO_read_data_address(reader, &con->data);

    switch (con->type) {
      case CONSTRAINT_TYPE_PYTHON: {
        bPythonConstraint *data = con->data;

        BLO_read_list(reader, &data->targets);

        BLO_read_data_address(reader, &data->prop);
        IDP_BlendDataRead(reader, &data->prop);
        break;
      }
      case CONSTRAINT_TYPE_ARMATURE: {
        bArmatureConstraint *data = con->data;

        BLO_read_list(reader, &data->targets);

        break;
      }
      case CONSTRAINT_TYPE_SPLINEIK: {
        bSplineIKConstraint *data = con->data;

        BLO_read_data_address(reader, &data->points);
        break;
      }
      case CONSTRAINT_TYPE_KINEMATIC: {
        bKinematicConstraint *data = con->data;

        con->lin_error = 0.f;
        con->rot_error = 0.f;

        /* version patch for runtime flag, was not cleared in some case */
        data->flag &= ~CONSTRAINT_IK_AUTO;
        break;
      }
      case CONSTRAINT_TYPE_CHILDOF: {
        /* XXX version patch, in older code this flag wasn't always set, and is inherent to type */
        if (con->ownspace == CONSTRAINT_SPACE_POSE) {
          con->flag |= CONSTRAINT_SPACEONCE;
        }
        break;
      }
      case CONSTRAINT_TYPE_TRANSFORM_CACHE: {
        bTransformCacheConstraint *data = con->data;
        data->reader = NULL;
        data->reader_object_path[0] = '\0';
      }
    }
  }
}

static void lib_link_pose(BlendLibReader *reader, Object *ob, bPose *pose)
{
  bArmature *arm = ob->data;

  if (!pose || !arm) {
    return;
  }

  /* always rebuild to match proxy or lib changes, but on Undo */
  bool rebuild = false;

  if (!BLO_read_lib_is_undo(reader)) {
    if (ob->proxy || ob->id.lib != arm->id.lib) {
      rebuild = true;
    }
  }

  if (ob->proxy) {
    /* sync proxy layer */
    if (pose->proxy_layer) {
      arm->layer = pose->proxy_layer;
    }

    /* sync proxy active bone */
    if (pose->proxy_act_bone[0]) {
      Bone *bone = BKE_armature_find_bone_name(arm, pose->proxy_act_bone);
      if (bone) {
        arm->act_bone = bone;
      }
    }
  }

  LISTBASE_FOREACH (bPoseChannel *, pchan, &pose->chanbase) {
    lib_link_constraints(reader, (ID *)ob, &pchan->constraints);

    pchan->bone = BKE_armature_find_bone_name(arm, pchan->name);

    IDP_BlendReadLib(reader, pchan->prop);

    BLO_read_id_address(reader, arm->id.lib, &pchan->custom);
    if (UNLIKELY(pchan->bone == NULL)) {
      rebuild = true;
    }
    else if ((ob->id.lib == NULL) && arm->id.lib) {
      /* local pose selection copied to armature, bit hackish */
      pchan->bone->flag &= ~BONE_SELECTED;
      pchan->bone->flag |= pchan->selectflag;
    }
  }

  if (rebuild) {
    DEG_id_tag_update_ex(
        reader->main, &ob->id, ID_RECALC_TRANSFORM | ID_RECALC_GEOMETRY | ID_RECALC_ANIMATION);
    BKE_pose_tag_recalc(reader->main, pose);
  }
}

/** \} */

/* -------------------------------------------------------------------- */
/** \name Read ID: Shape Keys
 * \{ */

void blo_do_versions_key_uidgen(Key *key)
{
  key->uidgen = 1;
  LISTBASE_FOREACH (KeyBlock *, block, &key->block) {
    block->uid = key->uidgen++;
  }
}

/** \} */

/* -------------------------------------------------------------------- */
/** \name Read ID: Particle Settings
 * \{ */

/* update this also to writefile.c */
static const char *ptcache_data_struct[] = {
    "",          // BPHYS_DATA_INDEX
    "",          // BPHYS_DATA_LOCATION
    "",          // BPHYS_DATA_VELOCITY
    "",          // BPHYS_DATA_ROTATION
    "",          // BPHYS_DATA_AVELOCITY / BPHYS_DATA_XCONST */
    "",          // BPHYS_DATA_SIZE:
    "",          // BPHYS_DATA_TIMES:
    "BoidData",  // case BPHYS_DATA_BOIDS:
};

static void direct_link_pointcache_cb(BlendDataReader *reader, void *data)
{
  PTCacheMem *pm = data;
  for (int i = 0; i < BPHYS_TOT_DATA; i++) {
    BLO_read_data_address(reader, &pm->data[i]);

    /* the cache saves non-struct data without DNA */
    if (pm->data[i] && ptcache_data_struct[i][0] == '\0' &&
        BLO_read_requires_endian_switch(reader)) {
      /* data_size returns bytes. */
      int tot = (BKE_ptcache_data_size(i) * pm->totpoint) / sizeof(int);

      int *poin = pm->data[i];

      BLI_endian_switch_int32_array(poin, tot);
    }
  }

  BLO_read_list(reader, &pm->extradata);

  LISTBASE_FOREACH (PTCacheExtra *, extra, &pm->extradata) {
    BLO_read_data_address(reader, &extra->data);
  }
}

static void direct_link_pointcache(BlendDataReader *reader, PointCache *cache)
{
  if ((cache->flag & PTCACHE_DISK_CACHE) == 0) {
    BLO_read_list_cb(reader, &cache->mem_cache, direct_link_pointcache_cb);
  }
  else {
    BLI_listbase_clear(&cache->mem_cache);
  }

  cache->flag &= ~PTCACHE_SIMULATION_VALID;
  cache->simframe = 0;
  cache->edit = NULL;
  cache->free_edit = NULL;
  cache->cached_frames = NULL;
  cache->cached_frames_len = 0;
}

static void direct_link_pointcache_list(BlendDataReader *reader,
                                        ListBase *ptcaches,
                                        PointCache **ocache,
                                        int force_disk)
{
  if (ptcaches->first) {
    BLO_read_list(reader, ptcaches);
    LISTBASE_FOREACH (PointCache *, cache, ptcaches) {
      direct_link_pointcache(reader, cache);
      if (force_disk) {
        cache->flag |= PTCACHE_DISK_CACHE;
        cache->step = 1;
      }
    }

    BLO_read_data_address(reader, ocache);
  }
  else if (*ocache) {
    /* old "single" caches need to be linked too */
    BLO_read_data_address(reader, ocache);
    direct_link_pointcache(reader, *ocache);
    if (force_disk) {
      (*ocache)->flag |= PTCACHE_DISK_CACHE;
      (*ocache)->step = 1;
    }

    ptcaches->first = ptcaches->last = *ocache;
  }
}

static void lib_link_partdeflect(BlendLibReader *reader, ID *id, PartDeflect *pd)
{
  if (pd && pd->tex) {
    BLO_read_id_address(reader, id->lib, &pd->tex);
  }
  if (pd && pd->f_source) {
    BLO_read_id_address(reader, id->lib, &pd->f_source);
  }
}

static void lib_link_particlesettings(BlendLibReader *reader, ParticleSettings *part)
{
  BLO_read_id_address(reader, part->id.lib, &part->ipo);  // XXX deprecated - old animation system

  BLO_read_id_address(reader, part->id.lib, &part->instance_object);
  BLO_read_id_address(reader, part->id.lib, &part->instance_collection);
  BLO_read_id_address(reader, part->id.lib, &part->force_group);
  BLO_read_id_address(reader, part->id.lib, &part->bb_ob);
  BLO_read_id_address(reader, part->id.lib, &part->collision_group);

  lib_link_partdeflect(reader, &part->id, part->pd);
  lib_link_partdeflect(reader, &part->id, part->pd2);

  if (part->effector_weights) {
    BLO_read_id_address(reader, part->id.lib, &part->effector_weights->group);
  }
  else {
    part->effector_weights = BKE_effector_add_weights(part->force_group);
  }

  if (part->instance_weights.first && part->instance_collection) {
    LISTBASE_FOREACH (ParticleDupliWeight *, dw, &part->instance_weights) {
      BLO_read_id_address(reader, part->id.lib, &dw->ob);
    }
  }
  else {
    BLI_listbase_clear(&part->instance_weights);
  }

  if (part->boids) {
    LISTBASE_FOREACH (BoidState *, state, &part->boids->states) {
      LISTBASE_FOREACH (BoidRule *, rule, &state->rules) {
        switch (rule->type) {
          case eBoidRuleType_Goal:
          case eBoidRuleType_Avoid: {
            BoidRuleGoalAvoid *brga = (BoidRuleGoalAvoid *)rule;
            BLO_read_id_address(reader, part->id.lib, &brga->ob);
            break;
          }
          case eBoidRuleType_FollowLeader: {
            BoidRuleFollowLeader *brfl = (BoidRuleFollowLeader *)rule;
            BLO_read_id_address(reader, part->id.lib, &brfl->ob);
            break;
          }
        }
      }
    }
  }

  for (int a = 0; a < MAX_MTEX; a++) {
    MTex *mtex = part->mtex[a];
    if (mtex) {
      BLO_read_id_address(reader, part->id.lib, &mtex->tex);
      BLO_read_id_address(reader, part->id.lib, &mtex->object);
    }
  }
}

static void direct_link_partdeflect(PartDeflect *pd)
{
  if (pd) {
    pd->rng = NULL;
  }
}

static void direct_link_particlesettings(BlendDataReader *reader, ParticleSettings *part)
{
  BLO_read_data_address(reader, &part->adt);
  BLO_read_data_address(reader, &part->pd);
  BLO_read_data_address(reader, &part->pd2);

  BKE_animdata_blend_read_data(reader, part->adt);
  direct_link_partdeflect(part->pd);
  direct_link_partdeflect(part->pd2);

  BLO_read_data_address(reader, &part->clumpcurve);
  if (part->clumpcurve) {
    BKE_curvemapping_blend_read(reader, part->clumpcurve);
  }
  BLO_read_data_address(reader, &part->roughcurve);
  if (part->roughcurve) {
    BKE_curvemapping_blend_read(reader, part->roughcurve);
  }
  BLO_read_data_address(reader, &part->twistcurve);
  if (part->twistcurve) {
    BKE_curvemapping_blend_read(reader, part->twistcurve);
  }

  BLO_read_data_address(reader, &part->effector_weights);
  if (!part->effector_weights) {
    part->effector_weights = BKE_effector_add_weights(part->force_group);
  }

  BLO_read_list(reader, &part->instance_weights);

  BLO_read_data_address(reader, &part->boids);
  BLO_read_data_address(reader, &part->fluid);

  if (part->boids) {
    BLO_read_list(reader, &part->boids->states);

    LISTBASE_FOREACH (BoidState *, state, &part->boids->states) {
      BLO_read_list(reader, &state->rules);
      BLO_read_list(reader, &state->conditions);
      BLO_read_list(reader, &state->actions);
    }
  }
  for (int a = 0; a < MAX_MTEX; a++) {
    BLO_read_data_address(reader, &part->mtex[a]);
  }

  /* Protect against integer overflow vulnerability. */
  CLAMP(part->trail_count, 1, 100000);
}

static void lib_link_particlesystems(BlendLibReader *reader,
                                     Object *ob,
                                     ID *id,
                                     ListBase *particles)
{
  LISTBASE_FOREACH_MUTABLE (ParticleSystem *, psys, particles) {

    BLO_read_id_address(reader, id->lib, &psys->part);
    if (psys->part) {
      LISTBASE_FOREACH (ParticleTarget *, pt, &psys->targets) {
        BLO_read_id_address(reader, id->lib, &pt->ob);
      }

      BLO_read_id_address(reader, id->lib, &psys->parent);
      BLO_read_id_address(reader, id->lib, &psys->target_ob);

      if (psys->clmd) {
        /* XXX - from reading existing code this seems correct but intended usage of
         * pointcache /w cloth should be added in 'ParticleSystem' - campbell */
        psys->clmd->point_cache = psys->pointcache;
        psys->clmd->ptcaches.first = psys->clmd->ptcaches.last = NULL;
        BLO_read_id_address(reader, id->lib, &psys->clmd->coll_parms->group);
        psys->clmd->modifier.error = NULL;
      }
    }
    else {
      /* particle modifier must be removed before particle system */
      ParticleSystemModifierData *psmd = psys_get_modifier(ob, psys);
      BLI_remlink(&ob->modifiers, psmd);
      BKE_modifier_free((ModifierData *)psmd);

      BLI_remlink(particles, psys);
      MEM_freeN(psys);
    }
  }
}
static void direct_link_particlesystems(BlendDataReader *reader, ListBase *particles)
{
  ParticleData *pa;
  int a;

  LISTBASE_FOREACH (ParticleSystem *, psys, particles) {
    BLO_read_data_address(reader, &psys->particles);

    if (psys->particles && psys->particles->hair) {
      for (a = 0, pa = psys->particles; a < psys->totpart; a++, pa++) {
        BLO_read_data_address(reader, &pa->hair);
      }
    }

    if (psys->particles && psys->particles->keys) {
      for (a = 0, pa = psys->particles; a < psys->totpart; a++, pa++) {
        pa->keys = NULL;
        pa->totkey = 0;
      }

      psys->flag &= ~PSYS_KEYED;
    }

    if (psys->particles && psys->particles->boid) {
      pa = psys->particles;
      BLO_read_data_address(reader, &pa->boid);

      /* This is purely runtime data, but still can be an issue if left dangling. */
      pa->boid->ground = NULL;

      for (a = 1, pa++; a < psys->totpart; a++, pa++) {
        pa->boid = (pa - 1)->boid + 1;
        pa->boid->ground = NULL;
      }
    }
    else if (psys->particles) {
      for (a = 0, pa = psys->particles; a < psys->totpart; a++, pa++) {
        pa->boid = NULL;
      }
    }

    BLO_read_data_address(reader, &psys->fluid_springs);

    BLO_read_data_address(reader, &psys->child);
    psys->effectors = NULL;

    BLO_read_list(reader, &psys->targets);

    psys->edit = NULL;
    psys->free_edit = NULL;
    psys->pathcache = NULL;
    psys->childcache = NULL;
    BLI_listbase_clear(&psys->pathcachebufs);
    BLI_listbase_clear(&psys->childcachebufs);
    psys->pdd = NULL;

    if (psys->clmd) {
      BLO_read_data_address(reader, &psys->clmd);
      psys->clmd->clothObject = NULL;
      psys->clmd->hairdata = NULL;

      BLO_read_data_address(reader, &psys->clmd->sim_parms);
      BLO_read_data_address(reader, &psys->clmd->coll_parms);

      if (psys->clmd->sim_parms) {
        psys->clmd->sim_parms->effector_weights = NULL;
        if (psys->clmd->sim_parms->presets > 10) {
          psys->clmd->sim_parms->presets = 0;
        }
      }

      psys->hair_in_mesh = psys->hair_out_mesh = NULL;
      psys->clmd->solver_result = NULL;
    }

    direct_link_pointcache_list(reader, &psys->ptcaches, &psys->pointcache, 0);
    if (psys->clmd) {
      psys->clmd->point_cache = psys->pointcache;
    }

    psys->tree = NULL;
    psys->bvhtree = NULL;

    psys->orig_psys = NULL;
    psys->batch_cache = NULL;
  }
}

/** \} */

/* -------------------------------------------------------------------- */
/** \name Read ID: Mesh
 * \{ */

/** \} */

/* -------------------------------------------------------------------- */
/** \name Read ID: Object
 * \{ */

static void lib_link_modifiers_common(void *userData, Object *ob, ID **idpoin, int cb_flag)
{
  BlendLibReader *reader = userData;

  BLO_read_id_address(reader, ob->id.lib, idpoin);
  if (*idpoin != NULL && (cb_flag & IDWALK_CB_USER) != 0) {
    id_us_plus_no_lib(*idpoin);
  }
}

static void lib_link_modifiers(BlendLibReader *reader, Object *ob)
{
  BKE_modifiers_foreach_ID_link(ob, lib_link_modifiers_common, reader);

  /* If linking from a library, clear 'local' library override flag. */
  if (ob->id.lib != NULL) {
    LISTBASE_FOREACH (ModifierData *, mod, &ob->modifiers) {
      mod->flag &= ~eModifierFlag_OverrideLibrary_Local;
    }
  }
}

static void lib_link_gpencil_modifiers(BlendLibReader *reader, Object *ob)
{
  BKE_gpencil_modifiers_foreach_ID_link(ob, lib_link_modifiers_common, reader);

  /* If linking from a library, clear 'local' library override flag. */
  if (ob->id.lib != NULL) {
    LISTBASE_FOREACH (GpencilModifierData *, mod, &ob->greasepencil_modifiers) {
      mod->flag &= ~eGpencilModifierFlag_OverrideLibrary_Local;
    }
  }
}

static void lib_link_shaderfxs(BlendLibReader *reader, Object *ob)
{
  BKE_shaderfx_foreach_ID_link(ob, lib_link_modifiers_common, reader);

  /* If linking from a library, clear 'local' library override flag. */
  if (ob->id.lib != NULL) {
    LISTBASE_FOREACH (ShaderFxData *, fx, &ob->shader_fx) {
      fx->flag &= ~eShaderFxFlag_OverrideLibrary_Local;
    }
  }
}

static void lib_link_object(BlendLibReader *reader, Object *ob)
{
  bool warn = false;

  // XXX deprecated - old animation system <<<
  BLO_read_id_address(reader, ob->id.lib, &ob->ipo);
  BLO_read_id_address(reader, ob->id.lib, &ob->action);
  // >>> XXX deprecated - old animation system

  BLO_read_id_address(reader, ob->id.lib, &ob->parent);
  BLO_read_id_address(reader, ob->id.lib, &ob->track);
  BLO_read_id_address(reader, ob->id.lib, &ob->poselib);

  /* 2.8x drops support for non-empty dupli instances. */
  if (ob->type == OB_EMPTY) {
    BLO_read_id_address(reader, ob->id.lib, &ob->instance_collection);
  }
  else {
    if (ob->instance_collection != NULL) {
      ID *id = BLO_read_get_new_id_address(reader, ob->id.lib, &ob->instance_collection->id);
      blo_reportf_wrap(reader->fd->reports,
                       RPT_WARNING,
                       TIP_("Non-Empty object '%s' cannot duplicate collection '%s' "
                            "anymore in Blender 2.80, removed instancing"),
                       ob->id.name + 2,
                       id->name + 2);
    }
    ob->instance_collection = NULL;
    ob->transflag &= ~OB_DUPLICOLLECTION;
  }

  BLO_read_id_address(reader, ob->id.lib, &ob->proxy);
  if (ob->proxy) {
    /* paranoia check, actually a proxy_from pointer should never be written... */
    if (ob->proxy->id.lib == NULL) {
      ob->proxy->proxy_from = NULL;
      ob->proxy = NULL;

      if (ob->id.lib) {
        printf("Proxy lost from  object %s lib %s\n", ob->id.name + 2, ob->id.lib->filepath);
      }
      else {
        printf("Proxy lost from  object %s lib <NONE>\n", ob->id.name + 2);
      }
    }
    else {
      /* this triggers object_update to always use a copy */
      ob->proxy->proxy_from = ob;
    }
  }
  BLO_read_id_address(reader, ob->id.lib, &ob->proxy_group);

  void *poin = ob->data;
  BLO_read_id_address(reader, ob->id.lib, &ob->data);

  if (ob->data == NULL && poin != NULL) {
    if (ob->id.lib) {
      printf("Can't find obdata of %s lib %s\n", ob->id.name + 2, ob->id.lib->filepath);
    }
    else {
      printf("Object %s lost data.\n", ob->id.name + 2);
    }

    ob->type = OB_EMPTY;
    warn = true;

    if (ob->pose) {
      /* we can't call #BKE_pose_free() here because of library linking
       * freeing will recurse down into every pose constraints ID pointers
       * which are not always valid, so for now free directly and suffer
       * some leaked memory rather then crashing immediately
       * while bad this _is_ an exceptional case - campbell */
#if 0
      BKE_pose_free(ob->pose);
#else
      MEM_freeN(ob->pose);
#endif
      ob->pose = NULL;
      ob->mode &= ~OB_MODE_POSE;
    }
  }
  for (int a = 0; a < ob->totcol; a++) {
    BLO_read_id_address(reader, ob->id.lib, &ob->mat[a]);
  }

  /* When the object is local and the data is library its possible
   * the material list size gets out of sync. [#22663] */
  if (ob->data && ob->id.lib != ((ID *)ob->data)->lib) {
    const short *totcol_data = BKE_object_material_len_p(ob);
    /* Only expand so as not to loose any object materials that might be set. */
    if (totcol_data && (*totcol_data > ob->totcol)) {
      /* printf("'%s' %d -> %d\n", ob->id.name, ob->totcol, *totcol_data); */
      BKE_object_material_resize(reader->main, ob, *totcol_data, false);
    }
  }

  BLO_read_id_address(reader, ob->id.lib, &ob->gpd);

  /* if id.us==0 a new base will be created later on */

  /* WARNING! Also check expand_object(), should reflect the stuff below. */
  lib_link_pose(reader, ob, ob->pose);
  lib_link_constraints(reader, &ob->id, &ob->constraints);

  // XXX deprecated - old animation system <<<
  lib_link_constraint_channels(reader, &ob->id, &ob->constraintChannels);
  lib_link_nlastrips(reader, &ob->id, &ob->nlastrips);
  // >>> XXX deprecated - old animation system

  LISTBASE_FOREACH (PartEff *, paf, &ob->effect) {
    if (paf->type == EFF_PARTICLE) {
      BLO_read_id_address(reader, ob->id.lib, &paf->group);
    }
  }

  {
    FluidsimModifierData *fluidmd = (FluidsimModifierData *)BKE_modifiers_findby_type(
        ob, eModifierType_Fluidsim);

    if (fluidmd && fluidmd->fss) {
      BLO_read_id_address(
          reader, ob->id.lib, &fluidmd->fss->ipo);  // XXX deprecated - old animation system
    }
  }

  {
    FluidModifierData *fmd = (FluidModifierData *)BKE_modifiers_findby_type(ob,
                                                                            eModifierType_Fluid);

    if (fmd && (fmd->type == MOD_FLUID_TYPE_DOMAIN) && fmd->domain) {
      /* Flag for refreshing the simulation after loading */
      fmd->domain->flags |= FLUID_DOMAIN_FILE_LOAD;
    }
    else if (fmd && (fmd->type == MOD_FLUID_TYPE_FLOW) && fmd->flow) {
      fmd->flow->flags &= ~FLUID_FLOW_NEEDS_UPDATE;
    }
    else if (fmd && (fmd->type == MOD_FLUID_TYPE_EFFEC) && fmd->effector) {
      fmd->effector->flags &= ~FLUID_EFFECTOR_NEEDS_UPDATE;
    }
  }

  /* texture field */
  if (ob->pd) {
    lib_link_partdeflect(reader, &ob->id, ob->pd);
  }

  if (ob->soft) {
    BLO_read_id_address(reader, ob->id.lib, &ob->soft->collision_group);

    BLO_read_id_address(reader, ob->id.lib, &ob->soft->effector_weights->group);
  }

  lib_link_particlesystems(reader, ob, &ob->id, &ob->particlesystem);
  lib_link_modifiers(reader, ob);
  lib_link_gpencil_modifiers(reader, ob);
  lib_link_shaderfxs(reader, ob);

  if (ob->rigidbody_constraint) {
    BLO_read_id_address(reader, ob->id.lib, &ob->rigidbody_constraint->ob1);
    BLO_read_id_address(reader, ob->id.lib, &ob->rigidbody_constraint->ob2);
  }

  if (warn) {
    BKE_report(reader->fd->reports, RPT_WARNING, "Warning in console");
  }
}

/* direct data for cache */
static void direct_link_motionpath(BlendDataReader *reader, bMotionPath *mpath)
{
  /* sanity check */
  if (mpath == NULL) {
    return;
  }

  /* relink points cache */
  BLO_read_data_address(reader, &mpath->points);

  mpath->points_vbo = NULL;
  mpath->batch_line = NULL;
  mpath->batch_points = NULL;
}

static void direct_link_pose(BlendDataReader *reader, bPose *pose)
{
  if (!pose) {
    return;
  }

  BLO_read_list(reader, &pose->chanbase);
  BLO_read_list(reader, &pose->agroups);

  pose->chanhash = NULL;
  pose->chan_array = NULL;

  LISTBASE_FOREACH (bPoseChannel *, pchan, &pose->chanbase) {
    BKE_pose_channel_runtime_reset(&pchan->runtime);
    BKE_pose_channel_session_uuid_generate(pchan);

    pchan->bone = NULL;
    BLO_read_data_address(reader, &pchan->parent);
    BLO_read_data_address(reader, &pchan->child);
    BLO_read_data_address(reader, &pchan->custom_tx);

    BLO_read_data_address(reader, &pchan->bbone_prev);
    BLO_read_data_address(reader, &pchan->bbone_next);

    direct_link_constraints(reader, &pchan->constraints);

    BLO_read_data_address(reader, &pchan->prop);
    IDP_BlendDataRead(reader, &pchan->prop);

    BLO_read_data_address(reader, &pchan->mpath);
    if (pchan->mpath) {
      direct_link_motionpath(reader, pchan->mpath);
    }

    BLI_listbase_clear(&pchan->iktree);
    BLI_listbase_clear(&pchan->siktree);

    /* in case this value changes in future, clamp else we get undefined behavior */
    CLAMP(pchan->rotmode, ROT_MODE_MIN, ROT_MODE_MAX);

    pchan->draw_data = NULL;
  }
  pose->ikdata = NULL;
  if (pose->ikparam != NULL) {
    BLO_read_data_address(reader, &pose->ikparam);
  }
}

/* TODO(sergey): Find a better place for this.
 *
 * Unfortunately, this can not be done as a regular do_versions() since the modifier type is
 * set to NONE, so the do_versions code wouldn't know where the modifier came from.
 *
 * The best approach seems to have the functionality in versioning_280.c but still call the
 * function from #direct_link_modifiers().
 */

/* Domain, inflow, ... */
static void modifier_ensure_type(FluidModifierData *fluid_modifier_data, int type)
{
  fluid_modifier_data->type = type;
  BKE_fluid_modifier_free(fluid_modifier_data);
  BKE_fluid_modifier_create_type_data(fluid_modifier_data);
}

/**
 * \note The old_modifier_data is NOT linked.
 * This means that in order to access sub-data pointers #newdataadr is to be used.
 */
static ModifierData *modifier_replace_with_fluid(FileData *fd,
                                                 Object *object,
                                                 ListBase *modifiers,
                                                 ModifierData *old_modifier_data)
{
  ModifierData *new_modifier_data = BKE_modifier_new(eModifierType_Fluid);
  FluidModifierData *fluid_modifier_data = (FluidModifierData *)new_modifier_data;

  if (old_modifier_data->type == eModifierType_Fluidsim) {
    FluidsimModifierData *old_fluidsim_modifier_data = (FluidsimModifierData *)old_modifier_data;
    FluidsimSettings *old_fluidsim_settings = newdataadr(fd, old_fluidsim_modifier_data->fss);
    switch (old_fluidsim_settings->type) {
      case OB_FLUIDSIM_ENABLE:
        modifier_ensure_type(fluid_modifier_data, 0);
        break;
      case OB_FLUIDSIM_DOMAIN:
        modifier_ensure_type(fluid_modifier_data, MOD_FLUID_TYPE_DOMAIN);
        BKE_fluid_domain_type_set(object, fluid_modifier_data->domain, FLUID_DOMAIN_TYPE_LIQUID);
        break;
      case OB_FLUIDSIM_FLUID:
        modifier_ensure_type(fluid_modifier_data, MOD_FLUID_TYPE_FLOW);
        BKE_fluid_flow_type_set(object, fluid_modifier_data->flow, FLUID_FLOW_TYPE_LIQUID);
        /* No need to emit liquid far away from surface. */
        fluid_modifier_data->flow->surface_distance = 0.0f;
        break;
      case OB_FLUIDSIM_OBSTACLE:
        modifier_ensure_type(fluid_modifier_data, MOD_FLUID_TYPE_EFFEC);
        BKE_fluid_effector_type_set(
            object, fluid_modifier_data->effector, FLUID_EFFECTOR_TYPE_COLLISION);
        break;
      case OB_FLUIDSIM_INFLOW:
        modifier_ensure_type(fluid_modifier_data, MOD_FLUID_TYPE_FLOW);
        BKE_fluid_flow_type_set(object, fluid_modifier_data->flow, FLUID_FLOW_TYPE_LIQUID);
        BKE_fluid_flow_behavior_set(object, fluid_modifier_data->flow, FLUID_FLOW_BEHAVIOR_INFLOW);
        /* No need to emit liquid far away from surface. */
        fluid_modifier_data->flow->surface_distance = 0.0f;
        break;
      case OB_FLUIDSIM_OUTFLOW:
        modifier_ensure_type(fluid_modifier_data, MOD_FLUID_TYPE_FLOW);
        BKE_fluid_flow_type_set(object, fluid_modifier_data->flow, FLUID_FLOW_TYPE_LIQUID);
        BKE_fluid_flow_behavior_set(
            object, fluid_modifier_data->flow, FLUID_FLOW_BEHAVIOR_OUTFLOW);
        break;
      case OB_FLUIDSIM_PARTICLE:
        /* "Particle" type objects not being used by Mantaflow fluid simulations.
         * Skip this object, secondary particles can only be enabled through the domain object. */
        break;
      case OB_FLUIDSIM_CONTROL:
        /* "Control" type objects not being used by Mantaflow fluid simulations.
         * Use guiding type instead which is similar. */
        modifier_ensure_type(fluid_modifier_data, MOD_FLUID_TYPE_EFFEC);
        BKE_fluid_effector_type_set(
            object, fluid_modifier_data->effector, FLUID_EFFECTOR_TYPE_GUIDE);
        break;
    }
  }
  else if (old_modifier_data->type == eModifierType_Smoke) {
    SmokeModifierData *old_smoke_modifier_data = (SmokeModifierData *)old_modifier_data;
    modifier_ensure_type(fluid_modifier_data, old_smoke_modifier_data->type);
    if (fluid_modifier_data->type == MOD_FLUID_TYPE_DOMAIN) {
      BKE_fluid_domain_type_set(object, fluid_modifier_data->domain, FLUID_DOMAIN_TYPE_GAS);
    }
    else if (fluid_modifier_data->type == MOD_FLUID_TYPE_FLOW) {
      BKE_fluid_flow_type_set(object, fluid_modifier_data->flow, FLUID_FLOW_TYPE_SMOKE);
    }
    else if (fluid_modifier_data->type == MOD_FLUID_TYPE_EFFEC) {
      BKE_fluid_effector_type_set(
          object, fluid_modifier_data->effector, FLUID_EFFECTOR_TYPE_COLLISION);
    }
  }

  /* Replace modifier data in the stack. */
  new_modifier_data->next = old_modifier_data->next;
  new_modifier_data->prev = old_modifier_data->prev;
  if (new_modifier_data->prev != NULL) {
    new_modifier_data->prev->next = new_modifier_data;
  }
  if (new_modifier_data->next != NULL) {
    new_modifier_data->next->prev = new_modifier_data;
  }
  if (modifiers->first == old_modifier_data) {
    modifiers->first = new_modifier_data;
  }
  if (modifiers->last == old_modifier_data) {
    modifiers->last = new_modifier_data;
  }

  /* Free old modifier data. */
  MEM_freeN(old_modifier_data);

  return new_modifier_data;
}

static void direct_link_modifiers(BlendDataReader *reader, ListBase *lb, Object *ob)
{
  BLO_read_list(reader, lb);

  LISTBASE_FOREACH (ModifierData *, md, lb) {
    BKE_modifier_session_uuid_generate(md);

    md->error = NULL;
    md->runtime = NULL;

    /* Modifier data has been allocated as a part of data migration process and
     * no reading of nested fields from file is needed. */
    bool is_allocated = false;

    if (md->type == eModifierType_Fluidsim) {
      blo_reportf_wrap(
          reader->fd->reports,
          RPT_WARNING,
          TIP_("Possible data loss when saving this file! %s modifier is deprecated (Object: %s)"),
          md->name,
          ob->id.name + 2);
      md = modifier_replace_with_fluid(reader->fd, ob, lb, md);
      is_allocated = true;
    }
    else if (md->type == eModifierType_Smoke) {
      blo_reportf_wrap(
          reader->fd->reports,
          RPT_WARNING,
          TIP_("Possible data loss when saving this file! %s modifier is deprecated (Object: %s)"),
          md->name,
          ob->id.name + 2);
      md = modifier_replace_with_fluid(reader->fd, ob, lb, md);
      is_allocated = true;
    }

    const ModifierTypeInfo *mti = BKE_modifier_get_info(md->type);

    /* if modifiers disappear, or for upward compatibility */
    if (mti == NULL) {
      md->type = eModifierType_None;
    }

    if (is_allocated) {
      /* All the fields has been properly allocated. */
    }
    else if (md->type == eModifierType_Cloth) {
      ClothModifierData *clmd = (ClothModifierData *)md;

      clmd->clothObject = NULL;
      clmd->hairdata = NULL;

      BLO_read_data_address(reader, &clmd->sim_parms);
      BLO_read_data_address(reader, &clmd->coll_parms);

      direct_link_pointcache_list(reader, &clmd->ptcaches, &clmd->point_cache, 0);

      if (clmd->sim_parms) {
        if (clmd->sim_parms->presets > 10) {
          clmd->sim_parms->presets = 0;
        }

        clmd->sim_parms->reset = 0;

        BLO_read_data_address(reader, &clmd->sim_parms->effector_weights);

        if (!clmd->sim_parms->effector_weights) {
          clmd->sim_parms->effector_weights = BKE_effector_add_weights(NULL);
        }
      }

      clmd->solver_result = NULL;
    }
    else if (md->type == eModifierType_Fluid) {

      FluidModifierData *fmd = (FluidModifierData *)md;

      if (fmd->type == MOD_FLUID_TYPE_DOMAIN) {
        fmd->flow = NULL;
        fmd->effector = NULL;
        BLO_read_data_address(reader, &fmd->domain);
        fmd->domain->fmd = fmd;

        fmd->domain->fluid = NULL;
        fmd->domain->fluid_mutex = BLI_rw_mutex_alloc();
        fmd->domain->tex_density = NULL;
        fmd->domain->tex_color = NULL;
        fmd->domain->tex_shadow = NULL;
        fmd->domain->tex_flame = NULL;
        fmd->domain->tex_flame_coba = NULL;
        fmd->domain->tex_coba = NULL;
        fmd->domain->tex_field = NULL;
        fmd->domain->tex_velocity_x = NULL;
        fmd->domain->tex_velocity_y = NULL;
        fmd->domain->tex_velocity_z = NULL;
        fmd->domain->tex_wt = NULL;
        fmd->domain->mesh_velocities = NULL;
        BLO_read_data_address(reader, &fmd->domain->coba);

        BLO_read_data_address(reader, &fmd->domain->effector_weights);
        if (!fmd->domain->effector_weights) {
          fmd->domain->effector_weights = BKE_effector_add_weights(NULL);
        }

        direct_link_pointcache_list(
            reader, &(fmd->domain->ptcaches[0]), &(fmd->domain->point_cache[0]), 1);

        /* Manta sim uses only one cache from now on, so store pointer convert */
        if (fmd->domain->ptcaches[1].first || fmd->domain->point_cache[1]) {
          if (fmd->domain->point_cache[1]) {
            PointCache *cache = BLO_read_get_new_data_address(reader, fmd->domain->point_cache[1]);
            if (cache->flag & PTCACHE_FAKE_SMOKE) {
              /* Manta-sim/smoke was already saved in "new format" and this cache is a fake one. */
            }
            else {
              printf(
                  "High resolution manta cache not available due to pointcache update. Please "
                  "reset the simulation.\n");
            }
            BKE_ptcache_free(cache);
          }
          BLI_listbase_clear(&fmd->domain->ptcaches[1]);
          fmd->domain->point_cache[1] = NULL;
        }
      }
      else if (fmd->type == MOD_FLUID_TYPE_FLOW) {
        fmd->domain = NULL;
        fmd->effector = NULL;
        BLO_read_data_address(reader, &fmd->flow);
        fmd->flow->fmd = fmd;
        fmd->flow->mesh = NULL;
        fmd->flow->verts_old = NULL;
        fmd->flow->numverts = 0;
        BLO_read_data_address(reader, &fmd->flow->psys);
      }
      else if (fmd->type == MOD_FLUID_TYPE_EFFEC) {
        fmd->flow = NULL;
        fmd->domain = NULL;
        BLO_read_data_address(reader, &fmd->effector);
        if (fmd->effector) {
          fmd->effector->fmd = fmd;
          fmd->effector->verts_old = NULL;
          fmd->effector->numverts = 0;
          fmd->effector->mesh = NULL;
        }
        else {
          fmd->type = 0;
          fmd->flow = NULL;
          fmd->domain = NULL;
          fmd->effector = NULL;
        }
      }
    }
    else if (md->type == eModifierType_DynamicPaint) {
      DynamicPaintModifierData *pmd = (DynamicPaintModifierData *)md;

      if (pmd->canvas) {
        BLO_read_data_address(reader, &pmd->canvas);
        pmd->canvas->pmd = pmd;
        pmd->canvas->flags &= ~MOD_DPAINT_BAKING; /* just in case */

        if (pmd->canvas->surfaces.first) {
          BLO_read_list(reader, &pmd->canvas->surfaces);

          LISTBASE_FOREACH (DynamicPaintSurface *, surface, &pmd->canvas->surfaces) {
            surface->canvas = pmd->canvas;
            surface->data = NULL;
            direct_link_pointcache_list(reader, &(surface->ptcaches), &(surface->pointcache), 1);

            BLO_read_data_address(reader, &surface->effector_weights);
            if (surface->effector_weights == NULL) {
              surface->effector_weights = BKE_effector_add_weights(NULL);
            }
          }
        }
      }
      if (pmd->brush) {
        BLO_read_data_address(reader, &pmd->brush);
        pmd->brush->pmd = pmd;
        BLO_read_data_address(reader, &pmd->brush->psys);
        BLO_read_data_address(reader, &pmd->brush->paint_ramp);
        BLO_read_data_address(reader, &pmd->brush->vel_ramp);
      }
    }

    if (mti->blendRead != NULL) {
      mti->blendRead(reader, md);
    }
  }
}

static void direct_link_gpencil_modifiers(BlendDataReader *reader, ListBase *lb)
{
  BLO_read_list(reader, lb);

  LISTBASE_FOREACH (GpencilModifierData *, md, lb) {
    md->error = NULL;

    /* if modifiers disappear, or for upward compatibility */
    if (NULL == BKE_gpencil_modifier_get_info(md->type)) {
      md->type = eModifierType_None;
    }

    if (md->type == eGpencilModifierType_Lattice) {
      LatticeGpencilModifierData *gpmd = (LatticeGpencilModifierData *)md;
      gpmd->cache_data = NULL;
    }
    else if (md->type == eGpencilModifierType_Hook) {
      HookGpencilModifierData *hmd = (HookGpencilModifierData *)md;

      BLO_read_data_address(reader, &hmd->curfalloff);
      if (hmd->curfalloff) {
        BKE_curvemapping_blend_read(reader, hmd->curfalloff);
      }
    }
    else if (md->type == eGpencilModifierType_Noise) {
      NoiseGpencilModifierData *gpmd = (NoiseGpencilModifierData *)md;

      BLO_read_data_address(reader, &gpmd->curve_intensity);
      if (gpmd->curve_intensity) {
        BKE_curvemapping_blend_read(reader, gpmd->curve_intensity);
        /* initialize the curve. Maybe this could be moved to modififer logic */
        BKE_curvemapping_init(gpmd->curve_intensity);
      }
    }
    else if (md->type == eGpencilModifierType_Thick) {
      ThickGpencilModifierData *gpmd = (ThickGpencilModifierData *)md;

      BLO_read_data_address(reader, &gpmd->curve_thickness);
      if (gpmd->curve_thickness) {
        BKE_curvemapping_blend_read(reader, gpmd->curve_thickness);
        BKE_curvemapping_init(gpmd->curve_thickness);
      }
    }
    else if (md->type == eGpencilModifierType_Tint) {
      TintGpencilModifierData *gpmd = (TintGpencilModifierData *)md;
      BLO_read_data_address(reader, &gpmd->colorband);
      BLO_read_data_address(reader, &gpmd->curve_intensity);
      if (gpmd->curve_intensity) {
        BKE_curvemapping_blend_read(reader, gpmd->curve_intensity);
        BKE_curvemapping_init(gpmd->curve_intensity);
      }
    }
    else if (md->type == eGpencilModifierType_Smooth) {
      SmoothGpencilModifierData *gpmd = (SmoothGpencilModifierData *)md;
      BLO_read_data_address(reader, &gpmd->curve_intensity);
      if (gpmd->curve_intensity) {
        BKE_curvemapping_blend_read(reader, gpmd->curve_intensity);
        BKE_curvemapping_init(gpmd->curve_intensity);
      }
    }
    else if (md->type == eGpencilModifierType_Color) {
      ColorGpencilModifierData *gpmd = (ColorGpencilModifierData *)md;
      BLO_read_data_address(reader, &gpmd->curve_intensity);
      if (gpmd->curve_intensity) {
        BKE_curvemapping_blend_read(reader, gpmd->curve_intensity);
        BKE_curvemapping_init(gpmd->curve_intensity);
      }
    }
    else if (md->type == eGpencilModifierType_Opacity) {
      OpacityGpencilModifierData *gpmd = (OpacityGpencilModifierData *)md;
      BLO_read_data_address(reader, &gpmd->curve_intensity);
      if (gpmd->curve_intensity) {
        BKE_curvemapping_blend_read(reader, gpmd->curve_intensity);
        BKE_curvemapping_init(gpmd->curve_intensity);
      }
    }
  }
}

static void direct_link_shaderfxs(BlendDataReader *reader, ListBase *lb)
{
  BLO_read_list(reader, lb);

  LISTBASE_FOREACH (ShaderFxData *, fx, lb) {
    fx->error = NULL;

    /* if shader disappear, or for upward compatibility */
    if (NULL == BKE_shaderfx_get_info(fx->type)) {
      fx->type = eShaderFxType_None;
    }
  }
}

static void direct_link_object(BlendDataReader *reader, Object *ob)
{
  PartEff *paf;

  /* XXX This should not be needed - but seems like it can happen in some cases,
   * so for now play safe. */
  ob->proxy_from = NULL;

  /* loading saved files with editmode enabled works, but for undo we like
   * to stay in object mode during undo presses so keep editmode disabled.
   *
   * Also when linking in a file don't allow edit and pose modes.
   * See [#34776, #42780] for more information.
   */
  const bool is_undo = BLO_read_data_is_undo(reader);
  if (is_undo || (ob->id.tag & (LIB_TAG_EXTERN | LIB_TAG_INDIRECT))) {
    ob->mode &= ~(OB_MODE_EDIT | OB_MODE_PARTICLE_EDIT);
    if (!is_undo) {
      ob->mode &= ~OB_MODE_POSE;
    }
  }

  BLO_read_data_address(reader, &ob->adt);
  BKE_animdata_blend_read_data(reader, ob->adt);

  BLO_read_data_address(reader, &ob->pose);
  direct_link_pose(reader, ob->pose);

  BLO_read_data_address(reader, &ob->mpath);
  if (ob->mpath) {
    direct_link_motionpath(reader, ob->mpath);
  }

  BLO_read_list(reader, &ob->defbase);
  BLO_read_list(reader, &ob->fmaps);
  // XXX deprecated - old animation system <<<
  direct_link_nlastrips(reader, &ob->nlastrips);
  BLO_read_list(reader, &ob->constraintChannels);
  // >>> XXX deprecated - old animation system

  BLO_read_pointer_array(reader, (void **)&ob->mat);
  BLO_read_data_address(reader, &ob->matbits);

  /* do it here, below old data gets converted */
  direct_link_modifiers(reader, &ob->modifiers, ob);
  direct_link_gpencil_modifiers(reader, &ob->greasepencil_modifiers);
  direct_link_shaderfxs(reader, &ob->shader_fx);

  BLO_read_list(reader, &ob->effect);
  paf = ob->effect.first;
  while (paf) {
    if (paf->type == EFF_PARTICLE) {
      paf->keys = NULL;
    }
    if (paf->type == EFF_WAVE) {
      WaveEff *wav = (WaveEff *)paf;
      PartEff *next = paf->next;
      WaveModifierData *wmd = (WaveModifierData *)BKE_modifier_new(eModifierType_Wave);

      wmd->damp = wav->damp;
      wmd->flag = wav->flag;
      wmd->height = wav->height;
      wmd->lifetime = wav->lifetime;
      wmd->narrow = wav->narrow;
      wmd->speed = wav->speed;
      wmd->startx = wav->startx;
      wmd->starty = wav->startx;
      wmd->timeoffs = wav->timeoffs;
      wmd->width = wav->width;

      BLI_addtail(&ob->modifiers, wmd);

      BLI_remlink(&ob->effect, paf);
      MEM_freeN(paf);

      paf = next;
      continue;
    }
    if (paf->type == EFF_BUILD) {
      BuildEff *baf = (BuildEff *)paf;
      PartEff *next = paf->next;
      BuildModifierData *bmd = (BuildModifierData *)BKE_modifier_new(eModifierType_Build);

      bmd->start = baf->sfra;
      bmd->length = baf->len;
      bmd->randomize = 0;
      bmd->seed = 1;

      BLI_addtail(&ob->modifiers, bmd);

      BLI_remlink(&ob->effect, paf);
      MEM_freeN(paf);

      paf = next;
      continue;
    }
    paf = paf->next;
  }

  BLO_read_data_address(reader, &ob->pd);
  direct_link_partdeflect(ob->pd);
  BLO_read_data_address(reader, &ob->soft);
  if (ob->soft) {
    SoftBody *sb = ob->soft;

    sb->bpoint = NULL;  // init pointers so it gets rebuilt nicely
    sb->bspring = NULL;
    sb->scratch = NULL;
    /* although not used anymore */
    /* still have to be loaded to be compatible with old files */
    BLO_read_pointer_array(reader, (void **)&sb->keys);
    if (sb->keys) {
      for (int a = 0; a < sb->totkey; a++) {
        BLO_read_data_address(reader, &sb->keys[a]);
      }
    }

    BLO_read_data_address(reader, &sb->effector_weights);
    if (!sb->effector_weights) {
      sb->effector_weights = BKE_effector_add_weights(NULL);
    }

    BLO_read_data_address(reader, &sb->shared);
    if (sb->shared == NULL) {
      /* Link deprecated caches if they exist, so we can use them for versioning.
       * We should only do this when sb->shared == NULL, because those pointers
       * are always set (for compatibility with older Blenders). We mustn't link
       * the same pointcache twice. */
      direct_link_pointcache_list(reader, &sb->ptcaches, &sb->pointcache, false);
    }
    else {
      /* link caches */
      direct_link_pointcache_list(reader, &sb->shared->ptcaches, &sb->shared->pointcache, false);
    }
  }
  BLO_read_data_address(reader, &ob->fluidsimSettings); /* NT */

  BLO_read_data_address(reader, &ob->rigidbody_object);
  if (ob->rigidbody_object) {
    RigidBodyOb *rbo = ob->rigidbody_object;
    /* Allocate runtime-only struct */
    rbo->shared = MEM_callocN(sizeof(*rbo->shared), "RigidBodyObShared");
  }
  BLO_read_data_address(reader, &ob->rigidbody_constraint);
  if (ob->rigidbody_constraint) {
    ob->rigidbody_constraint->physics_constraint = NULL;
  }

  BLO_read_list(reader, &ob->particlesystem);
  direct_link_particlesystems(reader, &ob->particlesystem);

  direct_link_constraints(reader, &ob->constraints);

  BLO_read_list(reader, &ob->hooks);
  while (ob->hooks.first) {
    ObHook *hook = ob->hooks.first;
    HookModifierData *hmd = (HookModifierData *)BKE_modifier_new(eModifierType_Hook);

    BLO_read_int32_array(reader, hook->totindex, &hook->indexar);

    /* Do conversion here because if we have loaded
     * a hook we need to make sure it gets converted
     * and freed, regardless of version.
     */
    copy_v3_v3(hmd->cent, hook->cent);
    hmd->falloff = hook->falloff;
    hmd->force = hook->force;
    hmd->indexar = hook->indexar;
    hmd->object = hook->parent;
    memcpy(hmd->parentinv, hook->parentinv, sizeof(hmd->parentinv));
    hmd->totindex = hook->totindex;

    BLI_addhead(&ob->modifiers, hmd);
    BLI_remlink(&ob->hooks, hook);

    BKE_modifier_unique_name(&ob->modifiers, (ModifierData *)hmd);

    MEM_freeN(hook);
  }

  BLO_read_data_address(reader, &ob->iuser);
  if (ob->type == OB_EMPTY && ob->empty_drawtype == OB_EMPTY_IMAGE && !ob->iuser) {
    BKE_object_empty_draw_type_set(ob, ob->empty_drawtype);
  }

  BKE_object_runtime_reset(ob);
  BLO_read_list(reader, &ob->pc_ids);

  /* in case this value changes in future, clamp else we get undefined behavior */
  CLAMP(ob->rotmode, ROT_MODE_MIN, ROT_MODE_MAX);

  if (ob->sculpt) {
    ob->sculpt = NULL;
    /* Only create data on undo, otherwise rely on editor mode switching. */
    if (BLO_read_data_is_undo(reader) && (ob->mode & OB_MODE_ALL_SCULPT)) {
      BKE_object_sculpt_data_create(ob);
    }
  }

  BLO_read_data_address(reader, &ob->preview);
  BKE_previewimg_blend_read(reader, ob->preview);
}

static void direct_link_view_settings(BlendDataReader *reader,
                                      ColorManagedViewSettings *view_settings)
{
  BLO_read_data_address(reader, &view_settings->curve_mapping);

  if (view_settings->curve_mapping) {
    BKE_curvemapping_blend_read(reader, view_settings->curve_mapping);
  }
}

/** \} */

/* -------------------------------------------------------------------- */
/** \name Read View Layer (Collection Data)
 * \{ */

static void direct_link_layer_collections(BlendDataReader *reader, ListBase *lb, bool master)
{
  BLO_read_list(reader, lb);
  LISTBASE_FOREACH (LayerCollection *, lc, lb) {
#ifdef USE_COLLECTION_COMPAT_28
    BLO_read_data_address(reader, &lc->scene_collection);
#endif

    /* Master collection is not a real data-lock. */
    if (master) {
      BLO_read_data_address(reader, &lc->collection);
    }

    direct_link_layer_collections(reader, &lc->layer_collections, false);
  }
}

static void direct_link_view_layer(BlendDataReader *reader, ViewLayer *view_layer)
{
  view_layer->stats = NULL;
  BLO_read_list(reader, &view_layer->object_bases);
  BLO_read_data_address(reader, &view_layer->basact);

  direct_link_layer_collections(reader, &view_layer->layer_collections, true);
  BLO_read_data_address(reader, &view_layer->active_collection);

  BLO_read_data_address(reader, &view_layer->id_properties);
  IDP_BlendDataRead(reader, &view_layer->id_properties);

  BLO_read_list(reader, &(view_layer->freestyle_config.modules));
  BLO_read_list(reader, &(view_layer->freestyle_config.linesets));

  BLI_listbase_clear(&view_layer->drawdata);
  view_layer->object_bases_array = NULL;
  view_layer->object_bases_hash = NULL;
}

static void lib_link_layer_collection(BlendLibReader *reader,
                                      Library *lib,
                                      LayerCollection *layer_collection,
                                      bool master)
{
  /* Master collection is not a real data-lock. */
  if (!master) {
    BLO_read_id_address(reader, lib, &layer_collection->collection);
  }

  LISTBASE_FOREACH (
      LayerCollection *, layer_collection_nested, &layer_collection->layer_collections) {
    lib_link_layer_collection(reader, lib, layer_collection_nested, false);
  }
}

static void lib_link_view_layer(BlendLibReader *reader, Library *lib, ViewLayer *view_layer)
{
  LISTBASE_FOREACH (FreestyleModuleConfig *, fmc, &view_layer->freestyle_config.modules) {
    BLO_read_id_address(reader, lib, &fmc->script);
  }

  LISTBASE_FOREACH (FreestyleLineSet *, fls, &view_layer->freestyle_config.linesets) {
    BLO_read_id_address(reader, lib, &fls->linestyle);
    BLO_read_id_address(reader, lib, &fls->group);
  }

  for (Base *base = view_layer->object_bases.first, *base_next = NULL; base; base = base_next) {
    base_next = base->next;

    /* we only bump the use count for the collection objects */
    BLO_read_id_address(reader, lib, &base->object);

    if (base->object == NULL) {
      /* Free in case linked object got lost. */
      BLI_freelinkN(&view_layer->object_bases, base);
      if (view_layer->basact == base) {
        view_layer->basact = NULL;
      }
    }
  }

  LISTBASE_FOREACH (LayerCollection *, layer_collection, &view_layer->layer_collections) {
    lib_link_layer_collection(reader, lib, layer_collection, true);
  }

  BLO_read_id_address(reader, lib, &view_layer->mat_override);

  IDP_BlendReadLib(reader, view_layer->id_properties);
}

/** \} */

/* -------------------------------------------------------------------- */
/** \name Read ID: Collection
 * \{ */

#ifdef USE_COLLECTION_COMPAT_28
static void direct_link_scene_collection(BlendDataReader *reader, SceneCollection *sc)
{
  BLO_read_list(reader, &sc->objects);
  BLO_read_list(reader, &sc->scene_collections);

  LISTBASE_FOREACH (SceneCollection *, nsc, &sc->scene_collections) {
    direct_link_scene_collection(reader, nsc);
  }
}

static void lib_link_scene_collection(BlendLibReader *reader, Library *lib, SceneCollection *sc)
{
  LISTBASE_FOREACH (LinkData *, link, &sc->objects) {
    BLO_read_id_address(reader, lib, &link->data);
    BLI_assert(link->data);
  }

  LISTBASE_FOREACH (SceneCollection *, nsc, &sc->scene_collections) {
    lib_link_scene_collection(reader, lib, nsc);
  }
}
#endif

static void direct_link_collection(BlendDataReader *reader, Collection *collection)
{
  BLO_read_list(reader, &collection->gobject);
  BLO_read_list(reader, &collection->children);

  BLO_read_data_address(reader, &collection->preview);
  BKE_previewimg_blend_read(reader, collection->preview);

  collection->flag &= ~COLLECTION_HAS_OBJECT_CACHE;
  collection->tag = 0;
  BLI_listbase_clear(&collection->object_cache);
  BLI_listbase_clear(&collection->parents);

#ifdef USE_COLLECTION_COMPAT_28
  /* This runs before the very first doversion. */
  BLO_read_data_address(reader, &collection->collection);
  if (collection->collection != NULL) {
    direct_link_scene_collection(reader, collection->collection);
  }

  BLO_read_data_address(reader, &collection->view_layer);
  if (collection->view_layer != NULL) {
    direct_link_view_layer(reader, collection->view_layer);
  }
#endif
}

static void lib_link_collection_data(BlendLibReader *reader, Library *lib, Collection *collection)
{
  LISTBASE_FOREACH_MUTABLE (CollectionObject *, cob, &collection->gobject) {
    BLO_read_id_address(reader, lib, &cob->ob);

    if (cob->ob == NULL) {
      BLI_freelinkN(&collection->gobject, cob);
    }
  }

  LISTBASE_FOREACH (CollectionChild *, child, &collection->children) {
    BLO_read_id_address(reader, lib, &child->collection);
  }
}

static void lib_link_collection(BlendLibReader *reader, Collection *collection)
{
#ifdef USE_COLLECTION_COMPAT_28
  if (collection->collection) {
    lib_link_scene_collection(reader, collection->id.lib, collection->collection);
  }

  if (collection->view_layer) {
    lib_link_view_layer(reader, collection->id.lib, collection->view_layer);
  }
#endif

  lib_link_collection_data(reader, collection->id.lib, collection);
}

/** \} */

/* -------------------------------------------------------------------- */
/** \name Read ID: Scene
 * \{ */

/* patch for missing scene IDs, can't be in do-versions */
static void composite_patch(bNodeTree *ntree, Scene *scene)
{

  LISTBASE_FOREACH (bNode *, node, &ntree->nodes) {
    if (node->id == NULL && node->type == CMP_NODE_R_LAYERS) {
      node->id = &scene->id;
    }
  }
}

static void link_paint(BlendLibReader *reader, Scene *sce, Paint *p)
{
  if (p) {
    BLO_read_id_address(reader, sce->id.lib, &p->brush);
    for (int i = 0; i < p->tool_slots_len; i++) {
      if (p->tool_slots[i].brush != NULL) {
        BLO_read_id_address(reader, sce->id.lib, &p->tool_slots[i].brush);
      }
    }
    BLO_read_id_address(reader, sce->id.lib, &p->palette);
    p->paint_cursor = NULL;

    BKE_paint_runtime_init(sce->toolsettings, p);
  }
}

static void lib_link_sequence_modifiers(BlendLibReader *reader, Scene *scene, ListBase *lb)
{
  LISTBASE_FOREACH (SequenceModifierData *, smd, lb) {
    if (smd->mask_id) {
      BLO_read_id_address(reader, scene->id.lib, &smd->mask_id);
    }
  }
}

static void direct_link_lightcache_texture(BlendDataReader *reader, LightCacheTexture *lctex)
{
  lctex->tex = NULL;

  if (lctex->data) {
    BLO_read_data_address(reader, &lctex->data);
    if (lctex->data && BLO_read_requires_endian_switch(reader)) {
      int data_size = lctex->components * lctex->tex_size[0] * lctex->tex_size[1] *
                      lctex->tex_size[2];

      if (lctex->data_type == LIGHTCACHETEX_FLOAT) {
        BLI_endian_switch_float_array((float *)lctex->data, data_size * sizeof(float));
      }
      else if (lctex->data_type == LIGHTCACHETEX_UINT) {
        BLI_endian_switch_uint32_array((uint *)lctex->data, data_size * sizeof(uint));
      }
    }
  }

  if (lctex->data == NULL) {
    zero_v3_int(lctex->tex_size);
  }
}

static void direct_link_lightcache(BlendDataReader *reader, LightCache *cache)
{
  cache->flag &= ~LIGHTCACHE_NOT_USABLE;
  direct_link_lightcache_texture(reader, &cache->cube_tx);
  direct_link_lightcache_texture(reader, &cache->grid_tx);

  if (cache->cube_mips) {
    BLO_read_data_address(reader, &cache->cube_mips);
    for (int i = 0; i < cache->mips_len; i++) {
      direct_link_lightcache_texture(reader, &cache->cube_mips[i]);
    }
  }

  BLO_read_data_address(reader, &cache->cube_data);
  BLO_read_data_address(reader, &cache->grid_data);
}

static void direct_link_view3dshading(BlendDataReader *reader, View3DShading *shading)
{
  if (shading->prop) {
    BLO_read_data_address(reader, &shading->prop);
    IDP_BlendDataRead(reader, &shading->prop);
  }
}

/* check for cyclic set-scene,
 * libs can cause this case which is normally prevented, see (T#####) */
#define USE_SETSCENE_CHECK

#ifdef USE_SETSCENE_CHECK
/**
 * A version of #BKE_scene_validate_setscene with special checks for linked libs.
 */
static bool scene_validate_setscene__liblink(Scene *sce, const int totscene)
{
  Scene *sce_iter;
  int a;

  if (sce->set == NULL) {
    return true;
  }

  for (a = 0, sce_iter = sce; sce_iter->set; sce_iter = sce_iter->set, a++) {
    /* This runs per library (before each libraries #Main has been joined),
     * so we can't step into other libraries since `totscene` is only for this library.
     *
     * Also, other libraries may not have been linked yet,
     * while we could check #LIB_TAG_NEED_LINK the library pointer check is sufficient. */
    if (sce->id.lib != sce_iter->id.lib) {
      return true;
    }
    if (sce_iter->flag & SCE_READFILE_LIBLINK_NEED_SETSCENE_CHECK) {
      return true;
    }

    if (a > totscene) {
      sce->set = NULL;
      return false;
    }
  }

  return true;
}
#endif

static void lib_link_scene(BlendLibReader *reader, Scene *sce)
{
  BKE_keyingsets_blend_read_lib(reader, &sce->id, &sce->keyingsets);

  BLO_read_id_address(reader, sce->id.lib, &sce->camera);
  BLO_read_id_address(reader, sce->id.lib, &sce->world);
  BLO_read_id_address(reader, sce->id.lib, &sce->set);
  BLO_read_id_address(reader, sce->id.lib, &sce->gpd);

  link_paint(reader, sce, &sce->toolsettings->imapaint.paint);
  if (sce->toolsettings->sculpt) {
    link_paint(reader, sce, &sce->toolsettings->sculpt->paint);
  }
  if (sce->toolsettings->vpaint) {
    link_paint(reader, sce, &sce->toolsettings->vpaint->paint);
  }
  if (sce->toolsettings->wpaint) {
    link_paint(reader, sce, &sce->toolsettings->wpaint->paint);
  }
  if (sce->toolsettings->uvsculpt) {
    link_paint(reader, sce, &sce->toolsettings->uvsculpt->paint);
  }
  if (sce->toolsettings->gp_paint) {
    link_paint(reader, sce, &sce->toolsettings->gp_paint->paint);
  }
  if (sce->toolsettings->gp_vertexpaint) {
    link_paint(reader, sce, &sce->toolsettings->gp_vertexpaint->paint);
  }
  if (sce->toolsettings->gp_sculptpaint) {
    link_paint(reader, sce, &sce->toolsettings->gp_sculptpaint->paint);
  }
  if (sce->toolsettings->gp_weightpaint) {
    link_paint(reader, sce, &sce->toolsettings->gp_weightpaint->paint);
  }

  if (sce->toolsettings->sculpt) {
    BLO_read_id_address(reader, sce->id.lib, &sce->toolsettings->sculpt->gravity_object);
  }

  if (sce->toolsettings->imapaint.stencil) {
    BLO_read_id_address(reader, sce->id.lib, &sce->toolsettings->imapaint.stencil);
  }

  if (sce->toolsettings->imapaint.clone) {
    BLO_read_id_address(reader, sce->id.lib, &sce->toolsettings->imapaint.clone);
  }

  if (sce->toolsettings->imapaint.canvas) {
    BLO_read_id_address(reader, sce->id.lib, &sce->toolsettings->imapaint.canvas);
  }

  BLO_read_id_address(reader, sce->id.lib, &sce->toolsettings->particle.shape_object);

  BLO_read_id_address(reader, sce->id.lib, &sce->toolsettings->gp_sculpt.guide.reference_object);

  LISTBASE_FOREACH_MUTABLE (Base *, base_legacy, &sce->base) {
    BLO_read_id_address(reader, sce->id.lib, &base_legacy->object);

    if (base_legacy->object == NULL) {
      blo_reportf_wrap(reader->fd->reports,
                       RPT_WARNING,
                       TIP_("LIB: object lost from scene: '%s'"),
                       sce->id.name + 2);
      BLI_remlink(&sce->base, base_legacy);
      if (base_legacy == sce->basact) {
        sce->basact = NULL;
      }
      MEM_freeN(base_legacy);
    }
  }

  Sequence *seq;
  SEQ_ALL_BEGIN (sce->ed, seq) {
    IDP_BlendReadLib(reader, seq->prop);

    if (seq->ipo) {
      BLO_read_id_address(
          reader, sce->id.lib, &seq->ipo);  // XXX deprecated - old animation system
    }
    seq->scene_sound = NULL;
    if (seq->scene) {
      BLO_read_id_address(reader, sce->id.lib, &seq->scene);
      seq->scene_sound = NULL;
    }
    if (seq->clip) {
      BLO_read_id_address(reader, sce->id.lib, &seq->clip);
    }
    if (seq->mask) {
      BLO_read_id_address(reader, sce->id.lib, &seq->mask);
    }
    if (seq->scene_camera) {
      BLO_read_id_address(reader, sce->id.lib, &seq->scene_camera);
    }
    if (seq->sound) {
      seq->scene_sound = NULL;
      if (seq->type == SEQ_TYPE_SOUND_HD) {
        seq->type = SEQ_TYPE_SOUND_RAM;
      }
      else {
        BLO_read_id_address(reader, sce->id.lib, &seq->sound);
      }
      if (seq->sound) {
        id_us_plus_no_lib((ID *)seq->sound);
        seq->scene_sound = NULL;
      }
    }
    if (seq->type == SEQ_TYPE_TEXT) {
      TextVars *t = seq->effectdata;
      BLO_read_id_address(reader, sce->id.lib, &t->text_font);
    }
    BLI_listbase_clear(&seq->anims);

    lib_link_sequence_modifiers(reader, sce, &seq->modifiers);
  }
  SEQ_ALL_END;

  LISTBASE_FOREACH (TimeMarker *, marker, &sce->markers) {
    if (marker->camera) {
      BLO_read_id_address(reader, sce->id.lib, &marker->camera);
    }
  }

  /* rigidbody world relies on it's linked collections */
  if (sce->rigidbody_world) {
    RigidBodyWorld *rbw = sce->rigidbody_world;
    if (rbw->group) {
      BLO_read_id_address(reader, sce->id.lib, &rbw->group);
    }
    if (rbw->constraints) {
      BLO_read_id_address(reader, sce->id.lib, &rbw->constraints);
    }
    if (rbw->effector_weights) {
      BLO_read_id_address(reader, sce->id.lib, &rbw->effector_weights->group);
    }
  }

  if (sce->nodetree) {
    composite_patch(sce->nodetree, sce);
  }

  LISTBASE_FOREACH (SceneRenderLayer *, srl, &sce->r.layers) {
    BLO_read_id_address(reader, sce->id.lib, &srl->mat_override);
    LISTBASE_FOREACH (FreestyleModuleConfig *, fmc, &srl->freestyleConfig.modules) {
      BLO_read_id_address(reader, sce->id.lib, &fmc->script);
    }
    LISTBASE_FOREACH (FreestyleLineSet *, fls, &srl->freestyleConfig.linesets) {
      BLO_read_id_address(reader, sce->id.lib, &fls->linestyle);
      BLO_read_id_address(reader, sce->id.lib, &fls->group);
    }
  }
  /* Motion Tracking */
  BLO_read_id_address(reader, sce->id.lib, &sce->clip);

#ifdef USE_COLLECTION_COMPAT_28
  if (sce->collection) {
    lib_link_scene_collection(reader, sce->id.lib, sce->collection);
  }
#endif

  LISTBASE_FOREACH (ViewLayer *, view_layer, &sce->view_layers) {
    lib_link_view_layer(reader, sce->id.lib, view_layer);
  }

  if (sce->r.bake.cage_object) {
    BLO_read_id_address(reader, sce->id.lib, &sce->r.bake.cage_object);
  }

#ifdef USE_SETSCENE_CHECK
  if (sce->set != NULL) {
    sce->flag |= SCE_READFILE_LIBLINK_NEED_SETSCENE_CHECK;
  }
#endif
}

static void lib_link_scenes_check_set(Main *bmain)
{
#ifdef USE_SETSCENE_CHECK
  const int totscene = BLI_listbase_count(&bmain->scenes);
  LISTBASE_FOREACH (Scene *, sce, &bmain->scenes) {
    if (sce->flag & SCE_READFILE_LIBLINK_NEED_SETSCENE_CHECK) {
      sce->flag &= ~SCE_READFILE_LIBLINK_NEED_SETSCENE_CHECK;
      if (!scene_validate_setscene__liblink(sce, totscene)) {
        printf("Found cyclic background scene when linking %s\n", sce->id.name + 2);
      }
    }
  }
#else
  UNUSED_VARS(bmain, totscene);
#endif
}

#undef USE_SETSCENE_CHECK

static void link_recurs_seq(BlendDataReader *reader, ListBase *lb)
{
  BLO_read_list(reader, lb);

  LISTBASE_FOREACH (Sequence *, seq, lb) {
    if (seq->seqbase.first) {
      link_recurs_seq(reader, &seq->seqbase);
    }
  }
}

static void direct_link_paint(BlendDataReader *reader, const Scene *scene, Paint *p)
{
  if (p->num_input_samples < 1) {
    p->num_input_samples = 1;
  }

  BLO_read_data_address(reader, &p->cavity_curve);
  if (p->cavity_curve) {
    BKE_curvemapping_blend_read(reader, p->cavity_curve);
  }
  else {
    BKE_paint_cavity_curve_preset(p, CURVE_PRESET_LINE);
  }

  BLO_read_data_address(reader, &p->tool_slots);

  /* Workaround for invalid data written in older versions. */
  const size_t expected_size = sizeof(PaintToolSlot) * p->tool_slots_len;
  if (p->tool_slots && MEM_allocN_len(p->tool_slots) < expected_size) {
    MEM_freeN(p->tool_slots);
    p->tool_slots = MEM_callocN(expected_size, "PaintToolSlot");
  }

  BKE_paint_runtime_init(scene->toolsettings, p);
}

static void direct_link_paint_helper(BlendDataReader *reader, const Scene *scene, Paint **paint)
{
  /* TODO. is this needed */
  BLO_read_data_address(reader, paint);

  if (*paint) {
    direct_link_paint(reader, scene, *paint);
  }
}

static void direct_link_sequence_modifiers(BlendDataReader *reader, ListBase *lb)
{
  BLO_read_list(reader, lb);

  LISTBASE_FOREACH (SequenceModifierData *, smd, lb) {
    if (smd->mask_sequence) {
      BLO_read_data_address(reader, &smd->mask_sequence);
    }

    if (smd->type == seqModifierType_Curves) {
      CurvesModifierData *cmd = (CurvesModifierData *)smd;

      BKE_curvemapping_blend_read(reader, &cmd->curve_mapping);
    }
    else if (smd->type == seqModifierType_HueCorrect) {
      HueCorrectModifierData *hcmd = (HueCorrectModifierData *)smd;

      BKE_curvemapping_blend_read(reader, &hcmd->curve_mapping);
    }
  }
}

static void direct_link_scene(BlendDataReader *reader, Scene *sce)
{
  sce->depsgraph_hash = NULL;
  sce->fps_info = NULL;

  memset(&sce->customdata_mask, 0, sizeof(sce->customdata_mask));
  memset(&sce->customdata_mask_modal, 0, sizeof(sce->customdata_mask_modal));

  BKE_sound_reset_scene_runtime(sce);

  /* set users to one by default, not in lib-link, this will increase it for compo nodes */
  id_us_ensure_real(&sce->id);

  BLO_read_list(reader, &(sce->base));

  BLO_read_data_address(reader, &sce->adt);
  BKE_animdata_blend_read_data(reader, sce->adt);

  BLO_read_list(reader, &sce->keyingsets);
  BKE_keyingsets_blend_read_data(reader, &sce->keyingsets);

  BLO_read_data_address(reader, &sce->basact);

  BLO_read_data_address(reader, &sce->toolsettings);
  if (sce->toolsettings) {

    /* Reset last_location and last_hit, so they are not remembered across sessions. In some files
     * these are also NaN, which could lead to crashes in painting. */
    struct UnifiedPaintSettings *ups = &sce->toolsettings->unified_paint_settings;
    zero_v3(ups->last_location);
    ups->last_hit = 0;

    direct_link_paint_helper(reader, sce, (Paint **)&sce->toolsettings->sculpt);
    direct_link_paint_helper(reader, sce, (Paint **)&sce->toolsettings->vpaint);
    direct_link_paint_helper(reader, sce, (Paint **)&sce->toolsettings->wpaint);
    direct_link_paint_helper(reader, sce, (Paint **)&sce->toolsettings->uvsculpt);
    direct_link_paint_helper(reader, sce, (Paint **)&sce->toolsettings->gp_paint);
    direct_link_paint_helper(reader, sce, (Paint **)&sce->toolsettings->gp_vertexpaint);
    direct_link_paint_helper(reader, sce, (Paint **)&sce->toolsettings->gp_sculptpaint);
    direct_link_paint_helper(reader, sce, (Paint **)&sce->toolsettings->gp_weightpaint);

    direct_link_paint(reader, sce, &sce->toolsettings->imapaint.paint);

    sce->toolsettings->particle.paintcursor = NULL;
    sce->toolsettings->particle.scene = NULL;
    sce->toolsettings->particle.object = NULL;
    sce->toolsettings->gp_sculpt.paintcursor = NULL;

    /* relink grease pencil interpolation curves */
    BLO_read_data_address(reader, &sce->toolsettings->gp_interpolate.custom_ipo);
    if (sce->toolsettings->gp_interpolate.custom_ipo) {
      BKE_curvemapping_blend_read(reader, sce->toolsettings->gp_interpolate.custom_ipo);
    }
    /* relink grease pencil multiframe falloff curve */
    BLO_read_data_address(reader, &sce->toolsettings->gp_sculpt.cur_falloff);
    if (sce->toolsettings->gp_sculpt.cur_falloff) {
      BKE_curvemapping_blend_read(reader, sce->toolsettings->gp_sculpt.cur_falloff);
    }
    /* relink grease pencil primitive curve */
    BLO_read_data_address(reader, &sce->toolsettings->gp_sculpt.cur_primitive);
    if (sce->toolsettings->gp_sculpt.cur_primitive) {
      BKE_curvemapping_blend_read(reader, sce->toolsettings->gp_sculpt.cur_primitive);
    }

    /* Relink toolsettings curve profile */
    BLO_read_data_address(reader, &sce->toolsettings->custom_bevel_profile_preset);
    if (sce->toolsettings->custom_bevel_profile_preset) {
      BKE_curveprofile_blend_read(reader, sce->toolsettings->custom_bevel_profile_preset);
    }
  }

  if (sce->ed) {
    ListBase *old_seqbasep = &sce->ed->seqbase;

    BLO_read_data_address(reader, &sce->ed);
    Editing *ed = sce->ed;

    BLO_read_data_address(reader, &ed->act_seq);
    ed->cache = NULL;
    ed->prefetch_job = NULL;

    /* recursive link sequences, lb will be correctly initialized */
    link_recurs_seq(reader, &ed->seqbase);

    Sequence *seq;
    SEQ_ALL_BEGIN (ed, seq) {
      /* Do as early as possible, so that other parts of reading can rely on valid session UUID. */
      BKE_sequence_session_uuid_generate(seq);

      BLO_read_data_address(reader, &seq->seq1);
      BLO_read_data_address(reader, &seq->seq2);
      BLO_read_data_address(reader, &seq->seq3);

      /* a patch: after introduction of effects with 3 input strips */
      if (seq->seq3 == NULL) {
        seq->seq3 = seq->seq2;
      }

      BLO_read_data_address(reader, &seq->effectdata);
      BLO_read_data_address(reader, &seq->stereo3d_format);

      if (seq->type & SEQ_TYPE_EFFECT) {
        seq->flag |= SEQ_EFFECT_NOT_LOADED;
      }

      if (seq->type == SEQ_TYPE_SPEED) {
        SpeedControlVars *s = seq->effectdata;
        s->frameMap = NULL;
      }

      if (seq->type == SEQ_TYPE_TEXT) {
        TextVars *t = seq->effectdata;
        t->text_blf_id = SEQ_FONT_NOT_LOADED;
      }

      BLO_read_data_address(reader, &seq->prop);
      IDP_BlendDataRead(reader, &seq->prop);

      BLO_read_data_address(reader, &seq->strip);
      if (seq->strip && seq->strip->done == 0) {
        seq->strip->done = true;

        if (ELEM(seq->type,
                 SEQ_TYPE_IMAGE,
                 SEQ_TYPE_MOVIE,
                 SEQ_TYPE_SOUND_RAM,
                 SEQ_TYPE_SOUND_HD)) {
          BLO_read_data_address(reader, &seq->strip->stripdata);
        }
        else {
          seq->strip->stripdata = NULL;
        }
        BLO_read_data_address(reader, &seq->strip->crop);
        BLO_read_data_address(reader, &seq->strip->transform);
        BLO_read_data_address(reader, &seq->strip->proxy);
        if (seq->strip->proxy) {
          seq->strip->proxy->anim = NULL;
        }
        else if (seq->flag & SEQ_USE_PROXY) {
          BKE_sequencer_proxy_set(seq, true);
        }

        /* need to load color balance to it could be converted to modifier */
        BLO_read_data_address(reader, &seq->strip->color_balance);
      }

      direct_link_sequence_modifiers(reader, &seq->modifiers);
    }
    SEQ_ALL_END;

    /* link metastack, slight abuse of structs here,
     * have to restore pointer to internal part in struct */
    {
      Sequence temp;
      void *poin;
      intptr_t offset;

      offset = ((intptr_t) & (temp.seqbase)) - ((intptr_t)&temp);

      /* root pointer */
      if (ed->seqbasep == old_seqbasep) {
        ed->seqbasep = &ed->seqbase;
      }
      else {
        poin = POINTER_OFFSET(ed->seqbasep, -offset);

        poin = BLO_read_get_new_data_address(reader, poin);

        if (poin) {
          ed->seqbasep = (ListBase *)POINTER_OFFSET(poin, offset);
        }
        else {
          ed->seqbasep = &ed->seqbase;
        }
      }
      /* stack */
      BLO_read_list(reader, &(ed->metastack));

      LISTBASE_FOREACH (MetaStack *, ms, &ed->metastack) {
        BLO_read_data_address(reader, &ms->parseq);

        if (ms->oldbasep == old_seqbasep) {
          ms->oldbasep = &ed->seqbase;
        }
        else {
          poin = POINTER_OFFSET(ms->oldbasep, -offset);
          poin = BLO_read_get_new_data_address(reader, poin);
          if (poin) {
            ms->oldbasep = (ListBase *)POINTER_OFFSET(poin, offset);
          }
          else {
            ms->oldbasep = &ed->seqbase;
          }
        }
      }
    }
  }

#ifdef DURIAN_CAMERA_SWITCH
  /* Runtime */
  sce->r.mode &= ~R_NO_CAMERA_SWITCH;
#endif

  BLO_read_data_address(reader, &sce->r.avicodecdata);
  if (sce->r.avicodecdata) {
    BLO_read_data_address(reader, &sce->r.avicodecdata->lpFormat);
    BLO_read_data_address(reader, &sce->r.avicodecdata->lpParms);
  }
  if (sce->r.ffcodecdata.properties) {
    BLO_read_data_address(reader, &sce->r.ffcodecdata.properties);
    IDP_BlendDataRead(reader, &sce->r.ffcodecdata.properties);
  }

  BLO_read_list(reader, &(sce->markers));
  BLO_read_list(reader, &(sce->transform_spaces));
  BLO_read_list(reader, &(sce->r.layers));
  BLO_read_list(reader, &(sce->r.views));

  LISTBASE_FOREACH (SceneRenderLayer *, srl, &sce->r.layers) {
    BLO_read_data_address(reader, &srl->prop);
    IDP_BlendDataRead(reader, &srl->prop);
    BLO_read_list(reader, &(srl->freestyleConfig.modules));
    BLO_read_list(reader, &(srl->freestyleConfig.linesets));
  }

  direct_link_view_settings(reader, &sce->view_settings);

  BLO_read_data_address(reader, &sce->rigidbody_world);
  RigidBodyWorld *rbw = sce->rigidbody_world;
  if (rbw) {
    BLO_read_data_address(reader, &rbw->shared);

    if (rbw->shared == NULL) {
      /* Link deprecated caches if they exist, so we can use them for versioning.
       * We should only do this when rbw->shared == NULL, because those pointers
       * are always set (for compatibility with older Blenders). We mustn't link
       * the same pointcache twice. */
      direct_link_pointcache_list(reader, &rbw->ptcaches, &rbw->pointcache, false);

      /* make sure simulation starts from the beginning after loading file */
      if (rbw->pointcache) {
        rbw->ltime = (float)rbw->pointcache->startframe;
      }
    }
    else {
      /* must nullify the reference to physics sim object, since it no-longer exist
       * (and will need to be recalculated)
       */
      rbw->shared->physics_world = NULL;

      /* link caches */
      direct_link_pointcache_list(reader, &rbw->shared->ptcaches, &rbw->shared->pointcache, false);

      /* make sure simulation starts from the beginning after loading file */
      if (rbw->shared->pointcache) {
        rbw->ltime = (float)rbw->shared->pointcache->startframe;
      }
    }
    rbw->objects = NULL;
    rbw->numbodies = 0;

    /* set effector weights */
    BLO_read_data_address(reader, &rbw->effector_weights);
    if (!rbw->effector_weights) {
      rbw->effector_weights = BKE_effector_add_weights(NULL);
    }
  }

  BLO_read_data_address(reader, &sce->preview);
  BKE_previewimg_blend_read(reader, sce->preview);

  BKE_curvemapping_blend_read(reader, &sce->r.mblur_shutter_curve);

#ifdef USE_COLLECTION_COMPAT_28
  /* this runs before the very first doversion */
  if (sce->collection) {
    BLO_read_data_address(reader, &sce->collection);
    direct_link_scene_collection(reader, sce->collection);
  }
#endif

  /* insert into global old-new map for reading without UI (link_global accesses it again) */
  link_glob_list(reader->fd, &sce->view_layers);
  LISTBASE_FOREACH (ViewLayer *, view_layer, &sce->view_layers) {
    direct_link_view_layer(reader, view_layer);
  }

  if (BLO_read_data_is_undo(reader)) {
    /* If it's undo do nothing here, caches are handled by higher-level generic calling code. */
  }
  else {
    /* else try to read the cache from file. */
    BLO_read_data_address(reader, &sce->eevee.light_cache_data);
    if (sce->eevee.light_cache_data) {
      direct_link_lightcache(reader, sce->eevee.light_cache_data);
    }
  }
  EEVEE_lightcache_info_update(&sce->eevee);

  direct_link_view3dshading(reader, &sce->display.shading);

  BLO_read_data_address(reader, &sce->layer_properties);
  IDP_BlendDataRead(reader, &sce->layer_properties);
}

/** \} */

/* -------------------------------------------------------------------- */
<<<<<<< HEAD
/** \name Read ID: Grease Pencil
 * \{ */

/* relink's grease pencil data's refs */
static void lib_link_gpencil(BlendLibReader *reader, bGPdata *gpd)
{
  /* Relink all data-lock linked by GP data-lock */
  /* Layers */
  LISTBASE_FOREACH (bGPDlayer *, gpl, &gpd->layers) {
    /* Layer -> Parent References */
    BLO_read_id_address(reader, gpd->id.lib, &gpl->parent);
  }

  /* materials */
  for (int a = 0; a < gpd->totcol; a++) {
    BLO_read_id_address(reader, gpd->id.lib, &gpd->mat[a]);
  }
}

/* relinks grease-pencil data - used for direct_link and old file linkage */
static void direct_link_gpencil(BlendDataReader *reader, bGPdata *gpd)
{
  /* we must firstly have some grease-pencil data to link! */
  if (gpd == NULL) {
    return;
  }

  /* relink animdata */
  BLO_read_data_address(reader, &gpd->adt);
  BKE_animdata_blend_read_data(reader, gpd->adt);

  /* Ensure full objectmode for linked grease pencil. */
  if (gpd->id.lib != NULL) {
    gpd->flag &= ~GP_DATA_STROKE_PAINTMODE;
    gpd->flag &= ~GP_DATA_STROKE_EDITMODE;
    gpd->flag &= ~GP_DATA_STROKE_SCULPTMODE;
    gpd->flag &= ~GP_DATA_STROKE_WEIGHTMODE;
    gpd->flag &= ~GP_DATA_STROKE_VERTEXMODE;
  }

  /* init stroke buffer */
  gpd->runtime.sbuffer = NULL;
  gpd->runtime.sbuffer_used = 0;
  gpd->runtime.sbuffer_size = 0;
  gpd->runtime.tot_cp_points = 0;

  /* relink palettes (old palettes deprecated, only to convert old files) */
  BLO_read_list(reader, &gpd->palettes);
  if (gpd->palettes.first != NULL) {
    LISTBASE_FOREACH (Palette *, palette, &gpd->palettes) {
      BLO_read_list(reader, &palette->colors);
    }
  }

  /* materials */
  BLO_read_pointer_array(reader, (void **)&gpd->mat);

  /* relink layers */
  BLO_read_list(reader, &gpd->layers);

  LISTBASE_FOREACH (bGPDlayer *, gpl, &gpd->layers) {
    /* relink frames */
    BLO_read_list(reader, &gpl->frames);

    BLO_read_data_address(reader, &gpl->actframe);

    gpl->runtime.icon_id = 0;

    /* Relink masks. */
    BLO_read_list(reader, &gpl->mask_layers);

    LISTBASE_FOREACH (bGPDframe *, gpf, &gpl->frames) {
      /* relink strokes (and their points) */
      BLO_read_list(reader, &gpf->strokes);

      LISTBASE_FOREACH (bGPDstroke *, gps, &gpf->strokes) {
        /* relink stroke points array */
        BLO_read_data_address(reader, &gps->points);
        /* Relink geometry*/
        BLO_read_data_address(reader, &gps->triangles);

        /* relink stroke edit curve. */
        BLO_read_data_address(reader, &gps->editcurve);
        if (gps->editcurve != NULL) {
          /* relink curve point array */
          BLO_read_data_address(reader, &gps->editcurve->curve_points);
        }

        /* relink weight data */
        if (gps->dvert) {
          BLO_read_data_address(reader, &gps->dvert);
          BKE_defvert_blend_read(reader, gps->totpoints, gps->dvert);
        }
      }
    }
  }
}

/** \} */

/* -------------------------------------------------------------------- */
=======
>>>>>>> 29af082e
/** \name Read Screen Area/Region (Screen Data)
 * \{ */

static void direct_link_panel_list(BlendDataReader *reader, ListBase *lb)
{
  BLO_read_list(reader, lb);

  LISTBASE_FOREACH (Panel *, panel, lb) {
    panel->runtime_flag = 0;
    panel->activedata = NULL;
    panel->type = NULL;
    panel->runtime.custom_data_ptr = NULL;
    direct_link_panel_list(reader, &panel->children);
  }
}

static void direct_link_region(BlendDataReader *reader, ARegion *region, int spacetype)
{
  direct_link_panel_list(reader, &region->panels);

  BLO_read_list(reader, &region->panels_category_active);

  BLO_read_list(reader, &region->ui_lists);

  LISTBASE_FOREACH (uiList *, ui_list, &region->ui_lists) {
    ui_list->type = NULL;
    ui_list->dyn_data = NULL;
    BLO_read_data_address(reader, &ui_list->properties);
    IDP_BlendDataRead(reader, &ui_list->properties);
  }

  BLO_read_list(reader, &region->ui_previews);

  if (spacetype == SPACE_EMPTY) {
    /* unknown space type, don't leak regiondata */
    region->regiondata = NULL;
  }
  else if (region->flag & RGN_FLAG_TEMP_REGIONDATA) {
    /* Runtime data, don't use. */
    region->regiondata = NULL;
  }
  else {
    BLO_read_data_address(reader, &region->regiondata);
    if (region->regiondata) {
      if (spacetype == SPACE_VIEW3D) {
        RegionView3D *rv3d = region->regiondata;

        BLO_read_data_address(reader, &rv3d->localvd);
        BLO_read_data_address(reader, &rv3d->clipbb);

        rv3d->depths = NULL;
        rv3d->render_engine = NULL;
        rv3d->sms = NULL;
        rv3d->smooth_timer = NULL;

        rv3d->rflag &= ~(RV3D_NAVIGATING | RV3D_PAINTING);
        rv3d->runtime_viewlock = 0;
      }
    }
  }

  region->v2d.tab_offset = NULL;
  region->v2d.tab_num = 0;
  region->v2d.tab_cur = 0;
  region->v2d.sms = NULL;
  region->v2d.alpha_hor = region->v2d.alpha_vert = 255; /* visible by default */
  BLI_listbase_clear(&region->panels_category);
  BLI_listbase_clear(&region->handlers);
  BLI_listbase_clear(&region->uiblocks);
  region->headerstr = NULL;
  region->visible = 0;
  region->type = NULL;
  region->do_draw = 0;
  region->gizmo_map = NULL;
  region->regiontimer = NULL;
  region->draw_buffer = NULL;
  memset(&region->drawrct, 0, sizeof(region->drawrct));
}

static void direct_link_area(BlendDataReader *reader, ScrArea *area)
{
  BLO_read_list(reader, &(area->spacedata));
  BLO_read_list(reader, &(area->regionbase));

  BLI_listbase_clear(&area->handlers);
  area->type = NULL; /* spacetype callbacks */

  /* Should always be unset so that rna_Area_type_get works correctly. */
  area->butspacetype = SPACE_EMPTY;

  area->region_active_win = -1;

  area->flag &= ~AREA_FLAG_ACTIVE_TOOL_UPDATE;

  BLO_read_data_address(reader, &area->global);

  /* if we do not have the spacetype registered we cannot
   * free it, so don't allocate any new memory for such spacetypes. */
  if (!BKE_spacetype_exists(area->spacetype)) {
    /* Hint for versioning code to replace deprecated space types. */
    area->butspacetype = area->spacetype;

    area->spacetype = SPACE_EMPTY;
  }

  LISTBASE_FOREACH (ARegion *, region, &area->regionbase) {
    direct_link_region(reader, region, area->spacetype);
  }

  /* accident can happen when read/save new file with older version */
  /* 2.50: we now always add spacedata for info */
  if (area->spacedata.first == NULL) {
    SpaceInfo *sinfo = MEM_callocN(sizeof(SpaceInfo), "spaceinfo");
    area->spacetype = sinfo->spacetype = SPACE_INFO;
    BLI_addtail(&area->spacedata, sinfo);
  }
  /* add local view3d too */
  else if (area->spacetype == SPACE_VIEW3D) {
    blo_do_versions_view3d_split_250(area->spacedata.first, &area->regionbase);
  }

  LISTBASE_FOREACH (SpaceLink *, sl, &area->spacedata) {
    BLO_read_list(reader, &(sl->regionbase));

    /* if we do not have the spacetype registered we cannot
     * free it, so don't allocate any new memory for such spacetypes. */
    if (!BKE_spacetype_exists(sl->spacetype)) {
      sl->spacetype = SPACE_EMPTY;
    }

    LISTBASE_FOREACH (ARegion *, region, &sl->regionbase) {
      direct_link_region(reader, region, sl->spacetype);
    }

    if (sl->spacetype == SPACE_VIEW3D) {
      View3D *v3d = (View3D *)sl;

      v3d->flag |= V3D_INVALID_BACKBUF;

      if (v3d->gpd) {
        BLO_read_data_address(reader, &v3d->gpd);
        BKE_gpencil_blend_read_data(reader, v3d->gpd);
      }
      BLO_read_data_address(reader, &v3d->localvd);

      /* Runtime data */
      v3d->runtime.properties_storage = NULL;
      v3d->runtime.flag = 0;

      /* render can be quite heavy, set to solid on load */
      if (v3d->shading.type == OB_RENDER) {
        v3d->shading.type = OB_SOLID;
      }
      v3d->shading.prev_type = OB_SOLID;

      direct_link_view3dshading(reader, &v3d->shading);

      blo_do_versions_view3d_split_250(v3d, &sl->regionbase);
    }
    else if (sl->spacetype == SPACE_GRAPH) {
      SpaceGraph *sipo = (SpaceGraph *)sl;

      BLO_read_data_address(reader, &sipo->ads);
      BLI_listbase_clear(&sipo->runtime.ghost_curves);
    }
    else if (sl->spacetype == SPACE_NLA) {
      SpaceNla *snla = (SpaceNla *)sl;

      BLO_read_data_address(reader, &snla->ads);
    }
    else if (sl->spacetype == SPACE_OUTLINER) {
      SpaceOutliner *space_outliner = (SpaceOutliner *)sl;

      /* use newdataadr_no_us and do not free old memory avoiding double
       * frees and use of freed memory. this could happen because of a
       * bug fixed in revision 58959 where the treestore memory address
       * was not unique */
      TreeStore *ts = newdataadr_no_us(reader->fd, space_outliner->treestore);
      space_outliner->treestore = NULL;
      if (ts) {
        TreeStoreElem *elems = newdataadr_no_us(reader->fd, ts->data);

        space_outliner->treestore = BLI_mempool_create(
            sizeof(TreeStoreElem), ts->usedelem, 512, BLI_MEMPOOL_ALLOW_ITER);
        if (ts->usedelem && elems) {
          for (int i = 0; i < ts->usedelem; i++) {
            TreeStoreElem *new_elem = BLI_mempool_alloc(space_outliner->treestore);
            *new_elem = elems[i];
          }
        }
        /* we only saved what was used */
        space_outliner->storeflag |= SO_TREESTORE_CLEANUP;  // at first draw
      }
      space_outliner->treehash = NULL;
      space_outliner->tree.first = space_outliner->tree.last = NULL;
    }
    else if (sl->spacetype == SPACE_IMAGE) {
      SpaceImage *sima = (SpaceImage *)sl;

      sima->iuser.scene = NULL;
      sima->iuser.ok = 1;
      sima->scopes.waveform_1 = NULL;
      sima->scopes.waveform_2 = NULL;
      sima->scopes.waveform_3 = NULL;
      sima->scopes.vecscope = NULL;
      sima->scopes.ok = 0;

      /* WARNING: gpencil data is no longer stored directly in sima after 2.5
       * so sacrifice a few old files for now to avoid crashes with new files!
       * committed: r28002 */
#if 0
      sima->gpd = newdataadr(fd, sima->gpd);
      if (sima->gpd) {
        BKE_gpencil_blend_read_data(fd, sima->gpd);
      }
#endif
    }
    else if (sl->spacetype == SPACE_NODE) {
      SpaceNode *snode = (SpaceNode *)sl;

      if (snode->gpd) {
        BLO_read_data_address(reader, &snode->gpd);
        BKE_gpencil_blend_read_data(reader, snode->gpd);
      }

      BLO_read_list(reader, &snode->treepath);
      snode->edittree = NULL;
      snode->iofsd = NULL;
      BLI_listbase_clear(&snode->linkdrag);
    }
    else if (sl->spacetype == SPACE_TEXT) {
      SpaceText *st = (SpaceText *)sl;
      memset(&st->runtime, 0, sizeof(st->runtime));
    }
    else if (sl->spacetype == SPACE_SEQ) {
      SpaceSeq *sseq = (SpaceSeq *)sl;

      /* grease pencil data is not a direct data and can't be linked from direct_link*
       * functions, it should be linked from lib_link* functions instead
       *
       * otherwise it'll lead to lost grease data on open because it'll likely be
       * read from file after all other users of grease pencil and newdataadr would
       * simple return NULL here (sergey)
       */
#if 0
      if (sseq->gpd) {
        sseq->gpd = newdataadr(fd, sseq->gpd);
        BKE_gpencil_blend_read_data(fd, sseq->gpd);
      }
#endif
      sseq->scopes.reference_ibuf = NULL;
      sseq->scopes.zebra_ibuf = NULL;
      sseq->scopes.waveform_ibuf = NULL;
      sseq->scopes.sep_waveform_ibuf = NULL;
      sseq->scopes.vector_ibuf = NULL;
      sseq->scopes.histogram_ibuf = NULL;
    }
    else if (sl->spacetype == SPACE_PROPERTIES) {
      SpaceProperties *sbuts = (SpaceProperties *)sl;

      sbuts->path = NULL;
      sbuts->texuser = NULL;
      sbuts->mainbo = sbuts->mainb;
      sbuts->mainbuser = sbuts->mainb;
    }
    else if (sl->spacetype == SPACE_CONSOLE) {
      SpaceConsole *sconsole = (SpaceConsole *)sl;

      BLO_read_list(reader, &sconsole->scrollback);
      BLO_read_list(reader, &sconsole->history);

      // for (cl= sconsole->scrollback.first; cl; cl= cl->next)
      //  cl->line= newdataadr(fd, cl->line);

      /* comma expressions, (e.g. expr1, expr2, expr3) evaluate each expression,
       * from left to right.  the right-most expression sets the result of the comma
       * expression as a whole*/
      LISTBASE_FOREACH_MUTABLE (ConsoleLine *, cl, &sconsole->history) {
        BLO_read_data_address(reader, &cl->line);
        if (cl->line) {
          /* the allocted length is not written, so reset here */
          cl->len_alloc = cl->len + 1;
        }
        else {
          BLI_remlink(&sconsole->history, cl);
          MEM_freeN(cl);
        }
      }
    }
    else if (sl->spacetype == SPACE_FILE) {
      SpaceFile *sfile = (SpaceFile *)sl;

      /* this sort of info is probably irrelevant for reloading...
       * plus, it isn't saved to files yet!
       */
      sfile->folders_prev = sfile->folders_next = NULL;
      sfile->files = NULL;
      sfile->layout = NULL;
      sfile->op = NULL;
      sfile->previews_timer = NULL;
      BLO_read_data_address(reader, &sfile->params);
    }
    else if (sl->spacetype == SPACE_CLIP) {
      SpaceClip *sclip = (SpaceClip *)sl;

      sclip->scopes.track_search = NULL;
      sclip->scopes.track_preview = NULL;
      sclip->scopes.ok = 0;
    }
  }

  BLI_listbase_clear(&area->actionzones);

  BLO_read_data_address(reader, &area->v1);
  BLO_read_data_address(reader, &area->v2);
  BLO_read_data_address(reader, &area->v3);
  BLO_read_data_address(reader, &area->v4);
}

static void lib_link_area(BlendLibReader *reader, ID *parent_id, ScrArea *area)
{
  BLO_read_id_address(reader, parent_id->lib, &area->full);

  memset(&area->runtime, 0x0, sizeof(area->runtime));

  LISTBASE_FOREACH (SpaceLink *, sl, &area->spacedata) {
    switch (sl->spacetype) {
      case SPACE_VIEW3D: {
        View3D *v3d = (View3D *)sl;

        BLO_read_id_address(reader, parent_id->lib, &v3d->camera);
        BLO_read_id_address(reader, parent_id->lib, &v3d->ob_center);

        if (v3d->localvd) {
          BLO_read_id_address(reader, parent_id->lib, &v3d->localvd->camera);
        }
        break;
      }
      case SPACE_GRAPH: {
        SpaceGraph *sipo = (SpaceGraph *)sl;
        bDopeSheet *ads = sipo->ads;

        if (ads) {
          BLO_read_id_address(reader, parent_id->lib, &ads->source);
          BLO_read_id_address(reader, parent_id->lib, &ads->filter_grp);
        }
        break;
      }
      case SPACE_PROPERTIES: {
        SpaceProperties *sbuts = (SpaceProperties *)sl;
        BLO_read_id_address(reader, parent_id->lib, &sbuts->pinid);
        if (sbuts->pinid == NULL) {
          sbuts->flag &= ~SB_PIN_CONTEXT;
        }
        break;
      }
      case SPACE_FILE:
        break;
      case SPACE_ACTION: {
        SpaceAction *saction = (SpaceAction *)sl;
        bDopeSheet *ads = &saction->ads;

        if (ads) {
          BLO_read_id_address(reader, parent_id->lib, &ads->source);
          BLO_read_id_address(reader, parent_id->lib, &ads->filter_grp);
        }

        BLO_read_id_address(reader, parent_id->lib, &saction->action);
        break;
      }
      case SPACE_IMAGE: {
        SpaceImage *sima = (SpaceImage *)sl;

        BLO_read_id_address(reader, parent_id->lib, &sima->image);
        BLO_read_id_address(reader, parent_id->lib, &sima->mask_info.mask);

        /* NOTE: pre-2.5, this was local data not lib data, but now we need this as lib data
         * so fingers crossed this works fine!
         */
        BLO_read_id_address(reader, parent_id->lib, &sima->gpd);
        break;
      }
      case SPACE_SEQ: {
        SpaceSeq *sseq = (SpaceSeq *)sl;

        /* NOTE: pre-2.5, this was local data not lib data, but now we need this as lib data
         * so fingers crossed this works fine!
         */
        BLO_read_id_address(reader, parent_id->lib, &sseq->gpd);
        break;
      }
      case SPACE_NLA: {
        SpaceNla *snla = (SpaceNla *)sl;
        bDopeSheet *ads = snla->ads;

        if (ads) {
          BLO_read_id_address(reader, parent_id->lib, &ads->source);
          BLO_read_id_address(reader, parent_id->lib, &ads->filter_grp);
        }
        break;
      }
      case SPACE_TEXT: {
        SpaceText *st = (SpaceText *)sl;

        BLO_read_id_address(reader, parent_id->lib, &st->text);
        break;
      }
      case SPACE_SCRIPT: {
        SpaceScript *scpt = (SpaceScript *)sl;
        /*scpt->script = NULL; - 2.45 set to null, better re-run the script */
        if (scpt->script) {
          BLO_read_id_address(reader, parent_id->lib, &scpt->script);
          if (scpt->script) {
            SCRIPT_SET_NULL(scpt->script);
          }
        }
        break;
      }
      case SPACE_OUTLINER: {
        SpaceOutliner *space_outliner = (SpaceOutliner *)sl;
        BLO_read_id_address(reader, NULL, &space_outliner->search_tse.id);

        if (space_outliner->treestore) {
          TreeStoreElem *tselem;
          BLI_mempool_iter iter;

          BLI_mempool_iternew(space_outliner->treestore, &iter);
          while ((tselem = BLI_mempool_iterstep(&iter))) {
            BLO_read_id_address(reader, NULL, &tselem->id);
          }
          if (space_outliner->treehash) {
            /* rebuild hash table, because it depends on ids too */
            space_outliner->storeflag |= SO_TREESTORE_REBUILD;
          }
        }
        break;
      }
      case SPACE_NODE: {
        SpaceNode *snode = (SpaceNode *)sl;

        /* node tree can be stored locally in id too, link this first */
        BLO_read_id_address(reader, parent_id->lib, &snode->id);
        BLO_read_id_address(reader, parent_id->lib, &snode->from);

        bNodeTree *ntree = snode->id ? ntreeFromID(snode->id) : NULL;
        if (ntree) {
          snode->nodetree = ntree;
        }
        else {
          BLO_read_id_address(reader, parent_id->lib, &snode->nodetree);
        }

        bNodeTreePath *path;
        for (path = snode->treepath.first; path; path = path->next) {
          if (path == snode->treepath.first) {
            /* first nodetree in path is same as snode->nodetree */
            path->nodetree = snode->nodetree;
          }
          else {
            BLO_read_id_address(reader, parent_id->lib, &path->nodetree);
          }

          if (!path->nodetree) {
            break;
          }
        }

        /* remaining path entries are invalid, remove */
        bNodeTreePath *path_next;
        for (; path; path = path_next) {
          path_next = path->next;

          BLI_remlink(&snode->treepath, path);
          MEM_freeN(path);
        }

        /* edittree is just the last in the path,
         * set this directly since the path may have been shortened above */
        if (snode->treepath.last) {
          path = snode->treepath.last;
          snode->edittree = path->nodetree;
        }
        else {
          snode->edittree = NULL;
        }
        break;
      }
      case SPACE_CLIP: {
        SpaceClip *sclip = (SpaceClip *)sl;
        BLO_read_id_address(reader, parent_id->lib, &sclip->clip);
        BLO_read_id_address(reader, parent_id->lib, &sclip->mask_info.mask);
        break;
      }
      default:
        break;
    }
  }
}

/**
 * \return false on error.
 */
static bool direct_link_area_map(BlendDataReader *reader, ScrAreaMap *area_map)
{
  BLO_read_list(reader, &area_map->vertbase);
  BLO_read_list(reader, &area_map->edgebase);
  BLO_read_list(reader, &area_map->areabase);
  LISTBASE_FOREACH (ScrArea *, area, &area_map->areabase) {
    direct_link_area(reader, area);
  }

  /* edges */
  LISTBASE_FOREACH (ScrEdge *, se, &area_map->edgebase) {
    BLO_read_data_address(reader, &se->v1);
    BLO_read_data_address(reader, &se->v2);
    BKE_screen_sort_scrvert(&se->v1, &se->v2);

    if (se->v1 == NULL) {
      BLI_remlink(&area_map->edgebase, se);

      return false;
    }
  }

  return true;
}

/** \} */

/* -------------------------------------------------------------------- */
/** \name XR-data
 * \{ */

static void direct_link_wm_xr_data(BlendDataReader *reader, wmXrData *xr_data)
{
  direct_link_view3dshading(reader, &xr_data->session_settings.shading);
}

static void lib_link_wm_xr_data(BlendLibReader *reader, ID *parent_id, wmXrData *xr_data)
{
  BLO_read_id_address(reader, parent_id->lib, &xr_data->session_settings.base_pose_object);
}

/** \} */

/* -------------------------------------------------------------------- */
/** \name Read ID: Window Manager
 * \{ */

static void direct_link_windowmanager(BlendDataReader *reader, wmWindowManager *wm)
{
  id_us_ensure_real(&wm->id);
  BLO_read_list(reader, &wm->windows);

  LISTBASE_FOREACH (wmWindow *, win, &wm->windows) {
    BLO_read_data_address(reader, &win->parent);

    WorkSpaceInstanceHook *hook = win->workspace_hook;
    BLO_read_data_address(reader, &win->workspace_hook);

    /* we need to restore a pointer to this later when reading workspaces,
     * so store in global oldnew-map. */
    oldnewmap_insert(reader->fd->globmap, hook, win->workspace_hook, 0);

    direct_link_area_map(reader, &win->global_areas);

    win->ghostwin = NULL;
    win->gpuctx = NULL;
    win->eventstate = NULL;
    win->cursor_keymap_status = NULL;
    win->tweak = NULL;
#ifdef WIN32
    win->ime_data = NULL;
#endif

    BLI_listbase_clear(&win->queue);
    BLI_listbase_clear(&win->handlers);
    BLI_listbase_clear(&win->modalhandlers);
    BLI_listbase_clear(&win->gesture);

    win->active = 0;

    win->cursor = 0;
    win->lastcursor = 0;
    win->modalcursor = 0;
    win->grabcursor = 0;
    win->addmousemove = true;
    BLO_read_data_address(reader, &win->stereo3d_format);

    /* Multi-view always fallback to anaglyph at file opening
     * otherwise quad-buffer saved files can break Blender. */
    if (win->stereo3d_format) {
      win->stereo3d_format->display_mode = S3D_DISPLAY_ANAGLYPH;
    }
  }

  direct_link_wm_xr_data(reader, &wm->xr);

  BLI_listbase_clear(&wm->timers);
  BLI_listbase_clear(&wm->operators);
  BLI_listbase_clear(&wm->paintcursors);
  BLI_listbase_clear(&wm->queue);
  BKE_reports_init(&wm->reports, RPT_STORE);

  BLI_listbase_clear(&wm->keyconfigs);
  wm->defaultconf = NULL;
  wm->addonconf = NULL;
  wm->userconf = NULL;
  wm->undo_stack = NULL;

  wm->message_bus = NULL;

  wm->xr.runtime = NULL;

  BLI_listbase_clear(&wm->jobs);
  BLI_listbase_clear(&wm->drags);

  wm->windrawable = NULL;
  wm->winactive = NULL;
  wm->initialized = 0;
  wm->op_undo_depth = 0;
  wm->is_interface_locked = 0;
}

static void lib_link_windowmanager(BlendLibReader *reader, wmWindowManager *wm)
{
  LISTBASE_FOREACH (wmWindow *, win, &wm->windows) {
    if (win->workspace_hook) { /* NULL for old files */
      lib_link_workspace_instance_hook(reader, win->workspace_hook, &wm->id);
    }
    BLO_read_id_address(reader, wm->id.lib, &win->scene);
    /* deprecated, but needed for versioning (will be NULL'ed then) */
    BLO_read_id_address(reader, NULL, &win->screen);

    LISTBASE_FOREACH (ScrArea *, area, &win->global_areas.areabase) {
      lib_link_area(reader, &wm->id, area);
    }

    lib_link_wm_xr_data(reader, &wm->id, &wm->xr);
  }
}

/** \} */

/* -------------------------------------------------------------------- */
/** \name Read ID: Screen
 * \{ */

/* note: file read without screens option G_FILE_NO_UI;
 * check lib pointers in call below */
static void lib_link_screen(BlendLibReader *reader, bScreen *screen)
{
  /* deprecated, but needed for versioning (will be NULL'ed then) */
  BLO_read_id_address(reader, screen->id.lib, &screen->scene);

  screen->animtimer = NULL; /* saved in rare cases */
  screen->tool_tip = NULL;
  screen->scrubbing = false;

  LISTBASE_FOREACH (ScrArea *, area, &screen->areabase) {
    lib_link_area(reader, &screen->id, area);
  }
}

/* how to handle user count on pointer restore */
typedef enum ePointerUserMode {
  USER_IGNORE = 0, /* ignore user count */
  USER_REAL = 1,   /* ensure at least one real user (fake user ignored) */
} ePointerUserMode;

static void restore_pointer_user(ID *id, ID *newid, ePointerUserMode user)
{
  BLI_assert(STREQ(newid->name + 2, id->name + 2));
  BLI_assert(newid->lib == id->lib);
  UNUSED_VARS_NDEBUG(id);

  if (user == USER_REAL) {
    id_us_ensure_real(newid);
  }
}

#ifndef USE_GHASH_RESTORE_POINTER
/**
 * A version of #restore_pointer_by_name that performs a full search (slow!).
 * Use only for limited lookups, when the overhead of
 * creating a #IDNameLib_Map for a single lookup isn't worthwhile.
 */
static void *restore_pointer_by_name_main(Main *mainp, ID *id, ePointerUserMode user)
{
  if (id) {
    ListBase *lb = which_libbase(mainp, GS(id->name));
    if (lb) { /* there's still risk of checking corrupt mem (freed Ids in oops) */
      ID *idn = lb->first;
      for (; idn; idn = idn->next) {
        if (STREQ(idn->name + 2, id->name + 2)) {
          if (idn->lib == id->lib) {
            restore_pointer_user(id, idn, user);
            break;
          }
        }
      }
      return idn;
    }
  }
  return NULL;
}
#endif

/**
 * Only for undo files, or to restore a screen after reading without UI...
 *
 * \param user:
 * - USER_IGNORE: no user-count change.
 * - USER_REAL: ensure a real user (even if a fake one is set).
 * \param id_map: lookup table, use when performing many lookups.
 * this could be made an optional argument (falling back to a full lookup),
 * however at the moment it's always available.
 */
static void *restore_pointer_by_name(struct IDNameLib_Map *id_map, ID *id, ePointerUserMode user)
{
#ifdef USE_GHASH_RESTORE_POINTER
  if (id) {
    /* use fast lookup when available */
    ID *idn = BKE_main_idmap_lookup_id(id_map, id);
    if (idn) {
      restore_pointer_user(id, idn, user);
    }
    return idn;
  }
  return NULL;
#else
  Main *mainp = BKE_main_idmap_main_get(id_map);
  return restore_pointer_by_name_main(mainp, id, user);
#endif
}

static void lib_link_seq_clipboard_pt_restore(ID *id, struct IDNameLib_Map *id_map)
{
  if (id) {
    /* clipboard must ensure this */
    BLI_assert(id->newid != NULL);
    id->newid = restore_pointer_by_name(id_map, id->newid, USER_REAL);
  }
}
static int lib_link_seq_clipboard_cb(Sequence *seq, void *arg_pt)
{
  struct IDNameLib_Map *id_map = arg_pt;

  lib_link_seq_clipboard_pt_restore((ID *)seq->scene, id_map);
  lib_link_seq_clipboard_pt_restore((ID *)seq->scene_camera, id_map);
  lib_link_seq_clipboard_pt_restore((ID *)seq->clip, id_map);
  lib_link_seq_clipboard_pt_restore((ID *)seq->mask, id_map);
  lib_link_seq_clipboard_pt_restore((ID *)seq->sound, id_map);
  return 1;
}

static void lib_link_clipboard_restore(struct IDNameLib_Map *id_map)
{
  /* update IDs stored in sequencer clipboard */
  BKE_sequencer_base_recursive_apply(&seqbase_clipboard, lib_link_seq_clipboard_cb, id_map);
}

static int lib_link_main_data_restore_cb(LibraryIDLinkCallbackData *cb_data)
{
  const int cb_flag = cb_data->cb_flag;
  ID **id_pointer = cb_data->id_pointer;
  if (cb_flag & IDWALK_CB_EMBEDDED || *id_pointer == NULL) {
    return IDWALK_RET_NOP;
  }

  /* Special ugly case here, thanks again for those non-IDs IDs... */
  /* We probably need to add more cases here (hint: nodetrees),
   * but will wait for changes from D5559 to get in first. */
  if (GS((*id_pointer)->name) == ID_GR) {
    Collection *collection = (Collection *)*id_pointer;
    if (collection->flag & COLLECTION_IS_MASTER) {
      /* We should never reach that point anymore, since master collection private ID should be
       * properly tagged with IDWALK_CB_EMBEDDED. */
      BLI_assert(0);
      return IDWALK_RET_NOP;
    }
  }

  struct IDNameLib_Map *id_map = cb_data->user_data;

  /* Note: Handling of usercount here is really bad, defining its own system...
   * Will have to be refactored at some point, but that is not top priority task for now.
   * And all user-counts are properly recomputed at the end of the undo management code anyway. */
  *id_pointer = restore_pointer_by_name(
      id_map, *id_pointer, (cb_flag & IDWALK_CB_USER_ONE) ? USER_REAL : USER_IGNORE);

  return IDWALK_RET_NOP;
}

static void lib_link_main_data_restore(struct IDNameLib_Map *id_map, Main *newmain)
{
  ID *id;
  FOREACH_MAIN_ID_BEGIN (newmain, id) {
    BKE_library_foreach_ID_link(newmain, id, lib_link_main_data_restore_cb, id_map, IDWALK_NOP);
  }
  FOREACH_MAIN_ID_END;
}

static void lib_link_wm_xr_data_restore(struct IDNameLib_Map *id_map, wmXrData *xr_data)
{
  xr_data->session_settings.base_pose_object = restore_pointer_by_name(
      id_map, (ID *)xr_data->session_settings.base_pose_object, USER_REAL);
}

static void lib_link_window_scene_data_restore(wmWindow *win, Scene *scene, ViewLayer *view_layer)
{
  bScreen *screen = BKE_workspace_active_screen_get(win->workspace_hook);

  LISTBASE_FOREACH (ScrArea *, area, &screen->areabase) {
    LISTBASE_FOREACH (SpaceLink *, sl, &area->spacedata) {
      if (sl->spacetype == SPACE_VIEW3D) {
        View3D *v3d = (View3D *)sl;

        if (v3d->camera == NULL || v3d->scenelock) {
          v3d->camera = scene->camera;
        }

        if (v3d->localvd) {
          Base *base = NULL;

          v3d->localvd->camera = scene->camera;

          /* Localview can become invalid during undo/redo steps,
           * so we exit it when no could be found. */
          for (base = view_layer->object_bases.first; base; base = base->next) {
            if (base->local_view_bits & v3d->local_view_uuid) {
              break;
            }
          }
          if (base == NULL) {
            MEM_freeN(v3d->localvd);
            v3d->localvd = NULL;
            v3d->local_view_uuid = 0;

            /* Regionbase storage is different depending if the space is active. */
            ListBase *regionbase = (sl == area->spacedata.first) ? &area->regionbase :
                                                                   &sl->regionbase;
            LISTBASE_FOREACH (ARegion *, region, regionbase) {
              if (region->regiontype == RGN_TYPE_WINDOW) {
                RegionView3D *rv3d = region->regiondata;
                if (rv3d->localvd) {
                  MEM_freeN(rv3d->localvd);
                  rv3d->localvd = NULL;
                }
              }
            }
          }
        }
      }
    }
  }
}

static void lib_link_workspace_layout_restore(struct IDNameLib_Map *id_map,
                                              Main *newmain,
                                              WorkSpaceLayout *layout)
{
  bScreen *screen = BKE_workspace_layout_screen_get(layout);

  /* avoid conflicts with 2.8x branch */
  {
    LISTBASE_FOREACH (ScrArea *, area, &screen->areabase) {
      LISTBASE_FOREACH (SpaceLink *, sl, &area->spacedata) {
        if (sl->spacetype == SPACE_VIEW3D) {
          View3D *v3d = (View3D *)sl;

          v3d->camera = restore_pointer_by_name(id_map, (ID *)v3d->camera, USER_REAL);
          v3d->ob_center = restore_pointer_by_name(id_map, (ID *)v3d->ob_center, USER_REAL);
        }
        else if (sl->spacetype == SPACE_GRAPH) {
          SpaceGraph *sipo = (SpaceGraph *)sl;
          bDopeSheet *ads = sipo->ads;

          if (ads) {
            ads->source = restore_pointer_by_name(id_map, (ID *)ads->source, USER_REAL);

            if (ads->filter_grp) {
              ads->filter_grp = restore_pointer_by_name(
                  id_map, (ID *)ads->filter_grp, USER_IGNORE);
            }
          }

          /* force recalc of list of channels (i.e. includes calculating F-Curve colors)
           * thus preventing the "black curves" problem post-undo
           */
          sipo->runtime.flag |= SIPO_RUNTIME_FLAG_NEED_CHAN_SYNC_COLOR;
        }
        else if (sl->spacetype == SPACE_PROPERTIES) {
          SpaceProperties *sbuts = (SpaceProperties *)sl;
          sbuts->pinid = restore_pointer_by_name(id_map, sbuts->pinid, USER_IGNORE);
          if (sbuts->pinid == NULL) {
            sbuts->flag &= ~SB_PIN_CONTEXT;
          }

          /* TODO: restore path pointers: T40046
           * (complicated because this contains data pointers too, not just ID)*/
          MEM_SAFE_FREE(sbuts->path);
        }
        else if (sl->spacetype == SPACE_FILE) {
          SpaceFile *sfile = (SpaceFile *)sl;
          sfile->op = NULL;
          sfile->previews_timer = NULL;
        }
        else if (sl->spacetype == SPACE_ACTION) {
          SpaceAction *saction = (SpaceAction *)sl;

          saction->action = restore_pointer_by_name(id_map, (ID *)saction->action, USER_REAL);
          saction->ads.source = restore_pointer_by_name(
              id_map, (ID *)saction->ads.source, USER_REAL);

          if (saction->ads.filter_grp) {
            saction->ads.filter_grp = restore_pointer_by_name(
                id_map, (ID *)saction->ads.filter_grp, USER_IGNORE);
          }

          /* force recalc of list of channels, potentially updating the active action
           * while we're at it (as it can only be updated that way) [#28962]
           */
          saction->runtime.flag |= SACTION_RUNTIME_FLAG_NEED_CHAN_SYNC;
        }
        else if (sl->spacetype == SPACE_IMAGE) {
          SpaceImage *sima = (SpaceImage *)sl;

          sima->image = restore_pointer_by_name(id_map, (ID *)sima->image, USER_REAL);

          /* this will be freed, not worth attempting to find same scene,
           * since it gets initialized later */
          sima->iuser.scene = NULL;

#if 0
          /* Those are allocated and freed by space code, no need to handle them here. */
          MEM_SAFE_FREE(sima->scopes.waveform_1);
          MEM_SAFE_FREE(sima->scopes.waveform_2);
          MEM_SAFE_FREE(sima->scopes.waveform_3);
          MEM_SAFE_FREE(sima->scopes.vecscope);
#endif
          sima->scopes.ok = 0;

          /* NOTE: pre-2.5, this was local data not lib data, but now we need this as lib data
           * so assume that here we're doing for undo only...
           */
          sima->gpd = restore_pointer_by_name(id_map, (ID *)sima->gpd, USER_REAL);
          sima->mask_info.mask = restore_pointer_by_name(
              id_map, (ID *)sima->mask_info.mask, USER_REAL);
        }
        else if (sl->spacetype == SPACE_SEQ) {
          SpaceSeq *sseq = (SpaceSeq *)sl;

          /* NOTE: pre-2.5, this was local data not lib data, but now we need this as lib data
           * so assume that here we're doing for undo only...
           */
          sseq->gpd = restore_pointer_by_name(id_map, (ID *)sseq->gpd, USER_REAL);
        }
        else if (sl->spacetype == SPACE_NLA) {
          SpaceNla *snla = (SpaceNla *)sl;
          bDopeSheet *ads = snla->ads;

          if (ads) {
            ads->source = restore_pointer_by_name(id_map, (ID *)ads->source, USER_REAL);

            if (ads->filter_grp) {
              ads->filter_grp = restore_pointer_by_name(
                  id_map, (ID *)ads->filter_grp, USER_IGNORE);
            }
          }
        }
        else if (sl->spacetype == SPACE_TEXT) {
          SpaceText *st = (SpaceText *)sl;

          st->text = restore_pointer_by_name(id_map, (ID *)st->text, USER_REAL);
          if (st->text == NULL) {
            st->text = newmain->texts.first;
          }
        }
        else if (sl->spacetype == SPACE_SCRIPT) {
          SpaceScript *scpt = (SpaceScript *)sl;

          scpt->script = restore_pointer_by_name(id_map, (ID *)scpt->script, USER_REAL);

          /*screen->script = NULL; - 2.45 set to null, better re-run the script */
          if (scpt->script) {
            SCRIPT_SET_NULL(scpt->script);
          }
        }
        else if (sl->spacetype == SPACE_OUTLINER) {
          SpaceOutliner *space_outliner = (SpaceOutliner *)sl;

          space_outliner->search_tse.id = restore_pointer_by_name(
              id_map, space_outliner->search_tse.id, USER_IGNORE);

          if (space_outliner->treestore) {
            TreeStoreElem *tselem;
            BLI_mempool_iter iter;

            BLI_mempool_iternew(space_outliner->treestore, &iter);
            while ((tselem = BLI_mempool_iterstep(&iter))) {
              /* Do not try to restore pointers to drivers/sequence/etc.,
               * can crash in undo case! */
              if (TSE_IS_REAL_ID(tselem)) {
                tselem->id = restore_pointer_by_name(id_map, tselem->id, USER_IGNORE);
              }
              else {
                tselem->id = NULL;
              }
            }
            if (space_outliner->treehash) {
              /* rebuild hash table, because it depends on ids too */
              space_outliner->storeflag |= SO_TREESTORE_REBUILD;
            }
          }
        }
        else if (sl->spacetype == SPACE_NODE) {
          SpaceNode *snode = (SpaceNode *)sl;
          bNodeTreePath *path, *path_next;
          bNodeTree *ntree;

          /* node tree can be stored locally in id too, link this first */
          snode->id = restore_pointer_by_name(id_map, snode->id, USER_REAL);
          snode->from = restore_pointer_by_name(id_map, snode->from, USER_IGNORE);

          ntree = snode->id ? ntreeFromID(snode->id) : NULL;
          snode->nodetree = ntree ?
                                ntree :
                                restore_pointer_by_name(id_map, (ID *)snode->nodetree, USER_REAL);

          for (path = snode->treepath.first; path; path = path->next) {
            if (path == snode->treepath.first) {
              /* first nodetree in path is same as snode->nodetree */
              path->nodetree = snode->nodetree;
            }
            else {
              path->nodetree = restore_pointer_by_name(id_map, (ID *)path->nodetree, USER_REAL);
            }

            if (!path->nodetree) {
              break;
            }
          }

          /* remaining path entries are invalid, remove */
          for (; path; path = path_next) {
            path_next = path->next;

            BLI_remlink(&snode->treepath, path);
            MEM_freeN(path);
          }

          /* edittree is just the last in the path,
           * set this directly since the path may have been shortened above */
          if (snode->treepath.last) {
            path = snode->treepath.last;
            snode->edittree = path->nodetree;
          }
          else {
            snode->edittree = NULL;
          }
        }
        else if (sl->spacetype == SPACE_CLIP) {
          SpaceClip *sclip = (SpaceClip *)sl;

          sclip->clip = restore_pointer_by_name(id_map, (ID *)sclip->clip, USER_REAL);
          sclip->mask_info.mask = restore_pointer_by_name(
              id_map, (ID *)sclip->mask_info.mask, USER_REAL);

          sclip->scopes.ok = 0;
        }
      }
    }
  }
}

/**
 * Used to link a file (without UI) to the current UI.
 * Note that it assumes the old pointers in UI are still valid, so old Main is not freed.
 */
void blo_lib_link_restore(Main *oldmain,
                          Main *newmain,
                          wmWindowManager *curwm,
                          Scene *curscene,
                          ViewLayer *cur_view_layer)
{
  struct IDNameLib_Map *id_map = BKE_main_idmap_create(
      newmain, true, oldmain, MAIN_IDMAP_TYPE_NAME);

  LISTBASE_FOREACH (WorkSpace *, workspace, &newmain->workspaces) {
    LISTBASE_FOREACH (WorkSpaceLayout *, layout, &workspace->layouts) {
      lib_link_workspace_layout_restore(id_map, newmain, layout);
    }
  }

  LISTBASE_FOREACH (wmWindow *, win, &curwm->windows) {
    WorkSpace *workspace = BKE_workspace_active_get(win->workspace_hook);
    ID *workspace_id = (ID *)workspace;
    Scene *oldscene = win->scene;

    workspace = restore_pointer_by_name(id_map, workspace_id, USER_REAL);
    BKE_workspace_active_set(win->workspace_hook, workspace);
    win->scene = restore_pointer_by_name(id_map, (ID *)win->scene, USER_REAL);
    if (win->scene == NULL) {
      win->scene = curscene;
    }
    if (BKE_view_layer_find(win->scene, win->view_layer_name) == NULL) {
      STRNCPY(win->view_layer_name, cur_view_layer->name);
    }
    BKE_workspace_active_set(win->workspace_hook, workspace);

    /* keep cursor location through undo */
    memcpy(&win->scene->cursor, &oldscene->cursor, sizeof(win->scene->cursor));

    /* Note: even though that function seems to redo part of what is done by
     * `lib_link_workspace_layout_restore()` above, it seems to have a slightly different scope:
     * while the former updates the whole UI pointers from Main db (going over all layouts of
     * all workspaces), that one only focuses one current active screen, takes care of
     * potential local view, and needs window's scene pointer to be final... */
    lib_link_window_scene_data_restore(win, win->scene, cur_view_layer);

    BLI_assert(win->screen == NULL);
  }

  lib_link_wm_xr_data_restore(id_map, &curwm->xr);

  /* Restore all ID pointers in Main database itself
   * (especially IDProperties might point to some word-space of other 'weirdly unchanged' ID
   * pointers, see T69146).
   * Note that this will re-apply again a few pointers in workspaces or so,
   * but since we are remapping final ones already set above,
   * that is just some minor harmless double-processing. */
  lib_link_main_data_restore(id_map, newmain);

  /* update IDs stored in all possible clipboards */
  lib_link_clipboard_restore(id_map);

  BKE_main_idmap_destroy(id_map);
}

/* for the saved 2.50 files without regiondata */
/* and as patch for 2.48 and older */
void blo_do_versions_view3d_split_250(View3D *v3d, ListBase *regions)
{
  LISTBASE_FOREACH (ARegion *, region, regions) {
    if (region->regiontype == RGN_TYPE_WINDOW && region->regiondata == NULL) {
      RegionView3D *rv3d;

      rv3d = region->regiondata = MEM_callocN(sizeof(RegionView3D), "region v3d patch");
      rv3d->persp = (char)v3d->persp;
      rv3d->view = (char)v3d->view;
      rv3d->dist = v3d->dist;
      copy_v3_v3(rv3d->ofs, v3d->ofs);
      copy_qt_qt(rv3d->viewquat, v3d->viewquat);
    }
  }

  /* this was not initialized correct always */
  if (v3d->gridsubdiv == 0) {
    v3d->gridsubdiv = 10;
  }
}

static bool direct_link_screen(BlendDataReader *reader, bScreen *screen)
{
  bool success = true;

  screen->regionbase.first = screen->regionbase.last = NULL;
  screen->context = NULL;
  screen->active_region = NULL;

  BLO_read_data_address(reader, &screen->preview);
  BKE_previewimg_blend_read(reader, screen->preview);

  if (!direct_link_area_map(reader, AREAMAP_FROM_SCREEN(screen))) {
    printf("Error reading Screen %s... removing it.\n", screen->id.name + 2);
    success = false;
  }

  return success;
}

/** \} */

/* -------------------------------------------------------------------- */
/** \name Read ID: Library
 * \{ */

static void direct_link_library(FileData *fd, Library *lib, Main *main)
{
  Main *newmain;

  /* check if the library was already read */
  for (newmain = fd->mainlist->first; newmain; newmain = newmain->next) {
    if (newmain->curlib) {
      if (BLI_path_cmp(newmain->curlib->filepath_abs, lib->filepath_abs) == 0) {
        blo_reportf_wrap(fd->reports,
                         RPT_WARNING,
                         TIP_("Library '%s', '%s' had multiple instances, save and reload!"),
                         lib->filepath,
                         lib->filepath_abs);

        change_link_placeholder_to_real_ID_pointer(fd->mainlist, fd, lib, newmain->curlib);
        /*              change_link_placeholder_to_real_ID_pointer_fd(fd, lib, newmain->curlib); */

        BLI_remlink(&main->libraries, lib);
        MEM_freeN(lib);

        /* Now, since Blender always expect **latest** Main pointer from fd->mainlist
         * to be the active library Main pointer,
         * where to add all non-library data-blocks found in file next, we have to switch that
         * 'dupli' found Main to latest position in the list!
         * Otherwise, you get weird disappearing linked data on a rather inconsistent basis.
         * See also T53977 for reproducible case. */
        BLI_remlink(fd->mainlist, newmain);
        BLI_addtail(fd->mainlist, newmain);

        return;
      }
    }
  }

  /* Make sure we have full path in lib->filepath_abs */
  BLI_strncpy(lib->filepath_abs, lib->filepath, sizeof(lib->filepath));
  BLI_path_normalize(fd->relabase, lib->filepath_abs);

  //  printf("direct_link_library: filepath %s\n", lib->filepath);
  //  printf("direct_link_library: filepath_abs %s\n", lib->filepath_abs);

  BlendDataReader reader = {fd};
  BKE_packedfile_blend_read(&reader, &lib->packedfile);

  /* new main */
  newmain = BKE_main_new();
  BLI_addtail(fd->mainlist, newmain);
  newmain->curlib = lib;

  lib->parent = NULL;

  id_us_ensure_real(&lib->id);
}

static void lib_link_library(BlendLibReader *UNUSED(reader), Library *UNUSED(lib))
{
}

/* Always call this once you have loaded new library data to set the relative paths correctly
 * in relation to the blend file. */
static void fix_relpaths_library(const char *basepath, Main *main)
{
  /* BLO_read_from_memory uses a blank filename */
  if (basepath == NULL || basepath[0] == '\0') {
    LISTBASE_FOREACH (Library *, lib, &main->libraries) {
      /* when loading a linked lib into a file which has not been saved,
       * there is nothing we can be relative to, so instead we need to make
       * it absolute. This can happen when appending an object with a relative
       * link into an unsaved blend file. See [#27405].
       * The remap relative option will make it relative again on save - campbell */
      if (BLI_path_is_rel(lib->filepath)) {
        BLI_strncpy(lib->filepath, lib->filepath_abs, sizeof(lib->filepath));
      }
    }
  }
  else {
    LISTBASE_FOREACH (Library *, lib, &main->libraries) {
      /* Libraries store both relative and abs paths, recreate relative paths,
       * relative to the blend file since indirectly linked libs will be
       * relative to their direct linked library. */
      if (BLI_path_is_rel(lib->filepath)) { /* if this is relative to begin with? */
        BLI_strncpy(lib->filepath, lib->filepath_abs, sizeof(lib->filepath));
        BLI_path_rel(lib->filepath, basepath);
      }
    }
  }
}

/** \} */

/* -------------------------------------------------------------------- */
/** \name Read Library Data Block
 * \{ */

static ID *create_placeholder(Main *mainvar, const short idcode, const char *idname, const int tag)
{
  ListBase *lb = which_libbase(mainvar, idcode);
  ID *ph_id = BKE_libblock_alloc_notest(idcode);

  *((short *)ph_id->name) = idcode;
  BLI_strncpy(ph_id->name + 2, idname, sizeof(ph_id->name) - 2);
  BKE_libblock_init_empty(ph_id);
  ph_id->lib = mainvar->curlib;
  ph_id->tag = tag | LIB_TAG_MISSING;
  ph_id->us = ID_FAKE_USERS(ph_id);
  ph_id->icon_id = 0;

  BLI_addtail(lb, ph_id);
  id_sort_by_name(lb, ph_id, NULL);

  BKE_lib_libblock_session_uuid_ensure(ph_id);

  return ph_id;
}

static void placeholders_ensure_valid(Main *bmain)
{
  /* Placeholder ObData IDs won't have any material, we have to update their objects for that,
   * otherwise the inconsistency between both will lead to crashes (especially in Eevee?). */
  LISTBASE_FOREACH (Object *, ob, &bmain->objects) {
    ID *obdata = ob->data;
    if (obdata != NULL && obdata->tag & LIB_TAG_MISSING) {
      BKE_object_materials_test(bmain, ob, obdata);
    }
  }
}

static const char *dataname(short id_code)
{
  switch (id_code) {
    case ID_OB:
      return "Data from OB";
    case ID_ME:
      return "Data from ME";
    case ID_IP:
      return "Data from IP";
    case ID_SCE:
      return "Data from SCE";
    case ID_MA:
      return "Data from MA";
    case ID_TE:
      return "Data from TE";
    case ID_CU:
      return "Data from CU";
    case ID_GR:
      return "Data from GR";
    case ID_AR:
      return "Data from AR";
    case ID_AC:
      return "Data from AC";
    case ID_LI:
      return "Data from LI";
    case ID_MB:
      return "Data from MB";
    case ID_IM:
      return "Data from IM";
    case ID_LT:
      return "Data from LT";
    case ID_LA:
      return "Data from LA";
    case ID_CA:
      return "Data from CA";
    case ID_KE:
      return "Data from KE";
    case ID_WO:
      return "Data from WO";
    case ID_SCR:
      return "Data from SCR";
    case ID_VF:
      return "Data from VF";
    case ID_TXT:
      return "Data from TXT";
    case ID_SPK:
      return "Data from SPK";
    case ID_LP:
      return "Data from LP";
    case ID_SO:
      return "Data from SO";
    case ID_NT:
      return "Data from NT";
    case ID_BR:
      return "Data from BR";
    case ID_PA:
      return "Data from PA";
    case ID_PAL:
      return "Data from PAL";
    case ID_PC:
      return "Data from PCRV";
    case ID_GD:
      return "Data from GD";
    case ID_WM:
      return "Data from WM";
    case ID_MC:
      return "Data from MC";
    case ID_MSK:
      return "Data from MSK";
    case ID_LS:
      return "Data from LS";
    case ID_CF:
      return "Data from CF";
    case ID_WS:
      return "Data from WS";
    case ID_HA:
      return "Data from HA";
    case ID_PT:
      return "Data from PT";
    case ID_VO:
      return "Data from VO";
    case ID_SIM:
      return "Data from SIM";
  }
  return "Data from Lib Block";
}

static bool direct_link_id(FileData *fd, Main *main, const int tag, ID *id, ID *id_old)
{
  BlendDataReader reader = {fd};

  /* Read part of datablock that is common between real and embedded datablocks. */
  direct_link_id_common(&reader, main->curlib, id, id_old, tag);

  if (tag & LIB_TAG_ID_LINK_PLACEHOLDER) {
    /* For placeholder we only need to set the tag, no further data to read. */
    id->tag = tag;
    return true;
  }

  const IDTypeInfo *id_type = BKE_idtype_get_info_from_id(id);
  if (id_type->blend_read_data != NULL) {
    id_type->blend_read_data(&reader, id);
  }

  /* XXX Very weakly handled currently, see comment in read_libblock() before trying to
   * use it for anything new. */
  bool success = true;

  switch (GS(id->name)) {
    case ID_WM:
      direct_link_windowmanager(&reader, (wmWindowManager *)id);
      break;
    case ID_SCR:
      success = direct_link_screen(&reader, (bScreen *)id);
      break;
    case ID_SCE:
      direct_link_scene(&reader, (Scene *)id);
      break;
    case ID_OB:
      direct_link_object(&reader, (Object *)id);
      break;
    case ID_IP:
      direct_link_ipo(&reader, (Ipo *)id);
      break;
    case ID_LI:
      direct_link_library(fd, (Library *)id, main);
      break;
    case ID_GR:
      direct_link_collection(&reader, (Collection *)id);
      break;
    case ID_PA:
      direct_link_particlesettings(&reader, (ParticleSettings *)id);
      break;
    case ID_WS:
      direct_link_workspace(&reader, (WorkSpace *)id, main);
      break;
    case ID_ME:
    case ID_LT:
    case ID_AC:
    case ID_NT:
    case ID_LS:
    case ID_TXT:
    case ID_VF:
    case ID_MC:
    case ID_PAL:
    case ID_PC:
    case ID_BR:
    case ID_IM:
    case ID_LA:
    case ID_MA:
    case ID_MB:
    case ID_CU:
    case ID_CA:
    case ID_WO:
    case ID_MSK:
    case ID_SPK:
    case ID_AR:
    case ID_LP:
    case ID_KE:
    case ID_TE:
    case ID_GD:
    case ID_HA:
    case ID_PT:
    case ID_VO:
    case ID_SIM:
    case ID_SO:
    case ID_CF:
      /* Do nothing. Handled by IDTypeInfo callback. */
      break;
  }

  /* try to restore (when undoing) or clear ID's cache pointers. */
  if (id_type->foreach_cache != NULL) {
    BKE_idtype_id_foreach_cache(
        id, blo_cache_storage_entry_restore_in_new, reader.fd->cache_storage);
  }

  return success;
}

/* Read all data associated with a datablock into datamap. */
static BHead *read_data_into_datamap(FileData *fd, BHead *bhead, const char *allocname)
{
  bhead = blo_bhead_next(fd, bhead);

  while (bhead && bhead->code == DATA) {
    /* The code below is useful for debugging leaks in data read from the blend file.
     * Without this the messages only tell us what ID-type the memory came from,
     * eg: `Data from OB len 64`, see #dataname.
     * With the code below we get the struct-name to help tracking down the leak.
     * This is kept disabled as the #malloc for the text always leaks memory. */
#if 0
    {
      const short *sp = fd->filesdna->structs[bhead->SDNAnr];
      allocname = fd->filesdna->types[sp[0]];
      size_t allocname_size = strlen(allocname) + 1;
      char *allocname_buf = malloc(allocname_size);
      memcpy(allocname_buf, allocname, allocname_size);
      allocname = allocname_buf;
    }
#endif

    void *data = read_struct(fd, bhead, allocname);
    if (data) {
      oldnewmap_insert(fd->datamap, bhead->old, data, 0);
    }

    bhead = blo_bhead_next(fd, bhead);
  }

  return bhead;
}

/* Verify if the datablock and all associated data is identical. */
static bool read_libblock_is_identical(FileData *fd, BHead *bhead)
{
  /* Test ID itself. */
  if (bhead->len && !BHEADN_FROM_BHEAD(bhead)->is_memchunk_identical) {
    return false;
  }

  /* Test any other data that is part of ID (logic must match read_data_into_datamap). */
  bhead = blo_bhead_next(fd, bhead);

  while (bhead && bhead->code == DATA) {
    if (bhead->len && !BHEADN_FROM_BHEAD(bhead)->is_memchunk_identical) {
      return false;
    }

    bhead = blo_bhead_next(fd, bhead);
  }

  return true;
}

/* For undo, restore matching library datablock from the old main. */
static bool read_libblock_undo_restore_library(FileData *fd, Main *main, const ID *id)
{
  /* In undo case, most libs and linked data should be kept as is from previous state
   * (see BLO_read_from_memfile).
   * However, some needed by the snapshot being read may have been removed in previous one,
   * and would go missing.
   * This leads e.g. to disappearing objects in some undo/redo case, see T34446.
   * That means we have to carefully check whether current lib or
   * libdata already exits in old main, if it does we merely copy it over into new main area,
   * otherwise we have to do a full read of that bhead... */
  DEBUG_PRINTF("UNDO: restore library %s\n", id->name);

  Main *libmain = fd->old_mainlist->first;
  /* Skip oldmain itself... */
  for (libmain = libmain->next; libmain; libmain = libmain->next) {
    DEBUG_PRINTF("  compare with %s -> ", libmain->curlib ? libmain->curlib->id.name : "<NULL>");
    if (libmain->curlib && STREQ(id->name, libmain->curlib->id.name)) {
      Main *oldmain = fd->old_mainlist->first;
      DEBUG_PRINTF("match!\n");
      /* In case of a library, we need to re-add its main to fd->mainlist,
       * because if we have later a missing ID_LINK_PLACEHOLDER,
       * we need to get the correct lib it is linked to!
       * Order is crucial, we cannot bulk-add it in BLO_read_from_memfile()
       * like it used to be. */
      BLI_remlink(fd->old_mainlist, libmain);
      BLI_remlink_safe(&oldmain->libraries, libmain->curlib);
      BLI_addtail(fd->mainlist, libmain);
      BLI_addtail(&main->libraries, libmain->curlib);
      return true;
    }
    DEBUG_PRINTF("no match\n");
  }

  return false;
}

/* For undo, restore existing linked datablock from the old main. */
static bool read_libblock_undo_restore_linked(FileData *fd, Main *main, const ID *id, BHead *bhead)
{
  DEBUG_PRINTF("UNDO: restore linked datablock %s\n", id->name);
  DEBUG_PRINTF("  from %s (%s): ",
               main->curlib ? main->curlib->id.name : "<NULL>",
               main->curlib ? main->curlib->filepath : "<NULL>");

  ID *id_old = BKE_libblock_find_name(main, GS(id->name), id->name + 2);
  if (id_old != NULL) {
    DEBUG_PRINTF("  found!\n");
    /* Even though we found our linked ID, there is no guarantee its address
     * is still the same. */
    if (id_old != bhead->old) {
      oldnewmap_insert(fd->libmap, bhead->old, id_old, GS(id_old->name));
    }

    /* No need to do anything else for ID_LINK_PLACEHOLDER, it's assumed
     * already present in its lib's main. */
    return true;
  }

  DEBUG_PRINTF("  not found\n");
  return false;
}

/* For undo, restore unchanged datablock from old main. */
static void read_libblock_undo_restore_identical(
    FileData *fd, Main *main, const ID *UNUSED(id), ID *id_old, const int tag)
{
  BLI_assert((fd->skip_flags & BLO_READ_SKIP_UNDO_OLD_MAIN) == 0);
  BLI_assert(id_old != NULL);

  /* Some tags need to be preserved here. */
  id_old->tag = tag | (id_old->tag & LIB_TAG_EXTRAUSER);
  id_old->lib = main->curlib;
  id_old->us = ID_FAKE_USERS(id_old);
  /* Do not reset id->icon_id here, memory allocated for it remains valid. */
  /* Needed because .blend may have been saved with crap value here... */
  id_old->newid = NULL;
  id_old->orig_id = NULL;

  const short idcode = GS(id_old->name);
  Main *old_bmain = fd->old_mainlist->first;
  ListBase *old_lb = which_libbase(old_bmain, idcode);
  ListBase *new_lb = which_libbase(main, idcode);
  BLI_remlink(old_lb, id_old);
  BLI_addtail(new_lb, id_old);

  /* Recalc flags, mostly these just remain as they are. */
  id_old->recalc |= direct_link_id_restore_recalc_exceptions(id_old);
  id_old->recalc_after_undo_push = 0;

  /* As usual, proxies require some special love...
   * In `blo_clear_proxy_pointers_from_lib()` we clear all `proxy_from` pointers to local IDs, for
   * undo. This is required since we do not re-read linked data in that case, so we also do not
   * re-'lib_link' their pointers.
   * Those `proxy_from` pointers are then re-defined properly when lib_linking the newly read local
   * object. However, in case of re-used data 'as-is', we never lib_link it again, so we have to
   * fix those backward pointers here. */
  if (GS(id_old->name) == ID_OB) {
    Object *ob = (Object *)id_old;
    if (ob->proxy != NULL) {
      ob->proxy->proxy_from = ob;
    }
  }
}

/* For undo, store changed datablock at old address. */
static void read_libblock_undo_restore_at_old_address(FileData *fd, Main *main, ID *id, ID *id_old)
{
  /* During memfile undo, if an ID changed and we cannot directly re-use existing one from old
   * bmain, we do a full read of the new id from the memfile, and then fully swap its content
   * with the old id. This allows us to keep the same pointer even for modified data, which
   * helps reducing further detected changes by the depsgraph (since unchanged IDs remain fully
   * unchanged, even if they are using/pointing to a changed one). */
  BLI_assert((fd->skip_flags & BLO_READ_SKIP_UNDO_OLD_MAIN) == 0);
  BLI_assert(id_old != NULL);

  const short idcode = GS(id->name);

  /* XXX 3DCursor (witch is UI data and as such should not be affected by undo) is stored in
   * Scene... So this requires some special handling, previously done in `blo_lib_link_restore()`,
   * but this cannot work anymore when we overwrite existing memory... */
  if (idcode == ID_SCE) {
    Scene *scene_old = (Scene *)id_old;
    Scene *scene = (Scene *)id;
    SWAP(View3DCursor, scene_old->cursor, scene->cursor);
  }

  Main *old_bmain = fd->old_mainlist->first;
  ListBase *old_lb = which_libbase(old_bmain, idcode);
  ListBase *new_lb = which_libbase(main, idcode);
  BLI_remlink(old_lb, id_old);
  BLI_remlink(new_lb, id);

  /* We do not need any remapping from this call here, since no ID pointer is valid in the data
   * currently (they are all pointing to old addresses, and need to go through `lib_link`
   * process). So we can pass NULL for the Main pointer parameter. */
  BKE_lib_id_swap_full(NULL, id, id_old);

  BLI_addtail(new_lb, id_old);
  BLI_addtail(old_lb, id);
}

static bool read_libblock_undo_restore(
    FileData *fd, Main *main, BHead *bhead, const int tag, ID **r_id_old)
{
  /* Get pointer to memory of new ID that we will be reading. */
  const ID *id = peek_struct_undo(fd, bhead);
  const short idcode = GS(id->name);

  if (bhead->code == ID_LI) {
    /* Restore library datablock. */
    if (read_libblock_undo_restore_library(fd, main, id)) {
      return true;
    }
  }
  else if (bhead->code == ID_LINK_PLACEHOLDER) {
    /* Restore linked datablock. */
    if (read_libblock_undo_restore_linked(fd, main, id, bhead)) {
      return true;
    }
  }
  else if (ELEM(idcode, ID_WM, ID_SCR, ID_WS)) {
    /* Skip reading any UI datablocks, existing ones are kept. We don't
     * support pointers from other datablocks to UI datablocks so those
     * we also don't put UI datablocks in fd->libmap. */
    return true;
  }

  /* Restore local datablocks. */
  DEBUG_PRINTF("UNDO: read %s (uuid %u) -> ", id->name, id->session_uuid);

  ID *id_old = NULL;
  const bool do_partial_undo = (fd->skip_flags & BLO_READ_SKIP_UNDO_OLD_MAIN) == 0;
  if (do_partial_undo && (bhead->code != ID_LINK_PLACEHOLDER)) {
    /* This code should only ever be reached for local data-blocks. */
    BLI_assert(main->curlib == NULL);

    /* Find the 'current' existing ID we want to reuse instead of the one we
     * would read from the undo memfile. */
    BLI_assert(fd->old_idmap != NULL);
    id_old = BKE_main_idmap_lookup_uuid(fd->old_idmap, id->session_uuid);
  }

  if (id_old != NULL && read_libblock_is_identical(fd, bhead)) {
    /* Local datablock was unchanged, restore from the old main. */
    DEBUG_PRINTF("keep identical datablock\n");

    /* Do not add LIB_TAG_NEW here, this should not be needed/used in undo case anyway (as
     * this is only for do_version-like code), but for sake of consistency, and also because
     * it will tell us which ID is re-used from old Main, and which one is actually new. */
    /* Also do not add LIB_TAG_NEED_LINK, those IDs will never be re-liblinked, hence that tag will
     * never be cleared, leading to critical issue in link/append code. */
    const int id_tag = tag | LIB_TAG_UNDO_OLD_ID_REUSED;
    read_libblock_undo_restore_identical(fd, main, id, id_old, id_tag);

    /* Insert into library map for lookup by newly read datablocks (with pointer value bhead->old).
     * Note that existing datablocks in memory (which pointer value would be id_old) are not
     * remapped anymore, so no need to store this info here. */
    oldnewmap_insert(fd->libmap, bhead->old, id_old, bhead->code);

    *r_id_old = id_old;
    return true;
  }
  if (id_old != NULL) {
    /* Local datablock was changed. Restore at the address of the old datablock. */
    DEBUG_PRINTF("read to old existing address\n");
    *r_id_old = id_old;
    return false;
  }

  /* Local datablock does not exist in the undo step, so read from scratch. */
  DEBUG_PRINTF("read at new address\n");
  return false;
}

/* This routine reads a datablock and its direct data, and advances bhead to
 * the next datablock. For library linked datablocks, only a placeholder will
 * be generated, to be replaced in read_library_linked_ids.
 *
 * When reading for undo, libraries, linked datablocks and unchanged datablocks
 * will be restored from the old database. Only new or changed datablocks will
 * actually be read. */
static BHead *read_libblock(FileData *fd,
                            Main *main,
                            BHead *bhead,
                            const int tag,
                            const bool placeholder_set_indirect_extern,
                            ID **r_id)
{
  /* First attempt to restore existing datablocks for undo.
   * When datablocks are changed but still exist, we restore them at the old
   * address and inherit recalc flags for the dependency graph. */
  ID *id_old = NULL;
  if (fd->memfile != NULL) {
    if (read_libblock_undo_restore(fd, main, bhead, tag, &id_old)) {
      if (r_id) {
        *r_id = id_old;
      }
      return blo_bhead_next(fd, bhead);
    }
  }

  /* Read libblock struct. */
  ID *id = read_struct(fd, bhead, "lib block");
  if (id == NULL) {
    if (r_id) {
      *r_id = NULL;
    }
    return blo_bhead_next(fd, bhead);
  }

  /* Determine ID type and add to main database list. */
  const short idcode = GS(id->name);
  ListBase *lb = which_libbase(main, idcode);
  if (lb == NULL) {
    /* Unknown ID type. */
    printf("%s: unknown id code '%c%c'\n", __func__, (idcode & 0xff), (idcode >> 8));
    MEM_freeN(id);
    if (r_id) {
      *r_id = NULL;
    }
    return blo_bhead_next(fd, bhead);
  }

  /* NOTE: id must be added to the list before direct_link_id(), since
   * direct_link_library() may remove it from there in case of duplicates. */
  BLI_addtail(lb, id);

  /* Insert into library map for lookup by newly read datablocks (with pointer value bhead->old).
   * Note that existing datablocks in memory (which pointer value would be id_old) are not remapped
   * remapped anymore, so no need to store this info here. */
  ID *id_target = id_old ? id_old : id;
  oldnewmap_insert(fd->libmap, bhead->old, id_target, bhead->code);

  if (r_id) {
    *r_id = id_target;
  }

  /* Set tag for new datablock to indicate lib linking and versioning needs
   * to be done still. */
  int id_tag = tag | LIB_TAG_NEED_LINK | LIB_TAG_NEW;

  if (bhead->code == ID_LINK_PLACEHOLDER) {
    /* Read placeholder for linked datablock. */
    id_tag |= LIB_TAG_ID_LINK_PLACEHOLDER;

    if (placeholder_set_indirect_extern) {
      if (id->flag & LIB_INDIRECT_WEAK_LINK) {
        id_tag |= LIB_TAG_INDIRECT;
      }
      else {
        id_tag |= LIB_TAG_EXTERN;
      }
    }

    direct_link_id(fd, main, id_tag, id, id_old);
    return blo_bhead_next(fd, bhead);
  }

  /* Read datablock contents.
   * Use convenient malloc name for debugging and better memory link prints. */
  const char *allocname = dataname(idcode);
  bhead = read_data_into_datamap(fd, bhead, allocname);
  const bool success = direct_link_id(fd, main, id_tag, id, id_old);
  oldnewmap_clear(fd->datamap);

  if (!success) {
    /* XXX This is probably working OK currently given the very limited scope of that flag.
     * However, it is absolutely **not** handled correctly: it is freeing an ID pointer that has
     * been added to the fd->libmap mapping, which in theory could lead to nice crashes...
     * This should be properly solved at some point. */
    BKE_id_free(main, id);
    if (r_id != NULL) {
      *r_id = NULL;
    }
  }
  else if (id_old) {
    /* For undo, store contents read into id at id_old. */
    read_libblock_undo_restore_at_old_address(fd, main, id, id_old);
  }

  return bhead;
}

/** \} */

/* -------------------------------------------------------------------- */
/** \name Read Global Data
 * \{ */

/* note, this has to be kept for reading older files... */
/* also version info is written here */
static BHead *read_global(BlendFileData *bfd, FileData *fd, BHead *bhead)
{
  FileGlobal *fg = read_struct(fd, bhead, "Global");

  /* copy to bfd handle */
  bfd->main->subversionfile = fg->subversion;
  bfd->main->minversionfile = fg->minversion;
  bfd->main->minsubversionfile = fg->minsubversion;
  bfd->main->build_commit_timestamp = fg->build_commit_timestamp;
  BLI_strncpy(bfd->main->build_hash, fg->build_hash, sizeof(bfd->main->build_hash));

  bfd->fileflags = fg->fileflags;
  bfd->globalf = fg->globalf;
  BLI_strncpy(bfd->filename, fg->filename, sizeof(bfd->filename));

  /* Error in 2.65 and older: main->name was not set if you save from startup
   * (not after loading file). */
  if (bfd->filename[0] == 0) {
    if (fd->fileversion < 265 || (fd->fileversion == 265 && fg->subversion < 1)) {
      if ((G.fileflags & G_FILE_RECOVER) == 0) {
        BLI_strncpy(bfd->filename, BKE_main_blendfile_path(bfd->main), sizeof(bfd->filename));
      }
    }

    /* early 2.50 version patch - filename not in FileGlobal struct at all */
    if (fd->fileversion <= 250) {
      BLI_strncpy(bfd->filename, BKE_main_blendfile_path(bfd->main), sizeof(bfd->filename));
    }
  }

  if (G.fileflags & G_FILE_RECOVER) {
    BLI_strncpy(fd->relabase, fg->filename, sizeof(fd->relabase));
  }

  bfd->curscreen = fg->curscreen;
  bfd->curscene = fg->curscene;
  bfd->cur_view_layer = fg->cur_view_layer;

  MEM_freeN(fg);

  fd->globalf = bfd->globalf;
  fd->fileflags = bfd->fileflags;

  return blo_bhead_next(fd, bhead);
}

/* note, this has to be kept for reading older files... */
static void link_global(FileData *fd, BlendFileData *bfd)
{
  bfd->cur_view_layer = newglobadr(fd, bfd->cur_view_layer);
  bfd->curscreen = newlibadr(fd, NULL, bfd->curscreen);
  bfd->curscene = newlibadr(fd, NULL, bfd->curscene);
  // this happens in files older than 2.35
  if (bfd->curscene == NULL) {
    if (bfd->curscreen) {
      bfd->curscene = bfd->curscreen->scene;
    }
  }
}

/** \} */

/* -------------------------------------------------------------------- */
/** \name Versioning
 * \{ */

/* initialize userdef with non-UI dependency stuff */
/* other initializers (such as theme color defaults) go to resources.c */
static void do_versions_userdef(FileData *fd, BlendFileData *bfd)
{
  Main *bmain = bfd->main;
  UserDef *user = bfd->user;

  if (user == NULL) {
    return;
  }

  if (MAIN_VERSION_OLDER(bmain, 266, 4)) {
    /* Themes for Node and Sequence editor were not using grid color,
     * but back. we copy this over then. */
    LISTBASE_FOREACH (bTheme *, btheme, &user->themes) {
      copy_v4_v4_uchar(btheme->space_node.grid, btheme->space_node.back);
      copy_v4_v4_uchar(btheme->space_sequencer.grid, btheme->space_sequencer.back);
    }
  }

  if (!DNA_struct_elem_find(fd->filesdna, "UserDef", "WalkNavigation", "walk_navigation")) {
    user->walk_navigation.mouse_speed = 1.0f;
    user->walk_navigation.walk_speed = 2.5f; /* m/s */
    user->walk_navigation.walk_speed_factor = 5.0f;
    user->walk_navigation.view_height = 1.6f;   /* m */
    user->walk_navigation.jump_height = 0.4f;   /* m */
    user->walk_navigation.teleport_time = 0.2f; /* s */
  }

  /* tablet pressure threshold */
  if (!DNA_struct_elem_find(fd->filesdna, "UserDef", "float", "pressure_threshold_max")) {
    user->pressure_threshold_max = 1.0f;
  }
}

static void do_versions(FileData *fd, Library *lib, Main *main)
{
  /* WATCH IT!!!: pointers from libdata have not been converted */

  /* Don't allow versioning to create new data-blocks. */
  main->is_locked_for_linking = true;

  if (G.debug & G_DEBUG) {
    char build_commit_datetime[32];
    time_t temp_time = main->build_commit_timestamp;
    struct tm *tm = (temp_time) ? gmtime(&temp_time) : NULL;
    if (LIKELY(tm)) {
      strftime(build_commit_datetime, sizeof(build_commit_datetime), "%Y-%m-%d %H:%M", tm);
    }
    else {
      BLI_strncpy(build_commit_datetime, "unknown", sizeof(build_commit_datetime));
    }

    printf("read file %s\n  Version %d sub %d date %s hash %s\n",
           fd->relabase,
           main->versionfile,
           main->subversionfile,
           build_commit_datetime,
           main->build_hash);
  }

  blo_do_versions_pre250(fd, lib, main);
  blo_do_versions_250(fd, lib, main);
  blo_do_versions_260(fd, lib, main);
  blo_do_versions_270(fd, lib, main);
  blo_do_versions_280(fd, lib, main);
  blo_do_versions_290(fd, lib, main);
  blo_do_versions_cycles(fd, lib, main);

  /* WATCH IT!!!: pointers from libdata have not been converted yet here! */
  /* WATCH IT 2!: Userdef struct init see do_versions_userdef() above! */

  /* don't forget to set version number in BKE_blender_version.h! */

  main->is_locked_for_linking = false;
}

static void do_versions_after_linking(Main *main, ReportList *reports)
{
  //  printf("%s for %s (%s), %d.%d\n", __func__, main->curlib ? main->curlib->filepath :
  //         main->name, main->curlib ? "LIB" : "MAIN", main->versionfile, main->subversionfile);

  /* Don't allow versioning to create new data-blocks. */
  main->is_locked_for_linking = true;

  do_versions_after_linking_250(main);
  do_versions_after_linking_260(main);
  do_versions_after_linking_270(main);
  do_versions_after_linking_280(main, reports);
  do_versions_after_linking_290(main, reports);
  do_versions_after_linking_cycles(main);

  main->is_locked_for_linking = false;
}

/** \} */

/* -------------------------------------------------------------------- */
/** \name Read Library Data Block (all)
 * \{ */

static void lib_link_all(FileData *fd, Main *bmain)
{
  const bool do_partial_undo = (fd->skip_flags & BLO_READ_SKIP_UNDO_OLD_MAIN) == 0;

  BlendLibReader reader = {fd, bmain};

  ID *id;
  FOREACH_MAIN_ID_BEGIN (bmain, id) {
    if ((id->tag & LIB_TAG_NEED_LINK) == 0) {
      /* This ID does not need liblink, just skip to next one. */
      continue;
    }

    if (fd->memfile != NULL && GS(id->name) == ID_WM) {
      /* No load UI for undo memfiles.
       * Only WM currently, SCR needs it still (see below), and so does WS? */
      continue;
    }

    if (fd->memfile != NULL && do_partial_undo && (id->tag & LIB_TAG_UNDO_OLD_ID_REUSED) != 0) {
      /* This ID has been re-used from 'old' bmain. Since it was therefore unchanged across
       * current undo step, and old IDs re-use their old memory address, we do not need to liblink
       * it at all. */
      continue;
    }

    lib_link_id(&reader, id);

    const IDTypeInfo *id_type = BKE_idtype_get_info_from_id(id);
    if (id_type->blend_read_lib != NULL) {
      id_type->blend_read_lib(&reader, id);
    }

    /* Note: ID types are processed in reverse order as defined by INDEX_ID_XXX enums in DNA_ID.h.
     * This ensures handling of most dependencies in proper order, as elsewhere in code.
     * Please keep order of entries in that switch matching that order, it's easier to quickly see
     * whether something is wrong then. */
    switch (GS(id->name)) {
      case ID_WM:
        lib_link_windowmanager(&reader, (wmWindowManager *)id);
        break;
      case ID_WS:
        /* Could we skip WS in undo case? */
        lib_link_workspaces(&reader, (WorkSpace *)id);
        break;
      case ID_SCE:
        lib_link_scene(&reader, (Scene *)id);
        break;
      case ID_OB:
        lib_link_object(&reader, (Object *)id);
        break;
      case ID_SCR:
        /* DO NOT skip screens here, 3D viewport may contains pointers
         * to other ID data (like #View3D.ob_center)! See T41411. */
        lib_link_screen(&reader, (bScreen *)id);
        break;
      case ID_PA:
        lib_link_particlesettings(&reader, (ParticleSettings *)id);
        break;
      case ID_GR:
        lib_link_collection(&reader, (Collection *)id);
        break;
      case ID_IP:
        /* XXX deprecated... still needs to be maintained for version patches still. */
        lib_link_ipo(&reader, (Ipo *)id);
        break;
      case ID_LI:
        lib_link_library(&reader, (Library *)id); /* Only init users. */
        break;
      case ID_ME:
      case ID_LT:
      case ID_AC:
      case ID_NT:
      case ID_LS:
      case ID_TXT:
      case ID_VF:
      case ID_MC:
      case ID_PAL:
      case ID_PC:
      case ID_BR:
      case ID_IM:
      case ID_LA:
      case ID_MA:
      case ID_MB:
      case ID_CU:
      case ID_CA:
      case ID_WO:
      case ID_MSK:
      case ID_SPK:
      case ID_AR:
      case ID_LP:
      case ID_KE:
      case ID_TE:
      case ID_GD:
      case ID_HA:
      case ID_PT:
      case ID_VO:
      case ID_SIM:
      case ID_SO:
      case ID_CF:
        /* Do nothing. Handled by IDTypeInfo callback. */
        break;
    }

    id->tag &= ~LIB_TAG_NEED_LINK;
  }
  FOREACH_MAIN_ID_END;

  /* Check for possible cycles in scenes' 'set' background property. */
  lib_link_scenes_check_set(bmain);

  /* We could integrate that to mesh/curve/lattice lib_link, but this is really cheap process,
   * so simpler to just use it directly in this single call. */
  BLO_main_validate_shapekeys(bmain, NULL);

  /* We have to rebuild that runtime information *after* all data-blocks have been properly linked.
   */
  BKE_main_collections_parent_relations_rebuild(bmain);

#ifndef NDEBUG
  /* Double check we do not have any 'need link' tag remaining, this should never be the case once
   * this function has run. */
  FOREACH_MAIN_ID_BEGIN (bmain, id) {
    BLI_assert((id->tag & LIB_TAG_NEED_LINK) == 0);
  }
  FOREACH_MAIN_ID_END;
#endif
}

/** \} */

/* -------------------------------------------------------------------- */
/** \name Read User Preferences
 * \{ */

static void direct_link_keymapitem(BlendDataReader *reader, wmKeyMapItem *kmi)
{
  BLO_read_data_address(reader, &kmi->properties);
  IDP_BlendDataRead(reader, &kmi->properties);
  kmi->ptr = NULL;
  kmi->flag &= ~KMI_UPDATE;
}

static BHead *read_userdef(BlendFileData *bfd, FileData *fd, BHead *bhead)
{
  UserDef *user;
  bfd->user = user = read_struct(fd, bhead, "user def");

  /* User struct has separate do-version handling */
  user->versionfile = bfd->main->versionfile;
  user->subversionfile = bfd->main->subversionfile;

  /* read all data into fd->datamap */
  bhead = read_data_into_datamap(fd, bhead, "user def");

  BlendDataReader reader_ = {fd};
  BlendDataReader *reader = &reader_;

  BLO_read_list(reader, &user->themes);
  BLO_read_list(reader, &user->user_keymaps);
  BLO_read_list(reader, &user->user_keyconfig_prefs);
  BLO_read_list(reader, &user->user_menus);
  BLO_read_list(reader, &user->addons);
  BLO_read_list(reader, &user->autoexec_paths);

  LISTBASE_FOREACH (wmKeyMap *, keymap, &user->user_keymaps) {
    keymap->modal_items = NULL;
    keymap->poll = NULL;
    keymap->flag &= ~KEYMAP_UPDATE;

    BLO_read_list(reader, &keymap->diff_items);
    BLO_read_list(reader, &keymap->items);

    LISTBASE_FOREACH (wmKeyMapDiffItem *, kmdi, &keymap->diff_items) {
      BLO_read_data_address(reader, &kmdi->remove_item);
      BLO_read_data_address(reader, &kmdi->add_item);

      if (kmdi->remove_item) {
        direct_link_keymapitem(reader, kmdi->remove_item);
      }
      if (kmdi->add_item) {
        direct_link_keymapitem(reader, kmdi->add_item);
      }
    }

    LISTBASE_FOREACH (wmKeyMapItem *, kmi, &keymap->items) {
      direct_link_keymapitem(reader, kmi);
    }
  }

  LISTBASE_FOREACH (wmKeyConfigPref *, kpt, &user->user_keyconfig_prefs) {
    BLO_read_data_address(reader, &kpt->prop);
    IDP_BlendDataRead(reader, &kpt->prop);
  }

  LISTBASE_FOREACH (bUserMenu *, um, &user->user_menus) {
    BLO_read_list(reader, &um->items);
    LISTBASE_FOREACH (bUserMenuItem *, umi, &um->items) {
      if (umi->type == USER_MENU_TYPE_OPERATOR) {
        bUserMenuItem_Op *umi_op = (bUserMenuItem_Op *)umi;
        BLO_read_data_address(reader, &umi_op->prop);
        IDP_BlendDataRead(reader, &umi_op->prop);
      }
    }
  }

  LISTBASE_FOREACH (bAddon *, addon, &user->addons) {
    BLO_read_data_address(reader, &addon->prop);
    IDP_BlendDataRead(reader, &addon->prop);
  }

  // XXX
  user->uifonts.first = user->uifonts.last = NULL;

  BLO_read_list(reader, &user->uistyles);

  /* Don't read the active app template, use the default one. */
  user->app_template[0] = '\0';

  /* Clear runtime data. */
  user->runtime.is_dirty = false;
  user->edit_studio_light = 0;

  /* free fd->datamap again */
  oldnewmap_clear(fd->datamap);

  return bhead;
}

/** \} */

/* -------------------------------------------------------------------- */
/** \name Read File (Internal)
 * \{ */

BlendFileData *blo_read_file_internal(FileData *fd, const char *filepath)
{
  BHead *bhead = blo_bhead_first(fd);
  BlendFileData *bfd;
  ListBase mainlist = {NULL, NULL};

  if (fd->memfile != NULL) {
    DEBUG_PRINTF("\nUNDO: read step\n");
  }

  bfd = MEM_callocN(sizeof(BlendFileData), "blendfiledata");

  bfd->main = BKE_main_new();
  bfd->main->versionfile = fd->fileversion;

  bfd->type = BLENFILETYPE_BLEND;

  if ((fd->skip_flags & BLO_READ_SKIP_DATA) == 0) {
    BLI_addtail(&mainlist, bfd->main);
    fd->mainlist = &mainlist;
    BLI_strncpy(bfd->main->name, filepath, sizeof(bfd->main->name));
  }

  if (G.background) {
    /* We only read & store .blend thumbnail in background mode
     * (because we cannot re-generate it, no OpenGL available).
     */
    const int *data = read_file_thumbnail(fd);

    if (data) {
      const int width = data[0];
      const int height = data[1];
      if (BLEN_THUMB_MEMSIZE_IS_VALID(width, height)) {
        const size_t sz = BLEN_THUMB_MEMSIZE(width, height);
        bfd->main->blen_thumb = MEM_mallocN(sz, __func__);

        BLI_assert((sz - sizeof(*bfd->main->blen_thumb)) ==
                   (BLEN_THUMB_MEMSIZE_FILE(width, height) - (sizeof(*data) * 2)));
        bfd->main->blen_thumb->width = width;
        bfd->main->blen_thumb->height = height;
        memcpy(bfd->main->blen_thumb->rect, &data[2], sz - sizeof(*bfd->main->blen_thumb));
      }
    }
  }

  while (bhead) {
    switch (bhead->code) {
      case DATA:
      case DNA1:
      case TEST: /* used as preview since 2.5x */
      case REND:
        bhead = blo_bhead_next(fd, bhead);
        break;
      case GLOB:
        bhead = read_global(bfd, fd, bhead);
        break;
      case USER:
        if (fd->skip_flags & BLO_READ_SKIP_USERDEF) {
          bhead = blo_bhead_next(fd, bhead);
        }
        else {
          bhead = read_userdef(bfd, fd, bhead);
        }
        break;
      case ENDB:
        bhead = NULL;
        break;

      case ID_LINK_PLACEHOLDER:
        if (fd->skip_flags & BLO_READ_SKIP_DATA) {
          bhead = blo_bhead_next(fd, bhead);
        }
        else {
          /* Add link placeholder to the main of the library it belongs to.
           * The library is the most recently loaded ID_LI block, according
           * to the file format definition. So we can use the entry at the
           * end of mainlist, added in direct_link_library. */
          Main *libmain = mainlist.last;
          bhead = read_libblock(fd, libmain, bhead, 0, true, NULL);
        }
        break;
        /* in 2.50+ files, the file identifier for screens is patched, forward compatibility */
      case ID_SCRN:
        bhead->code = ID_SCR;
        /* pass on to default */
        ATTR_FALLTHROUGH;
      default:
        if (fd->skip_flags & BLO_READ_SKIP_DATA) {
          bhead = blo_bhead_next(fd, bhead);
        }
        else {
          bhead = read_libblock(fd, bfd->main, bhead, LIB_TAG_LOCAL, false, NULL);
        }
    }
  }

  /* do before read_libraries, but skip undo case */
  if (fd->memfile == NULL) {
    if ((fd->skip_flags & BLO_READ_SKIP_DATA) == 0) {
      do_versions(fd, NULL, bfd->main);
    }

    if ((fd->skip_flags & BLO_READ_SKIP_USERDEF) == 0) {
      do_versions_userdef(fd, bfd);
    }
  }

  if ((fd->skip_flags & BLO_READ_SKIP_DATA) == 0) {
    read_libraries(fd, &mainlist);

    blo_join_main(&mainlist);

    lib_link_all(fd, bfd->main);

    /* Skip in undo case. */
    if (fd->memfile == NULL) {
      /* Note that we can't recompute user-counts at this point in undo case, we play too much with
       * IDs from different memory realms, and Main database is not in a fully valid state yet.
       */
      /* Some versioning code does expect some proper user-reference-counting, e.g. in conversion
       * from groups to collections... We could optimize out that first call when we are reading a
       * current version file, but again this is really not a bottle neck currently.
       * So not worth it. */
      BKE_main_id_refcount_recompute(bfd->main, false);

      /* Yep, second splitting... but this is a very cheap operation, so no big deal. */
      blo_split_main(&mainlist, bfd->main);
      LISTBASE_FOREACH (Main *, mainvar, &mainlist) {
        BLI_assert(mainvar->versionfile != 0);
        do_versions_after_linking(mainvar, fd->reports);
      }
      blo_join_main(&mainlist);

      /* And we have to compute those user-reference-counts again, as `do_versions_after_linking()`
       * does not always properly handle user counts, and/or that function does not take into
       * account old, deprecated data. */
      BKE_main_id_refcount_recompute(bfd->main, false);

      /* After all data has been read and versioned, uses LIB_TAG_NEW. */
      ntreeUpdateAllNew(bfd->main);
    }

    placeholders_ensure_valid(bfd->main);

    BKE_main_id_tag_all(bfd->main, LIB_TAG_NEW, false);

    /* Now that all our data-blocks are loaded,
     * we can re-generate overrides from their references. */
    if (fd->memfile == NULL) {
      /* Do not apply in undo case! */
      BKE_lib_override_library_main_update(bfd->main);
    }

    BKE_collections_after_lib_link(bfd->main);

    /* Make all relative paths, relative to the open blend file. */
    fix_relpaths_library(fd->relabase, bfd->main);

    link_global(fd, bfd); /* as last */
  }

  fd->mainlist = NULL; /* Safety, this is local variable, shall not be used afterward. */

  return bfd;
}

/** \} */

/* -------------------------------------------------------------------- */
/** \name Library Linking
 *
 * Also used for append.
 * \{ */

struct BHeadSort {
  BHead *bhead;
  const void *old;
};

static int verg_bheadsort(const void *v1, const void *v2)
{
  const struct BHeadSort *x1 = v1, *x2 = v2;

  if (x1->old > x2->old) {
    return 1;
  }
  if (x1->old < x2->old) {
    return -1;
  }
  return 0;
}

static void sort_bhead_old_map(FileData *fd)
{
  BHead *bhead;
  struct BHeadSort *bhs;
  int tot = 0;

  for (bhead = blo_bhead_first(fd); bhead; bhead = blo_bhead_next(fd, bhead)) {
    tot++;
  }

  fd->tot_bheadmap = tot;
  if (tot == 0) {
    return;
  }

  bhs = fd->bheadmap = MEM_malloc_arrayN(tot, sizeof(struct BHeadSort), "BHeadSort");

  for (bhead = blo_bhead_first(fd); bhead; bhead = blo_bhead_next(fd, bhead), bhs++) {
    bhs->bhead = bhead;
    bhs->old = bhead->old;
  }

  qsort(fd->bheadmap, tot, sizeof(struct BHeadSort), verg_bheadsort);
}

static BHead *find_previous_lib(FileData *fd, BHead *bhead)
{
  /* Skip library data-blocks in undo, see comment in read_libblock. */
  if (fd->memfile) {
    return NULL;
  }

  for (; bhead; bhead = blo_bhead_prev(fd, bhead)) {
    if (bhead->code == ID_LI) {
      break;
    }
  }

  return bhead;
}

static BHead *find_bhead(FileData *fd, void *old)
{
#if 0
  BHead* bhead;
#endif
  struct BHeadSort *bhs, bhs_s;

  if (!old) {
    return NULL;
  }

  if (fd->bheadmap == NULL) {
    sort_bhead_old_map(fd);
  }

  bhs_s.old = old;
  bhs = bsearch(&bhs_s, fd->bheadmap, fd->tot_bheadmap, sizeof(struct BHeadSort), verg_bheadsort);

  if (bhs) {
    return bhs->bhead;
  }

#if 0
  for (bhead = blo_bhead_first(fd); bhead; bhead = blo_bhead_next(fd, bhead)) {
    if (bhead->old == old) {
      return bhead;
    }
  }
#endif

  return NULL;
}

static BHead *find_bhead_from_code_name(FileData *fd, const short idcode, const char *name)
{
#ifdef USE_GHASH_BHEAD

  char idname_full[MAX_ID_NAME];

  *((short *)idname_full) = idcode;
  BLI_strncpy(idname_full + 2, name, sizeof(idname_full) - 2);

  return BLI_ghash_lookup(fd->bhead_idname_hash, idname_full);

#else
  BHead *bhead;

  for (bhead = blo_bhead_first(fd); bhead; bhead = blo_bhead_next(fd, bhead)) {
    if (bhead->code == idcode) {
      const char *idname_test = blo_bhead_id_name(fd, bhead);
      if (STREQ(idname_test + 2, name)) {
        return bhead;
      }
    }
    else if (bhead->code == ENDB) {
      break;
    }
  }

  return NULL;
#endif
}

static BHead *find_bhead_from_idname(FileData *fd, const char *idname)
{
#ifdef USE_GHASH_BHEAD
  return BLI_ghash_lookup(fd->bhead_idname_hash, idname);
#else
  return find_bhead_from_code_name(fd, GS(idname), idname + 2);
#endif
}

static ID *is_yet_read(FileData *fd, Main *mainvar, BHead *bhead)
{
  const char *idname = blo_bhead_id_name(fd, bhead);
  /* which_libbase can be NULL, intentionally not using idname+2 */
  return BLI_findstring(which_libbase(mainvar, GS(idname)), idname, offsetof(ID, name));
}

/** \} */

/* -------------------------------------------------------------------- */
/** \name Library Linking (expand pointers)
 * \{ */

static void expand_doit_library(void *fdhandle, Main *mainvar, void *old)
{
  FileData *fd = fdhandle;

  BHead *bhead = find_bhead(fd, old);
  if (bhead == NULL) {
    return;
  }

  if (bhead->code == ID_LINK_PLACEHOLDER) {
    /* Placeholder link to data-lock in another library. */
    BHead *bheadlib = find_previous_lib(fd, bhead);
    if (bheadlib == NULL) {
      return;
    }

    Library *lib = read_struct(fd, bheadlib, "Library");
    Main *libmain = blo_find_main(fd, lib->filepath, fd->relabase);

    if (libmain->curlib == NULL) {
      const char *idname = blo_bhead_id_name(fd, bhead);

      blo_reportf_wrap(fd->reports,
                       RPT_WARNING,
                       TIP_("LIB: Data refers to main .blend file: '%s' from %s"),
                       idname,
                       mainvar->curlib->filepath_abs);
      return;
    }

    ID *id = is_yet_read(fd, libmain, bhead);

    if (id == NULL) {
      /* ID has not been read yet, add placeholder to the main of the
       * library it belongs to, so that it will be read later. */
      read_libblock(fd, libmain, bhead, LIB_TAG_INDIRECT, false, NULL);
      // commented because this can print way too much
      // if (G.debug & G_DEBUG) printf("expand_doit: other lib %s\n", lib->filepath);

      /* for outliner dependency only */
      libmain->curlib->parent = mainvar->curlib;
    }
    else {
      /* Convert any previously read weak link to regular link
       * to signal that we want to read this data-block. */
      if (id->tag & LIB_TAG_ID_LINK_PLACEHOLDER) {
        id->flag &= ~LIB_INDIRECT_WEAK_LINK;
      }

      /* "id" is either a placeholder or real ID that is already in the
       * main of the library (A) it belongs to. However it might have been
       * put there by another library (C) which only updated its own
       * fd->libmap. In that case we also need to update the fd->libmap
       * of the current library (B) so we can find it for lookups.
       *
       * An example of such a setup is:
       * (A) tree.blend: contains Tree object.
       * (B) forest.blend: contains Forest collection linking in Tree from tree.blend.
       * (C) shot.blend: links in both Tree from tree.blend and Forest from forest.blend.
       */
      oldnewmap_insert(fd->libmap, bhead->old, id, bhead->code);

      /* If "id" is a real data-lock and not a placeholder, we need to
       * update fd->libmap to replace ID_LINK_PLACEHOLDER with the real
       * ID_* code.
       *
       * When the real ID is read this replacement happens for all
       * libraries read so far, but not for libraries that have not been
       * read yet at that point. */
      change_link_placeholder_to_real_ID_pointer_fd(fd, bhead->old, id);

      /* Commented because this can print way too much. */
#if 0
      if (G.debug & G_DEBUG) {
        printf("expand_doit: already linked: %s lib: %s\n", id->name, lib->filepath);
      }
#endif
    }

    MEM_freeN(lib);
  }
  else {
    /* Data-block in same library. */
    /* In 2.50+ file identifier for screens is patched, forward compatibility. */
    if (bhead->code == ID_SCRN) {
      bhead->code = ID_SCR;
    }

    ID *id = is_yet_read(fd, mainvar, bhead);
    if (id == NULL) {
      read_libblock(fd, mainvar, bhead, LIB_TAG_NEED_EXPAND | LIB_TAG_INDIRECT, false, NULL);
    }
    else {
      /* Convert any previously read weak link to regular link
       * to signal that we want to read this data-block. */
      if (id->tag & LIB_TAG_ID_LINK_PLACEHOLDER) {
        id->flag &= ~LIB_INDIRECT_WEAK_LINK;
      }

      /* this is actually only needed on UI call? when ID was already read before,
       * and another append happens which invokes same ID...
       * in that case the lookup table needs this entry */
      oldnewmap_insert(fd->libmap, bhead->old, id, bhead->code);
      // commented because this can print way too much
      // if (G.debug & G_DEBUG) printf("expand: already read %s\n", id->name);
    }
  }
}

static BLOExpandDoitCallback expand_doit;

// XXX deprecated - old animation system
static void expand_ipo(BlendExpander *expander, Ipo *ipo)
{
  LISTBASE_FOREACH (IpoCurve *, icu, &ipo->curve) {
    if (icu->driver) {
      BLO_expand(expander, icu->driver->ob);
    }
  }
}

// XXX deprecated - old animation system
static void expand_constraint_channels(BlendExpander *expander, ListBase *chanbase)
{
  LISTBASE_FOREACH (bConstraintChannel *, chan, chanbase) {
    BLO_expand(expander, chan->ipo);
  }
}

static void expand_id(BlendExpander *expander, ID *id);
static void expand_collection(BlendExpander *expander, Collection *collection);

static void expand_id_embedded_id(BlendExpander *expander, ID *id)
{
  /* Handle 'private IDs'. */
  bNodeTree *nodetree = ntreeFromID(id);
  if (nodetree != NULL) {
    expand_id(expander, &nodetree->id);
    ntreeBlendReadExpand(expander, nodetree);
  }

  if (GS(id->name) == ID_SCE) {
    Scene *scene = (Scene *)id;
    if (scene->master_collection != NULL) {
      expand_id(expander, &scene->master_collection->id);
      expand_collection(expander, scene->master_collection);
    }
  }
}

static void expand_id(BlendExpander *expander, ID *id)
{
  IDP_BlendReadExpand(expander, id->properties);

  if (id->override_library) {
    BLO_expand(expander, id->override_library->reference);
    BLO_expand(expander, id->override_library->storage);
  }

  AnimData *adt = BKE_animdata_from_id(id);
  if (adt != NULL) {
    BKE_animdata_blend_read_expand(expander, adt);
  }

  expand_id_embedded_id(expander, id);
}

static void expand_particlesettings(BlendExpander *expander, ParticleSettings *part)
{
  BLO_expand(expander, part->instance_object);
  BLO_expand(expander, part->instance_collection);
  BLO_expand(expander, part->force_group);
  BLO_expand(expander, part->bb_ob);
  BLO_expand(expander, part->collision_group);

  for (int a = 0; a < MAX_MTEX; a++) {
    if (part->mtex[a]) {
      BLO_expand(expander, part->mtex[a]->tex);
      BLO_expand(expander, part->mtex[a]->object);
    }
  }

  if (part->effector_weights) {
    BLO_expand(expander, part->effector_weights->group);
  }

  if (part->pd) {
    BLO_expand(expander, part->pd->tex);
    BLO_expand(expander, part->pd->f_source);
  }
  if (part->pd2) {
    BLO_expand(expander, part->pd2->tex);
    BLO_expand(expander, part->pd2->f_source);
  }

  if (part->boids) {
    LISTBASE_FOREACH (BoidState *, state, &part->boids->states) {
      LISTBASE_FOREACH (BoidRule *, rule, &state->rules) {
        if (rule->type == eBoidRuleType_Avoid) {
          BoidRuleGoalAvoid *gabr = (BoidRuleGoalAvoid *)rule;
          BLO_expand(expander, gabr->ob);
        }
        else if (rule->type == eBoidRuleType_FollowLeader) {
          BoidRuleFollowLeader *flbr = (BoidRuleFollowLeader *)rule;
          BLO_expand(expander, flbr->ob);
        }
      }
    }
  }

  LISTBASE_FOREACH (ParticleDupliWeight *, dw, &part->instance_weights) {
    BLO_expand(expander, dw->ob);
  }
}

static void expand_collection(BlendExpander *expander, Collection *collection)
{
  LISTBASE_FOREACH (CollectionObject *, cob, &collection->gobject) {
    BLO_expand(expander, cob->ob);
  }

  LISTBASE_FOREACH (CollectionChild *, child, &collection->children) {
    BLO_expand(expander, child->collection);
  }

#ifdef USE_COLLECTION_COMPAT_28
  if (collection->collection != NULL) {
    expand_scene_collection(expander, collection->collection);
  }
#endif
}

/* callback function used to expand constraint ID-links */
static void expand_constraint_cb(bConstraint *UNUSED(con),
                                 ID **idpoin,
                                 bool UNUSED(is_reference),
                                 void *userdata)
{
  BlendExpander *expander = userdata;
  BLO_expand(expander, *idpoin);
}

static void expand_constraints(BlendExpander *expander, ListBase *lb)
{
  BKE_constraints_id_loop(lb, expand_constraint_cb, expander);

  /* deprecated manual expansion stuff */
  LISTBASE_FOREACH (bConstraint *, curcon, lb) {
    if (curcon->ipo) {
      BLO_expand(expander, curcon->ipo);  // XXX deprecated - old animation system
    }
  }
}

static void expand_pose(BlendExpander *expander, bPose *pose)
{
  if (!pose) {
    return;
  }

  LISTBASE_FOREACH (bPoseChannel *, chan, &pose->chanbase) {
    expand_constraints(expander, &chan->constraints);
    IDP_BlendReadExpand(expander, chan->prop);
    BLO_expand(expander, chan->custom);
  }
}

static void expand_object_expandModifiers(void *userData,
                                          Object *UNUSED(ob),
                                          ID **idpoin,
                                          int UNUSED(cb_flag))
{
  BlendExpander *expander = userData;
  BLO_expand(expander, *idpoin);
}

static void expand_object(BlendExpander *expander, Object *ob)
{
  BLO_expand(expander, ob->data);

  /* expand_object_expandModifier() */
  if (ob->modifiers.first) {
    BKE_modifiers_foreach_ID_link(ob, expand_object_expandModifiers, expander);
  }

  /* expand_object_expandModifier() */
  if (ob->greasepencil_modifiers.first) {
    BKE_gpencil_modifiers_foreach_ID_link(ob, expand_object_expandModifiers, expander);
  }

  /* expand_object_expandShaderFx() */
  if (ob->shader_fx.first) {
    BKE_shaderfx_foreach_ID_link(ob, expand_object_expandModifiers, expander);
  }

  expand_pose(expander, ob->pose);
  BLO_expand(expander, ob->poselib);
  expand_constraints(expander, &ob->constraints);

  BLO_expand(expander, ob->gpd);

  // XXX deprecated - old animation system (for version patching only)
  BLO_expand(expander, ob->ipo);
  BLO_expand(expander, ob->action);

  expand_constraint_channels(expander, &ob->constraintChannels);

  LISTBASE_FOREACH (bActionStrip *, strip, &ob->nlastrips) {
    BLO_expand(expander, strip->object);
    BLO_expand(expander, strip->act);
    BLO_expand(expander, strip->ipo);
  }
  // XXX deprecated - old animation system (for version patching only)

  for (int a = 0; a < ob->totcol; a++) {
    BLO_expand(expander, ob->mat[a]);
  }

  PartEff *paf = blo_do_version_give_parteff_245(ob);
  if (paf && paf->group) {
    BLO_expand(expander, paf->group);
  }

  if (ob->instance_collection) {
    BLO_expand(expander, ob->instance_collection);
  }

  if (ob->proxy) {
    BLO_expand(expander, ob->proxy);
  }
  if (ob->proxy_group) {
    BLO_expand(expander, ob->proxy_group);
  }

  LISTBASE_FOREACH (ParticleSystem *, psys, &ob->particlesystem) {
    BLO_expand(expander, psys->part);
  }

  if (ob->pd) {
    BLO_expand(expander, ob->pd->tex);
    BLO_expand(expander, ob->pd->f_source);
  }

  if (ob->soft) {
    BLO_expand(expander, ob->soft->collision_group);

    if (ob->soft->effector_weights) {
      BLO_expand(expander, ob->soft->effector_weights->group);
    }
  }

  if (ob->rigidbody_constraint) {
    BLO_expand(expander, ob->rigidbody_constraint->ob1);
    BLO_expand(expander, ob->rigidbody_constraint->ob2);
  }
}

#ifdef USE_COLLECTION_COMPAT_28
static void expand_scene_collection(BlendExpander *expander, SceneCollection *sc)
{
  LISTBASE_FOREACH (LinkData *, link, &sc->objects) {
    BLO_expand(expander, link->data);
  }

  LISTBASE_FOREACH (SceneCollection *, nsc, &sc->scene_collections) {
    expand_scene_collection(expander, nsc);
  }
}
#endif

static void expand_scene(BlendExpander *expander, Scene *sce)
{
  LISTBASE_FOREACH (Base *, base_legacy, &sce->base) {
    BLO_expand(expander, base_legacy->object);
  }
  BLO_expand(expander, sce->camera);
  BLO_expand(expander, sce->world);

  BKE_keyingsets_blend_read_expand(expander, &sce->keyingsets);

  if (sce->set) {
    BLO_expand(expander, sce->set);
  }

  LISTBASE_FOREACH (SceneRenderLayer *, srl, &sce->r.layers) {
    BLO_expand(expander, srl->mat_override);
    LISTBASE_FOREACH (FreestyleModuleConfig *, module, &srl->freestyleConfig.modules) {
      if (module->script) {
        BLO_expand(expander, module->script);
      }
    }
    LISTBASE_FOREACH (FreestyleLineSet *, lineset, &srl->freestyleConfig.linesets) {
      if (lineset->group) {
        BLO_expand(expander, lineset->group);
      }
      BLO_expand(expander, lineset->linestyle);
    }
  }

  LISTBASE_FOREACH (ViewLayer *, view_layer, &sce->view_layers) {
    IDP_BlendReadExpand(expander, view_layer->id_properties);

    LISTBASE_FOREACH (FreestyleModuleConfig *, module, &view_layer->freestyle_config.modules) {
      if (module->script) {
        BLO_expand(expander, module->script);
      }
    }

    LISTBASE_FOREACH (FreestyleLineSet *, lineset, &view_layer->freestyle_config.linesets) {
      if (lineset->group) {
        BLO_expand(expander, lineset->group);
      }
      BLO_expand(expander, lineset->linestyle);
    }
  }

  if (sce->gpd) {
    BLO_expand(expander, sce->gpd);
  }

  if (sce->ed) {
    Sequence *seq;

    SEQ_ALL_BEGIN (sce->ed, seq) {
      IDP_BlendReadExpand(expander, seq->prop);

      if (seq->scene) {
        BLO_expand(expander, seq->scene);
      }
      if (seq->scene_camera) {
        BLO_expand(expander, seq->scene_camera);
      }
      if (seq->clip) {
        BLO_expand(expander, seq->clip);
      }
      if (seq->mask) {
        BLO_expand(expander, seq->mask);
      }
      if (seq->sound) {
        BLO_expand(expander, seq->sound);
      }

      if (seq->type == SEQ_TYPE_TEXT && seq->effectdata) {
        TextVars *data = seq->effectdata;
        BLO_expand(expander, data->text_font);
      }
    }
    SEQ_ALL_END;
  }

  if (sce->rigidbody_world) {
    BLO_expand(expander, sce->rigidbody_world->group);
    BLO_expand(expander, sce->rigidbody_world->constraints);
  }

  LISTBASE_FOREACH (TimeMarker *, marker, &sce->markers) {
    if (marker->camera) {
      BLO_expand(expander, marker->camera);
    }
  }

  BLO_expand(expander, sce->clip);

#ifdef USE_COLLECTION_COMPAT_28
  if (sce->collection) {
    expand_scene_collection(expander, sce->collection);
  }
#endif

  if (sce->r.bake.cage_object) {
    BLO_expand(expander, sce->r.bake.cage_object);
  }
}

static void expand_workspace(BlendExpander *expander, WorkSpace *workspace)
{
  LISTBASE_FOREACH (WorkSpaceLayout *, layout, &workspace->layouts) {
    BLO_expand(expander, BKE_workspace_layout_screen_get(layout));
  }
}

/**
 * Set the callback func used over all ID data found by \a BLO_expand_main func.
 *
 * \param expand_doit_func: Called for each ID block it finds.
 */
void BLO_main_expander(BLOExpandDoitCallback expand_doit_func)
{
  expand_doit = expand_doit_func;
}

/**
 * Loop over all ID data in Main to mark relations.
 * Set (id->tag & LIB_TAG_NEED_EXPAND) to mark expanding. Flags get cleared after expanding.
 *
 * \param fdhandle: usually filedata, or own handle.
 * \param mainvar: the Main database to expand.
 */
void BLO_expand_main(void *fdhandle, Main *mainvar)
{
  ListBase *lbarray[MAX_LIBARRAY];
  FileData *fd = fdhandle;
  ID *id;
  int a;
  bool do_it = true;

  BlendExpander expander = {fd, mainvar};

  while (do_it) {
    do_it = false;

    a = set_listbasepointers(mainvar, lbarray);
    while (a--) {
      id = lbarray[a]->first;
      while (id) {
        if (id->tag & LIB_TAG_NEED_EXPAND) {
          expand_id(&expander, id);

          const IDTypeInfo *id_type = BKE_idtype_get_info_from_id(id);
          if (id_type->blend_read_expand != NULL) {
            id_type->blend_read_expand(&expander, id);
          }

          switch (GS(id->name)) {
            case ID_OB:
              expand_object(&expander, (Object *)id);
              break;
            case ID_SCE:
              expand_scene(&expander, (Scene *)id);
              break;
            case ID_GR:
              expand_collection(&expander, (Collection *)id);
              break;
            case ID_IP:
              expand_ipo(&expander, (Ipo *)id);  // XXX deprecated - old animation system
              break;
            case ID_PA:
              expand_particlesettings(&expander, (ParticleSettings *)id);
              break;
            case ID_WS:
              expand_workspace(&expander, (WorkSpace *)id);
              break;
            default:
              break;
          }

          do_it = true;
          id->tag &= ~LIB_TAG_NEED_EXPAND;
        }
        id = id->next;
      }
    }
  }
}

/** \} */

/* -------------------------------------------------------------------- */
/** \name Library Linking (helper functions)
 * \{ */

static bool object_in_any_scene(Main *bmain, Object *ob)
{
  LISTBASE_FOREACH (Scene *, sce, &bmain->scenes) {
    if (BKE_scene_object_find(sce, ob)) {
      return true;
    }
  }

  return false;
}

static bool object_in_any_collection(Main *bmain, Object *ob)
{
  LISTBASE_FOREACH (Collection *, collection, &bmain->collections) {
    if (BKE_collection_has_object(collection, ob)) {
      return true;
    }
  }

  return false;
}

static void add_loose_objects_to_scene(Main *mainvar,
                                       Main *bmain,
                                       Scene *scene,
                                       ViewLayer *view_layer,
                                       const View3D *v3d,
                                       Library *lib,
                                       const short flag)
{
  Collection *active_collection = NULL;
  const bool do_append = (flag & FILE_LINK) == 0;

  BLI_assert(scene);

  /* Give all objects which are LIB_TAG_INDIRECT a base,
   * or for a collection when *lib has been set. */
  LISTBASE_FOREACH (Object *, ob, &mainvar->objects) {
    bool do_it = (ob->id.tag & LIB_TAG_DOIT) != 0;
    if (do_it || ((ob->id.tag & LIB_TAG_INDIRECT) && (ob->id.tag & LIB_TAG_PRE_EXISTING) == 0)) {
      if (do_append) {
        if (ob->id.us == 0) {
          do_it = true;
        }
        else if ((ob->id.lib == lib) && (object_in_any_collection(bmain, ob) == 0)) {
          /* When appending, make sure any indirectly loaded object gets a base,
           * when they are not part of any collection yet. */
          do_it = true;
        }
      }

      if (do_it) {
        /* Find or add collection as needed. */
        if (active_collection == NULL) {
          if (flag & FILE_ACTIVE_COLLECTION) {
            LayerCollection *lc = BKE_layer_collection_get_active(view_layer);
            active_collection = lc->collection;
          }
          else {
            active_collection = BKE_collection_add(bmain, scene->master_collection, NULL);
          }
        }

        CLAMP_MIN(ob->id.us, 0);
        ob->mode = OB_MODE_OBJECT;

        BKE_collection_object_add(bmain, active_collection, ob);
        Base *base = BKE_view_layer_base_find(view_layer, ob);

        if (v3d != NULL) {
          base->local_view_bits |= v3d->local_view_uuid;
        }

        if ((flag & FILE_AUTOSELECT) && (base->flag & BASE_SELECTABLE)) {
          /* Do NOT make base active here! screws up GUI stuff,
           * if you want it do it at the editor level. */
          base->flag |= BASE_SELECTED;
        }

        BKE_scene_object_base_flag_sync_from_base(base);

        ob->id.tag &= ~LIB_TAG_INDIRECT;
        ob->id.flag &= ~LIB_INDIRECT_WEAK_LINK;
        ob->id.tag |= LIB_TAG_EXTERN;
      }
    }
  }
}

static void add_loose_object_data_to_scene(Main *mainvar,
                                           Main *bmain,
                                           Scene *scene,
                                           ViewLayer *view_layer,
                                           const View3D *v3d,
                                           const short flag)
{
  if ((flag & FILE_OBDATA_INSTANCE) == 0) {
    return;
  }

  Collection *active_collection = scene->master_collection;
  if (flag & FILE_ACTIVE_COLLECTION) {
    LayerCollection *lc = BKE_layer_collection_get_active(view_layer);
    active_collection = lc->collection;
  }

  /* Loop over all ID types, instancing object-data for ID types that have support for it. */
  ListBase *lbarray[MAX_LIBARRAY];
  int i = set_listbasepointers(mainvar, lbarray);
  while (i--) {
    const short idcode = BKE_idtype_idcode_from_index(i);
    if (!OB_DATA_SUPPORT_ID(idcode)) {
      continue;
    }

    LISTBASE_FOREACH (ID *, id, lbarray[i]) {
      if (id->tag & LIB_TAG_DOIT) {
        const int type = BKE_object_obdata_to_type(id);
        BLI_assert(type != -1);
        Object *ob = BKE_object_add_only_object(bmain, type, id->name + 2);
        ob->data = id;
        id_us_plus(id);
        BKE_object_materials_test(bmain, ob, ob->data);

        BKE_collection_object_add(bmain, active_collection, ob);
        Base *base = BKE_view_layer_base_find(view_layer, ob);

        if (v3d != NULL) {
          base->local_view_bits |= v3d->local_view_uuid;
        }

        if ((flag & FILE_AUTOSELECT) && (base->flag & BASE_SELECTABLE)) {
          /* Do NOT make base active here! screws up GUI stuff,
           * if you want it do it at the editor level. */
          base->flag |= BASE_SELECTED;
        }

        BKE_scene_object_base_flag_sync_from_base(base);

        copy_v3_v3(ob->loc, scene->cursor.location);
      }
    }
  }
}

static void add_collections_to_scene(Main *mainvar,
                                     Main *bmain,
                                     Scene *scene,
                                     ViewLayer *view_layer,
                                     const View3D *v3d,
                                     Library *lib,
                                     const short flag)
{
  Collection *active_collection = scene->master_collection;
  if (flag & FILE_ACTIVE_COLLECTION) {
    LayerCollection *lc = BKE_layer_collection_get_active(view_layer);
    active_collection = lc->collection;
  }

  /* Give all objects which are tagged a base. */
  LISTBASE_FOREACH (Collection *, collection, &mainvar->collections) {
    if ((flag & FILE_COLLECTION_INSTANCE) && (collection->id.tag & LIB_TAG_DOIT)) {
      /* Any indirect collection should not have been tagged. */
      BLI_assert((collection->id.tag & LIB_TAG_INDIRECT) == 0);

      /* BKE_object_add(...) messes with the selection. */
      Object *ob = BKE_object_add_only_object(bmain, OB_EMPTY, collection->id.name + 2);
      ob->type = OB_EMPTY;
      ob->empty_drawsize = U.collection_instance_empty_size;

      BKE_collection_object_add(bmain, active_collection, ob);
      Base *base = BKE_view_layer_base_find(view_layer, ob);

      if (v3d != NULL) {
        base->local_view_bits |= v3d->local_view_uuid;
      }

      if ((flag & FILE_AUTOSELECT) && (base->flag & BASE_SELECTABLE)) {
        base->flag |= BASE_SELECTED;
      }

      BKE_scene_object_base_flag_sync_from_base(base);
      DEG_id_tag_update(&ob->id, ID_RECALC_TRANSFORM | ID_RECALC_GEOMETRY | ID_RECALC_ANIMATION);

      if (flag & FILE_AUTOSELECT) {
        view_layer->basact = base;
      }

      /* Assign the collection. */
      ob->instance_collection = collection;
      id_us_plus(&collection->id);
      ob->transflag |= OB_DUPLICOLLECTION;
      copy_v3_v3(ob->loc, scene->cursor.location);
    }
    /* We do not want to force instantiation of indirectly linked collections,
     * not even when appending. Users can now easily instantiate collections (and their objects)
     * as needed by themselves. See T67032. */
    else if ((collection->id.tag & LIB_TAG_INDIRECT) == 0) {
      bool do_add_collection = (collection->id.tag & LIB_TAG_DOIT) != 0;
      if (!do_add_collection) {
        /* We need to check that objects in that collections are already instantiated in a scene.
         * Otherwise, it's better to add the collection to the scene's active collection, than to
         * instantiate its objects in active scene's collection directly. See T61141.
         * Note that we only check object directly into that collection,
         * not recursively into its children.
         */
        LISTBASE_FOREACH (CollectionObject *, coll_ob, &collection->gobject) {
          Object *ob = coll_ob->ob;
          if ((ob->id.tag & (LIB_TAG_PRE_EXISTING | LIB_TAG_DOIT | LIB_TAG_INDIRECT)) == 0 &&
              (ob->id.lib == lib) && (object_in_any_scene(bmain, ob) == 0)) {
            do_add_collection = true;
            break;
          }
        }
      }
      if (do_add_collection) {
        /* Add collection as child of active collection. */
        BKE_collection_child_add(bmain, active_collection, collection);

        if (flag & FILE_AUTOSELECT) {
          LISTBASE_FOREACH (CollectionObject *, coll_ob, &collection->gobject) {
            Object *ob = coll_ob->ob;
            Base *base = BKE_view_layer_base_find(view_layer, ob);
            if (base) {
              base->flag |= BASE_SELECTED;
              BKE_scene_object_base_flag_sync_from_base(base);
            }
          }
        }

        /* Those are kept for safety and consistency, but should not be needed anymore? */
        collection->id.tag &= ~LIB_TAG_INDIRECT;
        collection->id.flag &= ~LIB_INDIRECT_WEAK_LINK;
        collection->id.tag |= LIB_TAG_EXTERN;
      }
    }
  }
}

/* returns true if the item was found
 * but it may already have already been appended/linked */
static ID *link_named_part(
    Main *mainl, FileData *fd, const short idcode, const char *name, const int flag)
{
  BHead *bhead = find_bhead_from_code_name(fd, idcode, name);
  ID *id;

  const bool use_placeholders = (flag & BLO_LIBLINK_USE_PLACEHOLDERS) != 0;
  const bool force_indirect = (flag & BLO_LIBLINK_FORCE_INDIRECT) != 0;

  BLI_assert(BKE_idtype_idcode_is_linkable(idcode) && BKE_idtype_idcode_is_valid(idcode));

  if (bhead) {
    id = is_yet_read(fd, mainl, bhead);
    if (id == NULL) {
      /* not read yet */
      const int tag = force_indirect ? LIB_TAG_INDIRECT : LIB_TAG_EXTERN;
      read_libblock(fd, mainl, bhead, tag | LIB_TAG_NEED_EXPAND, false, &id);

      if (id) {
        /* sort by name in list */
        ListBase *lb = which_libbase(mainl, idcode);
        id_sort_by_name(lb, id, NULL);
      }
    }
    else {
      /* already linked */
      if (G.debug) {
        printf("append: already linked\n");
      }
      oldnewmap_insert(fd->libmap, bhead->old, id, bhead->code);
      if (!force_indirect && (id->tag & LIB_TAG_INDIRECT)) {
        id->tag &= ~LIB_TAG_INDIRECT;
        id->flag &= ~LIB_INDIRECT_WEAK_LINK;
        id->tag |= LIB_TAG_EXTERN;
      }
    }
  }
  else if (use_placeholders) {
    /* XXX flag part is weak! */
    id = create_placeholder(
        mainl, idcode, name, force_indirect ? LIB_TAG_INDIRECT : LIB_TAG_EXTERN);
  }
  else {
    id = NULL;
  }

  /* if we found the id but the id is NULL, this is really bad */
  BLI_assert(!((bhead != NULL) && (id == NULL)));

  /* Tag as loose object (or data associated with objects)
   * needing to be instantiated in #LibraryLink_Params.scene. */
  if ((id != NULL) && (flag & BLO_LIBLINK_NEEDS_ID_TAG_DOIT)) {
    if (library_link_idcode_needs_tag_check(idcode, flag)) {
      id->tag |= LIB_TAG_DOIT;
    }
  }

  return id;
}

/**
 * Simple reader for copy/paste buffers.
 */
int BLO_library_link_copypaste(Main *mainl, BlendHandle *bh, const uint64_t id_types_mask)
{
  FileData *fd = (FileData *)(bh);
  BHead *bhead;
  int num_directly_linked = 0;

  for (bhead = blo_bhead_first(fd); bhead; bhead = blo_bhead_next(fd, bhead)) {
    ID *id = NULL;

    if (bhead->code == ENDB) {
      break;
    }

    if (BKE_idtype_idcode_is_valid(bhead->code) && BKE_idtype_idcode_is_linkable(bhead->code) &&
        (id_types_mask == 0 ||
         (BKE_idtype_idcode_to_idfilter((short)bhead->code) & id_types_mask) != 0)) {
      read_libblock(fd, mainl, bhead, LIB_TAG_NEED_EXPAND | LIB_TAG_INDIRECT, false, &id);
      num_directly_linked++;
    }

    if (id) {
      /* sort by name in list */
      ListBase *lb = which_libbase(mainl, GS(id->name));
      id_sort_by_name(lb, id, NULL);

      if (bhead->code == ID_OB) {
        /* Instead of instancing Base's directly, postpone until after collections are loaded
         * otherwise the base's flag is set incorrectly when collections are used */
        Object *ob = (Object *)id;
        ob->mode = OB_MODE_OBJECT;
        /* ensure add_loose_objects_to_scene runs on this object */
        BLI_assert(id->us == 0);
      }
    }
  }

  return num_directly_linked;
}

/**
 * Link a named data-block from an external blend file.
 *
 * \param mainl: The main database to link from (not the active one).
 * \param bh: The blender file handle.
 * \param idcode: The kind of data-block to link.
 * \param name: The name of the data-block (without the 2 char ID prefix).
 * \return the linked ID when found.
 */
ID *BLO_library_link_named_part(Main *mainl,
                                BlendHandle **bh,
                                const short idcode,
                                const char *name,
                                const struct LibraryLink_Params *params)
{
  FileData *fd = (FileData *)(*bh);
  return link_named_part(mainl, fd, idcode, name, params->flag);
}

/* common routine to append/link something from a library */

/**
 * Checks if the \a idcode needs to be tagged with #LIB_TAG_DOIT when linking/appending.
 */
static bool library_link_idcode_needs_tag_check(const short idcode, const int flag)
{
  if (flag & BLO_LIBLINK_NEEDS_ID_TAG_DOIT) {
    /* Always true because of #add_loose_objects_to_scene & #add_collections_to_scene. */
    if (ELEM(idcode, ID_OB, ID_GR)) {
      return true;
    }
    if (flag & FILE_OBDATA_INSTANCE) {
      if (OB_DATA_SUPPORT_ID(idcode)) {
        return true;
      }
    }
  }
  return false;
}

/**
 * Clears #LIB_TAG_DOIT based on the result of #library_link_idcode_needs_tag_check.
 */
static void library_link_clear_tag(Main *mainvar, const int flag)
{
  for (int i = 0; i < MAX_LIBARRAY; i++) {
    const short idcode = BKE_idtype_idcode_from_index(i);
    BLI_assert(idcode != -1);
    if (library_link_idcode_needs_tag_check(idcode, flag)) {
      BKE_main_id_tag_idcode(mainvar, idcode, LIB_TAG_DOIT, false);
    }
  }
}

static Main *library_link_begin(Main *mainvar, FileData **fd, const char *filepath, const int flag)
{
  Main *mainl;

  (*fd)->mainlist = MEM_callocN(sizeof(ListBase), "FileData.mainlist");

  if (flag & BLO_LIBLINK_NEEDS_ID_TAG_DOIT) {
    /* Clear for objects and collections instantiating tag. */
    library_link_clear_tag(mainvar, flag);
  }

  /* make mains */
  blo_split_main((*fd)->mainlist, mainvar);

  /* which one do we need? */
  mainl = blo_find_main(*fd, filepath, BKE_main_blendfile_path(mainvar));

  /* needed for do_version */
  mainl->versionfile = (*fd)->fileversion;
  read_file_version(*fd, mainl);
#ifdef USE_GHASH_BHEAD
  read_file_bhead_idname_map_create(*fd);
#endif

  return mainl;
}

void BLO_library_link_params_init(struct LibraryLink_Params *params,
                                  struct Main *bmain,
                                  const int flag)
{
  memset(params, 0, sizeof(*params));
  params->bmain = bmain;
  params->flag = flag;
}

void BLO_library_link_params_init_with_context(struct LibraryLink_Params *params,
                                               struct Main *bmain,
                                               const int flag,
                                               /* Context arguments. */
                                               struct Scene *scene,
                                               struct ViewLayer *view_layer,
                                               const struct View3D *v3d)
{
  BLO_library_link_params_init(params, bmain, flag);
  if (scene != NULL) {
    /* Tagging is needed for instancing. */
    params->flag |= BLO_LIBLINK_NEEDS_ID_TAG_DOIT;

    params->context.scene = scene;
    params->context.view_layer = view_layer;
    params->context.v3d = v3d;
  }
}

/**
 * Initialize the #BlendHandle for linking library data.
 *
 * \param bh: A blender file handle as returned by
 * #BLO_blendhandle_from_file or #BLO_blendhandle_from_memory.
 * \param filepath: Used for relative linking, copied to the `lib->filepath`.
 * \param params: Settings for linking that don't change from beginning to end of linking.
 * \return the library #Main, to be passed to #BLO_library_link_named_part as \a mainl.
 */
Main *BLO_library_link_begin(BlendHandle **bh,
                             const char *filepath,
                             const struct LibraryLink_Params *params)
{
  FileData *fd = (FileData *)(*bh);
  return library_link_begin(params->bmain, &fd, filepath, params->flag);
}

static void split_main_newid(Main *mainptr, Main *main_newid)
{
  /* We only copy the necessary subset of data in this temp main. */
  main_newid->versionfile = mainptr->versionfile;
  main_newid->subversionfile = mainptr->subversionfile;
  BLI_strncpy(main_newid->name, mainptr->name, sizeof(main_newid->name));
  main_newid->curlib = mainptr->curlib;

  ListBase *lbarray[MAX_LIBARRAY];
  ListBase *lbarray_newid[MAX_LIBARRAY];
  int i = set_listbasepointers(mainptr, lbarray);
  set_listbasepointers(main_newid, lbarray_newid);
  while (i--) {
    BLI_listbase_clear(lbarray_newid[i]);

    LISTBASE_FOREACH_MUTABLE (ID *, id, lbarray[i]) {
      if (id->tag & LIB_TAG_NEW) {
        BLI_remlink(lbarray[i], id);
        BLI_addtail(lbarray_newid[i], id);
      }
    }
  }
}

/**
 * \param scene: The scene in which to instantiate objects/collections
 * (if NULL, no instantiation is done).
 * \param v3d: The active 3D viewport.
 * (only to define active layers for instantiated objects & collections, can be NULL).
 */
static void library_link_end(Main *mainl,
                             FileData **fd,
                             Main *bmain,
                             const int flag,
                             Scene *scene,
                             ViewLayer *view_layer,
                             const View3D *v3d)
{
  Main *mainvar;
  Library *curlib;

  /* expander now is callback function */
  BLO_main_expander(expand_doit_library);

  /* make main consistent */
  BLO_expand_main(*fd, mainl);

  /* do this when expand found other libs */
  read_libraries(*fd, (*fd)->mainlist);

  curlib = mainl->curlib;

  /* make the lib path relative if required */
  if (flag & FILE_RELPATH) {
    /* use the full path, this could have been read by other library even */
    BLI_strncpy(curlib->filepath, curlib->filepath_abs, sizeof(curlib->filepath));

    /* uses current .blend file as reference */
    BLI_path_rel(curlib->filepath, BKE_main_blendfile_path_from_global());
  }

  blo_join_main((*fd)->mainlist);
  mainvar = (*fd)->mainlist->first;
  mainl = NULL; /* blo_join_main free's mainl, cant use anymore */

  lib_link_all(*fd, mainvar);

  /* Some versioning code does expect some proper userrefcounting, e.g. in conversion from
   * groups to collections... We could optimize out that first call when we are reading a
   * current version file, but again this is really not a bottle neck currently. so not worth
   * it. */
  BKE_main_id_refcount_recompute(mainvar, false);

  BKE_collections_after_lib_link(mainvar);

  /* Yep, second splitting... but this is a very cheap operation, so no big deal. */
  blo_split_main((*fd)->mainlist, mainvar);
  Main *main_newid = BKE_main_new();
  for (mainvar = ((Main *)(*fd)->mainlist->first)->next; mainvar; mainvar = mainvar->next) {
    BLI_assert(mainvar->versionfile != 0);
    /* We need to split out IDs already existing,
     * or they will go again through do_versions - bad, very bad! */
    split_main_newid(mainvar, main_newid);

    do_versions_after_linking(main_newid, (*fd)->reports);

    add_main_to_main(mainvar, main_newid);
  }

  BKE_main_free(main_newid);
  blo_join_main((*fd)->mainlist);
  mainvar = (*fd)->mainlist->first;
  MEM_freeN((*fd)->mainlist);

  /* This does not take into account old, deprecated data, so we also have to do it after
   * `do_versions_after_linking()`. */
  BKE_main_id_refcount_recompute(mainvar, false);

  /* After all data has been read and versioned, uses LIB_TAG_NEW. */
  ntreeUpdateAllNew(mainvar);

  placeholders_ensure_valid(mainvar);

  BKE_main_id_tag_all(mainvar, LIB_TAG_NEW, false);

  /* Make all relative paths, relative to the open blend file. */
  fix_relpaths_library(BKE_main_blendfile_path(mainvar), mainvar);

  /* Give a base to loose objects and collections.
   * Only directly linked objects & collections are instantiated by
   * #BLO_library_link_named_part & co,
   * here we handle indirect ones and other possible edge-cases. */
  if (flag & BLO_LIBLINK_NEEDS_ID_TAG_DOIT) {
    /* Should always be true. */
    if (scene != NULL) {
      add_collections_to_scene(mainvar, bmain, scene, view_layer, v3d, curlib, flag);
      add_loose_objects_to_scene(mainvar, bmain, scene, view_layer, v3d, curlib, flag);
      add_loose_object_data_to_scene(mainvar, bmain, scene, view_layer, v3d, flag);
    }

    /* Clear objects and collections instantiating tag. */
    library_link_clear_tag(mainvar, flag);
  }

  /* patch to prevent switch_endian happens twice */
  if ((*fd)->flags & FD_FLAGS_SWITCH_ENDIAN) {
    blo_filedata_free(*fd);
    *fd = NULL;
  }
}

/**
 * Finalize linking from a given .blend file (library).
 * Optionally instance the indirect object/collection in the scene when the flags are set.
 * \note Do not use \a bh after calling this function, it may frees it.
 *
 * \param mainl: The main database to link from (not the active one).
 * \param bh: The blender file handle (WARNING! may be freed by this function!).
 * \param params: Settings for linking that don't change from beginning to end of linking.
 */
void BLO_library_link_end(Main *mainl, BlendHandle **bh, const struct LibraryLink_Params *params)
{
  FileData *fd = (FileData *)(*bh);
  library_link_end(mainl,
                   &fd,
                   params->bmain,
                   params->flag,
                   params->context.scene,
                   params->context.view_layer,
                   params->context.v3d);
  *bh = (BlendHandle *)fd;
}

void *BLO_library_read_struct(FileData *fd, BHead *bh, const char *blockname)
{
  return read_struct(fd, bh, blockname);
}

/** \} */

/* -------------------------------------------------------------------- */
/** \name Library Reading
 * \{ */

static int has_linked_ids_to_read(Main *mainvar)
{
  ListBase *lbarray[MAX_LIBARRAY];
  int a = set_listbasepointers(mainvar, lbarray);

  while (a--) {
    LISTBASE_FOREACH (ID *, id, lbarray[a]) {
      if ((id->tag & LIB_TAG_ID_LINK_PLACEHOLDER) && !(id->flag & LIB_INDIRECT_WEAK_LINK)) {
        return true;
      }
    }
  }

  return false;
}

static void read_library_linked_id(
    ReportList *reports, FileData *fd, Main *mainvar, ID *id, ID **r_id)
{
  BHead *bhead = NULL;
  const bool is_valid = BKE_idtype_idcode_is_linkable(GS(id->name)) ||
                        ((id->tag & LIB_TAG_EXTERN) == 0);

  if (fd) {
    bhead = find_bhead_from_idname(fd, id->name);
  }

  if (!is_valid) {
    blo_reportf_wrap(reports,
                     RPT_ERROR,
                     TIP_("LIB: %s: '%s' is directly linked from '%s' (parent '%s'), but is a "
                          "non-linkable data type"),
                     BKE_idtype_idcode_to_name(GS(id->name)),
                     id->name + 2,
                     mainvar->curlib->filepath_abs,
                     library_parent_filepath(mainvar->curlib));
  }

  id->tag &= ~LIB_TAG_ID_LINK_PLACEHOLDER;
  id->flag &= ~LIB_INDIRECT_WEAK_LINK;

  if (bhead) {
    id->tag |= LIB_TAG_NEED_EXPAND;
    // printf("read lib block %s\n", id->name);
    read_libblock(fd, mainvar, bhead, id->tag, false, r_id);
  }
  else {
    blo_reportf_wrap(reports,
                     RPT_WARNING,
                     TIP_("LIB: %s: '%s' missing from '%s', parent '%s'"),
                     BKE_idtype_idcode_to_name(GS(id->name)),
                     id->name + 2,
                     mainvar->curlib->filepath_abs,
                     library_parent_filepath(mainvar->curlib));

    /* Generate a placeholder for this ID (simplified version of read_libblock actually...). */
    if (r_id) {
      *r_id = is_valid ? create_placeholder(mainvar, GS(id->name), id->name + 2, id->tag) : NULL;
    }
  }
}

static void read_library_linked_ids(FileData *basefd,
                                    FileData *fd,
                                    ListBase *mainlist,
                                    Main *mainvar)
{
  GHash *loaded_ids = BLI_ghash_str_new(__func__);

  ListBase *lbarray[MAX_LIBARRAY];
  int a = set_listbasepointers(mainvar, lbarray);

  while (a--) {
    ID *id = lbarray[a]->first;
    ListBase pending_free_ids = {NULL};

    while (id) {
      ID *id_next = id->next;
      if ((id->tag & LIB_TAG_ID_LINK_PLACEHOLDER) && !(id->flag & LIB_INDIRECT_WEAK_LINK)) {
        BLI_remlink(lbarray[a], id);

        /* When playing with lib renaming and such, you may end with cases where
         * you have more than one linked ID of the same data-block from same
         * library. This is absolutely horrible, hence we use a ghash to ensure
         * we go back to a single linked data when loading the file. */
        ID **realid = NULL;
        if (!BLI_ghash_ensure_p(loaded_ids, id->name, (void ***)&realid)) {
          read_library_linked_id(basefd->reports, fd, mainvar, id, realid);
        }

        /* realid shall never be NULL - unless some source file/lib is broken
         * (known case: some directly linked shapekey from a missing lib...). */
        /* BLI_assert(*realid != NULL); */

        /* Now that we have a real ID, replace all pointers to placeholders in
         * fd->libmap with pointers to the real data-blocks. We do this for all
         * libraries since multiple might be referencing this ID. */
        change_link_placeholder_to_real_ID_pointer(mainlist, basefd, id, *realid);

        /* We cannot free old lib-ref placeholder ID here anymore, since we use
         * its name as key in loaded_ids hash. */
        BLI_addtail(&pending_free_ids, id);
      }
      id = id_next;
    }

    /* Clear GHash and free link placeholder IDs of the current type. */
    BLI_ghash_clear(loaded_ids, NULL, NULL);
    BLI_freelistN(&pending_free_ids);
  }

  BLI_ghash_free(loaded_ids, NULL, NULL);
}

static void read_library_clear_weak_links(FileData *basefd, ListBase *mainlist, Main *mainvar)
{
  /* Any remaining weak links at this point have been lost, silently drop
   * those by setting them to NULL pointers. */
  ListBase *lbarray[MAX_LIBARRAY];
  int a = set_listbasepointers(mainvar, lbarray);

  while (a--) {
    ID *id = lbarray[a]->first;

    while (id) {
      ID *id_next = id->next;
      if ((id->tag & LIB_TAG_ID_LINK_PLACEHOLDER) && (id->flag & LIB_INDIRECT_WEAK_LINK)) {
        /* printf("Dropping weak link to %s\n", id->name); */
        change_link_placeholder_to_real_ID_pointer(mainlist, basefd, id, NULL);
        BLI_freelinkN(lbarray[a], id);
      }
      id = id_next;
    }
  }
}

static FileData *read_library_file_data(FileData *basefd,
                                        ListBase *mainlist,
                                        Main *mainl,
                                        Main *mainptr)
{
  FileData *fd = mainptr->curlib->filedata;

  if (fd != NULL) {
    /* File already open. */
    return fd;
  }

  if (mainptr->curlib->packedfile) {
    /* Read packed file. */
    PackedFile *pf = mainptr->curlib->packedfile;

    blo_reportf_wrap(basefd->reports,
                     RPT_INFO,
                     TIP_("Read packed library:  '%s', parent '%s'"),
                     mainptr->curlib->filepath,
                     library_parent_filepath(mainptr->curlib));
    fd = blo_filedata_from_memory(pf->data, pf->size, basefd->reports);

    /* Needed for library_append and read_libraries. */
    BLI_strncpy(fd->relabase, mainptr->curlib->filepath_abs, sizeof(fd->relabase));
  }
  else {
    /* Read file on disk. */
    blo_reportf_wrap(basefd->reports,
                     RPT_INFO,
                     TIP_("Read library:  '%s', '%s', parent '%s'"),
                     mainptr->curlib->filepath_abs,
                     mainptr->curlib->filepath,
                     library_parent_filepath(mainptr->curlib));
    fd = blo_filedata_from_file(mainptr->curlib->filepath_abs, basefd->reports);
  }

  if (fd) {
    /* Share the mainlist, so all libraries are added immediately in a
     * single list. It used to be that all FileData's had their own list,
     * but with indirectly linking this meant we didn't catch duplicate
     * libraries properly. */
    fd->mainlist = mainlist;

    fd->reports = basefd->reports;

    if (fd->libmap) {
      oldnewmap_free(fd->libmap);
    }

    fd->libmap = oldnewmap_new();

    mainptr->curlib->filedata = fd;
    mainptr->versionfile = fd->fileversion;

    /* subversion */
    read_file_version(fd, mainptr);
#ifdef USE_GHASH_BHEAD
    read_file_bhead_idname_map_create(fd);
#endif
  }
  else {
    mainptr->curlib->filedata = NULL;
    mainptr->curlib->id.tag |= LIB_TAG_MISSING;
    /* Set lib version to current main one... Makes assert later happy. */
    mainptr->versionfile = mainptr->curlib->versionfile = mainl->versionfile;
    mainptr->subversionfile = mainptr->curlib->subversionfile = mainl->subversionfile;
  }

  if (fd == NULL) {
    blo_reportf_wrap(
        basefd->reports, RPT_WARNING, TIP_("Cannot find lib '%s'"), mainptr->curlib->filepath_abs);
  }

  return fd;
}

static void read_libraries(FileData *basefd, ListBase *mainlist)
{
  Main *mainl = mainlist->first;
  bool do_it = true;

  /* Expander is now callback function. */
  BLO_main_expander(expand_doit_library);

  /* At this point the base blend file has been read, and each library blend
   * encountered so far has a main with placeholders for linked data-blocks.
   *
   * Now we will read the library blend files and replace the placeholders
   * with actual data-blocks. We loop over library mains multiple times in
   * case a library needs to link additional data-blocks from another library
   * that had been read previously. */
  while (do_it) {
    do_it = false;

    /* Loop over mains of all library blend files encountered so far. Note
     * this list gets longer as more indirectly library blends are found. */
    for (Main *mainptr = mainl->next; mainptr; mainptr = mainptr->next) {
      /* Does this library have any more linked data-blocks we need to read? */
      if (has_linked_ids_to_read(mainptr)) {
#if 0
        printf("Reading linked data-blocks from %s (%s)\n",
          mainptr->curlib->id.name,
          mainptr->curlib->filepath);
#endif

        /* Open file if it has not been done yet. */
        FileData *fd = read_library_file_data(basefd, mainlist, mainl, mainptr);

        if (fd) {
          do_it = true;
        }

        /* Read linked data-locks for each link placeholder, and replace
         * the placeholder with the real data-lock. */
        read_library_linked_ids(basefd, fd, mainlist, mainptr);

        /* Test if linked data-locks need to read further linked data-locks
         * and create link placeholders for them. */
        BLO_expand_main(fd, mainptr);
      }
    }
  }

  Main *main_newid = BKE_main_new();
  for (Main *mainptr = mainl->next; mainptr; mainptr = mainptr->next) {
    /* Drop weak links for which no data-block was found. */
    read_library_clear_weak_links(basefd, mainlist, mainptr);

    /* Do versioning for newly added linked data-locks. If no data-locks
     * were read from a library versionfile will still be zero and we can
     * skip it. */
    if (mainptr->versionfile) {
      /* Split out already existing IDs to avoid them going through
       * do_versions multiple times, which would have bad consequences. */
      split_main_newid(mainptr, main_newid);

      /* File data can be zero with link/append. */
      if (mainptr->curlib->filedata) {
        do_versions(mainptr->curlib->filedata, mainptr->curlib, main_newid);
      }
      else {
        do_versions(basefd, NULL, main_newid);
      }

      add_main_to_main(mainptr, main_newid);
    }

    /* Lib linking. */
    if (mainptr->curlib->filedata) {
      lib_link_all(mainptr->curlib->filedata, mainptr);
    }

    /* Note: No need to call #do_versions_after_linking() or #BKE_main_id_refcount_recompute()
     * here, as this function is only called for library 'subset' data handling, as part of
     * either full blendfile reading (#blo_read_file_internal()), or library-data linking
     * (#library_link_end()). */

    /* Free file data we no longer need. */
    if (mainptr->curlib->filedata) {
      blo_filedata_free(mainptr->curlib->filedata);
    }
    mainptr->curlib->filedata = NULL;
  }
  BKE_main_free(main_newid);
}

void *BLO_read_get_new_data_address(BlendDataReader *reader, const void *old_address)
{
  return newdataadr(reader->fd, old_address);
}

void *BLO_read_get_new_packed_address(BlendDataReader *reader, const void *old_address)
{
  return newpackedadr(reader->fd, old_address);
}

ID *BLO_read_get_new_id_address(BlendLibReader *reader, Library *lib, ID *id)
{
  return newlibadr(reader->fd, lib, id);
}

bool BLO_read_requires_endian_switch(BlendDataReader *reader)
{
  return (reader->fd->flags & FD_FLAGS_SWITCH_ENDIAN) != 0;
}

/**
 * Updates all ->prev and ->next pointers of the list elements.
 * Updates the list->first and list->last pointers.
 * When not NULL, calls the callback on every element.
 */
void BLO_read_list_cb(BlendDataReader *reader, ListBase *list, BlendReadListFn callback)
{
  if (BLI_listbase_is_empty(list)) {
    return;
  }

  BLO_read_data_address(reader, &list->first);
  if (callback != NULL) {
    callback(reader, list->first);
  }
  Link *ln = list->first;
  Link *prev = NULL;
  while (ln) {
    BLO_read_data_address(reader, &ln->next);
    if (ln->next != NULL && callback != NULL) {
      callback(reader, ln->next);
    }
    ln->prev = prev;
    prev = ln;
    ln = ln->next;
  }
  list->last = prev;
}

void BLO_read_list(BlendDataReader *reader, struct ListBase *list)
{
  BLO_read_list_cb(reader, list, NULL);
}

void BLO_read_int32_array(BlendDataReader *reader, int array_size, int32_t **ptr_p)
{
  BLO_read_data_address(reader, ptr_p);
  if (BLO_read_requires_endian_switch(reader)) {
    BLI_endian_switch_int32_array(*ptr_p, array_size);
  }
}

void BLO_read_uint32_array(BlendDataReader *reader, int array_size, uint32_t **ptr_p)
{
  BLO_read_data_address(reader, ptr_p);
  if (BLO_read_requires_endian_switch(reader)) {
    BLI_endian_switch_uint32_array(*ptr_p, array_size);
  }
}

void BLO_read_float_array(BlendDataReader *reader, int array_size, float **ptr_p)
{
  BLO_read_data_address(reader, ptr_p);
  if (BLO_read_requires_endian_switch(reader)) {
    BLI_endian_switch_float_array(*ptr_p, array_size);
  }
}

void BLO_read_float3_array(BlendDataReader *reader, int array_size, float **ptr_p)
{
  BLO_read_float_array(reader, array_size * 3, ptr_p);
}

void BLO_read_double_array(BlendDataReader *reader, int array_size, double **ptr_p)
{
  BLO_read_data_address(reader, ptr_p);
  if (BLO_read_requires_endian_switch(reader)) {
    BLI_endian_switch_double_array(*ptr_p, array_size);
  }
}

static void convert_pointer_array_64_to_32(BlendDataReader *reader,
                                           uint array_size,
                                           const uint64_t *src,
                                           uint32_t *dst)
{
  /* Match pointer conversion rules from bh4_from_bh8 and cast_pointer. */
  if (BLO_read_requires_endian_switch(reader)) {
    for (int i = 0; i < array_size; i++) {
      uint64_t ptr = src[i];
      BLI_endian_switch_uint64(&ptr);
      dst[i] = (uint32_t)(ptr >> 3);
    }
  }
  else {
    for (int i = 0; i < array_size; i++) {
      dst[i] = (uint32_t)(src[i] >> 3);
    }
  }
}

static void convert_pointer_array_32_to_64(BlendDataReader *UNUSED(reader),
                                           uint array_size,
                                           const uint32_t *src,
                                           uint64_t *dst)
{
  /* Match pointer conversion rules from bh8_from_bh4 and cast_pointer. */
  for (int i = 0; i < array_size; i++) {
    dst[i] = src[i];
  }
}

void BLO_read_pointer_array(BlendDataReader *reader, void **ptr_p)
{
  FileData *fd = reader->fd;

  void *orig_array = newdataadr(fd, *ptr_p);
  if (orig_array == NULL) {
    *ptr_p = NULL;
    return;
  }

  int file_pointer_size = fd->filesdna->pointer_size;
  int current_pointer_size = fd->memsdna->pointer_size;

  /* Over-allocation is fine, but might be better to pass the length as parameter. */
  int array_size = MEM_allocN_len(orig_array) / file_pointer_size;

  void *final_array = NULL;

  if (file_pointer_size == current_pointer_size) {
    /* No pointer conversion necessary. */
    final_array = orig_array;
  }
  else if (file_pointer_size == 8 && current_pointer_size == 4) {
    /* Convert pointers from 64 to 32 bit. */
    final_array = MEM_malloc_arrayN(array_size, 4, "new pointer array");
    convert_pointer_array_64_to_32(
        reader, array_size, (uint64_t *)orig_array, (uint32_t *)final_array);
    MEM_freeN(orig_array);
  }
  else if (file_pointer_size == 4 && current_pointer_size == 8) {
    /* Convert pointers from 32 to 64 bit. */
    final_array = MEM_malloc_arrayN(array_size, 8, "new pointer array");
    convert_pointer_array_32_to_64(
        reader, array_size, (uint32_t *)orig_array, (uint64_t *)final_array);
    MEM_freeN(orig_array);
  }
  else {
    BLI_assert(false);
  }

  *ptr_p = final_array;
}

bool BLO_read_data_is_undo(BlendDataReader *reader)
{
  return reader->fd->memfile != NULL;
}

bool BLO_read_lib_is_undo(BlendLibReader *reader)
{
  return reader->fd->memfile != NULL;
}

void BLO_expand_id(BlendExpander *expander, ID *id)
{
  expand_doit(expander->fd, expander->main, id);
}

/** \} */<|MERGE_RESOLUTION|>--- conflicted
+++ resolved
@@ -4900,110 +4900,6 @@
 /** \} */
 
 /* -------------------------------------------------------------------- */
-<<<<<<< HEAD
-/** \name Read ID: Grease Pencil
- * \{ */
-
-/* relink's grease pencil data's refs */
-static void lib_link_gpencil(BlendLibReader *reader, bGPdata *gpd)
-{
-  /* Relink all data-lock linked by GP data-lock */
-  /* Layers */
-  LISTBASE_FOREACH (bGPDlayer *, gpl, &gpd->layers) {
-    /* Layer -> Parent References */
-    BLO_read_id_address(reader, gpd->id.lib, &gpl->parent);
-  }
-
-  /* materials */
-  for (int a = 0; a < gpd->totcol; a++) {
-    BLO_read_id_address(reader, gpd->id.lib, &gpd->mat[a]);
-  }
-}
-
-/* relinks grease-pencil data - used for direct_link and old file linkage */
-static void direct_link_gpencil(BlendDataReader *reader, bGPdata *gpd)
-{
-  /* we must firstly have some grease-pencil data to link! */
-  if (gpd == NULL) {
-    return;
-  }
-
-  /* relink animdata */
-  BLO_read_data_address(reader, &gpd->adt);
-  BKE_animdata_blend_read_data(reader, gpd->adt);
-
-  /* Ensure full objectmode for linked grease pencil. */
-  if (gpd->id.lib != NULL) {
-    gpd->flag &= ~GP_DATA_STROKE_PAINTMODE;
-    gpd->flag &= ~GP_DATA_STROKE_EDITMODE;
-    gpd->flag &= ~GP_DATA_STROKE_SCULPTMODE;
-    gpd->flag &= ~GP_DATA_STROKE_WEIGHTMODE;
-    gpd->flag &= ~GP_DATA_STROKE_VERTEXMODE;
-  }
-
-  /* init stroke buffer */
-  gpd->runtime.sbuffer = NULL;
-  gpd->runtime.sbuffer_used = 0;
-  gpd->runtime.sbuffer_size = 0;
-  gpd->runtime.tot_cp_points = 0;
-
-  /* relink palettes (old palettes deprecated, only to convert old files) */
-  BLO_read_list(reader, &gpd->palettes);
-  if (gpd->palettes.first != NULL) {
-    LISTBASE_FOREACH (Palette *, palette, &gpd->palettes) {
-      BLO_read_list(reader, &palette->colors);
-    }
-  }
-
-  /* materials */
-  BLO_read_pointer_array(reader, (void **)&gpd->mat);
-
-  /* relink layers */
-  BLO_read_list(reader, &gpd->layers);
-
-  LISTBASE_FOREACH (bGPDlayer *, gpl, &gpd->layers) {
-    /* relink frames */
-    BLO_read_list(reader, &gpl->frames);
-
-    BLO_read_data_address(reader, &gpl->actframe);
-
-    gpl->runtime.icon_id = 0;
-
-    /* Relink masks. */
-    BLO_read_list(reader, &gpl->mask_layers);
-
-    LISTBASE_FOREACH (bGPDframe *, gpf, &gpl->frames) {
-      /* relink strokes (and their points) */
-      BLO_read_list(reader, &gpf->strokes);
-
-      LISTBASE_FOREACH (bGPDstroke *, gps, &gpf->strokes) {
-        /* relink stroke points array */
-        BLO_read_data_address(reader, &gps->points);
-        /* Relink geometry*/
-        BLO_read_data_address(reader, &gps->triangles);
-
-        /* relink stroke edit curve. */
-        BLO_read_data_address(reader, &gps->editcurve);
-        if (gps->editcurve != NULL) {
-          /* relink curve point array */
-          BLO_read_data_address(reader, &gps->editcurve->curve_points);
-        }
-
-        /* relink weight data */
-        if (gps->dvert) {
-          BLO_read_data_address(reader, &gps->dvert);
-          BKE_defvert_blend_read(reader, gps->totpoints, gps->dvert);
-        }
-      }
-    }
-  }
-}
-
-/** \} */
-
-/* -------------------------------------------------------------------- */
-=======
->>>>>>> 29af082e
 /** \name Read Screen Area/Region (Screen Data)
  * \{ */
 
