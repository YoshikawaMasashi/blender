/*
 * ***** BEGIN GPL LICENSE BLOCK *****
 *
 * This program is free software; you can redistribute it and/or
 * modify it under the terms of the GNU General Public License
 * as published by the Free Software Foundation; either version 2
 * of the License, or (at your option) any later version.
 *
 * This program is distributed in the hope that it will be useful,
 * but WITHOUT ANY WARRANTY; without even the implied warranty of
 * MERCHANTABILITY or FITNESS FOR A PARTICULAR PURPOSE.  See the
 * GNU General Public License for more details.
 *
 * You should have received a copy of the GNU General Public License
 * along with this program; if not, write to the Free Software Foundation,
 * Inc., 51 Franklin Street, Fifth Floor, Boston, MA 02110-1301, USA.
 *
 * The Original Code is Copyright (C) 2001-2002 by NaN Holding BV.
 * All rights reserved.
 *
 *
 * Contributor(s): Blender Foundation
 *
 * ***** END GPL LICENSE BLOCK *****
 *
 */

/** \file blender/blenloader/intern/readfile.c
 *  \ingroup blenloader
 */


#include "zlib.h"

#include <limits.h>
#include <stdio.h> // for printf fopen fwrite fclose sprintf FILE
#include <stdlib.h> // for getenv atoi
#include <stddef.h> // for offsetof
#include <fcntl.h> // for open
#include <string.h> // for strrchr strncmp strstr
#include <math.h> // for fabs
#include <stdarg.h> /* for va_start/end */
#include <time.h> /* for gmtime */
#include <ctype.h> /* for isdigit */

#include "BLI_utildefines.h"
#ifndef WIN32
#  include <unistd.h> // for read close
#else
#  include <io.h> // for open close read
#  include "winsock2.h"
#  include "BLI_winstuff.h"
#endif

/* allow readfile to use deprecated functionality */
#define DNA_DEPRECATED_ALLOW
/* Allow using DNA struct members that are marked as private for read/write.
 * Note: Each header that uses this needs to define its own way of handling
 * it. There's no generic implementation, direct use does nothing. */
#define DNA_PRIVATE_READ_WRITE_ALLOW

#include "DNA_anim_types.h"
#include "DNA_armature_types.h"
#include "DNA_brush_types.h"
#include "DNA_camera_types.h"
#include "DNA_cachefile_types.h"
#include "DNA_cloth_types.h"
#include "DNA_constraint_types.h"
#include "DNA_dynamicpaint_types.h"
#include "DNA_effect_types.h"
#include "DNA_fileglobal_types.h"
#include "DNA_fracture_types.h"
#include "DNA_genfile.h"
#include "DNA_group_types.h"
#include "DNA_gpencil_types.h"
#include "DNA_gpencil_modifier_types.h"
#include "DNA_shader_fx_types.h"
#include "DNA_ipo_types.h"
#include "DNA_key_types.h"
#include "DNA_lattice_types.h"
#include "DNA_layer_types.h"
#include "DNA_lamp_types.h"
#include "DNA_linestyle_types.h"
#include "DNA_meta_types.h"
#include "DNA_material_types.h"
#include "DNA_mesh_types.h"
#include "DNA_meshdata_types.h"
#include "DNA_nla_types.h"
#include "DNA_node_types.h"
#include "DNA_object_fluidsim_types.h"
#include "DNA_object_types.h"
#include "DNA_packedFile_types.h"
#include "DNA_particle_types.h"
#include "DNA_lightprobe_types.h"
#include "DNA_rigidbody_types.h"
#include "DNA_text_types.h"
#include "DNA_view3d_types.h"
#include "DNA_screen_types.h"
#include "DNA_sdna_types.h"
#include "DNA_scene_types.h"
#include "DNA_sequence_types.h"
#include "DNA_smoke_types.h"
#include "DNA_speaker_types.h"
#include "DNA_sound_types.h"
#include "DNA_space_types.h"
#include "DNA_vfont_types.h"
#include "DNA_workspace_types.h"
#include "DNA_world_types.h"
#include "DNA_movieclip_types.h"
#include "DNA_mask_types.h"

#include "RNA_access.h"

#include "MEM_guardedalloc.h"

#include "BLI_endian_switch.h"
#include "BLI_blenlib.h"
#include "BLI_math.h"
#include "BLI_threads.h"
#include "BLI_mempool.h"

#include "BLT_translation.h"

#include "BKE_action.h"
#include "BKE_armature.h"
#include "BKE_brush.h"
#include "BKE_cachefile.h"
#include "BKE_cloth.h"
#include "BKE_collection.h"
#include "BKE_constraint.h"
#include "BKE_context.h"
#include "BKE_curve.h"
#include "BKE_effect.h"
#include "BKE_fcurve.h"
#include "BKE_fracture.h"
#include "BKE_global.h" // for G
#include "BKE_gpencil.h"
#include "BKE_gpencil_modifier.h"
#include "BKE_layer.h"
#include "BKE_library.h" // for which_libbase
#include "BKE_library_idmap.h"
#include "BKE_library_override.h"
#include "BKE_library_query.h"
#include "BKE_idcode.h"
#include "BKE_idprop.h"
#include "BKE_material.h"
#include "BKE_main.h" // for Main
#include "BKE_mesh.h" // for ME_ defines (patching)
#include "BKE_mesh_runtime.h"
#include "BKE_modifier.h"
#include "BKE_multires.h"
#include "BKE_node.h" // for tree type defines
#include "BKE_object.h"
#include "BKE_ocean.h"
#include "BKE_paint.h"
#include "BKE_particle.h"
#include "BKE_pointcache.h"
#include "BKE_report.h"
#include "BKE_scene.h"
#include "BKE_screen.h"
#include "BKE_sequencer.h"
#include "BKE_shader_fx.h"
#include "BKE_outliner_treehash.h"
#include "BKE_sound.h"
#include "BKE_colortools.h"
#include "BKE_workspace.h"

#include "DRW_engine.h"

#include "DEG_depsgraph.h"

#include "NOD_common.h"
#include "NOD_socket.h"

#include "BLO_readfile.h"
#include "BLO_undofile.h"
#include "BLO_blend_defs.h"

#include "RE_engine.h"

#include "readfile.h"


#include <errno.h>

#include "BKE_cdderivedmesh.h"  //for fracture meshisland handling

/**
 * READ
 * ====
 *
 * - Existing Library (#Main) push or free
 * - allocate new #Main
 * - load file
 * - read #SDNA
 * - for each LibBlock
 *   - read LibBlock
 *   - if a Library
 *     - make a new #Main
 *     - attach ID's to it
 *   - else
 *     - read associated 'direct data'
 *     - link direct data (internal and to LibBlock)
 * - read #FileGlobal
 * - read #USER data, only when indicated (file is ``~/X.XX/startup.blend``)
 * - free file
 * - per Library (per #Main)
 *   - read file
 *   - read #SDNA
 *   - find LibBlocks and attach #ID's to #Main
 *     - if external LibBlock
 *       - search all #Main's
 *         - or it's already read,
 *         - or not read yet
 *         - or make new #Main
 *   - per LibBlock
 *     - read recursive
 *     - read associated direct data
 *     - link direct data (internal and to LibBlock)
 *   - free file
 * - per Library with unread LibBlocks
 *   - read file
 *   - read #SDNA
 *   - per LibBlock
 *     - read recursive
 *     - read associated direct data
 *     - link direct data (internal and to LibBlock)
 *   - free file
 * - join all #Main's
 * - link all LibBlocks and indirect pointers to libblocks
 * - initialize #FileGlobal and copy pointers to #Global
 *
 * \note Still a weak point is the new-address function, that doesnt solve reading from
 * multiple files at the same time.
 * (added remark: oh, i thought that was solved? will look at that... (ton).
 */

/* use GHash for BHead name-based lookups (speeds up linking) */
#define USE_GHASH_BHEAD

/* Use GHash for restoring pointers by name */
#define USE_GHASH_RESTORE_POINTER

/* Define this to have verbose debug prints. */
#define USE_DEBUG_PRINT

#ifdef USE_DEBUG_PRINT
#  define DEBUG_PRINTF(...) printf(__VA_ARGS__)
#else
#  define DEBUG_PRINTF(...)
#endif

/***/

typedef struct OldNew {
	const void *old;
	void *newp;
	int nr;
} OldNew;

typedef struct OldNewMap {
	OldNew *entries;
	int nentries, entriessize;
	bool sorted;
	int lasthit;
} OldNewMap;


/* local prototypes */
static void *read_struct(FileData *fd, BHead *bh, const char *blockname);
static void direct_link_modifiers(FileData *fd, ListBase *lb);
static BHead *find_bhead_from_code_name(FileData *fd, const short idcode, const char *name);
static BHead *find_bhead_from_idname(FileData *fd, const char *idname);

#ifdef USE_COLLECTION_COMPAT_28
static void expand_scene_collection(FileData *fd, Main *mainvar, SceneCollection *sc);
#endif
static void direct_link_animdata(FileData *fd, AnimData *adt);
static void lib_link_animdata(FileData *fd, ID *id, AnimData *adt);

/* this function ensures that reports are printed,
 * in the case of libraray linking errors this is important!
 *
 * bit kludge but better then doubling up on prints,
 * we could alternatively have a versions of a report function which forces printing - campbell
 */

void blo_reportf_wrap(ReportList *reports, ReportType type, const char *format, ...)
{
	char fixed_buf[1024]; /* should be long enough */

	va_list args;

	va_start(args, format);
	vsnprintf(fixed_buf, sizeof(fixed_buf), format, args);
	va_end(args);

	fixed_buf[sizeof(fixed_buf) - 1] = '\0';

	BKE_report(reports, type, fixed_buf);

	if (G.background == 0) {
		printf("%s: %s\n", BKE_report_type_str(type), fixed_buf);
	}
}

/* for reporting linking messages */
static const char *library_parent_filepath(Library *lib)
{
	return lib->parent ? lib->parent->filepath : "<direct>";
}

static OldNewMap *oldnewmap_new(void)
{
	OldNewMap *onm= MEM_callocN(sizeof(*onm), "OldNewMap");

	onm->entriessize = 1024;
	onm->entries = MEM_malloc_arrayN(onm->entriessize, sizeof(*onm->entries), "OldNewMap.entries");
<<<<<<< HEAD

=======
	
>>>>>>> 16b07fb0
	return onm;
}

static int verg_oldnewmap(const void *v1, const void *v2)
{
	const struct OldNew *x1=v1, *x2=v2;

	if (x1->old > x2->old) return 1;
	else if (x1->old < x2->old) return -1;
	return 0;
}


static void oldnewmap_sort(FileData *fd)
{
	BLI_assert(fd->libmap->sorted == false);
	qsort(fd->libmap->entries, fd->libmap->nentries, sizeof(OldNew), verg_oldnewmap);
	fd->libmap->sorted = 1;
}

/* nr is zero for data, and ID code for libdata */
static void oldnewmap_insert(OldNewMap *onm, const void *oldaddr, void *newaddr, int nr)
{
	OldNew *entry;

	if (oldaddr==NULL || newaddr==NULL) return;

	if (UNLIKELY(onm->nentries == onm->entriessize)) {
		onm->entriessize *= 2;
		onm->entries = MEM_reallocN(onm->entries, sizeof(*onm->entries) * onm->entriessize);
	}

	entry = &onm->entries[onm->nentries++];
	entry->old = oldaddr;
	entry->newp = newaddr;
	entry->nr = nr;
}

void blo_do_versions_oldnewmap_insert(OldNewMap *onm, const void *oldaddr, void *newaddr, int nr)
{
	oldnewmap_insert(onm, oldaddr, newaddr, nr);
}

/**
 * Do a full search (no state).
 *
 * \param lasthit: Use as a reference position to avoid a full search
 * from either end of the array, giving more efficient lookups.
 *
 * \note This would seem an ideal case for hash or btree lookups.
 * However the data is written in-order, using the \a lasthit will normally avoid calling this function.
 * Creating a btree/hash structure adds overhead for the common-case to optimize the corner-case
 * (since most entries will never be retrieved).
 * So just keep full lookups as a fall-back.
 */
static int oldnewmap_lookup_entry_full(const OldNewMap *onm, const void *addr, int lasthit)
{
	const int nentries = onm->nentries;
	const OldNew *entries = onm->entries;
	int i;

	/* search relative to lasthit where possible */
	if (lasthit >= 0 && lasthit < nentries) {

		/* search forwards */
		i = lasthit;
		while (++i != nentries) {
			if (entries[i].old == addr) {
				return i;
			}
		}

		/* search backwards */
		i = lasthit + 1;
		while (i--) {
			if (entries[i].old == addr) {
				return i;
			}
		}
	}
	else {
		/* search backwards (full) */
		i = nentries;
		while (i--) {
			if (entries[i].old == addr) {
				return i;
			}
		}
	}

	return -1;
}

static void *oldnewmap_lookup_and_inc(OldNewMap *onm, const void *addr, bool increase_users)
{
	int i;

	if (addr == NULL) return NULL;

<<<<<<< HEAD
=======
	/* try sorted approach here too, maybe it helps */
	if (onm->sorted) {
		OldNew entry_s, *entry = NULL;

		entry_s.old = addr;

		entry = bsearch(&entry_s, onm->entries, onm->nentries, sizeof(OldNew), verg_oldnewmap);
		if (entry) {
			if (increase_users)
				entry->nr++;
			return entry->newp;
		}

		return NULL;
	}
	
>>>>>>> 16b07fb0
	if (onm->lasthit < onm->nentries-1) {
		OldNew *entry = &onm->entries[++onm->lasthit];

		if (entry->old == addr) {
			if (increase_users)
				entry->nr++;
			return entry->newp;
		}
	}

	i = oldnewmap_lookup_entry_full(onm, addr, onm->lasthit);
	if (i != -1) {
		OldNew *entry = &onm->entries[i];
		BLI_assert(entry->old == addr);
		onm->lasthit = i;
		if (increase_users)
			entry->nr++;
		return entry->newp;
	}

	return NULL;
}

/* for libdata, nr has ID code, no increment */
static void *oldnewmap_liblookup(OldNewMap *onm, const void *addr, const void *lib)
{
	if (addr == NULL) {
		return NULL;
	}

	/* lasthit works fine for non-libdata, linking there is done in same sequence as writing */
	if (onm->sorted) {
		const OldNew entry_s = {.old = addr};
		OldNew *entry = bsearch(&entry_s, onm->entries, onm->nentries, sizeof(OldNew), verg_oldnewmap);
		if (entry) {
			ID *id = entry->newp;

			if (id && (!lib || id->lib)) {
				return id;
			}
		}
	}
	else {
		/* note, this can be a bottle neck when loading some files */
		const int i = oldnewmap_lookup_entry_full(onm, addr, -1);
		if (i != -1) {
			OldNew *entry = &onm->entries[i];
			ID *id = entry->newp;
			BLI_assert(entry->old == addr);
			if (id && (!lib || id->lib)) {
				return id;
			}
		}
	}

	return NULL;
}

static void oldnewmap_free_unused(OldNewMap *onm)
{
	int i;

	for (i = 0; i < onm->nentries; i++) {
		OldNew *entry = &onm->entries[i];
		if (entry->nr == 0) {
			MEM_freeN(entry->newp);
			entry->newp = NULL;
		}
	}
}

static void oldnewmap_clear(OldNewMap *onm)
{
	onm->nentries = 0;
	onm->lasthit = 0;
}

static void oldnewmap_free(OldNewMap *onm)
{
	MEM_freeN(onm->entries);
	MEM_freeN(onm);
}

/***/

static void read_libraries(FileData *basefd, ListBase *mainlist);

/* ************ help functions ***************** */

static void add_main_to_main(Main *mainvar, Main *from)
{
	ListBase *lbarray[MAX_LIBARRAY], *fromarray[MAX_LIBARRAY];
	int a;

	set_listbasepointers(mainvar, lbarray);
	a = set_listbasepointers(from, fromarray);
	while (a--) {
		BLI_movelisttolist(lbarray[a], fromarray[a]);
	}
}

void blo_join_main(ListBase *mainlist)
{
	Main *tojoin, *mainl;

	mainl = mainlist->first;
	while ((tojoin = mainl->next)) {
		add_main_to_main(mainl, tojoin);
		BLI_remlink(mainlist, tojoin);
		BKE_main_free(tojoin);
	}
}

static void split_libdata(ListBase *lb_src, Main **lib_main_array, const unsigned int lib_main_array_len)
{
	for (ID *id = lb_src->first, *idnext; id; id = idnext) {
		idnext = id->next;

		if (id->lib) {
			if (((unsigned int)id->lib->temp_index < lib_main_array_len) &&
			    /* this check should never fail, just incase 'id->lib' is a dangling pointer. */
			    (lib_main_array[id->lib->temp_index]->curlib == id->lib))
			{
				Main *mainvar = lib_main_array[id->lib->temp_index];
				ListBase *lb_dst = which_libbase(mainvar, GS(id->name));
				BLI_remlink(lb_src, id);
				BLI_addtail(lb_dst, id);
			}
			else {
				printf("%s: invalid library for '%s'\n", __func__, id->name);
				BLI_assert(0);
			}
		}
	}
}

void blo_split_main(ListBase *mainlist, Main *main)
{
	mainlist->first = mainlist->last = main;
	main->next = NULL;

	if (BLI_listbase_is_empty(&main->library))
		return;

	/* (Library.temp_index -> Main), lookup table */
	const unsigned int lib_main_array_len = BLI_listbase_count(&main->library);
	Main             **lib_main_array     = MEM_malloc_arrayN(lib_main_array_len, sizeof(*lib_main_array), __func__);

	int i = 0;
	for (Library *lib = main->library.first; lib; lib = lib->id.next, i++) {
		Main *libmain = BKE_main_new();
		libmain->curlib = lib;
		libmain->versionfile = lib->versionfile;
		libmain->subversionfile = lib->subversionfile;
		BLI_addtail(mainlist, libmain);
		lib->temp_index = i;
		lib_main_array[i] = libmain;
	}

	ListBase *lbarray[MAX_LIBARRAY];
	i = set_listbasepointers(main, lbarray);
	while (i--) {
		ID *id = lbarray[i]->first;
		if (id == NULL || GS(id->name) == ID_LI) {
			continue;  /* no ID_LI datablock should ever be linked anyway, but just in case, better be explicit. */
		}
		split_libdata(lbarray[i], lib_main_array, lib_main_array_len);
	}

	MEM_freeN(lib_main_array);
}

static void read_file_version(FileData *fd, Main *main)
{
	BHead *bhead;

	for (bhead= blo_firstbhead(fd); bhead; bhead= blo_nextbhead(fd, bhead)) {
		if (bhead->code == GLOB) {
			FileGlobal *fg= read_struct(fd, bhead, "Global");
			if (fg) {
				main->subversionfile= fg->subversion;
				main->minversionfile= fg->minversion;
				main->minsubversionfile= fg->minsubversion;
				MEM_freeN(fg);
			}
			else if (bhead->code == ENDB)
				break;
		}
	}
	if (main->curlib) {
		main->curlib->versionfile = main->versionfile;
		main->curlib->subversionfile = main->subversionfile;
	}
}

#ifdef USE_GHASH_BHEAD
static void read_file_bhead_idname_map_create(FileData *fd)
{
	BHead *bhead;

	/* dummy values */
	bool is_link = false;
	int code_prev = ENDB;
	unsigned int reserve = 0;

	for (bhead = blo_firstbhead(fd); bhead; bhead = blo_nextbhead(fd, bhead)) {
		if (code_prev != bhead->code) {
			code_prev = bhead->code;
			is_link = BKE_idcode_is_valid(code_prev) ? BKE_idcode_is_linkable(code_prev) : false;
		}

		if (is_link) {
			reserve += 1;
		}
	}

	BLI_assert(fd->bhead_idname_hash == NULL);

	fd->bhead_idname_hash = BLI_ghash_str_new_ex(__func__, reserve);

	for (bhead = blo_firstbhead(fd); bhead; bhead = blo_nextbhead(fd, bhead)) {
		if (code_prev != bhead->code) {
			code_prev = bhead->code;
			is_link = BKE_idcode_is_valid(code_prev) ? BKE_idcode_is_linkable(code_prev) : false;
		}

		if (is_link) {
			BLI_ghash_insert(fd->bhead_idname_hash, (void *)bhead_id_name(fd, bhead), bhead);
		}
	}
}
#endif


static Main *blo_find_main(FileData *fd, const char *filepath, const char *relabase)
{
	ListBase *mainlist = fd->mainlist;
	Main *m;
	Library *lib;
	char name1[FILE_MAX];

	BLI_strncpy(name1, filepath, sizeof(name1));
	BLI_cleanup_path(relabase, name1);

//	printf("blo_find_main: relabase  %s\n", relabase);
//	printf("blo_find_main: original in  %s\n", filepath);
//	printf("blo_find_main: converted to %s\n", name1);

	for (m = mainlist->first; m; m = m->next) {
		const char *libname = (m->curlib) ? m->curlib->filepath : m->name;

		if (BLI_path_cmp(name1, libname) == 0) {
			if (G.debug & G_DEBUG) printf("blo_find_main: found library %s\n", libname);
			return m;
		}
	}

	m = BKE_main_new();
	BLI_addtail(mainlist, m);

	/* Add library datablock itself to 'main' Main, since libraries are **never** linked data.
	 * Fixes bug where you could end with all ID_LI datablocks having the same name... */
	lib = BKE_libblock_alloc(mainlist->first, ID_LI, "Lib", 0);
	lib->id.us = ID_FAKE_USERS(lib);  /* Important, consistency with main ID reading code from read_libblock(). */
	BLI_strncpy(lib->name, filepath, sizeof(lib->name));
	BLI_strncpy(lib->filepath, name1, sizeof(lib->filepath));

	m->curlib = lib;

	read_file_version(fd, m);

	if (G.debug & G_DEBUG) printf("blo_find_main: added new lib %s\n", filepath);
	return m;
}


/* ************ FILE PARSING ****************** */

static void switch_endian_bh4(BHead4 *bhead)
{
	/* the ID_.. codes */
	if ((bhead->code & 0xFFFF)==0) bhead->code >>= 16;

	if (bhead->code != ENDB) {
		BLI_endian_switch_int32(&bhead->len);
		BLI_endian_switch_int32(&bhead->SDNAnr);
		BLI_endian_switch_int32(&bhead->nr);
	}
}

static void switch_endian_bh8(BHead8 *bhead)
{
	/* the ID_.. codes */
	if ((bhead->code & 0xFFFF)==0) bhead->code >>= 16;

	if (bhead->code != ENDB) {
		BLI_endian_switch_int32(&bhead->len);
		BLI_endian_switch_int32(&bhead->SDNAnr);
		BLI_endian_switch_int32(&bhead->nr);
	}
}

static void bh4_from_bh8(BHead *bhead, BHead8 *bhead8, int do_endian_swap)
{
	BHead4 *bhead4 = (BHead4 *) bhead;
	int64_t old;

	bhead4->code = bhead8->code;
	bhead4->len = bhead8->len;

	if (bhead4->code != ENDB) {
		/* perform a endian swap on 64bit pointers, otherwise the pointer might map to zero
		 * 0x0000000000000000000012345678 would become 0x12345678000000000000000000000000
		 */
		if (do_endian_swap) {
			BLI_endian_switch_int64(&bhead8->old);
		}

		/* this patch is to avoid a long long being read from not-eight aligned positions
		 * is necessary on any modern 64bit architecture) */
		memcpy(&old, &bhead8->old, 8);
		bhead4->old = (int) (old >> 3);

		bhead4->SDNAnr = bhead8->SDNAnr;
		bhead4->nr = bhead8->nr;
	}
}

static void bh8_from_bh4(BHead *bhead, BHead4 *bhead4)
{
	BHead8 *bhead8 = (BHead8 *) bhead;

	bhead8->code = bhead4->code;
	bhead8->len = bhead4->len;

	if (bhead8->code != ENDB) {
		bhead8->old = bhead4->old;
		bhead8->SDNAnr = bhead4->SDNAnr;
		bhead8->nr= bhead4->nr;
	}
}

static BHeadN *get_bhead(FileData *fd)
{
	BHeadN *new_bhead = NULL;
	int readsize;

	if (fd) {
		if (!fd->eof) {
			/* initializing to zero isn't strictly needed but shuts valgrind up
			 * since uninitialized memory gets compared */
			BHead8 bhead8 = {0};
			BHead4 bhead4 = {0};
			BHead  bhead = {0};

			/* First read the bhead structure.
			 * Depending on the platform the file was written on this can
			 * be a big or little endian BHead4 or BHead8 structure.
			 *
			 * As usual 'ENDB' (the last *partial* bhead of the file)
			 * needs some special handling. We don't want to EOF just yet.
			 */
			if (fd->flags & FD_FLAGS_FILE_POINTSIZE_IS_4) {
				bhead4.code = DATA;
				readsize = fd->read(fd, &bhead4, sizeof(bhead4));

				if (readsize == sizeof(bhead4) || bhead4.code == ENDB) {
					if (fd->flags & FD_FLAGS_SWITCH_ENDIAN) {
						switch_endian_bh4(&bhead4);
					}

					if (fd->flags & FD_FLAGS_POINTSIZE_DIFFERS) {
						bh8_from_bh4(&bhead, &bhead4);
					}
					else {
						/* MIN2 is only to quiet '-Warray-bounds' compiler warning. */
						BLI_assert(sizeof(bhead) == sizeof(bhead4));
						memcpy(&bhead, &bhead4, MIN2(sizeof(bhead), sizeof(bhead4)));
					}
				}
				else {
					fd->eof = 1;
					bhead.len= 0;
				}
			}
			else {
				bhead8.code = DATA;
				readsize = fd->read(fd, &bhead8, sizeof(bhead8));

				if (readsize == sizeof(bhead8) || bhead8.code == ENDB) {
					if (fd->flags & FD_FLAGS_SWITCH_ENDIAN) {
						switch_endian_bh8(&bhead8);
					}

					if (fd->flags & FD_FLAGS_POINTSIZE_DIFFERS) {
						bh4_from_bh8(&bhead, &bhead8, (fd->flags & FD_FLAGS_SWITCH_ENDIAN));
					}
					else {
						/* MIN2 is only to quiet '-Warray-bounds' compiler warning. */
						BLI_assert(sizeof(bhead) == sizeof(bhead8));
						memcpy(&bhead, &bhead8, MIN2(sizeof(bhead), sizeof(bhead8)));
					}
				}
				else {
					fd->eof = 1;
					bhead.len= 0;
				}
			}

			/* make sure people are not trying to pass bad blend files */
			if (bhead.len < 0) fd->eof = 1;

			/* bhead now contains the (converted) bhead structure. Now read
			 * the associated data and put everything in a BHeadN (creative naming !)
			 */
			if (!fd->eof) {
				new_bhead = MEM_mallocN(sizeof(BHeadN) + bhead.len, "new_bhead");
				if (new_bhead) {
					new_bhead->next = new_bhead->prev = NULL;
					new_bhead->bhead = bhead;

					readsize = fd->read(fd, new_bhead + 1, bhead.len);

					if (readsize != bhead.len) {
						fd->eof = 1;
						MEM_freeN(new_bhead);
						new_bhead = NULL;
					}
				}
				else {
					fd->eof = 1;
				}
			}
		}
	}

	/* We've read a new block. Now add it to the list
	 * of blocks.
	 */
	if (new_bhead) {
		BLI_addtail(&fd->listbase, new_bhead);
	}

	return(new_bhead);
}

BHead *blo_firstbhead(FileData *fd)
{
	BHeadN *new_bhead;
	BHead *bhead = NULL;

	/* Rewind the file
	 * Read in a new block if necessary
	 */
	new_bhead = fd->listbase.first;
	if (new_bhead == NULL) {
		new_bhead = get_bhead(fd);
	}

	if (new_bhead) {
		bhead = &new_bhead->bhead;
	}

	return(bhead);
}

BHead *blo_prevbhead(FileData *UNUSED(fd), BHead *thisblock)
{
	BHeadN *bheadn = (BHeadN *)POINTER_OFFSET(thisblock, -offsetof(BHeadN, bhead));
	BHeadN *prev = bheadn->prev;

	return (prev) ? &prev->bhead : NULL;
}

BHead *blo_nextbhead(FileData *fd, BHead *thisblock)
{
	BHeadN *new_bhead = NULL;
	BHead *bhead = NULL;

	if (thisblock) {
		/* bhead is actually a sub part of BHeadN
		 * We calculate the BHeadN pointer from the BHead pointer below */
		new_bhead = (BHeadN *)POINTER_OFFSET(thisblock, -offsetof(BHeadN, bhead));

		/* get the next BHeadN. If it doesn't exist we read in the next one */
		new_bhead = new_bhead->next;
		if (new_bhead == NULL) {
			new_bhead = get_bhead(fd);
		}
	}

	if (new_bhead) {
		/* here we do the reverse:
		 * go from the BHeadN pointer to the BHead pointer */
		bhead = &new_bhead->bhead;
	}

	return(bhead);
}

/* Warning! Caller's responsibility to ensure given bhead **is** and ID one! */
const char *bhead_id_name(const FileData *fd, const BHead *bhead)
{
	return (const char *)POINTER_OFFSET(bhead, sizeof(*bhead) + fd->id_name_offs);
}

static void decode_blender_header(FileData *fd)
{
	char header[SIZEOFBLENDERHEADER], num[4];
	int readsize;

	/* read in the header data */
	readsize = fd->read(fd, header, sizeof(header));

	if (readsize == sizeof(header) &&
	    STREQLEN(header, "BLENDER", 7) &&
	    ELEM(header[7], '_', '-') &&
	    ELEM(header[8], 'v', 'V') &&
	    (isdigit(header[9]) && isdigit(header[10]) && isdigit(header[11])))
	{
		fd->flags |= FD_FLAGS_FILE_OK;

		/* what size are pointers in the file ? */
		if (header[7] == '_') {
			fd->flags |= FD_FLAGS_FILE_POINTSIZE_IS_4;
			if (sizeof(void *) != 4) {
				fd->flags |= FD_FLAGS_POINTSIZE_DIFFERS;
			}
		}
		else {
			if (sizeof(void *) != 8) {
				fd->flags |= FD_FLAGS_POINTSIZE_DIFFERS;
			}
		}

		/* is the file saved in a different endian
		 * than we need ?
		 */
		if (((header[8] == 'v') ? L_ENDIAN : B_ENDIAN) != ENDIAN_ORDER) {
			fd->flags |= FD_FLAGS_SWITCH_ENDIAN;
		}

		/* get the version number */
		memcpy(num, header + 9, 3);
		num[3] = 0;
		fd->fileversion = atoi(num);
	}
}

/**
 * \return Success if the file is read correctly, else set \a r_error_message.
 */
static bool read_file_dna(FileData *fd, const char **r_error_message)
{
	BHead *bhead;

	for (bhead = blo_firstbhead(fd); bhead; bhead = blo_nextbhead(fd, bhead)) {
		if (bhead->code == DNA1) {
			const bool do_endian_swap = (fd->flags & FD_FLAGS_SWITCH_ENDIAN) != 0;

			fd->filesdna = DNA_sdna_from_data(&bhead[1], bhead->len, do_endian_swap, true, r_error_message);
			if (fd->filesdna) {
				fd->compflags = DNA_struct_get_compareflags(fd->filesdna, fd->memsdna);
				/* used to retrieve ID names from (bhead+1) */
				fd->id_name_offs = DNA_elem_offset(fd->filesdna, "ID", "char", "name[]");

				return true;
			}
			else {
				return false;
			}

		}
		else if (bhead->code == ENDB)
			break;
	}

	*r_error_message = "Missing DNA block";
	return false;
}

static int *read_file_thumbnail(FileData *fd)
{
	BHead *bhead;
	int *blend_thumb = NULL;

	for (bhead = blo_firstbhead(fd); bhead; bhead = blo_nextbhead(fd, bhead)) {
		if (bhead->code == TEST) {
			const bool do_endian_swap = (fd->flags & FD_FLAGS_SWITCH_ENDIAN) != 0;
			int *data = (int *)(bhead + 1);

			if (bhead->len < (2 * sizeof(int))) {
				break;
			}

			if (do_endian_swap) {
				BLI_endian_switch_int32(&data[0]);
				BLI_endian_switch_int32(&data[1]);
			}

			int width = data[0];
			int height = data[1];

			if (!BLEN_THUMB_SAFE_MEMSIZE(width, height)) {
				break;
			}
			if (bhead->len < BLEN_THUMB_MEMSIZE_FILE(width, height)) {
				break;
			}

			blend_thumb = data;
			break;
		}
		else if (bhead->code != REND) {
			/* Thumbnail is stored in TEST immediately after first REND... */
			break;
		}
	}

	return blend_thumb;
}

static int fd_read_from_file(FileData *filedata, void *buffer, unsigned int size)
{
	int readsize = read(filedata->filedes, buffer, size);

	if (readsize < 0) {
		readsize = EOF;
	}
	else {
		filedata->seek += readsize;
	}

	return readsize;
}

static int fd_read_gzip_from_file(FileData *filedata, void *buffer, unsigned int size)
{
	int readsize = gzread(filedata->gzfiledes, buffer, size);

	if (readsize < 0) {
		readsize = EOF;
	}
	else {
		filedata->seek += readsize;
	}

	return (readsize);
}

static int fd_read_from_memory(FileData *filedata, void *buffer, unsigned int size)
{
	/* don't read more bytes then there are available in the buffer */
	int readsize = (int)MIN2(size, (unsigned int)(filedata->buffersize - filedata->seek));

	memcpy(buffer, filedata->buffer + filedata->seek, readsize);
	filedata->seek += readsize;

	return (readsize);
}

static int fd_read_from_memfile(FileData *filedata, void *buffer, unsigned int size)
{
	static unsigned int seek = (1<<30);	/* the current position */
	static unsigned int offset = 0;		/* size of previous chunks */
	static MemFileChunk *chunk = NULL;
	unsigned int chunkoffset, readsize, totread;

	if (size == 0) return 0;

	if (seek != (unsigned int)filedata->seek) {
		chunk = filedata->memfile->chunks.first;
		seek = 0;

		while (chunk) {
			if (seek + chunk->size > (unsigned) filedata->seek) break;
			seek += chunk->size;
			chunk = chunk->next;
		}
		offset = seek;
		seek = filedata->seek;
	}

	if (chunk) {
		totread = 0;

		do {
			/* first check if it's on the end if current chunk */
			if (seek-offset == chunk->size) {
				offset += chunk->size;
				chunk = chunk->next;
			}

			/* debug, should never happen */
			if (chunk == NULL) {
				printf("illegal read, chunk zero\n");
				return 0;
			}

			chunkoffset = seek-offset;
			readsize = size-totread;

			/* data can be spread over multiple chunks, so clamp size
			 * to within this chunk, and then it will read further in
			 * the next chunk */
			if (chunkoffset+readsize > chunk->size)
				readsize= chunk->size-chunkoffset;

			memcpy(POINTER_OFFSET(buffer, totread), chunk->buf + chunkoffset, readsize);
			totread += readsize;
			filedata->seek += readsize;
			seek += readsize;
		} while (totread < size);

		return totread;
	}

	return 0;
}

static FileData *filedata_new(void)
{
	FileData *fd = MEM_callocN(sizeof(FileData), "FileData");

	fd->filedes = -1;
	fd->gzfiledes = NULL;

	fd->memsdna = DNA_sdna_current_get();

	fd->datamap = oldnewmap_new();
	fd->globmap = oldnewmap_new();
	fd->libmap = oldnewmap_new();

	return fd;
}

static FileData *blo_decode_and_check(FileData *fd, ReportList *reports)
{
	decode_blender_header(fd);

	if (fd->flags & FD_FLAGS_FILE_OK) {
		const char *error_message = NULL;
		if (read_file_dna(fd, &error_message) == false) {
			BKE_reportf(reports, RPT_ERROR,
			            "Failed to read blend file '%s': %s",
			            fd->relabase, error_message);
			blo_freefiledata(fd);
			fd = NULL;
		}
	}
	else {
		BKE_reportf(reports, RPT_ERROR, "Failed to read blend file '%s', not a blend file", fd->relabase);
		blo_freefiledata(fd);
		fd = NULL;
	}

	return fd;
}

/* cannot be called with relative paths anymore! */
/* on each new library added, it now checks for the current FileData and expands relativeness */
FileData *blo_openblenderfile(const char *filepath, ReportList *reports)
{
	gzFile gzfile;
	errno = 0;
	gzfile = BLI_gzopen(filepath, "rb");

	if (gzfile == (gzFile)Z_NULL) {
		BKE_reportf(reports, RPT_WARNING, "Unable to open '%s': %s",
		            filepath, errno ? strerror(errno) : TIP_("unknown error reading file"));
		return NULL;
	}
	else {
		FileData *fd = filedata_new();
		fd->gzfiledes = gzfile;
		fd->read = fd_read_gzip_from_file;

		/* needed for library_append and read_libraries */
		BLI_strncpy(fd->relabase, filepath, sizeof(fd->relabase));

		return blo_decode_and_check(fd, reports);
	}
}

/**
 * Same as blo_openblenderfile(), but does not reads DNA data, only header. Use it for light access
 * (e.g. thumbnail reading).
 */
static FileData *blo_openblenderfile_minimal(const char *filepath)
{
	gzFile gzfile;
	errno = 0;
	gzfile = BLI_gzopen(filepath, "rb");

	if (gzfile != (gzFile)Z_NULL) {
		FileData *fd = filedata_new();
		fd->gzfiledes = gzfile;
		fd->read = fd_read_gzip_from_file;

		decode_blender_header(fd);

		if (fd->flags & FD_FLAGS_FILE_OK) {
			return fd;
		}

		blo_freefiledata(fd);
	}

	return NULL;
}

static int fd_read_gzip_from_memory(FileData *filedata, void *buffer, unsigned int size)
{
	int err;

	filedata->strm.next_out = (Bytef *) buffer;
	filedata->strm.avail_out = size;

	// Inflate another chunk.
	err = inflate (&filedata->strm, Z_SYNC_FLUSH);

	if (err == Z_STREAM_END) {
		return 0;
	}
	else if (err != Z_OK) {
		printf("fd_read_gzip_from_memory: zlib error\n");
		return 0;
	}

	filedata->seek += size;

	return (size);
}

static int fd_read_gzip_from_memory_init(FileData *fd)
{

	fd->strm.next_in = (Bytef *) fd->buffer;
	fd->strm.avail_in = fd->buffersize;
	fd->strm.total_out = 0;
	fd->strm.zalloc = Z_NULL;
	fd->strm.zfree = Z_NULL;

	if (inflateInit2(&fd->strm, (16+MAX_WBITS)) != Z_OK)
		return 0;

	fd->read = fd_read_gzip_from_memory;

	return 1;
}

FileData *blo_openblendermemory(const void *mem, int memsize, ReportList *reports)
{
	if (!mem || memsize<SIZEOFBLENDERHEADER) {
		BKE_report(reports, RPT_WARNING, (mem) ? TIP_("Unable to read"): TIP_("Unable to open"));
		return NULL;
	}
	else {
		FileData *fd = filedata_new();
		const char *cp = mem;

		fd->buffer = mem;
		fd->buffersize = memsize;

		/* test if gzip */
		if (cp[0] == 0x1f && cp[1] == 0x8b) {
			if (0 == fd_read_gzip_from_memory_init(fd)) {
				blo_freefiledata(fd);
				return NULL;
			}
		}
		else
			fd->read = fd_read_from_memory;

		fd->flags |= FD_FLAGS_NOT_MY_BUFFER;

		return blo_decode_and_check(fd, reports);
	}
}

FileData *blo_openblendermemfile(MemFile *memfile, ReportList *reports)
{
	if (!memfile) {
		BKE_report(reports, RPT_WARNING, "Unable to open blend <memory>");
		return NULL;
	}
	else {
		FileData *fd = filedata_new();
		fd->memfile = memfile;

		fd->read = fd_read_from_memfile;
		fd->flags |= FD_FLAGS_NOT_MY_BUFFER;

		return blo_decode_and_check(fd, reports);
	}
}


void blo_freefiledata(FileData *fd)
{
	if (fd) {
		if (fd->filedes != -1) {
			close(fd->filedes);
		}

		if (fd->gzfiledes != NULL) {
			gzclose(fd->gzfiledes);
		}

		if (fd->strm.next_in) {
			if (inflateEnd(&fd->strm) != Z_OK) {
				printf("close gzip stream error\n");
			}
		}

		if (fd->buffer && !(fd->flags & FD_FLAGS_NOT_MY_BUFFER)) {
			MEM_freeN((void *)fd->buffer);
			fd->buffer = NULL;
		}

		// Free all BHeadN data blocks
		BLI_freelistN(&fd->listbase);

		if (fd->filesdna)
			DNA_sdna_free(fd->filesdna);
		if (fd->compflags)
			MEM_freeN((void *)fd->compflags);

		if (fd->datamap)
			oldnewmap_free(fd->datamap);
		if (fd->globmap)
			oldnewmap_free(fd->globmap);
		if (fd->imamap)
			oldnewmap_free(fd->imamap);
		if (fd->movieclipmap)
			oldnewmap_free(fd->movieclipmap);
		if (fd->scenemap)
			oldnewmap_free(fd->scenemap);
		if (fd->soundmap)
			oldnewmap_free(fd->soundmap);
		if (fd->packedmap)
			oldnewmap_free(fd->packedmap);
		if (fd->libmap && !(fd->flags & FD_FLAGS_NOT_MY_LIBMAP))
			oldnewmap_free(fd->libmap);
		if (fd->bheadmap)
			MEM_freeN(fd->bheadmap);

#ifdef USE_GHASH_BHEAD
		if (fd->bhead_idname_hash) {
			BLI_ghash_free(fd->bhead_idname_hash, NULL, NULL);
		}
#endif

		MEM_freeN(fd);
	}
}

/* ************ DIV ****************** */

/**
 * Check whether given path ends with a blend file compatible extension (.blend, .ble or .blend.gz).
 *
 * \param str The path to check.
 * \return true is this path ends with a blender file extension.
 */
bool BLO_has_bfile_extension(const char *str)
{
	const char *ext_test[4] = {".blend", ".ble", ".blend.gz", NULL};
	return BLI_path_extension_check_array(str, ext_test);
}

/**
 * Try to explode given path into its 'library components' (i.e. a .blend file, id type/group, and datablock itself).
 *
 * \param path the full path to explode.
 * \param r_dir the string that'll contain path up to blend file itself ('library' path).
 *              WARNING! Must be FILE_MAX_LIBEXTRA long (it also stores group and name strings)!
 * \param r_group the string that'll contain 'group' part of the path, if any. May be NULL.
 * \param r_name the string that'll contain data's name part of the path, if any. May be NULL.
 * \return true if path contains a blend file.
 */
bool BLO_library_path_explode(const char *path, char *r_dir, char **r_group, char **r_name)
{
	/* We might get some data names with slashes, so we have to go up in path until we find blend file itself,
	 * then we now next path item is group, and everything else is data name. */
	char *slash = NULL, *prev_slash = NULL, c = '\0';

	r_dir[0] = '\0';
	if (r_group) {
		*r_group = NULL;
	}
	if (r_name) {
		*r_name = NULL;
	}

	/* if path leads to an existing directory, we can be sure we're not (in) a library */
	if (BLI_is_dir(path)) {
		return false;
	}

	strcpy(r_dir, path);

	while ((slash = (char *)BLI_last_slash(r_dir))) {
		char tc = *slash;
		*slash = '\0';
		if (BLO_has_bfile_extension(r_dir) && BLI_is_file(r_dir)) {
			break;
		}

		if (prev_slash) {
			*prev_slash = c;
		}
		prev_slash = slash;
		c = tc;
	}

	if (!slash) {
		return false;
	}

	if (slash[1] != '\0') {
		BLI_assert(strlen(slash + 1) < BLO_GROUP_MAX);
		if (r_group) {
			*r_group = slash + 1;
		}
	}

	if (prev_slash && (prev_slash[1] != '\0')) {
		BLI_assert(strlen(prev_slash + 1) < MAX_ID_NAME - 2);
		if (r_name) {
			*r_name = prev_slash + 1;
		}
	}

	return true;
}

/**
 * Does a very light reading of given .blend file to extract its stored thumbnail.
 *
 * \param filepath The path of the file to extract thumbnail from.
 * \return The raw thumbnail
 *         (MEM-allocated, as stored in file, use BKE_main_thumbnail_to_imbuf() to convert it to ImBuf image).
 */
BlendThumbnail *BLO_thumbnail_from_file(const char *filepath)
{
	FileData *fd;
	BlendThumbnail *data = NULL;
	int *fd_data;

	fd = blo_openblenderfile_minimal(filepath);
	fd_data = fd ? read_file_thumbnail(fd) : NULL;

	if (fd_data) {
		int width = fd_data[0];
		int height = fd_data[1];

		/* Protect against buffer overflow vulnerability. */
		if (BLEN_THUMB_SAFE_MEMSIZE(width, height)) {
			const size_t sz = BLEN_THUMB_MEMSIZE(width, height);
			data = MEM_mallocN(sz, __func__);

			if (data) {
				BLI_assert((sz - sizeof(*data)) == (BLEN_THUMB_MEMSIZE_FILE(width, height) - (sizeof(*fd_data) * 2)));
				data->width = width;
				data->height = height;
				memcpy(data->rect, &fd_data[2], sz - sizeof(*data));
			}
		}
	}

	blo_freefiledata(fd);

	return data;
}

/* ************** OLD POINTERS ******************* */

static void *newdataadr(FileData *fd, const void *adr)		/* only direct databocks */
{
	return oldnewmap_lookup_and_inc(fd->datamap, adr, true);
}

/* This is a special version of newdataadr() which allows us to keep lasthit of
 * map unchanged. In certain cases this makes file loading time significantly
 * faster.
 *
 * Use this function in cases like restoring pointer from one list element to
 * another list element, but keep lasthit value so we can continue restoring
 * pointers efficiently.
 *
 * Example of this could be found in direct_link_fcurves() which restores the
 * fcurve group pointer and keeps lasthit optimal for linking all further
 * fcurves.
 */
static void *newdataadr_ex(FileData *fd, const void *adr, bool increase_lasthit)		/* only direct databocks */
{
	if (increase_lasthit) {
		return newdataadr(fd, adr);
	}
	else {
		int lasthit = fd->datamap->lasthit;
		void *newadr = newdataadr(fd, adr);
		fd->datamap->lasthit = lasthit;
		return newadr;
	}
}

static void *newdataadr_no_us(FileData *fd, const void *adr)		/* only direct databocks */
{
	return oldnewmap_lookup_and_inc(fd->datamap, adr, false);
}

static void *newglobadr(FileData *fd, const void *adr)	    /* direct datablocks with global linking */
{
	return oldnewmap_lookup_and_inc(fd->globmap, adr, true);
}

static void *newimaadr(FileData *fd, const void *adr)		    /* used to restore image data after undo */
{
	if (fd->imamap && adr)
		return oldnewmap_lookup_and_inc(fd->imamap, adr, true);
	return NULL;
}

static void *newsceadr(FileData *fd, const void *adr)		    /* used to restore scene data after undo */
{
	if (fd->scenemap && adr)
		return oldnewmap_lookup_and_inc(fd->scenemap, adr, true);
	return NULL;
}

static void *newmclipadr(FileData *fd, const void *adr)      /* used to restore movie clip data after undo */
{
	if (fd->movieclipmap && adr)
		return oldnewmap_lookup_and_inc(fd->movieclipmap, adr, true);
	return NULL;
}

static void *newsoundadr(FileData *fd, const void *adr)      /* used to restore sound data after undo */
{
	if (fd->soundmap && adr)
		return oldnewmap_lookup_and_inc(fd->soundmap, adr, true);
	return NULL;
}

static void *newpackedadr(FileData *fd, const void *adr)      /* used to restore packed data after undo */
{
	if (fd->packedmap && adr)
		return oldnewmap_lookup_and_inc(fd->packedmap, adr, true);

	return oldnewmap_lookup_and_inc(fd->datamap, adr, true);
}


static void *newlibadr(FileData *fd, const void *lib, const void *adr)		/* only lib data */
{
	return oldnewmap_liblookup(fd->libmap, adr, lib);
}

void *blo_do_versions_newlibadr(FileData *fd, const void *lib, const void *adr)		/* only lib data */
{
	return newlibadr(fd, lib, adr);
}

static void *newlibadr_us(FileData *fd, const void *lib, const void *adr)	/* increases user number */
{
	ID *id = newlibadr(fd, lib, adr);

	id_us_plus_no_lib(id);

	return id;
}

void *blo_do_versions_newlibadr_us(FileData *fd, const void *lib, const void *adr)	/* increases user number */
{
	return newlibadr_us(fd, lib, adr);
}

static void *newlibadr_real_us(FileData *fd, const void *lib, const void *adr)	/* ensures real user */
{
	ID *id = newlibadr(fd, lib, adr);

	id_us_ensure_real(id);

	return id;
}

static void change_idid_adr_fd(FileData *fd, const void *old, void *new)
{
	int i;

	/* use a binary search if we have a sorted libmap, for now it's not needed. */
	BLI_assert(fd->libmap->sorted == false);

	for (i = 0; i < fd->libmap->nentries; i++) {
		OldNew *entry = &fd->libmap->entries[i];

		if (old==entry->newp && entry->nr==ID_ID) {
			entry->newp = new;
			if (new) entry->nr = GS( ((ID *)new)->name );
		}
	}
}

static void change_idid_adr(ListBase *mainlist, FileData *basefd, void *old, void *new)
{
	Main *mainptr;

	for (mainptr = mainlist->first; mainptr; mainptr = mainptr->next) {
		FileData *fd;

		if (mainptr->curlib)
			fd = mainptr->curlib->filedata;
		else
			fd = basefd;

		if (fd) {
			change_idid_adr_fd(fd, old, new);
		}
	}
}

/* lib linked proxy objects point to our local data, we need
 * to clear that pointer before reading the undo memfile since
 * the object might be removed, it is set again in reading
 * if the local object still exists */
void blo_clear_proxy_pointers_from_lib(Main *oldmain)
{
	Object *ob = oldmain->object.first;

	for (; ob; ob= ob->id.next) {
		if (ob->id.lib)
			ob->proxy_from = NULL;
	}
}

void blo_make_scene_pointer_map(FileData *fd, Main *oldmain)
{
	Scene *sce = oldmain->scene.first;

	fd->scenemap = oldnewmap_new();

	for (; sce; sce = sce->id.next) {
		if (sce->eevee.light_cache) {
			struct LightCache *light_cache = sce->eevee.light_cache;
			oldnewmap_insert(fd->scenemap, light_cache, light_cache, 0);
		}
	}
}

void blo_end_scene_pointer_map(FileData *fd, Main *oldmain)
{
	OldNew *entry = fd->scenemap->entries;
	Scene *sce = oldmain->scene.first;
	int i;

	/* used entries were restored, so we put them to zero */
	for (i = 0; i < fd->scenemap->nentries; i++, entry++) {
		if (entry->nr > 0)
			entry->newp = NULL;
	}

	for (; sce; sce = sce->id.next) {
		sce->eevee.light_cache = newsceadr(fd, sce->eevee.light_cache);
	}
}

void blo_make_image_pointer_map(FileData *fd, Main *oldmain)
{
	Image *ima = oldmain->image.first;
	Scene *sce = oldmain->scene.first;
	int a;

	fd->imamap = oldnewmap_new();

	for (; ima; ima = ima->id.next) {
		if (ima->cache)
			oldnewmap_insert(fd->imamap, ima->cache, ima->cache, 0);
		for (a = 0; a < TEXTARGET_COUNT; a++)
			if (ima->gputexture[a])
				oldnewmap_insert(fd->imamap, ima->gputexture[a], ima->gputexture[a], 0);
		if (ima->rr)
			oldnewmap_insert(fd->imamap, ima->rr, ima->rr, 0);
			LISTBASE_FOREACH(RenderSlot *, slot, &ima->renderslots)
				if (slot->render)
					oldnewmap_insert(fd->imamap, slot->render, slot->render, 0);
	}
	for (; sce; sce = sce->id.next) {
		if (sce->nodetree && sce->nodetree->previews) {
			bNodeInstanceHashIterator iter;
			NODE_INSTANCE_HASH_ITER(iter, sce->nodetree->previews) {
				bNodePreview *preview = BKE_node_instance_hash_iterator_get_value(&iter);
				oldnewmap_insert(fd->imamap, preview, preview, 0);
			}
		}
	}
}

/* set old main image ibufs to zero if it has been restored */
/* this works because freeing old main only happens after this call */
void blo_end_image_pointer_map(FileData *fd, Main *oldmain)
{
	OldNew *entry = fd->imamap->entries;
	Image *ima = oldmain->image.first;
	Scene *sce = oldmain->scene.first;
	int i;

	/* used entries were restored, so we put them to zero */
	for (i = 0; i < fd->imamap->nentries; i++, entry++) {
		if (entry->nr > 0)
			entry->newp = NULL;
	}

	for (; ima; ima = ima->id.next) {
		ima->cache = newimaadr(fd, ima->cache);
		if (ima->cache == NULL) {
			ima->tpageflag &= ~IMA_GLBIND_IS_DATA;
			for (i = 0; i < TEXTARGET_COUNT; i++) {
				ima->gputexture[i] = NULL;
			}
			ima->rr = NULL;
		}
		LISTBASE_FOREACH(RenderSlot *, slot, &ima->renderslots)
			slot->render = newimaadr(fd, slot->render);

		for (i = 0; i < TEXTARGET_COUNT; i++)
			ima->gputexture[i] = newimaadr(fd, ima->gputexture[i]);
		ima->rr = newimaadr(fd, ima->rr);
	}
	for (; sce; sce = sce->id.next) {
		if (sce->nodetree && sce->nodetree->previews) {
			bNodeInstanceHash *new_previews = BKE_node_instance_hash_new("node previews");
			bNodeInstanceHashIterator iter;

			/* reconstruct the preview hash, only using remaining pointers */
			NODE_INSTANCE_HASH_ITER(iter, sce->nodetree->previews) {
				bNodePreview *preview = BKE_node_instance_hash_iterator_get_value(&iter);
				if (preview) {
					bNodePreview *new_preview = newimaadr(fd, preview);
					if (new_preview) {
						bNodeInstanceKey key = BKE_node_instance_hash_iterator_get_key(&iter);
						BKE_node_instance_hash_insert(new_previews, key, new_preview);
					}
				}
			}
			BKE_node_instance_hash_free(sce->nodetree->previews, NULL);
			sce->nodetree->previews = new_previews;
		}
	}
}

void blo_make_movieclip_pointer_map(FileData *fd, Main *oldmain)
{
	MovieClip *clip = oldmain->movieclip.first;
	Scene *sce = oldmain->scene.first;

	fd->movieclipmap = oldnewmap_new();

	for (; clip; clip = clip->id.next) {
		if (clip->cache)
			oldnewmap_insert(fd->movieclipmap, clip->cache, clip->cache, 0);

		if (clip->tracking.camera.intrinsics)
			oldnewmap_insert(fd->movieclipmap, clip->tracking.camera.intrinsics, clip->tracking.camera.intrinsics, 0);
	}

	for (; sce; sce = sce->id.next) {
		if (sce->nodetree) {
			bNode *node;
			for (node = sce->nodetree->nodes.first; node; node = node->next)
				if (node->type == CMP_NODE_MOVIEDISTORTION)
					oldnewmap_insert(fd->movieclipmap, node->storage, node->storage, 0);
		}
	}
}

/* set old main movie clips caches to zero if it has been restored */
/* this works because freeing old main only happens after this call */
void blo_end_movieclip_pointer_map(FileData *fd, Main *oldmain)
{
	OldNew *entry = fd->movieclipmap->entries;
	MovieClip *clip = oldmain->movieclip.first;
	Scene *sce = oldmain->scene.first;
	int i;

	/* used entries were restored, so we put them to zero */
	for (i=0; i < fd->movieclipmap->nentries; i++, entry++) {
		if (entry->nr > 0)
			entry->newp = NULL;
	}

	for (; clip; clip = clip->id.next) {
		clip->cache = newmclipadr(fd, clip->cache);
		clip->tracking.camera.intrinsics = newmclipadr(fd, clip->tracking.camera.intrinsics);
	}

	for (; sce; sce = sce->id.next) {
		if (sce->nodetree) {
			bNode *node;
			for (node = sce->nodetree->nodes.first; node; node = node->next)
				if (node->type == CMP_NODE_MOVIEDISTORTION)
					node->storage = newmclipadr(fd, node->storage);
		}
	}
}

void blo_make_sound_pointer_map(FileData *fd, Main *oldmain)
{
	bSound *sound = oldmain->sound.first;

	fd->soundmap = oldnewmap_new();

	for (; sound; sound = sound->id.next) {
		if (sound->waveform)
			oldnewmap_insert(fd->soundmap, sound->waveform, sound->waveform, 0);
	}
}

/* set old main sound caches to zero if it has been restored */
/* this works because freeing old main only happens after this call */
void blo_end_sound_pointer_map(FileData *fd, Main *oldmain)
{
	OldNew *entry = fd->soundmap->entries;
	bSound *sound = oldmain->sound.first;
	int i;

	/* used entries were restored, so we put them to zero */
	for (i = 0; i < fd->soundmap->nentries; i++, entry++) {
		if (entry->nr > 0)
			entry->newp = NULL;
	}

	for (; sound; sound = sound->id.next) {
		sound->waveform = newsoundadr(fd, sound->waveform);
	}
}

/* XXX disabled this feature - packed files also belong in temp saves and quit.blend, to make restore work */

static void insert_packedmap(FileData *fd, PackedFile *pf)
{
	oldnewmap_insert(fd->packedmap, pf, pf, 0);
	oldnewmap_insert(fd->packedmap, pf->data, pf->data, 0);
}

void blo_make_packed_pointer_map(FileData *fd, Main *oldmain)
{
	Image *ima;
	VFont *vfont;
	bSound *sound;
	Library *lib;

	fd->packedmap = oldnewmap_new();

	for (ima = oldmain->image.first; ima; ima = ima->id.next) {
		ImagePackedFile *imapf;

		if (ima->packedfile)
			insert_packedmap(fd, ima->packedfile);

		for (imapf = ima->packedfiles.first; imapf; imapf = imapf->next)
			if (imapf->packedfile)
				insert_packedmap(fd, imapf->packedfile);
	}

	for (vfont = oldmain->vfont.first; vfont; vfont = vfont->id.next)
		if (vfont->packedfile)
			insert_packedmap(fd, vfont->packedfile);

	for (sound = oldmain->sound.first; sound; sound = sound->id.next)
		if (sound->packedfile)
			insert_packedmap(fd, sound->packedfile);

	for (lib = oldmain->library.first; lib; lib = lib->id.next)
		if (lib->packedfile)
			insert_packedmap(fd, lib->packedfile);

}

/* set old main packed data to zero if it has been restored */
/* this works because freeing old main only happens after this call */
void blo_end_packed_pointer_map(FileData *fd, Main *oldmain)
{
	Image *ima;
	VFont *vfont;
	bSound *sound;
	Library *lib;
	OldNew *entry = fd->packedmap->entries;
	int i;

	/* used entries were restored, so we put them to zero */
	for (i=0; i < fd->packedmap->nentries; i++, entry++) {
		if (entry->nr > 0)
			entry->newp = NULL;
	}

	for (ima = oldmain->image.first; ima; ima = ima->id.next) {
		ImagePackedFile *imapf;

		ima->packedfile = newpackedadr(fd, ima->packedfile);

		for (imapf = ima->packedfiles.first; imapf; imapf = imapf->next)
			imapf->packedfile = newpackedadr(fd, imapf->packedfile);
	}

	for (vfont = oldmain->vfont.first; vfont; vfont = vfont->id.next)
		vfont->packedfile = newpackedadr(fd, vfont->packedfile);

	for (sound = oldmain->sound.first; sound; sound = sound->id.next)
		sound->packedfile = newpackedadr(fd, sound->packedfile);

	for (lib = oldmain->library.first; lib; lib = lib->id.next)
		lib->packedfile = newpackedadr(fd, lib->packedfile);
}


/* undo file support: add all library pointers in lookup */
void blo_add_library_pointer_map(ListBase *old_mainlist, FileData *fd)
{
	Main *ptr = old_mainlist->first;
	ListBase *lbarray[MAX_LIBARRAY];

	for (ptr = ptr->next; ptr; ptr = ptr->next) {
		int i = set_listbasepointers(ptr, lbarray);
		while (i--) {
			ID *id;
			for (id = lbarray[i]->first; id; id = id->next)
				oldnewmap_insert(fd->libmap, id, id, GS(id->name));
		}
	}

	fd->old_mainlist = old_mainlist;
}


/* ********** END OLD POINTERS ****************** */
/* ********** READ FILE ****************** */

static void switch_endian_structs(const struct SDNA *filesdna, BHead *bhead)
{
	int blocksize, nblocks;
	char *data;

	data = (char *)(bhead+1);
	blocksize = filesdna->typelens[ filesdna->structs[bhead->SDNAnr][0] ];

	nblocks = bhead->nr;
	while (nblocks--) {
		DNA_struct_switch_endian(filesdna, bhead->SDNAnr, data);

		data += blocksize;
	}
}

static void *read_struct(FileData *fd, BHead *bh, const char *blockname)
{
	void *temp = NULL;

	if (bh->len) {
		/* switch is based on file dna */
		if (bh->SDNAnr && (fd->flags & FD_FLAGS_SWITCH_ENDIAN))
			switch_endian_structs(fd->filesdna, bh);

		if (fd->compflags[bh->SDNAnr] != SDNA_CMP_REMOVED) {
			if (fd->compflags[bh->SDNAnr] == SDNA_CMP_NOT_EQUAL) {
				temp = DNA_struct_reconstruct(fd->memsdna, fd->filesdna, fd->compflags, bh->SDNAnr, bh->nr, (bh+1));
			}
			else {
				/* SDNA_CMP_EQUAL */
				temp = MEM_mallocN(bh->len, blockname);
				memcpy(temp, (bh+1), bh->len);
			}
		}
	}

	return temp;
}

typedef void (*link_list_cb)(FileData *fd, void *data);

static void link_list_ex(FileData *fd, ListBase *lb, link_list_cb callback, bool increase_lasthit)		/* only direct data */
{
	Link *ln, *prev;

	if (BLI_listbase_is_empty(lb)) return;
<<<<<<< HEAD

	lb->first = newdataadr(fd, lb->first);
=======
	
	lb->first = newdataadr_ex(fd, lb->first, increase_lasthit);
>>>>>>> 16b07fb0
	if (callback != NULL) {
		callback(fd, lb->first);
	}
	ln = lb->first;
	prev = NULL;
	while (ln) {
		ln->next = newdataadr_ex(fd, ln->next, increase_lasthit);
		if (ln->next != NULL && callback != NULL) {
			callback(fd, ln->next);
		}
		ln->prev = prev;
		prev = ln;
		ln = ln->next;
	}
	lb->last = prev;
}

static void link_list(FileData *fd, ListBase *lb)		/* only direct data */
{
	link_list_ex(fd, lb, NULL, true);
}

static void link_glob_list(FileData *fd, ListBase *lb)		/* for glob data */
{
	Link *ln, *prev;
	void *poin;

	if (BLI_listbase_is_empty(lb)) return;
	poin = newdataadr(fd, lb->first);
	if (lb->first) {
		oldnewmap_insert(fd->globmap, lb->first, poin, 0);
	}
	lb->first = poin;

	ln = lb->first;
	prev = NULL;
	while (ln) {
		poin = newdataadr(fd, ln->next);
		if (ln->next) {
			oldnewmap_insert(fd->globmap, ln->next, poin, 0);
		}
		ln->next = poin;
		ln->prev = prev;
		prev = ln;
		ln = ln->next;
	}
	lb->last = prev;
}

static void test_pointer_array(FileData *fd, void **mat)
{
	int64_t *lpoin, *lmat;
	int *ipoin, *imat;
	size_t len;

		/* manually convert the pointer array in
		 * the old dna format to a pointer array in
		 * the new dna format.
		 */
	if (*mat) {
		len = MEM_allocN_len(*mat)/fd->filesdna->pointerlen;

		if (fd->filesdna->pointerlen==8 && fd->memsdna->pointerlen==4) {
			ipoin=imat= MEM_malloc_arrayN(len, 4, "newmatar");
			lpoin= *mat;

			while (len-- > 0) {
				if ((fd->flags & FD_FLAGS_SWITCH_ENDIAN))
					BLI_endian_switch_int64(lpoin);
				*ipoin = (int)((*lpoin) >> 3);
				ipoin++;
				lpoin++;
			}
			MEM_freeN(*mat);
			*mat = imat;
		}

		if (fd->filesdna->pointerlen==4 && fd->memsdna->pointerlen==8) {
			lpoin = lmat = MEM_malloc_arrayN(len, 8, "newmatar");
			ipoin = *mat;

			while (len-- > 0) {
				*lpoin = *ipoin;
				ipoin++;
				lpoin++;
			}
			MEM_freeN(*mat);
			*mat= lmat;
		}
	}
}

/* ************ READ ID Properties *************** */

static void IDP_DirectLinkProperty(IDProperty *prop, int switch_endian, FileData *fd);
static void IDP_LibLinkProperty(IDProperty *prop, FileData *fd);

static void IDP_DirectLinkIDPArray(IDProperty *prop, int switch_endian, FileData *fd)
{
	IDProperty *array;
	int i;

	/* since we didn't save the extra buffer, set totallen to len */
	prop->totallen = prop->len;
	prop->data.pointer = newdataadr(fd, prop->data.pointer);

	array = (IDProperty *)prop->data.pointer;

	/* note!, idp-arrays didn't exist in 2.4x, so the pointer will be cleared
	 * theres not really anything we can do to correct this, at least don't crash */
	if (array == NULL) {
		prop->len = 0;
		prop->totallen = 0;
	}


	for (i = 0; i < prop->len; i++)
		IDP_DirectLinkProperty(&array[i], switch_endian, fd);
}

static void IDP_DirectLinkArray(IDProperty *prop, int switch_endian, FileData *fd)
{
	IDProperty **array;
	int i;

	/* since we didn't save the extra buffer, set totallen to len */
	prop->totallen = prop->len;
	prop->data.pointer = newdataadr(fd, prop->data.pointer);

	if (prop->subtype == IDP_GROUP) {
		test_pointer_array(fd, prop->data.pointer);
		array = prop->data.pointer;

		for (i = 0; i < prop->len; i++)
			IDP_DirectLinkProperty(array[i], switch_endian, fd);
	}
	else if (prop->subtype == IDP_DOUBLE) {
		if (switch_endian) {
			BLI_endian_switch_double_array(prop->data.pointer, prop->len);
		}
	}
	else {
		if (switch_endian) {
			/* also used for floats */
			BLI_endian_switch_int32_array(prop->data.pointer, prop->len);
		}
	}
}

static void IDP_DirectLinkString(IDProperty *prop, FileData *fd)
{
	/*since we didn't save the extra string buffer, set totallen to len.*/
	prop->totallen = prop->len;
	prop->data.pointer = newdataadr(fd, prop->data.pointer);
}

static void IDP_DirectLinkGroup(IDProperty *prop, int switch_endian, FileData *fd)
{
	ListBase *lb = &prop->data.group;
	IDProperty *loop;

	link_list(fd, lb);

	/*Link child id properties now*/
	for (loop=prop->data.group.first; loop; loop=loop->next) {
		IDP_DirectLinkProperty(loop, switch_endian, fd);
	}
}

static void IDP_DirectLinkProperty(IDProperty *prop, int switch_endian, FileData *fd)
{
	switch (prop->type) {
		case IDP_GROUP:
			IDP_DirectLinkGroup(prop, switch_endian, fd);
			break;
		case IDP_STRING:
			IDP_DirectLinkString(prop, fd);
			break;
		case IDP_ARRAY:
			IDP_DirectLinkArray(prop, switch_endian, fd);
			break;
		case IDP_IDPARRAY:
			IDP_DirectLinkIDPArray(prop, switch_endian, fd);
			break;
		case IDP_DOUBLE:
			/* erg, stupid doubles.  since I'm storing them
			 * in the same field as int val; val2 in the
			 * IDPropertyData struct, they have to deal with
			 * endianness specifically
			 *
			 * in theory, val and val2 would've already been swapped
			 * if switch_endian is true, so we have to first unswap
			 * them then reswap them as a single 64-bit entity.
			 */

			if (switch_endian) {
				BLI_endian_switch_int32(&prop->data.val);
				BLI_endian_switch_int32(&prop->data.val2);
				BLI_endian_switch_int64((int64_t *)&prop->data.val);
			}
			break;
		case IDP_INT:
		case IDP_FLOAT:
		case IDP_ID:
			break;  /* Nothing special to do here. */
		default:
			/* Unknown IDP type, nuke it (we cannot handle unknown types everywhere in code,
			 * IDP are way too polymorphic to do it safely. */
			printf("%s: found unknown IDProperty type %d, reset to Integer one !\n", __func__, prop->type);
			/* Note: we do not attempt to free unknown prop, we have no way to know how to do that! */
			prop->type = IDP_INT;
			prop->subtype = 0;
			IDP_Int(prop) = 0;
	}
}

#define IDP_DirectLinkGroup_OrFree(prop, switch_endian, fd) \
       _IDP_DirectLinkGroup_OrFree(prop, switch_endian, fd, __func__)

static void _IDP_DirectLinkGroup_OrFree(IDProperty **prop, int switch_endian, FileData *fd,
                                        const char *caller_func_id)
{
	if (*prop) {
		if ((*prop)->type == IDP_GROUP) {
			IDP_DirectLinkGroup(*prop, switch_endian, fd);
		}
		else {
			/* corrupt file! */
			printf("%s: found non group data, freeing type %d!\n",
			       caller_func_id, (*prop)->type);
			/* don't risk id, data's likely corrupt. */
			// IDP_FreeProperty(*prop);
			*prop = NULL;
		}
	}
}

static void IDP_LibLinkProperty(IDProperty *prop, FileData *fd)
{
	if (!prop)
		return;

	switch (prop->type) {
		case IDP_ID: /* PointerProperty */
		{
			void *newaddr = newlibadr_us(fd, NULL, IDP_Id(prop));
			if (IDP_Id(prop) && !newaddr && G.debug) {
				printf("Error while loading \"%s\". Data not found in file!\n", prop->name);
			}
			prop->data.pointer = newaddr;
			break;
		}
		case IDP_IDPARRAY: /* CollectionProperty */
		{
			IDProperty *idp_array = IDP_IDPArray(prop);
			for (int i = 0; i < prop->len; i++) {
				IDP_LibLinkProperty(&(idp_array[i]), fd);
			}
			break;
		}
		case IDP_GROUP: /* PointerProperty */
		{
			for (IDProperty *loop = prop->data.group.first; loop; loop = loop->next) {
				IDP_LibLinkProperty(loop, fd);
			}
			break;
		}
		default:
			break;  /* Nothing to do for other IDProps. */
	}
}

/* ************ READ IMAGE PREVIEW *************** */

static PreviewImage *direct_link_preview_image(FileData *fd, PreviewImage *old_prv)
{
	PreviewImage *prv = newdataadr(fd, old_prv);

	if (prv) {
		int i;
		for (i = 0; i < NUM_ICON_SIZES; ++i) {
			if (prv->rect[i]) {
				prv->rect[i] = newdataadr(fd, prv->rect[i]);
			}
			prv->gputexture[i] = NULL;
		}
		prv->icon_id = 0;
		prv->tag = 0;
	}

	return prv;
}

/* ************ READ ID *************** */

static void lib_link_id(FileData *fd, Main *main)
{
	ListBase *lbarray[MAX_LIBARRAY];
	int base_count, i;

	base_count = set_listbasepointers(main, lbarray);

	for (i = 0; i < base_count; i++) {
		ListBase *lb = lbarray[i];
		ID *id;

		for (id = lb->first; id; id = id->next) {
			if (id->override_static) {
				id->override_static->reference = newlibadr_us(fd, id->lib, id->override_static->reference);
				id->override_static->storage = newlibadr_us(fd, id->lib, id->override_static->storage);
			}
		}
	}
}

static void direct_link_id_override_property_operation_cb(FileData *fd, void *data)
{
	IDOverrideStaticPropertyOperation *opop = data;

	opop->subitem_reference_name = newdataadr(fd, opop->subitem_reference_name);
	opop->subitem_local_name = newdataadr(fd, opop->subitem_local_name);
}

static void direct_link_id_override_property_cb(FileData *fd, void *data)
{
	IDOverrideStaticProperty *op = data;

	op->rna_path = newdataadr(fd, op->rna_path);
	link_list_ex(fd, &op->operations, direct_link_id_override_property_operation_cb);
}

static void direct_link_id(FileData *fd, ID *id)
{
	/*link direct data of ID properties*/
	if (id->properties) {
		id->properties = newdataadr(fd, id->properties);
		/* this case means the data was written incorrectly, it should not happen */
		IDP_DirectLinkGroup_OrFree(&id->properties, (fd->flags & FD_FLAGS_SWITCH_ENDIAN), fd);
	}
	id->py_instance = NULL;

	/* That way datablock reading not going through main read_libblock() function are still in a clear tag state.
	 * (glowering at certain nodetree fake datablock here...). */
	id->tag = 0;

	/* Link direct data of overrides. */
	if (id->override_static) {
		id->override_static = newdataadr(fd, id->override_static);
		link_list_ex(fd, &id->override_static->properties, direct_link_id_override_property_cb);
	}

	DrawDataList *drawdata = DRW_drawdatalist_from_id(id);
	if (drawdata) {
		BLI_listbase_clear((ListBase *)drawdata);
	}
}

/* ************ READ CurveMapping *************** */

/* cuma itself has been read! */
static void direct_link_curvemapping(FileData *fd, CurveMapping *cumap)
{
	int a;

	/* flag seems to be able to hang? Maybe old files... not bad to clear anyway */
	cumap->flag &= ~CUMA_PREMULLED;

	for (a = 0; a < CM_TOT; a++) {
		cumap->cm[a].curve = newdataadr(fd, cumap->cm[a].curve);
		cumap->cm[a].table = NULL;
		cumap->cm[a].premultable = NULL;
	}
}

/* ************ READ Brush *************** */

/* library brush linking after fileread */
static void lib_link_brush(FileData *fd, Main *main)
{
	/* only link ID pointers */
	for (Brush *brush = main->brush.first; brush; brush = brush->id.next) {
		if (brush->id.tag & LIB_TAG_NEED_LINK) {
			IDP_LibLinkProperty(brush->id.properties, fd);

			/* brush->(mask_)mtex.obj is ignored on purpose? */
			brush->mtex.tex = newlibadr_us(fd, brush->id.lib, brush->mtex.tex);
			brush->mask_mtex.tex = newlibadr_us(fd, brush->id.lib, brush->mask_mtex.tex);
			brush->clone.image = newlibadr(fd, brush->id.lib, brush->clone.image);
			brush->toggle_brush = newlibadr(fd, brush->id.lib, brush->toggle_brush);
			brush->paint_curve = newlibadr_us(fd, brush->id.lib, brush->paint_curve);

			/* link default grease pencil palette */
			if (brush->gpencil_settings != NULL) {
				brush->gpencil_settings->material = newlibadr_us(fd, brush->id.lib, brush->gpencil_settings->material);
			}

			brush->id.tag &= ~LIB_TAG_NEED_LINK;
		}
	}
}

static void direct_link_brush(FileData *fd, Brush *brush)
{
	/* brush itself has been read */

	/* fallof curve */
	brush->curve = newdataadr(fd, brush->curve);

	brush->gradient = newdataadr(fd, brush->gradient);

	if (brush->curve)
		direct_link_curvemapping(fd, brush->curve);
	else
		BKE_brush_curve_preset(brush, CURVE_PRESET_SHARP);

	/* grease pencil */
	brush->gpencil_settings = newdataadr(fd, brush->gpencil_settings);
	if (brush->gpencil_settings != NULL) {
		brush->gpencil_settings->curve_sensitivity = newdataadr(fd, brush->gpencil_settings->curve_sensitivity);
		brush->gpencil_settings->curve_strength = newdataadr(fd, brush->gpencil_settings->curve_strength);
		brush->gpencil_settings->curve_jitter = newdataadr(fd, brush->gpencil_settings->curve_jitter);

		if (brush->gpencil_settings->curve_sensitivity)
			direct_link_curvemapping(fd, brush->gpencil_settings->curve_sensitivity);

		if (brush->gpencil_settings->curve_strength)
			direct_link_curvemapping(fd, brush->gpencil_settings->curve_strength);

		if (brush->gpencil_settings->curve_jitter)
			direct_link_curvemapping(fd, brush->gpencil_settings->curve_jitter);
	}

	brush->preview = NULL;
	brush->icon_imbuf = NULL;
}

/* ************ READ Palette *************** */

static void lib_link_palette(FileData *fd, Main *main)
{
	/* only link ID pointers */
	for (Palette *palette = main->palettes.first; palette; palette = palette->id.next) {
		if (palette->id.tag & LIB_TAG_NEED_LINK) {
			IDP_LibLinkProperty(palette->id.properties, fd);

			palette->id.tag &= ~LIB_TAG_NEED_LINK;
		}
	}
}

static void direct_link_palette(FileData *fd, Palette *palette)
{

	/* palette itself has been read */
	link_list(fd, &palette->colors);
}

static void lib_link_paint_curve(FileData *fd, Main *main)
{
	/* only link ID pointers */
	for (PaintCurve *pc = main->paintcurves.first; pc; pc = pc->id.next) {
		if (pc->id.tag & LIB_TAG_NEED_LINK) {
			IDP_LibLinkProperty(pc->id.properties, fd);

			pc->id.tag &= ~LIB_TAG_NEED_LINK;
		}
	}
}

static void direct_link_paint_curve(FileData *fd, PaintCurve *pc)
{
	pc->points = newdataadr(fd, pc->points);
}

/* ************ READ PACKEDFILE *************** */

static PackedFile *direct_link_packedfile(FileData *fd, PackedFile *oldpf)
{
	PackedFile *pf = newpackedadr(fd, oldpf);

	if (pf) {
		pf->data = newpackedadr(fd, pf->data);
	}

	return pf;
}

/* ************ READ ANIMATION STUFF ***************** */

/* Legacy Data Support (for Version Patching) ----------------------------- */

// XXX deprecated - old animation system
static void lib_link_ipo(FileData *fd, Main *main)
{
	Ipo *ipo;

	for (ipo = main->ipo.first; ipo; ipo = ipo->id.next) {
		if (ipo->id.tag & LIB_TAG_NEED_LINK) {
			IpoCurve *icu;
			for (icu = ipo->curve.first; icu; icu = icu->next) {
				if (icu->driver)
					icu->driver->ob = newlibadr(fd, ipo->id.lib, icu->driver->ob);
			}
			ipo->id.tag &= ~LIB_TAG_NEED_LINK;
		}
	}
}

// XXX deprecated - old animation system
static void direct_link_ipo(FileData *fd, Ipo *ipo)
{
	IpoCurve *icu;

	link_list(fd, &(ipo->curve));

	for (icu = ipo->curve.first; icu; icu = icu->next) {
		icu->bezt = newdataadr(fd, icu->bezt);
		icu->bp = newdataadr(fd, icu->bp);
		icu->driver = newdataadr(fd, icu->driver);
	}
}

// XXX deprecated - old animation system
static void lib_link_nlastrips(FileData *fd, ID *id, ListBase *striplist)
{
	bActionStrip *strip;
	bActionModifier *amod;

	for (strip=striplist->first; strip; strip=strip->next) {
		strip->object = newlibadr(fd, id->lib, strip->object);
		strip->act = newlibadr_us(fd, id->lib, strip->act);
		strip->ipo = newlibadr(fd, id->lib, strip->ipo);
		for (amod = strip->modifiers.first; amod; amod = amod->next)
			amod->ob = newlibadr(fd, id->lib, amod->ob);
	}
}

// XXX deprecated - old animation system
static void direct_link_nlastrips(FileData *fd, ListBase *strips)
{
	bActionStrip *strip;

	link_list(fd, strips);

	for (strip = strips->first; strip; strip = strip->next)
		link_list(fd, &strip->modifiers);
}

// XXX deprecated - old animation system
static void lib_link_constraint_channels(FileData *fd, ID *id, ListBase *chanbase)
{
	bConstraintChannel *chan;

	for (chan=chanbase->first; chan; chan=chan->next) {
		chan->ipo = newlibadr_us(fd, id->lib, chan->ipo);
	}
}

/* Data Linking ----------------------------- */

static void lib_link_fmodifiers(FileData *fd, ID *id, ListBase *list)
{
	FModifier *fcm;

	for (fcm = list->first; fcm; fcm = fcm->next) {
		/* data for specific modifiers */
		switch (fcm->type) {
			case FMODIFIER_TYPE_PYTHON:
			{
				FMod_Python *data = (FMod_Python *)fcm->data;
				data->script = newlibadr(fd, id->lib, data->script);

				break;
			}
		}
	}
}

static void lib_link_fcurves(FileData *fd, ID *id, ListBase *list)
{
	FCurve *fcu;

	if (list == NULL)
		return;

	/* relink ID-block references... */
	for (fcu = list->first; fcu; fcu = fcu->next) {
		/* driver data */
		if (fcu->driver) {
			ChannelDriver *driver = fcu->driver;
			DriverVar *dvar;

			for (dvar= driver->variables.first; dvar; dvar= dvar->next) {
				DRIVER_TARGETS_LOOPER(dvar)
				{
					/* only relink if still used */
					if (tarIndex < dvar->num_targets)
						dtar->id = newlibadr(fd, id->lib, dtar->id);
					else
						dtar->id = NULL;
				}
				DRIVER_TARGETS_LOOPER_END
			}
		}

		/* modifiers */
		lib_link_fmodifiers(fd, id, &fcu->modifiers);
	}
}


/* NOTE: this assumes that link_list has already been called on the list */
static void direct_link_fmodifiers(FileData *fd, ListBase *list, FCurve *curve)
{
	FModifier *fcm;

	for (fcm = list->first; fcm; fcm = fcm->next) {
		/* relink general data */
		fcm->data  = newdataadr(fd, fcm->data);
		fcm->curve = curve;

		/* do relinking of data for specific types */
		switch (fcm->type) {
			case FMODIFIER_TYPE_GENERATOR:
			{
				FMod_Generator *data = (FMod_Generator *)fcm->data;

				data->coefficients = newdataadr(fd, data->coefficients);

				if (fd->flags & FD_FLAGS_SWITCH_ENDIAN) {
					BLI_endian_switch_float_array(data->coefficients, data->arraysize);
				}

				break;
			}
			case FMODIFIER_TYPE_ENVELOPE:
			{
				FMod_Envelope *data=  (FMod_Envelope *)fcm->data;

				data->data= newdataadr(fd, data->data);

				break;
			}
			case FMODIFIER_TYPE_PYTHON:
			{
				FMod_Python *data = (FMod_Python *)fcm->data;

				data->prop = newdataadr(fd, data->prop);
				IDP_DirectLinkGroup_OrFree(&data->prop, (fd->flags & FD_FLAGS_SWITCH_ENDIAN), fd);

				break;
			}
		}
	}
}

/* NOTE: this assumes that link_list has already been called on the list */
static void direct_link_fcurves(FileData *fd, ListBase *list)
{
	FCurve *fcu;

	/* link F-Curve data to F-Curve again (non ID-libs) */
	for (fcu = list->first; fcu; fcu = fcu->next) {
		/* curve data */
		fcu->bezt = newdataadr(fd, fcu->bezt);
		fcu->fpt = newdataadr(fd, fcu->fpt);

		/* rna path */
		fcu->rna_path = newdataadr(fd, fcu->rna_path);

		/* group */
		fcu->grp = newdataadr_ex(fd, fcu->grp, false);

		/* clear disabled flag - allows disabled drivers to be tried again ([#32155]),
		 * but also means that another method for "reviving disabled F-Curves" exists
		 */
		fcu->flag &= ~FCURVE_DISABLED;

		/* driver */
		fcu->driver= newdataadr(fd, fcu->driver);
		if (fcu->driver) {
			ChannelDriver *driver= fcu->driver;
			DriverVar *dvar;

			/* compiled expression data will need to be regenerated (old pointer may still be set here) */
			driver->expr_comp = NULL;

			/* give the driver a fresh chance - the operating environment may be different now
			 * (addons, etc. may be different) so the driver namespace may be sane now [#32155]
			 */
			driver->flag &= ~DRIVER_FLAG_INVALID;

			/* relink variables, targets and their paths */
			link_list(fd, &driver->variables);
			for (dvar= driver->variables.first; dvar; dvar= dvar->next) {
				DRIVER_TARGETS_LOOPER(dvar)
				{
					/* only relink the targets being used */
					if (tarIndex < dvar->num_targets)
						dtar->rna_path = newdataadr(fd, dtar->rna_path);
					else
						dtar->rna_path = NULL;
				}
				DRIVER_TARGETS_LOOPER_END
			}
		}

		/* modifiers */
		link_list(fd, &fcu->modifiers);
		direct_link_fmodifiers(fd, &fcu->modifiers, fcu);
	}
}


static void lib_link_action(FileData *fd, Main *main)
{
	for (bAction *act = main->action.first; act; act = act->id.next) {
		if (act->id.tag & LIB_TAG_NEED_LINK) {
			IDP_LibLinkProperty(act->id.properties, fd);

// XXX deprecated - old animation system <<<
			for (bActionChannel *chan = act->chanbase.first; chan; chan = chan->next) {
				chan->ipo = newlibadr_us(fd, act->id.lib, chan->ipo);
				lib_link_constraint_channels(fd, &act->id, &chan->constraintChannels);
			}
// >>> XXX deprecated - old animation system

			lib_link_fcurves(fd, &act->id, &act->curves);

			for (TimeMarker *marker = act->markers.first; marker; marker = marker->next) {
				if (marker->camera) {
					marker->camera = newlibadr(fd, act->id.lib, marker->camera);
				}
			}

			act->id.tag &= ~LIB_TAG_NEED_LINK;
		}
	}
}

static void direct_link_action(FileData *fd, bAction *act)
{
	bActionChannel *achan; // XXX deprecated - old animation system
	bActionGroup *agrp;

	link_list(fd, &act->curves);
	link_list(fd, &act->chanbase); // XXX deprecated - old animation system
	link_list(fd, &act->groups);
	link_list(fd, &act->markers);

// XXX deprecated - old animation system <<<
	for (achan = act->chanbase.first; achan; achan=achan->next) {
		achan->grp = newdataadr(fd, achan->grp);

		link_list(fd, &achan->constraintChannels);
	}
// >>> XXX deprecated - old animation system

	direct_link_fcurves(fd, &act->curves);

	for (agrp = act->groups.first; agrp; agrp= agrp->next) {
		agrp->channels.first= newdataadr(fd, agrp->channels.first);
		agrp->channels.last= newdataadr(fd, agrp->channels.last);
	}
}

static void lib_link_nladata_strips(FileData *fd, ID *id, ListBase *list)
{
	NlaStrip *strip;

	for (strip = list->first; strip; strip = strip->next) {
		/* check strip's children */
		lib_link_nladata_strips(fd, id, &strip->strips);

		/* check strip's F-Curves */
		lib_link_fcurves(fd, id, &strip->fcurves);

		/* reassign the counted-reference to action */
		strip->act = newlibadr_us(fd, id->lib, strip->act);

		/* fix action id-root (i.e. if it comes from a pre 2.57 .blend file) */
		if ((strip->act) && (strip->act->idroot == 0))
			strip->act->idroot = GS(id->name);
	}
}

static void lib_link_nladata(FileData *fd, ID *id, ListBase *list)
{
	NlaTrack *nlt;

	/* we only care about the NLA strips inside the tracks */
	for (nlt = list->first; nlt; nlt = nlt->next) {
		lib_link_nladata_strips(fd, id, &nlt->strips);
	}
}

/* This handles Animato NLA-Strips linking
 * NOTE: this assumes that link_list has already been called on the list
 */
static void direct_link_nladata_strips(FileData *fd, ListBase *list)
{
	NlaStrip *strip;

	for (strip = list->first; strip; strip = strip->next) {
		/* strip's child strips */
		link_list(fd, &strip->strips);
		direct_link_nladata_strips(fd, &strip->strips);

		/* strip's F-Curves */
		link_list(fd, &strip->fcurves);
		direct_link_fcurves(fd, &strip->fcurves);

		/* strip's F-Modifiers */
		link_list(fd, &strip->modifiers);
		direct_link_fmodifiers(fd, &strip->modifiers, NULL);
	}
}

/* NOTE: this assumes that link_list has already been called on the list */
static void direct_link_nladata(FileData *fd, ListBase *list)
{
	NlaTrack *nlt;

	for (nlt = list->first; nlt; nlt = nlt->next) {
		/* relink list of strips */
		link_list(fd, &nlt->strips);

		/* relink strip data */
		direct_link_nladata_strips(fd, &nlt->strips);
	}
}

/* ------- */

static void lib_link_keyingsets(FileData *fd, ID *id, ListBase *list)
{
	KeyingSet *ks;
	KS_Path *ksp;

	/* here, we're only interested in the ID pointer stored in some of the paths */
	for (ks = list->first; ks; ks = ks->next) {
		for (ksp = ks->paths.first; ksp; ksp = ksp->next) {
			ksp->id= newlibadr(fd, id->lib, ksp->id);
		}
	}
}

/* NOTE: this assumes that link_list has already been called on the list */
static void direct_link_keyingsets(FileData *fd, ListBase *list)
{
	KeyingSet *ks;
	KS_Path *ksp;

	/* link KeyingSet data to KeyingSet again (non ID-libs) */
	for (ks = list->first; ks; ks = ks->next) {
		/* paths */
		link_list(fd, &ks->paths);

		for (ksp = ks->paths.first; ksp; ksp = ksp->next) {
			/* rna path */
			ksp->rna_path= newdataadr(fd, ksp->rna_path);
		}
	}
}

/* ------- */

static void lib_link_animdata(FileData *fd, ID *id, AnimData *adt)
{
	if (adt == NULL)
		return;

	/* link action data */
	adt->action= newlibadr_us(fd, id->lib, adt->action);
	adt->tmpact= newlibadr_us(fd, id->lib, adt->tmpact);

	/* fix action id-roots (i.e. if they come from a pre 2.57 .blend file) */
	if ((adt->action) && (adt->action->idroot == 0))
		adt->action->idroot = GS(id->name);
	if ((adt->tmpact) && (adt->tmpact->idroot == 0))
		adt->tmpact->idroot = GS(id->name);

	/* link drivers */
	lib_link_fcurves(fd, id, &adt->drivers);

	/* overrides don't have lib-link for now, so no need to do anything */

	/* link NLA-data */
	lib_link_nladata(fd, id, &adt->nla_tracks);
}

static void direct_link_animdata(FileData *fd, AnimData *adt)
{
	/* NOTE: must have called newdataadr already before doing this... */
	if (adt == NULL)
		return;

	/* link drivers */
	link_list(fd, &adt->drivers);
	direct_link_fcurves(fd, &adt->drivers);
	adt->driver_array = NULL;

	/* link overrides */
	// TODO...

	/* link NLA-data */
	link_list(fd, &adt->nla_tracks);
	direct_link_nladata(fd, &adt->nla_tracks);

	/* relink active track/strip - even though strictly speaking this should only be used
	 * if we're in 'tweaking mode', we need to be able to have this loaded back for
	 * undo, but also since users may not exit tweakmode before saving (#24535)
	 */
	// TODO: it's not really nice that anyone should be able to save the file in this
	//		state, but it's going to be too hard to enforce this single case...
	adt->act_track = newdataadr(fd, adt->act_track);
	adt->actstrip = newdataadr(fd, adt->actstrip);
}

/* ************ READ CACHEFILES *************** */

static void lib_link_cachefiles(FileData *fd, Main *bmain)
{
	/* only link ID pointers */
	for (CacheFile *cache_file = bmain->cachefiles.first; cache_file; cache_file = cache_file->id.next) {
		if (cache_file->id.tag & LIB_TAG_NEED_LINK) {
			IDP_LibLinkProperty(cache_file->id.properties, fd);
			lib_link_animdata(fd, &cache_file->id, cache_file->adt);

			cache_file->id.tag &= ~LIB_TAG_NEED_LINK;
		}
	}
}

static void direct_link_cachefile(FileData *fd, CacheFile *cache_file)
{
	BLI_listbase_clear(&cache_file->object_paths);
	cache_file->handle = NULL;
	cache_file->handle_mutex = NULL;

	/* relink animdata */
	cache_file->adt = newdataadr(fd, cache_file->adt);
	direct_link_animdata(fd, cache_file->adt);
}

/* ************ READ WORKSPACES *************** */

static void lib_link_workspaces(FileData *fd, Main *bmain)
{
	for (WorkSpace *workspace = bmain->workspaces.first; workspace; workspace = workspace->id.next) {
		ListBase *layouts = BKE_workspace_layouts_get(workspace);
		ID *id = (ID *)workspace;

		if ((id->tag & LIB_TAG_NEED_LINK) == 0) {
			continue;
		}
		IDP_LibLinkProperty(id->properties, fd);
		id_us_ensure_real(id);

		for (WorkSpaceLayout *layout = layouts->first, *layout_next; layout; layout = layout_next) {
			bScreen *screen = newlibadr(fd, id->lib, BKE_workspace_layout_screen_get(layout));

			layout_next = layout->next;
			if (screen) {
				BKE_workspace_layout_screen_set(layout, screen);

				if (ID_IS_LINKED(id)) {
					screen->winid = 0;
					if (screen->temp) {
						/* delete temp layouts when appending */
						BKE_workspace_layout_remove(bmain, workspace, layout);
					}
				}
			}
		}

		id->tag &= ~LIB_TAG_NEED_LINK;
	}
}

static void direct_link_workspace(FileData *fd, WorkSpace *workspace, const Main *main)
{
	link_list(fd, BKE_workspace_layouts_get(workspace));
	link_list(fd, &workspace->hook_layout_relations);
	link_list(fd, &workspace->owner_ids);
	link_list(fd, &workspace->tools);

	for (WorkSpaceDataRelation *relation = workspace->hook_layout_relations.first;
	     relation;
	     relation = relation->next)
	{
		relation->parent = newglobadr(fd, relation->parent); /* data from window - need to access through global oldnew-map */
		relation->value = newdataadr(fd, relation->value);
	}

	/* Same issue/fix as in direct_link_workspace_link_scene_data: Can't read workspace data
	 * when reading windows, so have to update windows after/when reading workspaces. */
	for (wmWindowManager *wm = main->wm.first; wm; wm = wm->id.next) {
		for (wmWindow *win = wm->windows.first; win; win = win->next) {
			WorkSpaceLayout *act_layout = newdataadr(fd, BKE_workspace_active_layout_get(win->workspace_hook));
			if (act_layout) {
				BKE_workspace_active_layout_set(win->workspace_hook, act_layout);
			}
		}
	}

	for (bToolRef *tref = workspace->tools.first; tref; tref = tref->next) {
		tref->runtime = NULL;
		tref->properties = newdataadr(fd, tref->properties);
		IDP_DirectLinkGroup_OrFree(&tref->properties, (fd->flags & FD_FLAGS_SWITCH_ENDIAN), fd);
	}

	workspace->status_text = NULL;
}

static void lib_link_workspace_instance_hook(FileData *fd, WorkSpaceInstanceHook *hook, ID *id)
{
	WorkSpace *workspace = BKE_workspace_active_get(hook);
	BKE_workspace_active_set(hook, newlibadr(fd, id->lib, workspace));
}


/* ************ READ MOTION PATHS *************** */

/* direct data for cache */
static void direct_link_motionpath(FileData *fd, bMotionPath *mpath)
{
	/* sanity check */
	if (mpath == NULL)
		return;

	/* relink points cache */
	mpath->points = newdataadr(fd, mpath->points);

	mpath->points_vbo = NULL;
	mpath->batch_line = NULL;
	mpath->batch_points = NULL;
}

/* ************ READ NODE TREE *************** */

/* Single node tree (also used for material/scene trees), ntree is not NULL */
static void lib_link_ntree(FileData *fd, ID *id, bNodeTree *ntree)
{
	bNode *node;
	bNodeSocket *sock;

	IDP_LibLinkProperty(ntree->id.properties, fd);
	lib_link_animdata(fd, &ntree->id, ntree->adt);

	ntree->gpd = newlibadr_us(fd, id->lib, ntree->gpd);

	for (node = ntree->nodes.first; node; node = node->next) {
		/* Link ID Properties -- and copy this comment EXACTLY for easy finding
		 * of library blocks that implement this.*/
		IDP_LibLinkProperty(node->prop, fd);

		node->id = newlibadr_us(fd, id->lib, node->id);

		for (sock = node->inputs.first; sock; sock = sock->next) {
			IDP_LibLinkProperty(sock->prop, fd);
		}
		for (sock = node->outputs.first; sock; sock = sock->next) {
			IDP_LibLinkProperty(sock->prop, fd);
		}
	}

	for (sock = ntree->inputs.first; sock; sock = sock->next) {
		IDP_LibLinkProperty(sock->prop, fd);
	}
	for (sock = ntree->outputs.first; sock; sock = sock->next) {
		IDP_LibLinkProperty(sock->prop, fd);
	}
}

/* library ntree linking after fileread */
static void lib_link_nodetree(FileData *fd, Main *main)
{
	/* only link ID pointers */
	for (bNodeTree *ntree = main->nodetree.first; ntree; ntree = ntree->id.next) {
		if (ntree->id.tag & LIB_TAG_NEED_LINK) {
			lib_link_ntree(fd, &ntree->id, ntree);

			ntree->id.tag &= ~LIB_TAG_NEED_LINK;
		}
	}
}

/* updates group node socket identifier so that
 * external links to/from the group node are preserved.
 */
static void lib_node_do_versions_group_indices(bNode *gnode)
{
	bNodeTree *ngroup = (bNodeTree*)gnode->id;
	bNodeSocket *sock;
	bNodeLink *link;

	for (sock=gnode->outputs.first; sock; sock = sock->next) {
		int old_index = sock->to_index;

		for (link = ngroup->links.first; link; link = link->next) {
			if (link->tonode == NULL && link->fromsock->own_index == old_index) {
				strcpy(sock->identifier, link->fromsock->identifier);
				/* deprecated */
				sock->own_index = link->fromsock->own_index;
				sock->to_index = 0;
				sock->groupsock = NULL;
			}
		}
	}
	for (sock=gnode->inputs.first; sock; sock = sock->next) {
		int old_index = sock->to_index;

		for (link = ngroup->links.first; link; link = link->next) {
			if (link->fromnode == NULL && link->tosock->own_index == old_index) {
				strcpy(sock->identifier, link->tosock->identifier);
				/* deprecated */
				sock->own_index = link->tosock->own_index;
				sock->to_index = 0;
				sock->groupsock = NULL;
			}
		}
	}
}

/* verify types for nodes and groups, all data has to be read */
/* open = 0: appending/linking, open = 1: open new file (need to clean out dynamic
 * typedefs */
static void lib_verify_nodetree(Main *main, int UNUSED(open))
{
	/* this crashes blender on undo/redo */
#if 0
		if (open == 1) {
			reinit_nodesystem();
		}
#endif

	/* set node->typeinfo pointers */
	FOREACH_NODETREE(main, ntree, id) {
		ntreeSetTypes(NULL, ntree);
	} FOREACH_NODETREE_END

	/* verify static socket templates */
	FOREACH_NODETREE(main, ntree, id) {
		bNode *node;
		for (node=ntree->nodes.first; node; node=node->next)
			node_verify_socket_templates(ntree, node);
	} FOREACH_NODETREE_END

	{
		bool has_old_groups = false;
		/* XXX this should actually be part of do_versions, but since we need
		 * finished library linking, it is not possible there. Instead in do_versions
		 * we have set the NTREE_DO_VERSIONS_GROUP_EXPOSE_2_56_2 flag, so at this point we can do the
		 * actual group node updates.
		 */
		for (bNodeTree *ntree = main->nodetree.first; ntree; ntree = ntree->id.next) {
			if (ntree->flag & NTREE_DO_VERSIONS_GROUP_EXPOSE_2_56_2) {
				has_old_groups = 1;
			}
		}

		if (has_old_groups) {
			FOREACH_NODETREE(main, ntree, id) {
				/* updates external links for all group nodes in a tree */
				bNode *node;
				for (node = ntree->nodes.first; node; node = node->next) {
					if (node->type == NODE_GROUP) {
						bNodeTree *ngroup = (bNodeTree*)node->id;
						if (ngroup && (ngroup->flag & NTREE_DO_VERSIONS_GROUP_EXPOSE_2_56_2))
							lib_node_do_versions_group_indices(node);
					}
				}
			} FOREACH_NODETREE_END
		}

		for (bNodeTree *ntree = main->nodetree.first; ntree; ntree = ntree->id.next) {
			ntree->flag &= ~NTREE_DO_VERSIONS_GROUP_EXPOSE_2_56_2;
		}
	}

	{
		/* Convert the previously used ntree->inputs/ntree->outputs lists to interface nodes.
		 * Pre 2.56.2 node trees automatically have all unlinked sockets exposed already
		 * (see NTREE_DO_VERSIONS_GROUP_EXPOSE_2_56_2).
		 *
		 * XXX this should actually be part of do_versions,
		 * but needs valid typeinfo pointers to create interface nodes.
		 *
		 * Note: theoretically only needed in node groups (main->nodetree),
		 * but due to a temporary bug such links could have been added in all trees,
		 * so have to clean up all of them ...
		 */

		FOREACH_NODETREE(main, ntree, id) {
			if (ntree->flag & NTREE_DO_VERSIONS_CUSTOMNODES_GROUP) {
				bNode *input_node = NULL, *output_node = NULL;
				int num_inputs = 0, num_outputs = 0;
				bNodeLink *link, *next_link;
				/* Only create new interface nodes for actual older files.
				 * New file versions already have input/output nodes with duplicate links,
				 * in that case just remove the invalid links.
				 */
				const bool create_io_nodes = (ntree->flag & NTREE_DO_VERSIONS_CUSTOMNODES_GROUP_CREATE_INTERFACE) != 0;

				float input_locx = 1000000.0f, input_locy = 0.0f;
				float output_locx = -1000000.0f, output_locy = 0.0f;
				/* rough guess, not nice but we don't have access to UI constants here ... */
				static const float offsetx = 42 + 3*20 + 20;
				/*static const float offsety = 0.0f;*/

				if (create_io_nodes) {
					if (ntree->inputs.first)
						input_node = nodeAddStaticNode(NULL, ntree, NODE_GROUP_INPUT);

					if (ntree->outputs.first)
						output_node = nodeAddStaticNode(NULL, ntree, NODE_GROUP_OUTPUT);
				}

				/* Redirect links from/to the node tree interface to input/output node.
				 * If the fromnode/tonode pointers are NULL, this means a link from/to
				 * the ntree interface sockets, which need to be redirected to new interface nodes.
				 */
				for (link = ntree->links.first; link; link = next_link) {
					bool free_link = false;
					next_link = link->next;

					if (link->fromnode == NULL) {
						if (input_node) {
							link->fromnode = input_node;
							link->fromsock = node_group_input_find_socket(input_node, link->fromsock->identifier);
							++num_inputs;

							if (link->tonode) {
								if (input_locx > link->tonode->locx - offsetx)
									input_locx = link->tonode->locx - offsetx;
								input_locy += link->tonode->locy;
							}
						}
						else {
							free_link = true;
						}
					}

					if (link->tonode == NULL) {
						if (output_node) {
							link->tonode = output_node;
							link->tosock = node_group_output_find_socket(output_node, link->tosock->identifier);
							++num_outputs;

							if (link->fromnode) {
								if (output_locx < link->fromnode->locx + offsetx)
									output_locx = link->fromnode->locx + offsetx;
								output_locy += link->fromnode->locy;
							}
						}
						else {
							free_link = true;
						}
					}

					if (free_link)
						nodeRemLink(ntree, link);
				}

				if (num_inputs > 0) {
					input_locy /= num_inputs;
					input_node->locx = input_locx;
					input_node->locy = input_locy;
				}
				if (num_outputs > 0) {
					output_locy /= num_outputs;
					output_node->locx = output_locx;
					output_node->locy = output_locy;
				}

				/* clear do_versions flags */
				ntree->flag &= ~(NTREE_DO_VERSIONS_CUSTOMNODES_GROUP | NTREE_DO_VERSIONS_CUSTOMNODES_GROUP_CREATE_INTERFACE);
			}
		}
		FOREACH_NODETREE_END
	}

	/* verify all group user nodes */
	for (bNodeTree *ntree = main->nodetree.first; ntree; ntree = ntree->id.next) {
		ntreeVerifyNodes(main, &ntree->id);
	}

	/* make update calls where necessary */
	{
		FOREACH_NODETREE(main, ntree, id) {
			/* make an update call for the tree */
			ntreeUpdateTree(main, ntree);
		} FOREACH_NODETREE_END
	}
}

static void direct_link_node_socket(FileData *fd, bNodeSocket *sock)
{
	sock->prop = newdataadr(fd, sock->prop);
	IDP_DirectLinkGroup_OrFree(&sock->prop, (fd->flags & FD_FLAGS_SWITCH_ENDIAN), fd);

	sock->link = newdataadr(fd, sock->link);
	sock->typeinfo = NULL;
	sock->storage = newdataadr(fd, sock->storage);
	sock->default_value = newdataadr(fd, sock->default_value);
	sock->cache = NULL;
}

/* ntree itself has been read! */
static void direct_link_nodetree(FileData *fd, bNodeTree *ntree)
{
	/* note: writing and reading goes in sync, for speed */
	bNode *node;
	bNodeSocket *sock;
	bNodeLink *link;

	ntree->init = 0;		/* to set callbacks and force setting types */
	ntree->is_updating = false;
	ntree->typeinfo= NULL;
	ntree->interface_type = NULL;

	ntree->progress = NULL;
	ntree->execdata = NULL;
	ntree->duplilock = NULL;

	ntree->adt = newdataadr(fd, ntree->adt);
	direct_link_animdata(fd, ntree->adt);

	ntree->id.recalc &= ~ID_RECALC_ALL;

	link_list(fd, &ntree->nodes);
	for (node = ntree->nodes.first; node; node = node->next) {
		node->typeinfo = NULL;

		link_list(fd, &node->inputs);
		link_list(fd, &node->outputs);

		node->prop = newdataadr(fd, node->prop);
		IDP_DirectLinkGroup_OrFree(&node->prop, (fd->flags & FD_FLAGS_SWITCH_ENDIAN), fd);

		link_list(fd, &node->internal_links);
		for (link = node->internal_links.first; link; link = link->next) {
			link->fromnode = newdataadr(fd, link->fromnode);
			link->fromsock = newdataadr(fd, link->fromsock);
			link->tonode = newdataadr(fd, link->tonode);
			link->tosock = newdataadr(fd, link->tosock);
		}

		if (node->type == CMP_NODE_MOVIEDISTORTION) {
			node->storage = newmclipadr(fd, node->storage);
		}
		else {
			node->storage = newdataadr(fd, node->storage);
		}

		if (node->storage) {
			/* could be handlerized at some point */
			if (ntree->type==NTREE_SHADER) {
				if (node->type==SH_NODE_CURVE_VEC || node->type==SH_NODE_CURVE_RGB) {
					direct_link_curvemapping(fd, node->storage);
				}
				else if (node->type==SH_NODE_SCRIPT) {
					NodeShaderScript *nss = (NodeShaderScript *) node->storage;
					nss->bytecode = newdataadr(fd, nss->bytecode);
				}
				else if (node->type==SH_NODE_TEX_POINTDENSITY) {
					NodeShaderTexPointDensity *npd = (NodeShaderTexPointDensity *) node->storage;
					memset(&npd->pd, 0, sizeof(npd->pd));
				}
			}
			else if (ntree->type==NTREE_COMPOSIT) {
				if (ELEM(node->type, CMP_NODE_TIME, CMP_NODE_CURVE_VEC, CMP_NODE_CURVE_RGB, CMP_NODE_HUECORRECT))
					direct_link_curvemapping(fd, node->storage);
				else if (ELEM(node->type, CMP_NODE_IMAGE, CMP_NODE_R_LAYERS, CMP_NODE_VIEWER, CMP_NODE_SPLITVIEWER))
					((ImageUser *)node->storage)->ok = 1;
				else if (node->type==CMP_NODE_CRYPTOMATTE) {
					NodeCryptomatte *nc = (NodeCryptomatte *) node->storage;
					nc->matte_id = newdataadr(fd, nc->matte_id);
				}
			}
			else if ( ntree->type==NTREE_TEXTURE) {
				if (node->type==TEX_NODE_CURVE_RGB || node->type==TEX_NODE_CURVE_TIME)
					direct_link_curvemapping(fd, node->storage);
				else if (node->type==TEX_NODE_IMAGE)
					((ImageUser *)node->storage)->ok = 1;
			}
		}
	}
	link_list(fd, &ntree->links);

	/* and we connect the rest */
	for (node = ntree->nodes.first; node; node = node->next) {
		node->parent = newdataadr(fd, node->parent);
		node->lasty = 0;

		for (sock = node->inputs.first; sock; sock = sock->next)
			direct_link_node_socket(fd, sock);
		for (sock = node->outputs.first; sock; sock = sock->next)
			direct_link_node_socket(fd, sock);
	}

	/* interface socket lists */
	link_list(fd, &ntree->inputs);
	link_list(fd, &ntree->outputs);
	for (sock = ntree->inputs.first; sock; sock = sock->next)
		direct_link_node_socket(fd, sock);
	for (sock = ntree->outputs.first; sock; sock = sock->next)
		direct_link_node_socket(fd, sock);

	for (link = ntree->links.first; link; link= link->next) {
		link->fromnode = newdataadr(fd, link->fromnode);
		link->tonode = newdataadr(fd, link->tonode);
		link->fromsock = newdataadr(fd, link->fromsock);
		link->tosock = newdataadr(fd, link->tosock);
	}

#if 0
	if (ntree->previews) {
		bNodeInstanceHash *new_previews = BKE_node_instance_hash_new("node previews");
		bNodeInstanceHashIterator iter;

		NODE_INSTANCE_HASH_ITER(iter, ntree->previews) {
			bNodePreview *preview = BKE_node_instance_hash_iterator_get_value(&iter);
			if (preview) {
				bNodePreview *new_preview = newimaadr(fd, preview);
				if (new_preview) {
					bNodeInstanceKey key = BKE_node_instance_hash_iterator_get_key(&iter);
					BKE_node_instance_hash_insert(new_previews, key, new_preview);
				}
			}
		}
		BKE_node_instance_hash_free(ntree->previews, NULL);
		ntree->previews = new_previews;
	}
#else
	/* XXX TODO */
	ntree->previews = NULL;
#endif

	/* type verification is in lib-link */
}

/* ************ READ ARMATURE ***************** */

/* temp struct used to transport needed info to lib_link_constraint_cb() */
typedef struct tConstraintLinkData {
	FileData *fd;
	ID *id;
} tConstraintLinkData;
/* callback function used to relink constraint ID-links */
static void lib_link_constraint_cb(bConstraint *UNUSED(con), ID **idpoin, bool is_reference, void *userdata)
{
	tConstraintLinkData *cld= (tConstraintLinkData *)userdata;

	/* for reference types, we need to increment the usercounts on load... */
	if (is_reference) {
		/* reference type - with usercount */
		*idpoin = newlibadr_us(cld->fd, cld->id->lib, *idpoin);
	}
	else {
		/* target type - no usercount needed */
		*idpoin = newlibadr(cld->fd, cld->id->lib, *idpoin);
	}
}

static void lib_link_constraints(FileData *fd, ID *id, ListBase *conlist)
{
	tConstraintLinkData cld;
	bConstraint *con;

	/* legacy fixes */
	for (con = conlist->first; con; con=con->next) {
		/* patch for error introduced by changing constraints (dunno how) */
		/* if con->data type changes, dna cannot resolve the pointer! (ton) */
		if (con->data == NULL) {
			con->type = CONSTRAINT_TYPE_NULL;
		}
		/* own ipo, all constraints have it */
		con->ipo = newlibadr_us(fd, id->lib, con->ipo); // XXX deprecated - old animation system

		/* If linking from a library, clear 'local' static override flag. */
		if (id->lib != NULL) {
			con->flag &= ~CONSTRAINT_STATICOVERRIDE_LOCAL;
		}
	}

	/* relink all ID-blocks used by the constraints */
	cld.fd = fd;
	cld.id = id;

	BKE_constraints_id_loop(conlist, lib_link_constraint_cb, &cld);
}

static void direct_link_constraints(FileData *fd, ListBase *lb)
{
	bConstraint *con;

	link_list(fd, lb);
	for (con=lb->first; con; con=con->next) {
		con->data = newdataadr(fd, con->data);

		switch (con->type) {
			case CONSTRAINT_TYPE_PYTHON:
			{
				bPythonConstraint *data= con->data;

				link_list(fd, &data->targets);

				data->prop = newdataadr(fd, data->prop);
				IDP_DirectLinkGroup_OrFree(&data->prop, (fd->flags & FD_FLAGS_SWITCH_ENDIAN), fd);
				break;
			}
			case CONSTRAINT_TYPE_SPLINEIK:
			{
				bSplineIKConstraint *data= con->data;

				data->points= newdataadr(fd, data->points);
				break;
			}
			case CONSTRAINT_TYPE_KINEMATIC:
			{
				bKinematicConstraint *data = con->data;

				con->lin_error = 0.f;
				con->rot_error = 0.f;

				/* version patch for runtime flag, was not cleared in some case */
				data->flag &= ~CONSTRAINT_IK_AUTO;
				break;
			}
			case CONSTRAINT_TYPE_CHILDOF:
			{
				/* XXX version patch, in older code this flag wasn't always set, and is inherent to type */
				if (con->ownspace == CONSTRAINT_SPACE_POSE)
					con->flag |= CONSTRAINT_SPACEONCE;
				break;
			}
			case CONSTRAINT_TYPE_TRANSFORM_CACHE:
			{
				bTransformCacheConstraint *data = con->data;
				data->reader = NULL;
			}
		}
	}
}

static void lib_link_pose(FileData *fd, Main *bmain, Object *ob, bPose *pose)
{
	bArmature *arm = ob->data;

	if (!pose || !arm)
		return;

	/* always rebuild to match proxy or lib changes, but on Undo */
	bool rebuild = false;

	if (fd->memfile == NULL) {
		if (ob->proxy || (ob->id.lib==NULL && arm->id.lib)) {
			rebuild = true;
		}
	}

	/* avoid string */
	GHash *bone_hash = BKE_armature_bone_from_name_map(arm);

	if (ob->proxy) {
		/* sync proxy layer */
		if (pose->proxy_layer)
			arm->layer = pose->proxy_layer;

		/* sync proxy active bone */
		if (pose->proxy_act_bone[0]) {
			Bone *bone = BLI_ghash_lookup(bone_hash, pose->proxy_act_bone);
			if (bone) {
				arm->act_bone = bone;
			}
		}
	}

	for (bPoseChannel *pchan = pose->chanbase.first; pchan; pchan = pchan->next) {
		lib_link_constraints(fd, (ID *)ob, &pchan->constraints);

		pchan->bone = BLI_ghash_lookup(bone_hash, pchan->name);

		IDP_LibLinkProperty(pchan->prop, fd);

		pchan->custom = newlibadr_us(fd, arm->id.lib, pchan->custom);
		if (UNLIKELY(pchan->bone == NULL)) {
			rebuild = true;
		}
		else if ((ob->id.lib == NULL) && arm->id.lib) {
			/* local pose selection copied to armature, bit hackish */
			pchan->bone->flag &= ~BONE_SELECTED;
			pchan->bone->flag |= pchan->selectflag;
		}
	}

	BLI_ghash_free(bone_hash, NULL, NULL);


	if (rebuild) {
		DEG_id_tag_update_ex(bmain, &ob->id, OB_RECALC_OB | OB_RECALC_DATA | OB_RECALC_TIME);
		BKE_pose_tag_recalc(bmain, pose);
	}
}

static void lib_link_bones(FileData *fd, Bone *bone)
{
	IDP_LibLinkProperty(bone->prop, fd);

	for (Bone *curbone = bone->childbase.first; curbone; curbone = curbone->next) {
		lib_link_bones(fd, curbone);
	}
}

static void lib_link_armature(FileData *fd, Main *main)
{
	for (bArmature *arm = main->armature.first; arm; arm = arm->id.next) {
		if (arm->id.tag & LIB_TAG_NEED_LINK) {
			IDP_LibLinkProperty(arm->id.properties, fd);
			lib_link_animdata(fd, &arm->id, arm->adt);

			for (Bone *curbone = arm->bonebase.first; curbone; curbone = curbone->next) {
				lib_link_bones(fd, curbone);
			}

			arm->id.tag &= ~LIB_TAG_NEED_LINK;
		}
	}
}

static void direct_link_bones(FileData *fd, Bone *bone)
{
	Bone *child;

	bone->parent = newdataadr(fd, bone->parent);
	bone->prop = newdataadr(fd, bone->prop);
	IDP_DirectLinkGroup_OrFree(&bone->prop, (fd->flags & FD_FLAGS_SWITCH_ENDIAN), fd);

	bone->flag &= ~BONE_DRAW_ACTIVE;

	link_list(fd, &bone->childbase);

	for (child=bone->childbase.first; child; child=child->next)
		direct_link_bones(fd, child);
}

static void direct_link_armature(FileData *fd, bArmature *arm)
{
	Bone *bone;

	link_list(fd, &arm->bonebase);
	arm->edbo = NULL;

	arm->adt = newdataadr(fd, arm->adt);
	direct_link_animdata(fd, arm->adt);

	for (bone = arm->bonebase.first; bone; bone = bone->next) {
		direct_link_bones(fd, bone);
	}

	arm->act_bone = newdataadr(fd, arm->act_bone);
	arm->act_edbone = NULL;
}

/* ************ READ CAMERA ***************** */

static void lib_link_camera(FileData *fd, Main *main)
{
	for (Camera *ca = main->camera.first; ca; ca = ca->id.next) {
		if (ca->id.tag & LIB_TAG_NEED_LINK) {
			IDP_LibLinkProperty(ca->id.properties, fd);
			lib_link_animdata(fd, &ca->id, ca->adt);

			ca->ipo = newlibadr_us(fd, ca->id.lib, ca->ipo); // XXX deprecated - old animation system

			ca->dof_ob = newlibadr(fd, ca->id.lib, ca->dof_ob);

			for (CameraBGImage *bgpic = ca->bg_images.first; bgpic; bgpic = bgpic->next) {
				bgpic->ima = newlibadr_us(fd, ca->id.lib, bgpic->ima);
				bgpic->clip = newlibadr_us(fd, ca->id.lib, bgpic->clip);
			}

			ca->id.tag &= ~LIB_TAG_NEED_LINK;
		}
	}
}

static void direct_link_camera(FileData *fd, Camera *ca)
{
	ca->adt = newdataadr(fd, ca->adt);
	direct_link_animdata(fd, ca->adt);

	link_list(fd, &ca->bg_images);

	for (CameraBGImage *bgpic = ca->bg_images.first; bgpic; bgpic = bgpic->next) {
		bgpic->iuser.ok = 1;
	}
}


/* ************ READ LAMP ***************** */

static void lib_link_lamp(FileData *fd, Main *main)
{
	for (Lamp *la = main->lamp.first; la; la = la->id.next) {
		if (la->id.tag & LIB_TAG_NEED_LINK) {
			IDP_LibLinkProperty(la->id.properties, fd);
			lib_link_animdata(fd, &la->id, la->adt);

			la->ipo = newlibadr_us(fd, la->id.lib, la->ipo); // XXX deprecated - old animation system

			if (la->nodetree) {
				lib_link_ntree(fd, &la->id, la->nodetree);
				la->nodetree->id.lib = la->id.lib;
			}

			la->id.tag &= ~LIB_TAG_NEED_LINK;
		}
	}
}

static void direct_link_lamp(FileData *fd, Lamp *la)
{
	la->adt = newdataadr(fd, la->adt);
	direct_link_animdata(fd, la->adt);

	la->curfalloff = newdataadr(fd, la->curfalloff);
	if (la->curfalloff)
		direct_link_curvemapping(fd, la->curfalloff);

	la->nodetree= newdataadr(fd, la->nodetree);
	if (la->nodetree) {
		direct_link_id(fd, &la->nodetree->id);
		direct_link_nodetree(fd, la->nodetree);
	}

	la->preview = direct_link_preview_image(fd, la->preview);
}

/* ************ READ keys ***************** */

void blo_do_versions_key_uidgen(Key *key)
{
	KeyBlock *block;

	key->uidgen = 1;
	for (block = key->block.first; block; block = block->next) {
		block->uid = key->uidgen++;
	}
}

static void lib_link_key(FileData *fd, Main *main)
{
	for (Key *key = main->key.first; key; key = key->id.next) {
		BLI_assert((key->id.tag & LIB_TAG_EXTERN) == 0);

		if (key->id.tag & LIB_TAG_NEED_LINK) {
			IDP_LibLinkProperty(key->id.properties, fd);
			lib_link_animdata(fd, &key->id, key->adt);

			key->ipo = newlibadr_us(fd, key->id.lib, key->ipo); // XXX deprecated - old animation system
			key->from = newlibadr(fd, key->id.lib, key->from);

			key->id.tag &= ~LIB_TAG_NEED_LINK;
		}
	}
}

static void switch_endian_keyblock(Key *key, KeyBlock *kb)
{
	int elemsize, a, b;
	char *data;

	elemsize = key->elemsize;
	data = kb->data;

	for (a = 0; a < kb->totelem; a++) {
		const char *cp = key->elemstr;
		char *poin = data;

		while (cp[0]) {  /* cp[0] == amount */
			switch (cp[1]) {  /* cp[1] = type */
				case IPO_FLOAT:
				case IPO_BPOINT:
				case IPO_BEZTRIPLE:
					b = cp[0];
					BLI_endian_switch_float_array((float *)poin, b);
					poin += sizeof(float) * b;
					break;
			}

			cp += 2;
		}
		data += elemsize;
	}
}

static void direct_link_key(FileData *fd, Key *key)
{
	KeyBlock *kb;

	link_list(fd, &(key->block));

	key->adt = newdataadr(fd, key->adt);
	direct_link_animdata(fd, key->adt);

	key->refkey= newdataadr(fd, key->refkey);

	for (kb = key->block.first; kb; kb = kb->next) {
		kb->data = newdataadr(fd, kb->data);

		if (fd->flags & FD_FLAGS_SWITCH_ENDIAN)
			switch_endian_keyblock(key, kb);
	}
}

/* ************ READ mball ***************** */

static void lib_link_mball(FileData *fd, Main *main)
{
	for (MetaBall *mb = main->mball.first; mb; mb = mb->id.next) {
		if (mb->id.tag & LIB_TAG_NEED_LINK) {
			IDP_LibLinkProperty(mb->id.properties, fd);
			lib_link_animdata(fd, &mb->id, mb->adt);

			for (int a = 0; a < mb->totcol; a++) {
				mb->mat[a] = newlibadr_us(fd, mb->id.lib, mb->mat[a]);
			}

			mb->ipo = newlibadr_us(fd, mb->id.lib, mb->ipo); // XXX deprecated - old animation system

			mb->id.tag &= ~LIB_TAG_NEED_LINK;
		}
	}
}

static void direct_link_mball(FileData *fd, MetaBall *mb)
{
	mb->adt = newdataadr(fd, mb->adt);
	direct_link_animdata(fd, mb->adt);

	mb->mat = newdataadr(fd, mb->mat);
	test_pointer_array(fd, (void **)&mb->mat);

	link_list(fd, &(mb->elems));

	BLI_listbase_clear(&mb->disp);
	mb->editelems = NULL;
/*	mb->edit_elems.first= mb->edit_elems.last= NULL;*/
	mb->lastelem = NULL;
	mb->batch_cache = NULL;
}

/* ************ READ WORLD ***************** */

static void lib_link_world(FileData *fd, Main *main)
{
	for (World *wrld = main->world.first; wrld; wrld = wrld->id.next) {
		if (wrld->id.tag & LIB_TAG_NEED_LINK) {
			IDP_LibLinkProperty(wrld->id.properties, fd);
			lib_link_animdata(fd, &wrld->id, wrld->adt);

			wrld->ipo = newlibadr_us(fd, wrld->id.lib, wrld->ipo); // XXX deprecated - old animation system

			if (wrld->nodetree) {
				lib_link_ntree(fd, &wrld->id, wrld->nodetree);
				wrld->nodetree->id.lib = wrld->id.lib;
			}

			wrld->id.tag &= ~LIB_TAG_NEED_LINK;
		}
	}
}

static void direct_link_world(FileData *fd, World *wrld)
{
	wrld->adt = newdataadr(fd, wrld->adt);
	direct_link_animdata(fd, wrld->adt);

	wrld->nodetree = newdataadr(fd, wrld->nodetree);
	if (wrld->nodetree) {
		direct_link_id(fd, &wrld->nodetree->id);
		direct_link_nodetree(fd, wrld->nodetree);
	}

	wrld->preview = direct_link_preview_image(fd, wrld->preview);
	BLI_listbase_clear(&wrld->gpumaterial);
}


/* ************ READ VFONT ***************** */

static void lib_link_vfont(FileData *fd, Main *main)
{
	for (VFont *vf = main->vfont.first; vf; vf = vf->id.next) {
		if (vf->id.tag & LIB_TAG_NEED_LINK) {
			IDP_LibLinkProperty(vf->id.properties, fd);

			vf->id.tag &= ~LIB_TAG_NEED_LINK;
		}
	}
}

static void direct_link_vfont(FileData *fd, VFont *vf)
{
	vf->data = NULL;
	vf->temp_pf = NULL;
	vf->packedfile = direct_link_packedfile(fd, vf->packedfile);
}

/* ************ READ TEXT ****************** */

static void lib_link_text(FileData *fd, Main *main)
{
	for (Text *text = main->text.first; text; text = text->id.next) {
		if (text->id.tag & LIB_TAG_NEED_LINK) {
			IDP_LibLinkProperty(text->id.properties, fd);

			text->id.tag &= ~LIB_TAG_NEED_LINK;
		}
	}
}

static void direct_link_text(FileData *fd, Text *text)
{
	TextLine *ln;

	text->name = newdataadr(fd, text->name);

	text->compiled = NULL;

#if 0
	if (text->flags & TXT_ISEXT) {
		BKE_text_reload(text);
	}
	/* else { */
#endif

	link_list(fd, &text->lines);

	text->curl = newdataadr(fd, text->curl);
	text->sell = newdataadr(fd, text->sell);

	for (ln = text->lines.first; ln; ln = ln->next) {
		ln->line = newdataadr(fd, ln->line);
		ln->format = NULL;

		if (ln->len != (int) strlen(ln->line)) {
			printf("Error loading text, line lengths differ\n");
			ln->len = strlen(ln->line);
		}
	}

	text->flags = (text->flags) & ~TXT_ISEXT;

	id_us_ensure_real(&text->id);
}

/* ************ READ IMAGE ***************** */

static void lib_link_image(FileData *fd, Main *main)
{
	for (Image *ima = main->image.first; ima; ima = ima->id.next) {
		if (ima->id.tag & LIB_TAG_NEED_LINK) {
			IDP_LibLinkProperty(ima->id.properties, fd);

			ima->id.tag &= ~LIB_TAG_NEED_LINK;
		}
	}
}

static void direct_link_image(FileData *fd, Image *ima)
{
	ImagePackedFile *imapf;

	/* for undo system, pointers could be restored */
	if (fd->imamap)
		ima->cache = newimaadr(fd, ima->cache);
	else
		ima->cache = NULL;

	/* if not restored, we keep the binded opengl index */
	if (!ima->cache) {
		ima->tpageflag &= ~IMA_GLBIND_IS_DATA;
		for (int i = 0; i < TEXTARGET_COUNT; i++) {
			ima->gputexture[i] = NULL;
		}
		ima->rr = NULL;
	}

	/* undo system, try to restore render buffers */
	link_list(fd, &(ima->renderslots));
	if (fd->imamap) {
		LISTBASE_FOREACH(RenderSlot *, slot, &ima->renderslots) {
			slot->render = newimaadr(fd, slot->render);
		}
	}
	else {
		LISTBASE_FOREACH(RenderSlot *, slot, &ima->renderslots) {
			slot->render = NULL;
		}
		ima->last_render_slot = ima->render_slot;
	}

	link_list(fd, &(ima->views));
	link_list(fd, &(ima->packedfiles));

	if (ima->packedfiles.first) {
		for (imapf = ima->packedfiles.first; imapf; imapf = imapf->next) {
			imapf->packedfile = direct_link_packedfile(fd, imapf->packedfile);
		}
		ima->packedfile = NULL;
	}
	else {
		ima->packedfile = direct_link_packedfile(fd, ima->packedfile);
	}

	BLI_listbase_clear(&ima->anims);
	ima->preview = direct_link_preview_image(fd, ima->preview);
	ima->stereo3d_format = newdataadr(fd, ima->stereo3d_format);
	ima->ok = 1;
}


/* ************ READ CURVE ***************** */

static void lib_link_curve(FileData *fd, Main *main)
{
	for (Curve *cu = main->curve.first; cu; cu = cu->id.next) {
		if (cu->id.tag & LIB_TAG_NEED_LINK) {
			IDP_LibLinkProperty(cu->id.properties, fd);
			lib_link_animdata(fd, &cu->id, cu->adt);

			for (int a = 0; a < cu->totcol; a++) {
				cu->mat[a] = newlibadr_us(fd, cu->id.lib, cu->mat[a]);
			}

			cu->bevobj = newlibadr(fd, cu->id.lib, cu->bevobj);
			cu->taperobj = newlibadr(fd, cu->id.lib, cu->taperobj);
			cu->textoncurve = newlibadr(fd, cu->id.lib, cu->textoncurve);
			cu->vfont = newlibadr_us(fd, cu->id.lib, cu->vfont);
			cu->vfontb = newlibadr_us(fd, cu->id.lib, cu->vfontb);
			cu->vfonti = newlibadr_us(fd, cu->id.lib, cu->vfonti);
			cu->vfontbi = newlibadr_us(fd, cu->id.lib, cu->vfontbi);

			cu->ipo = newlibadr_us(fd, cu->id.lib, cu->ipo); // XXX deprecated - old animation system
			cu->key = newlibadr_us(fd, cu->id.lib, cu->key);

			cu->id.tag &= ~LIB_TAG_NEED_LINK;
		}
	}
}


static void switch_endian_knots(Nurb *nu)
{
	if (nu->knotsu) {
		BLI_endian_switch_float_array(nu->knotsu, KNOTSU(nu));
	}
	if (nu->knotsv) {
		BLI_endian_switch_float_array(nu->knotsv, KNOTSV(nu));
	}
}

static void direct_link_curve(FileData *fd, Curve *cu)
{
	Nurb *nu;
	TextBox *tb;

	cu->adt= newdataadr(fd, cu->adt);
	direct_link_animdata(fd, cu->adt);
<<<<<<< HEAD

=======
	
>>>>>>> 16b07fb0
	/* Protect against integer overflow vulnerability. */
	CLAMP(cu->len_wchar, 0, INT_MAX - 4);

	cu->mat = newdataadr(fd, cu->mat);
	test_pointer_array(fd, (void **)&cu->mat);
	cu->str = newdataadr(fd, cu->str);
	cu->strinfo= newdataadr(fd, cu->strinfo);
	cu->tb = newdataadr(fd, cu->tb);

	if (cu->vfont == NULL) {
		link_list(fd, &(cu->nurb));
	}
	else {
		cu->nurb.first=cu->nurb.last= NULL;
<<<<<<< HEAD

=======
		
>>>>>>> 16b07fb0
		tb = MEM_calloc_arrayN(MAXTEXTBOX, sizeof(TextBox), "TextBoxread");
		if (cu->tb) {
			memcpy(tb, cu->tb, cu->totbox*sizeof(TextBox));
			MEM_freeN(cu->tb);
			cu->tb = tb;
		}
		else {
			cu->totbox = 1;
			cu->actbox = 1;
			cu->tb = tb;
			cu->tb[0].w = cu->linewidth;
		}
		if (cu->wordspace == 0.0f) cu->wordspace = 1.0f;
	}

	cu->editnurb = NULL;
	cu->editfont = NULL;
	cu->batch_cache = NULL;

	for (nu = cu->nurb.first; nu; nu = nu->next) {
		nu->bezt = newdataadr(fd, nu->bezt);
		nu->bp = newdataadr(fd, nu->bp);
		nu->knotsu = newdataadr(fd, nu->knotsu);
		nu->knotsv = newdataadr(fd, nu->knotsv);
		if (cu->vfont == NULL) nu->charidx = 0;

		if (fd->flags & FD_FLAGS_SWITCH_ENDIAN) {
			switch_endian_knots(nu);
		}
	}
	cu->bb = NULL;
}

/* ************ READ TEX ***************** */

static void lib_link_texture(FileData *fd, Main *main)
{
	for (Tex *tex = main->tex.first; tex; tex = tex->id.next) {
		if (tex->id.tag & LIB_TAG_NEED_LINK) {
			IDP_LibLinkProperty(tex->id.properties, fd);
			lib_link_animdata(fd, &tex->id, tex->adt);

			tex->ima = newlibadr_us(fd, tex->id.lib, tex->ima);
			tex->ipo = newlibadr_us(fd, tex->id.lib, tex->ipo);  // XXX deprecated - old animation system

			if (tex->nodetree) {
				lib_link_ntree(fd, &tex->id, tex->nodetree);
				tex->nodetree->id.lib = tex->id.lib;
			}

			tex->id.tag &= ~LIB_TAG_NEED_LINK;
		}
	}
}

static void direct_link_texture(FileData *fd, Tex *tex)
{
	tex->adt = newdataadr(fd, tex->adt);
	direct_link_animdata(fd, tex->adt);

	tex->coba = newdataadr(fd, tex->coba);

	tex->nodetree = newdataadr(fd, tex->nodetree);
	if (tex->nodetree) {
		direct_link_id(fd, &tex->nodetree->id);
		direct_link_nodetree(fd, tex->nodetree);
	}

	tex->preview = direct_link_preview_image(fd, tex->preview);

	tex->iuser.ok = 1;
}



/* ************ READ MATERIAL ***************** */

static void lib_link_material(FileData *fd, Main *main)
{
	for (Material *ma = main->mat.first; ma; ma = ma->id.next) {
		if (ma->id.tag & LIB_TAG_NEED_LINK) {
			IDP_LibLinkProperty(ma->id.properties, fd);
			lib_link_animdata(fd, &ma->id, ma->adt);
<<<<<<< HEAD

=======
			
>>>>>>> 16b07fb0
			ma->ipo = newlibadr_us(fd, ma->id.lib, ma->ipo);  // XXX deprecated - old animation system

			if (ma->nodetree) {
				lib_link_ntree(fd, &ma->id, ma->nodetree);
				ma->nodetree->id.lib = ma->id.lib;
			}

			/* relink grease pencil settings */
			if (ma->gp_style != NULL) {
				MaterialGPencilStyle *gp_style = ma->gp_style;
				if (gp_style->sima != NULL) {
					gp_style->sima = newlibadr_us(fd, ma->id.lib, gp_style->sima);
				}
				if (gp_style->ima != NULL) {
					gp_style->ima = newlibadr_us(fd, ma->id.lib, gp_style->ima);
				}
			}

			ma->id.tag &= ~LIB_TAG_NEED_LINK;
		}
	}
}

static void direct_link_material(FileData *fd, Material *ma)
{
	ma->adt = newdataadr(fd, ma->adt);
	direct_link_animdata(fd, ma->adt);

	ma->texpaintslot = NULL;

	ma->nodetree = newdataadr(fd, ma->nodetree);
	if (ma->nodetree) {
		direct_link_id(fd, &ma->nodetree->id);
		direct_link_nodetree(fd, ma->nodetree);
	}

	ma->preview = direct_link_preview_image(fd, ma->preview);
	BLI_listbase_clear(&ma->gpumaterial);

	ma->gp_style = newdataadr(fd, ma->gp_style);
}

/* ************ READ PARTICLE SETTINGS ***************** */
/* update this also to writefile.c */
static const char *ptcache_data_struct[] = {
	"", // BPHYS_DATA_INDEX
	"", // BPHYS_DATA_LOCATION
	"", // BPHYS_DATA_VELOCITY
	"", // BPHYS_DATA_ROTATION
	"", // BPHYS_DATA_AVELOCITY / BPHYS_DATA_XCONST */
	"", // BPHYS_DATA_SIZE:
	"", // BPHYS_DATA_TIMES:
	"BoidData" // case BPHYS_DATA_BOIDS:
};

static void direct_link_pointcache_cb(FileData *fd, void *data)
{
	PTCacheMem *pm = data;
	PTCacheExtra *extra;
	int i;
	for (i = 0; i < BPHYS_TOT_DATA; i++) {
		pm->data[i] = newdataadr(fd, pm->data[i]);

		/* the cache saves non-struct data without DNA */
		if (pm->data[i] && ptcache_data_struct[i][0]=='\0' && (fd->flags & FD_FLAGS_SWITCH_ENDIAN)) {
			int tot = (BKE_ptcache_data_size(i) * pm->totpoint) / sizeof(int);  /* data_size returns bytes */
			int *poin = pm->data[i];

			BLI_endian_switch_int32_array(poin, tot);
		}
	}

	link_list(fd, &pm->extradata);

	for (extra=pm->extradata.first; extra; extra=extra->next)
		extra->data = newdataadr(fd, extra->data);
}

static void direct_link_pointcache(FileData *fd, PointCache *cache)
{
	if ((cache->flag & PTCACHE_DISK_CACHE)==0) {
		link_list_ex(fd, &cache->mem_cache, direct_link_pointcache_cb, true);
	}
	else
		BLI_listbase_clear(&cache->mem_cache);

	cache->flag &= ~PTCACHE_SIMULATION_VALID;
	cache->simframe = 0;
	cache->edit = NULL;
	cache->free_edit = NULL;
	cache->cached_frames = NULL;
}

static void direct_link_pointcache_list(FileData *fd, ListBase *ptcaches, PointCache **ocache, int force_disk)
{
	if (ptcaches->first) {
		PointCache *cache= NULL;
		link_list(fd, ptcaches);
		for (cache=ptcaches->first; cache; cache=cache->next) {
			direct_link_pointcache(fd, cache);
			if (force_disk) {
				cache->flag |= PTCACHE_DISK_CACHE;
				cache->step = 1;
			}
		}

		*ocache = newdataadr(fd, *ocache);
	}
	else if (*ocache) {
		/* old "single" caches need to be linked too */
		*ocache = newdataadr(fd, *ocache);
		direct_link_pointcache(fd, *ocache);
		if (force_disk) {
			(*ocache)->flag |= PTCACHE_DISK_CACHE;
			(*ocache)->step = 1;
		}

		ptcaches->first = ptcaches->last = *ocache;
	}
}

static void lib_link_partdeflect(FileData *fd, ID *id, PartDeflect *pd)
{
	if (pd && pd->tex)
		pd->tex = newlibadr_us(fd, id->lib, pd->tex);
	if (pd && pd->f_source)
		pd->f_source = newlibadr(fd, id->lib, pd->f_source);
}

static void lib_link_particlesettings(FileData *fd, Main *main)
{
	for (ParticleSettings *part = main->particle.first; part; part = part->id.next) {
		if (part->id.tag & LIB_TAG_NEED_LINK) {
			IDP_LibLinkProperty(part->id.properties, fd);
			lib_link_animdata(fd, &part->id, part->adt);

			part->ipo = newlibadr_us(fd, part->id.lib, part->ipo); // XXX deprecated - old animation system

			part->dup_ob = newlibadr(fd, part->id.lib, part->dup_ob);
			part->dup_group = newlibadr(fd, part->id.lib, part->dup_group);
			part->eff_group = newlibadr(fd, part->id.lib, part->eff_group);
			part->bb_ob = newlibadr(fd, part->id.lib, part->bb_ob);
			part->collision_group = newlibadr(fd, part->id.lib, part->collision_group);

			lib_link_partdeflect(fd, &part->id, part->pd);
			lib_link_partdeflect(fd, &part->id, part->pd2);

			if (part->effector_weights) {
				part->effector_weights->group = newlibadr(fd, part->id.lib, part->effector_weights->group);
			}
			else {
				part->effector_weights = BKE_add_effector_weights(part->eff_group);
			}

			if (part->dupliweights.first && part->dup_group) {
				for (ParticleDupliWeight *dw = part->dupliweights.first; dw; dw = dw->next) {
					dw->ob = newlibadr(fd, part->id.lib, dw->ob);
				}
			}
			else {
				BLI_listbase_clear(&part->dupliweights);
			}

			if (part->boids) {
				BoidState *state = part->boids->states.first;
				BoidRule *rule;
				for (; state; state=state->next) {
					rule = state->rules.first;
					for (; rule; rule=rule->next) {
						switch (rule->type) {
							case eBoidRuleType_Goal:
							case eBoidRuleType_Avoid:
							{
								BoidRuleGoalAvoid *brga = (BoidRuleGoalAvoid*)rule;
								brga->ob = newlibadr(fd, part->id.lib, brga->ob);
								break;
							}
							case eBoidRuleType_FollowLeader:
							{
								BoidRuleFollowLeader *brfl = (BoidRuleFollowLeader*)rule;
								brfl->ob = newlibadr(fd, part->id.lib, brfl->ob);
								break;
							}
						}
					}
				}
			}

			for (int a = 0; a < MAX_MTEX; a++) {
				MTex *mtex= part->mtex[a];
				if (mtex) {
					mtex->tex = newlibadr_us(fd, part->id.lib, mtex->tex);
					mtex->object = newlibadr(fd, part->id.lib, mtex->object);
				}
			}

			part->id.tag &= ~LIB_TAG_NEED_LINK;
		}
	}
}

static void direct_link_partdeflect(PartDeflect *pd)
{
	if (pd) pd->rng = NULL;
}

static void direct_link_particlesettings(FileData *fd, ParticleSettings *part)
{
	int a;

	part->adt = newdataadr(fd, part->adt);
	part->pd = newdataadr(fd, part->pd);
	part->pd2 = newdataadr(fd, part->pd2);

	direct_link_animdata(fd, part->adt);
	direct_link_partdeflect(part->pd);
	direct_link_partdeflect(part->pd2);

	part->clumpcurve = newdataadr(fd, part->clumpcurve);
	if (part->clumpcurve)
		direct_link_curvemapping(fd, part->clumpcurve);
	part->roughcurve = newdataadr(fd, part->roughcurve);
	if (part->roughcurve)
		direct_link_curvemapping(fd, part->roughcurve);
	part->twistcurve = newdataadr(fd, part->twistcurve);
	if (part->twistcurve)
		direct_link_curvemapping(fd, part->twistcurve);

	part->effector_weights = newdataadr(fd, part->effector_weights);
	if (!part->effector_weights)
		part->effector_weights = BKE_add_effector_weights(part->eff_group);

	link_list(fd, &part->dupliweights);

	part->boids = newdataadr(fd, part->boids);
	part->fluid = newdataadr(fd, part->fluid);

	if (part->boids) {
		BoidState *state;
		link_list(fd, &part->boids->states);

		for (state=part->boids->states.first; state; state=state->next) {
			link_list(fd, &state->rules);
			link_list(fd, &state->conditions);
			link_list(fd, &state->actions);
		}
	}
	for (a = 0; a < MAX_MTEX; a++) {
		part->mtex[a] = newdataadr(fd, part->mtex[a]);
	}

	/* Protect against integer overflow vulnerability. */
	CLAMP(part->trail_count, 1, 100000);
}

static void lib_link_particlesystems(FileData *fd, Object *ob, ID *id, ListBase *particles)
{
	ParticleSystem *psys, *psysnext;

	for (psys=particles->first; psys; psys=psysnext) {
		psysnext = psys->next;

		psys->part = newlibadr_us(fd, id->lib, psys->part);
		if (psys->part) {
			ParticleTarget *pt = psys->targets.first;

			for (; pt; pt=pt->next)
				pt->ob=newlibadr(fd, id->lib, pt->ob);

			psys->parent = newlibadr(fd, id->lib, psys->parent);
			psys->target_ob = newlibadr(fd, id->lib, psys->target_ob);

			if (psys->clmd) {
				/* XXX - from reading existing code this seems correct but intended usage of
				 * pointcache /w cloth should be added in 'ParticleSystem' - campbell */
				psys->clmd->point_cache = psys->pointcache;
				psys->clmd->ptcaches.first = psys->clmd->ptcaches.last= NULL;
				psys->clmd->coll_parms->group = newlibadr(fd, id->lib, psys->clmd->coll_parms->group);
				psys->clmd->modifier.error = NULL;
			}
		}
		else {
			/* particle modifier must be removed before particle system */
			ParticleSystemModifierData *psmd = psys_get_modifier(ob, psys);
			BLI_remlink(&ob->modifiers, psmd);
			modifier_free((ModifierData *)psmd);

			BLI_remlink(particles, psys);
			MEM_freeN(psys);
		}
	}
}
static void direct_link_particlesystems(FileData *fd, ListBase *particles)
{
	ParticleSystem *psys;
	ParticleData *pa;
	int a;

	for (psys=particles->first; psys; psys=psys->next) {
		psys->particles=newdataadr(fd, psys->particles);

		if (psys->particles && psys->particles->hair) {
			for (a=0, pa=psys->particles; a<psys->totpart; a++, pa++)
				pa->hair=newdataadr(fd, pa->hair);
		}

		if (psys->particles && psys->particles->keys) {
			for (a=0, pa=psys->particles; a<psys->totpart; a++, pa++) {
				pa->keys= NULL;
				pa->totkey= 0;
			}

			psys->flag &= ~PSYS_KEYED;
		}

		if (psys->particles && psys->particles->boid) {
			pa = psys->particles;
			pa->boid = newdataadr(fd, pa->boid);
			pa->boid->ground = NULL;  /* This is purely runtime data, but still can be an issue if left dangling. */
			for (a = 1, pa++; a < psys->totpart; a++, pa++) {
				pa->boid = (pa - 1)->boid + 1;
				pa->boid->ground = NULL;
			}
		}
		else if (psys->particles) {
			for (a=0, pa=psys->particles; a<psys->totpart; a++, pa++)
				pa->boid = NULL;
		}

		psys->fluid_springs = newdataadr(fd, psys->fluid_springs);

		psys->child = newdataadr(fd, psys->child);
		psys->effectors = NULL;

		link_list(fd, &psys->targets);

		psys->edit = NULL;
		psys->free_edit = NULL;
		psys->pathcache = NULL;
		psys->childcache = NULL;
		BLI_listbase_clear(&psys->pathcachebufs);
		BLI_listbase_clear(&psys->childcachebufs);
		psys->pdd = NULL;

		if (psys->clmd) {
			psys->clmd = newdataadr(fd, psys->clmd);
			psys->clmd->clothObject = NULL;
			psys->clmd->hairdata = NULL;

			psys->clmd->sim_parms= newdataadr(fd, psys->clmd->sim_parms);
			psys->clmd->coll_parms= newdataadr(fd, psys->clmd->coll_parms);

			if (psys->clmd->sim_parms) {
				psys->clmd->sim_parms->effector_weights = NULL;
				if (psys->clmd->sim_parms->presets > 10)
					psys->clmd->sim_parms->presets = 0;
			}

			psys->hair_in_mesh = psys->hair_out_mesh = NULL;
			psys->clmd->solver_result = NULL;
		}

		direct_link_pointcache_list(fd, &psys->ptcaches, &psys->pointcache, 0);
		if (psys->clmd) {
			psys->clmd->point_cache = psys->pointcache;
		}

		psys->tree = NULL;
		psys->bvhtree = NULL;

		psys->orig_psys = NULL;
		psys->batch_cache = NULL;
	}
	return;
}

/* ************ READ MESH ***************** */

static void lib_link_mesh(FileData *fd, Main *main)
{
	Mesh *me;

	for (me = main->mesh.first; me; me = me->id.next) {
		if (me->id.tag & LIB_TAG_NEED_LINK) {
			int i;

			/* Link ID Properties -- and copy this comment EXACTLY for easy finding
			 * of library blocks that implement this.*/
			IDP_LibLinkProperty(me->id.properties, fd);
			lib_link_animdata(fd, &me->id, me->adt);

			/* this check added for python created meshes */
			if (me->mat) {
				for (i = 0; i < me->totcol; i++) {
					me->mat[i] = newlibadr_us(fd, me->id.lib, me->mat[i]);
				}
			}
			else {
				me->totcol = 0;
			}

			me->ipo = newlibadr_us(fd, me->id.lib, me->ipo); // XXX: deprecated: old anim sys
			me->key = newlibadr_us(fd, me->id.lib, me->key);
			me->texcomesh = newlibadr_us(fd, me->id.lib, me->texcomesh);
		}
	}

	for (me = main->mesh.first; me; me = me->id.next) {
		if (me->id.tag & LIB_TAG_NEED_LINK) {
			/*check if we need to convert mfaces to mpolys*/
			if (me->totface && !me->totpoly) {
				/* temporarily switch main so that reading from
				 * external CustomData works */
				Main *gmain = G_MAIN;
				G_MAIN = main;

				BKE_mesh_do_versions_convert_mfaces_to_mpolys(me);

				G_MAIN = gmain;
			}

			/*
			 * Re-tessellate, even if the polys were just created from tessfaces, this
			 * is important because it:
			 *  - fill the CD_ORIGINDEX layer
			 *  - gives consistency of tessface between loading from a file and
			 *    converting an edited BMesh back into a mesh (i.e. it replaces
			 *    quad tessfaces in a loaded mesh immediately, instead of lazily
			 *    waiting until edit mode has been entered/exited, making it easier
			 *    to recognize problems that would otherwise only show up after edits).
			 */
#ifdef USE_TESSFACE_DEFAULT
			BKE_mesh_tessface_calc(me);
#else
			BKE_mesh_tessface_clear(me);
#endif

			me->id.tag &= ~LIB_TAG_NEED_LINK;
		}
	}
}

static void direct_link_dverts(FileData *fd, int count, MDeformVert *mdverts)
{
	int i;

	if (mdverts == NULL) {
		return;
	}

	for (i = count; i > 0; i--, mdverts++) {
		/*convert to vgroup allocation system*/
		MDeformWeight *dw;
		if (mdverts->dw && (dw = newdataadr(fd, mdverts->dw))) {
			const ssize_t dw_len = mdverts->totweight * sizeof(MDeformWeight);
			void *dw_tmp = MEM_mallocN(dw_len, "direct_link_dverts");
			memcpy(dw_tmp, dw, dw_len);
			mdverts->dw = dw_tmp;
			MEM_freeN(dw);
		}
		else {
			mdverts->dw = NULL;
			mdverts->totweight = 0;
		}
	}
}

static void direct_link_mdisps(FileData *fd, int count, MDisps *mdisps, int external)
{
	if (mdisps) {
		int i;

		for (i = 0; i < count; ++i) {
			mdisps[i].disps = newdataadr(fd, mdisps[i].disps);
			mdisps[i].hidden = newdataadr(fd, mdisps[i].hidden);

			if (mdisps[i].totdisp && !mdisps[i].level) {
				/* this calculation is only correct for loop mdisps;
				 * if loading pre-BMesh face mdisps this will be
				 * overwritten with the correct value in
				 * bm_corners_to_loops() */
				float gridsize = sqrtf(mdisps[i].totdisp);
				mdisps[i].level = (int)(logf(gridsize - 1.0f) / (float)M_LN2) + 1;
			}

			if ((fd->flags & FD_FLAGS_SWITCH_ENDIAN) && (mdisps[i].disps)) {
				/* DNA_struct_switch_endian doesn't do endian swap for (*disps)[] */
				/* this does swap for data written at write_mdisps() - readfile.c */
				BLI_endian_switch_float_array(*mdisps[i].disps, mdisps[i].totdisp * 3);
			}
			if (!external && !mdisps[i].disps)
				mdisps[i].totdisp = 0;
		}
	}
}

static void direct_link_grid_paint_mask(FileData *fd, int count, GridPaintMask *grid_paint_mask)
{
	if (grid_paint_mask) {
		int i;

		for (i = 0; i < count; ++i) {
			GridPaintMask *gpm = &grid_paint_mask[i];
			if (gpm->data)
				gpm->data = newdataadr(fd, gpm->data);
		}
	}
}

/* used with fracture modifier */
static void direct_link_customdata_fracture(FileData *fd, CustomData *data, int count)
{
	/*need to load the dverts here for fracture, so handle this in a special function, normally
	 *the dverts arent loaded here, for what reason ever.... */

	int i = 0;

	data->layers = newdataadr(fd, data->layers);

	/* annoying workaround for bug [#31079] loading legacy files with
	 * no polygons _but_ have stale customdata */
	if (UNLIKELY(count == 0 && data->layers == NULL && data->totlayer != 0)) {
		CustomData_reset(data);
		return;
	}

	data->external = newdataadr(fd, data->external);

	while (i < data->totlayer) {
		CustomDataLayer *layer = &data->layers[i];

		if (layer->flag & CD_FLAG_EXTERNAL)
			layer->flag &= ~CD_FLAG_IN_MEMORY;

		layer->flag &= ~CD_FLAG_NOFREE;

		if (CustomData_verify_versions(data, i)) {
			layer->data = newdataadr(fd, layer->data);
			if (layer->type == CD_MDISPS)
				direct_link_mdisps(fd, count, layer->data, layer->flag & CD_FLAG_EXTERNAL);
			else if (layer->type == CD_GRID_PAINT_MASK)
				direct_link_grid_paint_mask(fd, count, layer->data);
			else if (layer->type == CD_MDEFORMVERT) {
				/* layer types that allocate own memory need special handling */
				direct_link_dverts(fd, count, layer->data);
			}
			i++;
		}
	}

	CustomData_update_typemap(data);
}

/*this isn't really a public api function, so prototyped here*/
static void direct_link_customdata(FileData *fd, CustomData *data, int count)
{
	int i = 0;

	data->layers = newdataadr(fd, data->layers);

	/* annoying workaround for bug [#31079] loading legacy files with
	 * no polygons _but_ have stale customdata */
	if (UNLIKELY(count == 0 && data->layers == NULL && data->totlayer != 0)) {
		CustomData_reset(data);
		return;
	}

	data->external = newdataadr(fd, data->external);

	while (i < data->totlayer) {
		CustomDataLayer *layer = &data->layers[i];

		if (layer->flag & CD_FLAG_EXTERNAL)
			layer->flag &= ~CD_FLAG_IN_MEMORY;

		layer->flag &= ~CD_FLAG_NOFREE;

		if (CustomData_verify_versions(data, i)) {
			layer->data = newdataadr(fd, layer->data);
			if (layer->type == CD_MDISPS)
				direct_link_mdisps(fd, count, layer->data, layer->flag & CD_FLAG_EXTERNAL);
			else if (layer->type == CD_GRID_PAINT_MASK)
				direct_link_grid_paint_mask(fd, count, layer->data);
			i++;
		}
	}

	CustomData_update_typemap(data);
}

static void direct_link_mesh(FileData *fd, Mesh *mesh)
{
	mesh->mat= newdataadr(fd, mesh->mat);
	test_pointer_array(fd, (void **)&mesh->mat);

	mesh->mvert = newdataadr(fd, mesh->mvert);
	mesh->medge = newdataadr(fd, mesh->medge);
	mesh->mface = newdataadr(fd, mesh->mface);
	mesh->mloop = newdataadr(fd, mesh->mloop);
	mesh->mpoly = newdataadr(fd, mesh->mpoly);
	mesh->tface = newdataadr(fd, mesh->tface);
	mesh->mtface = newdataadr(fd, mesh->mtface);
	mesh->mcol = newdataadr(fd, mesh->mcol);
	mesh->dvert = newdataadr(fd, mesh->dvert);
	mesh->mloopcol = newdataadr(fd, mesh->mloopcol);
	mesh->mloopuv = newdataadr(fd, mesh->mloopuv);
	mesh->mselect = newdataadr(fd, mesh->mselect);

	/* animdata */
	mesh->adt = newdataadr(fd, mesh->adt);
	direct_link_animdata(fd, mesh->adt);

	/* normally direct_link_dverts should be called in direct_link_customdata,
	 * but for backwards compat in do_versions to work we do it here */
	direct_link_dverts(fd, mesh->totvert, mesh->dvert);

	direct_link_customdata(fd, &mesh->vdata, mesh->totvert);
	direct_link_customdata(fd, &mesh->edata, mesh->totedge);
	direct_link_customdata(fd, &mesh->fdata, mesh->totface);
	direct_link_customdata(fd, &mesh->ldata, mesh->totloop);
	direct_link_customdata(fd, &mesh->pdata, mesh->totpoly);

	mesh->bb = NULL;
	mesh->edit_btmesh = NULL;
	BKE_mesh_runtime_reset(mesh);

	/* happens with old files */
	if (mesh->mselect == NULL) {
		mesh->totselect = 0;
	}

	/* Multires data */
	mesh->mr= newdataadr(fd, mesh->mr);
	if (mesh->mr) {
		MultiresLevel *lvl;

		link_list(fd, &mesh->mr->levels);
		lvl = mesh->mr->levels.first;

		direct_link_customdata(fd, &mesh->mr->vdata, lvl->totvert);
		direct_link_dverts(fd, lvl->totvert, CustomData_get(&mesh->mr->vdata, 0, CD_MDEFORMVERT));
		direct_link_customdata(fd, &mesh->mr->fdata, lvl->totface);

		mesh->mr->edge_flags = newdataadr(fd, mesh->mr->edge_flags);
		mesh->mr->edge_creases = newdataadr(fd, mesh->mr->edge_creases);

		mesh->mr->verts = newdataadr(fd, mesh->mr->verts);

		/* If mesh has the same number of vertices as the
		 * highest multires level, load the current mesh verts
		 * into multires and discard the old data. Needed
		 * because some saved files either do not have a verts
		 * array, or the verts array contains out-of-date
		 * data. */
		if (mesh->totvert == ((MultiresLevel*)mesh->mr->levels.last)->totvert) {
			if (mesh->mr->verts)
				MEM_freeN(mesh->mr->verts);
			mesh->mr->verts = MEM_dupallocN(mesh->mvert);
		}

		for (; lvl; lvl = lvl->next) {
			lvl->verts = newdataadr(fd, lvl->verts);
			lvl->faces = newdataadr(fd, lvl->faces);
			lvl->edges = newdataadr(fd, lvl->edges);
			lvl->colfaces = newdataadr(fd, lvl->colfaces);
		}
	}

	/* if multires is present but has no valid vertex data,
	 * there's no way to recover it; silently remove multires */
	if (mesh->mr && !mesh->mr->verts) {
		multires_free(mesh->mr);
		mesh->mr = NULL;
	}

	if ((fd->flags & FD_FLAGS_SWITCH_ENDIAN) && mesh->tface) {
		TFace *tf = mesh->tface;
		int i;

		for (i = 0; i < mesh->totface; i++, tf++) {
			BLI_endian_switch_uint32_array(tf->col, 4);
		}
	}
}

/* ************ READ LATTICE ***************** */

static void lib_link_latt(FileData *fd, Main *main)
{
	for (Lattice *lt = main->latt.first; lt; lt = lt->id.next) {
		if (lt->id.tag & LIB_TAG_NEED_LINK) {
			IDP_LibLinkProperty(lt->id.properties, fd);
			lib_link_animdata(fd, &lt->id, lt->adt);

			lt->ipo = newlibadr_us(fd, lt->id.lib, lt->ipo); // XXX deprecated - old animation system
			lt->key = newlibadr_us(fd, lt->id.lib, lt->key);

			lt->id.tag &= ~LIB_TAG_NEED_LINK;
		}
	}
}

static void direct_link_latt(FileData *fd, Lattice *lt)
{
	lt->def = newdataadr(fd, lt->def);

	lt->dvert = newdataadr(fd, lt->dvert);
	direct_link_dverts(fd, lt->pntsu*lt->pntsv*lt->pntsw, lt->dvert);

	lt->editlatt = NULL;
	lt->batch_cache = NULL;

	lt->adt = newdataadr(fd, lt->adt);
	direct_link_animdata(fd, lt->adt);
}


/* ************ READ OBJECT ***************** */

static void lib_link_modifiers_common(
        void *userData, Object *ob, ID **idpoin, int cb_flag)
{
	FileData *fd = userData;

	*idpoin = newlibadr(fd, ob->id.lib, *idpoin);
	if (*idpoin != NULL && (cb_flag & IDWALK_CB_USER) != 0) {
		id_us_plus_no_lib(*idpoin);
	}
}

static void lib_link_modifiers(FileData *fd, Object *ob)
{
	modifiers_foreachIDLink(ob, lib_link_modifiers_common, fd);

	/* If linking from a library, clear 'local' static override flag. */
	if (ob->id.lib != NULL) {
		for (ModifierData *mod = ob->modifiers.first; mod != NULL; mod = mod->next) {
			mod->flag &= ~eModifierFlag_StaticOverride_Local;
		}
	}

}

static void lib_link_gpencil_modifiers(FileData *fd, Object *ob)
{
	BKE_gpencil_modifiers_foreachIDLink(ob, lib_link_modifiers_common, fd);

	/* If linking from a library, clear 'local' static override flag. */
	if (ob->id.lib != NULL) {
		for (GpencilModifierData *mod = ob->greasepencil_modifiers.first; mod != NULL; mod = mod->next) {
			mod->flag &= ~eGpencilModifierFlag_StaticOverride_Local;
		}
	}
}

static void lib_link_shaderfxs(FileData *fd, Object *ob)
{
	BKE_shaderfx_foreachIDLink(ob, lib_link_modifiers_common, fd);

	/* If linking from a library, clear 'local' static override flag. */
	if (ob->id.lib != NULL) {
		for (ShaderFxData *fx = ob->shader_fx.first; fx != NULL; fx = fx->next) {
			fx->flag &= ~eShaderFxFlag_StaticOverride_Local;
		}
	}
}

static void lib_link_object(FileData *fd, Main *main)
{
	bool warn = false;

	for (Object *ob = main->object.first; ob; ob = ob->id.next) {
		if (ob->id.tag & LIB_TAG_NEED_LINK) {
			int a;

			IDP_LibLinkProperty(ob->id.properties, fd);
			lib_link_animdata(fd, &ob->id, ob->adt);

// XXX deprecated - old animation system <<<
			ob->ipo = newlibadr_us(fd, ob->id.lib, ob->ipo);
			ob->action = newlibadr_us(fd, ob->id.lib, ob->action);
// >>> XXX deprecated - old animation system

			ob->parent = newlibadr(fd, ob->id.lib, ob->parent);
			ob->track = newlibadr(fd, ob->id.lib, ob->track);
			ob->poselib = newlibadr_us(fd, ob->id.lib, ob->poselib);

			/* 2.8x drops support for non-empty dupli instances. */
			if (ob->type == OB_EMPTY) {
				ob->dup_group = newlibadr_us(fd, ob->id.lib, ob->dup_group);
			}
			else {
				ob->dup_group = NULL;
				ob->transflag &= ~OB_DUPLICOLLECTION;
			}

			ob->proxy = newlibadr_us(fd, ob->id.lib, ob->proxy);
			if (ob->proxy) {
				/* paranoia check, actually a proxy_from pointer should never be written... */
				if (ob->proxy->id.lib == NULL) {
					ob->proxy->proxy_from = NULL;
					ob->proxy = NULL;

					if (ob->id.lib)
						printf("Proxy lost from  object %s lib %s\n", ob->id.name + 2, ob->id.lib->name);
					else
						printf("Proxy lost from  object %s lib <NONE>\n", ob->id.name + 2);
				}
				else {
					/* this triggers object_update to always use a copy */
					ob->proxy->proxy_from = ob;
				}
			}
			ob->proxy_group = newlibadr(fd, ob->id.lib, ob->proxy_group);

			void *poin = ob->data;
			ob->data = newlibadr_us(fd, ob->id.lib, ob->data);

			if (ob->data == NULL && poin != NULL) {
				if (ob->id.lib)
					printf("Can't find obdata of %s lib %s\n", ob->id.name + 2, ob->id.lib->name);
				else
					printf("Object %s lost data.\n", ob->id.name + 2);

				ob->type = OB_EMPTY;
				warn = true;

				if (ob->pose) {
					/* we can't call #BKE_pose_free() here because of library linking
					 * freeing will recurse down into every pose constraints ID pointers
					 * which are not always valid, so for now free directly and suffer
					 * some leaked memory rather then crashing immediately
					 * while bad this _is_ an exceptional case - campbell */
#if 0
					BKE_pose_free(ob->pose);
#else
					MEM_freeN(ob->pose);
#endif
					ob->pose= NULL;
					ob->mode &= ~OB_MODE_POSE;
				}
			}
			for (a=0; a < ob->totcol; a++)
				ob->mat[a] = newlibadr_us(fd, ob->id.lib, ob->mat[a]);

			/* When the object is local and the data is library its possible
			 * the material list size gets out of sync. [#22663] */
			if (ob->data && ob->id.lib != ((ID *)ob->data)->lib) {
				const short *totcol_data = give_totcolp(ob);
				/* Only expand so as not to loose any object materials that might be set. */
				if (totcol_data && (*totcol_data > ob->totcol)) {
					/* printf("'%s' %d -> %d\n", ob->id.name, ob->totcol, *totcol_data); */
					BKE_material_resize_object(main, ob, *totcol_data, false);
				}
			}

			ob->gpd = newlibadr_us(fd, ob->id.lib, ob->gpd);

			ob->id.tag &= ~LIB_TAG_NEED_LINK;
			/* if id.us==0 a new base will be created later on */

			/* WARNING! Also check expand_object(), should reflect the stuff below. */
			lib_link_pose(fd, main, ob, ob->pose);
			lib_link_constraints(fd, &ob->id, &ob->constraints);

// XXX deprecated - old animation system <<<
			lib_link_constraint_channels(fd, &ob->id, &ob->constraintChannels);
			lib_link_nlastrips(fd, &ob->id, &ob->nlastrips);
// >>> XXX deprecated - old animation system

			for (PartEff *paf = ob->effect.first; paf; paf = paf->next) {
				if (paf->type == EFF_PARTICLE) {
					paf->group = newlibadr_us(fd, ob->id.lib, paf->group);
				}
			}

			{
				FluidsimModifierData *fluidmd = (FluidsimModifierData *)modifiers_findByType(ob, eModifierType_Fluidsim);

				if (fluidmd && fluidmd->fss)
					fluidmd->fss->ipo = newlibadr_us(fd, ob->id.lib, fluidmd->fss->ipo);  // XXX deprecated - old animation system
			}

			{
				SmokeModifierData *smd = (SmokeModifierData *)modifiers_findByType(ob, eModifierType_Smoke);

				if (smd && (smd->type == MOD_SMOKE_TYPE_DOMAIN) && smd->domain) {
					smd->domain->flags |= MOD_SMOKE_FILE_LOAD; /* flag for refreshing the simulation after loading */
				}
			}

			/* texture field */
			if (ob->pd)
				lib_link_partdeflect(fd, &ob->id, ob->pd);

			if (ob->soft) {
				ob->soft->collision_group = newlibadr(fd, ob->id.lib, ob->soft->collision_group);

				ob->soft->effector_weights->group = newlibadr(fd, ob->id.lib, ob->soft->effector_weights->group);
			}

			lib_link_particlesystems(fd, ob, &ob->id, &ob->particlesystem);
			lib_link_modifiers(fd, ob);
			lib_link_gpencil_modifiers(fd, ob);
			lib_link_shaderfxs(fd, ob);

			if (ob->rigidbody_constraint) {
				ob->rigidbody_constraint->ob1 = newlibadr(fd, ob->id.lib, ob->rigidbody_constraint->ob1);
				ob->rigidbody_constraint->ob2 = newlibadr(fd, ob->id.lib, ob->rigidbody_constraint->ob2);
			}

			{
				LodLevel *level;
				for (level = ob->lodlevels.first; level; level = level->next) {
					level->source = newlibadr(fd, ob->id.lib, level->source);

					if (!level->source && level == ob->lodlevels.first)
						level->source = ob;
				}
			}
		}
	}

	if (warn) {
		BKE_report(fd->reports, RPT_WARNING, "Warning in console");
	}
}


static void direct_link_pose(FileData *fd, bPose *pose)
{
	bPoseChannel *pchan;

	if (!pose)
		return;

	link_list(fd, &pose->chanbase);
	link_list(fd, &pose->agroups);

	pose->chanhash = NULL;
	pose->chan_array = NULL;

	for (pchan = pose->chanbase.first; pchan; pchan=pchan->next) {
		pchan->bone = NULL;
		pchan->parent = newdataadr(fd, pchan->parent);
		pchan->child = newdataadr(fd, pchan->child);
		pchan->custom_tx = newdataadr(fd, pchan->custom_tx);

		pchan->bbone_prev = newdataadr(fd, pchan->bbone_prev);
		pchan->bbone_next = newdataadr(fd, pchan->bbone_next);

		direct_link_constraints(fd, &pchan->constraints);

		pchan->prop = newdataadr(fd, pchan->prop);
		IDP_DirectLinkGroup_OrFree(&pchan->prop, (fd->flags & FD_FLAGS_SWITCH_ENDIAN), fd);

		pchan->mpath = newdataadr(fd, pchan->mpath);
		if (pchan->mpath)
			direct_link_motionpath(fd, pchan->mpath);

		BLI_listbase_clear(&pchan->iktree);
		BLI_listbase_clear(&pchan->siktree);

		/* in case this value changes in future, clamp else we get undefined behavior */
		CLAMP(pchan->rotmode, ROT_MODE_MIN, ROT_MODE_MAX);

		pchan->draw_data = NULL;
	}
	pose->ikdata = NULL;
	if (pose->ikparam != NULL) {
		pose->ikparam = newdataadr(fd, pose->ikparam);
	}
}

/* used with fracture modifier*/
void direct_link_customdata_mtpoly_shard(FileData *fd, CustomData *pdata, int totface);
void direct_link_customdata_mtpoly_shard(FileData *fd, CustomData *pdata, int totface)
{
	int i;

	for (i=0; i < pdata->totlayer; i++) {
		CustomDataLayer *layer = &pdata->layers[i];

		if (layer->type == CD_MTEXPOLY) {
			MTexPoly *tf= layer->data;
			int j;

			for (j = 0; j < totface; j++, tf++) {
				tf->tpage = newdataadr(fd, tf->tpage);
				if (tf->tpage && tf->tpage->id.us == 0) {
					tf->tpage->id.us = 1;
				}
			}
		}
	}
}

static void read_shard(FileData *fd, Shard **address )
{
	Shard* s = *address;
	s->mvert = newdataadr(fd, s->mvert);
	s->mpoly = newdataadr(fd, s->mpoly);
	s->mloop = newdataadr(fd, s->mloop);
	s->medge = newdataadr(fd, s->medge);

	direct_link_customdata_fracture(fd, &s->vertData, s->totvert);
	direct_link_customdata_fracture(fd, &s->loopData, s->totloop);
	direct_link_customdata_fracture(fd, &s->polyData, s->totpoly);
	direct_link_customdata_fracture(fd, &s->edgeData, s->totedge);

	s->neighbor_ids = newdataadr(fd, s->neighbor_ids);
	s->cluster_colors = newdataadr(fd, s->cluster_colors);
}

static void read_meshIsland(FileData *fd, MeshIsland **address)
{
	MeshIsland* mi;

	mi = *address;
	mi->vertices = NULL;
	mi->vertices_cached = NULL;
	mi->vertco = newdataadr(fd, mi->vertco);
	//legacy crap...
	mi->temp = newdataadr(fd, mi->temp);
	mi->temp = NULL;
	//end legacy crap
	mi->vertno = newdataadr(fd, mi->vertno);

	mi->rigidbody = newdataadr(fd, mi->rigidbody);
	if (mi->rigidbody)
	{
		/*should not happen that a mesh island has no rigidbody... */
		/*maybe the modifier was inactive while saving ?*/
		mi->rigidbody->physics_object = newdataadr(fd, mi->rigidbody->physics_object);
		mi->rigidbody->physics_shape = newdataadr(fd, mi->rigidbody->physics_shape);
		mi->rigidbody->flag |= RBO_FLAG_NEEDS_VALIDATE;
		mi->rigidbody->flag |= RBO_FLAG_NEEDS_RESHAPE;
	}

	mi->neighbor_ids = newdataadr(fd, mi->neighbor_ids );
	mi->bb = newdataadr(fd, mi->bb);
	mi->vertex_indices = newdataadr(fd, mi->vertex_indices);

	mi->locs = newdataadr(fd, mi->locs);
	mi->rots = newdataadr(fd, mi->rots);
	mi->acc_sequence = newdataadr(fd, mi->acc_sequence);

	/* will be refreshed on the fly if not there*/
	mi->participating_constraints = newdataadr(fd, mi->participating_constraints);
	mi->participating_constraint_count = 0;
}

static int initialize_meshisland(FractureModifierData* fmd, MeshIsland** mii, MVert* mverts, int vertstart,
                                 Shard* s)
{
	MVert *mv;
	int k = 0, j = 0;
	MeshIsland* mi = *mii;

	mi->vertices_cached = MEM_mallocN(sizeof(MVert*) * mi->vertex_count, "mi->vertices_cached readfile");
	mv = s->mvert;

	for (k = 0; k < mi->vertex_count; k++) {
		MVert* v = mverts + vertstart + k ;
		MVert* v2 = k < s->totvert ? mv + k : NULL;
		mi->vertices_cached[k] = v;
		if (mi->vertex_indices) {
			mi->vertex_indices[k] = vertstart + k;
		}

		if (fmd->fracture_mode == MOD_FRACTURE_PREFRACTURED)
		{
			mi->vertco[k*3] = v->co[0];
			mi->vertco[k*3+1] = v->co[1];
			mi->vertco[k*3+2] = v->co[2];
		}

		if (mi->vertno != NULL && fmd->fix_normals) {
			short sno[3];
			sno[0] = mi->vertno[k*3];
			sno[1] = mi->vertno[k*3+1];
			sno[2] = mi->vertno[k*3+2];
			copy_v3_v3_short(v->no, sno);
			if (v2)
				copy_v3_v3_short(v2->no, sno);
		}

		if (v2)
			sub_v3_v3(v2->co, s->centroid);
	}

	mi->physics_mesh = BKE_shard_create_dm(s, true);

	for (mv = s->mvert, j = 0; j < s->totvert; j++, mv++)
	{
		add_v3_v3(mv->co, s->centroid);
	}

	return mi->vertex_count;
}

/*refactor this loading routine out, for better readability*/
static void load_fracture_modifier(FileData* fd, FractureModifierData *fmd)
{
	FracMesh* fm;
	bool autoexec = false;

	fm = fmd->frac_mesh = newdataadr(fd, fmd->frac_mesh);
	if (fm) {
		fm->last_expected_shards = 0;
		fm->progress_counter = 0;
	}

	autoexec = fmd->auto_execute;
	fmd->auto_execute = false;
	fmd->refresh = false;  /* do not execute modifier here yet*/
	fmd->refresh_constraints = false;
	fmd->nor_tree = NULL;
	fmd->face_pairs = NULL;
	fmd->vert_index_map = NULL;
	fmd->vertex_island_map = NULL;
	fmd->material_index_map = NULL;
	fmd->defgrp_index_map = NULL;
	fmd->fracture_ids.first = NULL;
	fmd->fracture_ids.last = NULL;
	fmd->update_dynamic = false;
	fmd->visible_mesh = NULL;
	fmd->dm = NULL;
	fmd->visible_mesh_cached = NULL;

	/*HARDCODING this for now, until we can version it properly, say with 2.75 ? */
	if (fd->fileversion < 275) {
		fmd->fracture_mode = MOD_FRACTURE_PREFRACTURED;
		fmd->shard_sequence.first = NULL;
		fmd->shard_sequence.last = NULL;
		fmd->meshIsland_sequence.first = NULL;
		fmd->meshIsland_sequence.last = NULL;

		fmd->fracture_settings.first = NULL;
		fmd->fracture_settings.last = NULL;
		fmd->active_setting = -1;

		fmd->current_mi_entry = NULL;
		fmd->current_shard_entry = NULL;
	}
	else
	{
		link_list(fd, &fmd->fracture_settings);
	}

	//load useful defaults here for older blends, newer settings (better do this in do_versioning)
	if (fd->fileversion < 278) {
		fmd->boolean_solver = eBooleanModifierSolver_Carve;
		fmd->boolean_double_threshold = 1e-6f;
		fmd->keep_cutter_shards = MOD_FRACTURE_KEEP_BOTH;
		fmd->dynamic_new_constraints = MOD_FRACTURE_ALL_DYNAMIC_CONSTRAINTS;
		fmd->dynamic_percentage = 0;
		fmd->dynamic_min_size = 1.0f;
	}

	//if there is no constraint_type in blend, just set the default value "fixed"...
	if (!DNA_struct_elem_find(fd->filesdna, "FractureModifierData", "int", "constraint_type"))
	{
		fmd->constraint_type = RBC_TYPE_FIXED;
	}

	//if there is no cached distortion element, there is none, set false
	if (!DNA_struct_elem_find(fd->filesdna, "FractureModifierData", "int", "distortion_cached"))
	{
		fmd->distortion_cached = false;
	}

	//instead of version number, check just for existence of shared verts in DNA
	if (DNA_struct_elem_find(fd->filesdna, "FractureModifierData", "ListBase", "shared_verts"))
	{
		SharedVertGroup *vg;
		link_list(fd, &fmd->shared_verts);
		for (vg = fmd->shared_verts.first; vg; vg = vg->next)
		{
			link_list(fd, &vg->verts);
		}

		if (BLI_listbase_is_empty(&fmd->shared_verts))
		{
			fmd->distortion_cached = false;
		}
		else {
			fmd->distortion_cached = true;
		}
	}
	else {
		fmd->shared_verts.first = NULL;
		fmd->shared_verts.last = NULL;
	}

	if (fm == NULL || fmd->dm_group) {
		fmd->dm = NULL;
		fmd->meshIslands.first = NULL;
		fmd->meshIslands.last = NULL;
		fmd->visible_mesh = NULL;
		fmd->visible_mesh_cached = NULL;
		zero_m4(fmd->origmat);
		zero_m4(fmd->passive_parent_mat);
		fmd->meshConstraints.first = NULL;
		fmd->meshConstraints.last = NULL;
		fmd->explo_shared = false;
		fmd->refresh = false;  /* do not execute modifier */
		fmd->refresh_constraints = false;
		fmd->max_vol = 0;
		fmd->refresh_images = false;
		fmd->islandShards.first = NULL;
		fmd->islandShards.last = NULL;
		fmd->anim_bind = NULL;
		fmd->anim_bind_len = 0;
	}
	else {
		MeshIsland *mi;

		fm->last_shard_tree = NULL;
		fm->last_shards = NULL;

		if (fmd->fracture_mode == MOD_FRACTURE_PREFRACTURED ||
		    fmd->fracture_mode == MOD_FRACTURE_EXTERNAL)
		{
			/*create temp array for quicker lookups*/
			int count = 0, islandShardCount = 0;
			int i = 0;
			MVert *mverts;
			int vertstart = 0;
			Shard *s, **shards = NULL;
			RigidBodyShardCon *con;

			/*just to be sure we dont have stale data from dynamic*/
			fmd->shard_sequence.first = NULL;
			fmd->shard_sequence.last = NULL;
			fmd->meshIsland_sequence.first = NULL;
			fmd->meshIsland_sequence.last = NULL;
			fmd->current_mi_entry = NULL;
			fmd->current_shard_entry = NULL;

			link_list(fd, &fmd->frac_mesh->shard_map);
			link_list(fd, &fmd->islandShards);
			islandShardCount = BLI_listbase_count(&fmd->islandShards);
			fm->shard_count = BLI_listbase_count(&fmd->frac_mesh->shard_map);
			count = fm->shard_count + islandShardCount;

			shards = MEM_callocN(sizeof(Shard*) * count, "readfile shard_lookup_array");
			for (s = fmd->frac_mesh->shard_map.first; s; s = s->next) {
				read_shard(fd, &s);
				shards[i] = s;
				i++;
			}

			fmd->dm = NULL;
			fmd->visible_mesh = NULL;

			for (s = fmd->islandShards.first; s; s = s->next) {
				read_shard(fd, &s);
				shards[i] = s;
				i++;
			}

			link_list(fd, &fmd->meshIslands);

			if ((fmd->islandShards.first == NULL || islandShardCount == 0) && fm->shard_count > 0) {
				/* oops, a refresh was missing, so disable this flag here better, otherwise
				 * we attempt to load non existing data */
				fmd->shards_to_islands = false;
			}
			else if (fm->shard_count == 0) {
				fmd->shards_to_islands = true;
			}

			/* ugly ugly, need only the shard... the rest is to be generated on demand... */
			BKE_fracture_create_dm(fmd, true, false);

			if (fm->shard_count == 0) {
				fmd->shards_to_islands = false;
			}

			fmd->visible_mesh_cached = CDDM_copy(fmd->dm);
			if (fmd->visible_mesh == NULL) {
				fmd->visible_mesh = DM_to_bmesh(fmd->visible_mesh_cached, true);
			}

			DM_ensure_tessface(fmd->visible_mesh_cached);
			DM_ensure_normals(fmd->visible_mesh_cached);
			//DM_update_tessface_data(fmd->visible_mesh_cached);


			/* re-init cached verts here... */
			mverts = CDDM_get_verts(fmd->visible_mesh_cached);

			if (fmd->shards_to_islands)
			{
				i = fm->shard_count;
			}
			else
			{
				i = 0;
			}

			for (mi = fmd->meshIslands.first; mi; mi = mi->next) {
				Shard *sh = NULL;
				sh = shards[i]; //skip "empty" shards
				while (sh && (sh->shard_id < mi->id))
				{
					if (sh->next) {
						sh = sh->next;
					}
					else {
						break;
					}
				}

				if (sh)
				{
					read_meshIsland(fd, &mi);
					vertstart += initialize_meshisland(fmd, &mi, mverts, vertstart, sh);
				}
				i++;
			}

			link_list(fd, &fmd->meshConstraints);

			for (con = fmd->meshConstraints.first; con; con = con->next)
			{
				con->mi1 = newdataadr(fd, con->mi1);
				con->mi2 = newdataadr(fd, con->mi2);
				con->physics_constraint = NULL;
				con->flag |= RBC_FLAG_NEEDS_VALIDATE;
				if (con->mi1->participating_constraints != NULL)
				{
					con->mi1->participating_constraints[con->mi1->participating_constraint_count] = con;
					con->mi1->participating_constraint_count++;
				}

				if (con->mi2->participating_constraints != NULL)
				{
					con->mi2->participating_constraints[con->mi2->participating_constraint_count] = con;
					con->mi2->participating_constraint_count++;
				}
			}

			if (fmd->meshConstraints.first == NULL || fmd->meshConstraints.last == NULL)
			{	//fallback... rebuild constraints from scratch if none are found
				if (fmd->fracture_mode != MOD_FRACTURE_EXTERNAL)
				{
					fmd->refresh_constraints = true;
					fmd->meshConstraints.first = NULL;
					fmd->meshConstraints.last = NULL;
				}
			}

			link_list(fd, &fmd->pack_storage);
			for (s = fmd->pack_storage.first; s; s = s->next)
			{
				read_shard(fd, &s);
			}

			MEM_freeN(shards);
		}
		else if (fmd->fracture_mode == MOD_FRACTURE_DYNAMIC)
		{
			ShardSequence *ssq = NULL;
			MeshIslandSequence *msq = NULL;
			Shard *s;
			bool temp = fmd->shards_to_islands;

			fmd->dm = NULL;
			fmd->refresh_constraints = true;
			fmd->meshConstraints.first = NULL;
			fmd->meshConstraints.last = NULL;

			link_list(fd, &fmd->shard_sequence);

			for (ssq = fmd->shard_sequence.first; ssq; ssq = ssq->next)
			{
				ssq->is_new = false;
				ssq->frac_mesh = newdataadr(fd, ssq->frac_mesh);
				link_list(fd, &ssq->frac_mesh->shard_map);

				for (s = ssq->frac_mesh->shard_map.first; s; s = s->next) {
					read_shard(fd, &s);
				}
			}

			fmd->current_shard_entry = fmd->shard_sequence.first;

			link_list(fd, &fmd->meshIsland_sequence);
			for (msq = fmd->meshIsland_sequence.first; msq; msq = msq->next)
			{
				int vertstart = 0;
				MVert* mverts;
				Shard *sh;

				msq->is_new = false;
				fmd->frac_mesh = fmd->current_shard_entry->frac_mesh;
				fmd->shards_to_islands = false;
				BKE_fracture_create_dm(fmd, true, false);
				fmd->shards_to_islands = temp;
				fmd->visible_mesh_cached = CDDM_copy(fmd->dm);
				msq->visible_dm = fmd->visible_mesh_cached;
				mverts = CDDM_get_verts(fmd->visible_mesh_cached);
				sh = fmd->frac_mesh->shard_map.first;
				fmd->current_mi_entry = msq;

				link_list(fd, &msq->meshIslands);
				for (mi = msq->meshIslands.first; mi; mi = mi->next) {
					read_meshIsland(fd, &mi);
					while (sh->shard_id < mi->id)
					{
						sh = sh->next;
					}
					vertstart += initialize_meshisland(fmd, &mi, mverts, vertstart, sh);
				}

				fmd->current_shard_entry = fmd->current_shard_entry->next;
			}

			//initialize to 1st entries here, maybe one needs to advance this to the current frame ?
			ssq = fmd->shard_sequence.first;
			msq = fmd->meshIsland_sequence.first;

			while (ssq && (ssq->frame < fmd->last_frame)) {
				ssq = ssq->next;
			}

			while (msq && (msq->frame < fmd->last_frame)) {
				msq = msq->next;
			}

			if (ssq) {
				fmd->frac_mesh = ssq->frac_mesh;
				fmd->current_shard_entry = ssq;
			}

			if (msq) {
				fmd->meshIslands = msq->meshIslands;
				fmd->visible_mesh_cached = fmd->dm = msq->visible_dm;
				fmd->current_mi_entry = msq;
			}
		}

		fmd->anim_bind = newdataadr(fd, fmd->anim_bind);

		fmd->refresh_images = true;
		fmd->auto_execute = autoexec;
		fmd->refresh_autohide = true;
	}
}

static void direct_link_modifiers(FileData *fd, ListBase *lb)
{
	ModifierData *md;

	link_list(fd, lb);

	for (md=lb->first; md; md=md->next) {
		md->error = NULL;

		/* if modifiers disappear, or for upward compatibility */
		if (NULL == modifierType_getInfo(md->type))
			md->type = eModifierType_None;

<<<<<<< HEAD
=======
		/* XXX hack, in Fracture Modifier Branch prior to 2.74 no DataTransfer Modifier
		 * existed, but after 2.74 it takes the place of Fracture Modifier in internal numbering
		 * so fix this temporarily here,  BRANCH ONLY !!! */
		if ((md->type == eModifierType_DataTransfer) && (fd->fileversion < 274)) {
			md->type = eModifierType_Fracture;
		}
			
>>>>>>> 16b07fb0
		if (md->type == eModifierType_Subsurf) {
			SubsurfModifierData *smd = (SubsurfModifierData *)md;

			smd->emCache = smd->mCache = NULL;
		}
		else if (md->type == eModifierType_Armature) {
			ArmatureModifierData *amd = (ArmatureModifierData *)md;

			amd->prevCos = NULL;
		}
		else if (md->type == eModifierType_Cloth) {
			ClothModifierData *clmd = (ClothModifierData *)md;

			clmd->clothObject = NULL;
			clmd->hairdata = NULL;

			clmd->sim_parms= newdataadr(fd, clmd->sim_parms);
			clmd->coll_parms= newdataadr(fd, clmd->coll_parms);

			direct_link_pointcache_list(fd, &clmd->ptcaches, &clmd->point_cache, 0);

			if (clmd->sim_parms) {
				if (clmd->sim_parms->presets > 10)
					clmd->sim_parms->presets = 0;

				clmd->sim_parms->reset = 0;

				clmd->sim_parms->effector_weights = newdataadr(fd, clmd->sim_parms->effector_weights);

				if (!clmd->sim_parms->effector_weights) {
					clmd->sim_parms->effector_weights = BKE_add_effector_weights(NULL);
				}
			}

			clmd->solver_result = NULL;
		}
		else if (md->type == eModifierType_Fluidsim) {
			FluidsimModifierData *fluidmd = (FluidsimModifierData *)md;

			fluidmd->fss = newdataadr(fd, fluidmd->fss);
			if (fluidmd->fss) {
				fluidmd->fss->fmd = fluidmd;
				fluidmd->fss->meshVelocities = NULL;
			}
		}
		else if (md->type == eModifierType_Smoke) {
			SmokeModifierData *smd = (SmokeModifierData *)md;

			if (smd->type == MOD_SMOKE_TYPE_DOMAIN) {
				smd->flow = NULL;
				smd->coll = NULL;
				smd->domain = newdataadr(fd, smd->domain);
				smd->domain->smd = smd;

				smd->domain->fluid = NULL;
				smd->domain->fluid_mutex = BLI_rw_mutex_alloc();
				smd->domain->wt = NULL;
				smd->domain->shadow = NULL;
				smd->domain->tex = NULL;
				smd->domain->tex_shadow = NULL;
				smd->domain->tex_flame = NULL;
				smd->domain->tex_velocity_x = NULL;
				smd->domain->tex_velocity_y = NULL;
				smd->domain->tex_velocity_z = NULL;
				smd->domain->tex_wt = NULL;
				smd->domain->coba = newdataadr(fd, smd->domain->coba);

				smd->domain->effector_weights = newdataadr(fd, smd->domain->effector_weights);
				if (!smd->domain->effector_weights)
					smd->domain->effector_weights = BKE_add_effector_weights(NULL);

				direct_link_pointcache_list(fd, &(smd->domain->ptcaches[0]), &(smd->domain->point_cache[0]), 1);

				/* Smoke uses only one cache from now on, so store pointer convert */
				if (smd->domain->ptcaches[1].first || smd->domain->point_cache[1]) {
					if (smd->domain->point_cache[1]) {
						PointCache *cache = newdataadr(fd, smd->domain->point_cache[1]);
						if (cache->flag & PTCACHE_FAKE_SMOKE) {
							/* Smoke was already saved in "new format" and this cache is a fake one. */
						}
						else {
							printf("High resolution smoke cache not available due to pointcache update. Please reset the simulation.\n");
						}
						BKE_ptcache_free(cache);
					}
					BLI_listbase_clear(&smd->domain->ptcaches[1]);
					smd->domain->point_cache[1] = NULL;
				}
			}
			else if (smd->type == MOD_SMOKE_TYPE_FLOW) {
				smd->domain = NULL;
				smd->coll = NULL;
				smd->flow = newdataadr(fd, smd->flow);
				smd->flow->smd = smd;
				smd->flow->dm = NULL;
				smd->flow->verts_old = NULL;
				smd->flow->numverts = 0;
				smd->flow->psys = newdataadr(fd, smd->flow->psys);
			}
			else if (smd->type == MOD_SMOKE_TYPE_COLL) {
				smd->flow = NULL;
				smd->domain = NULL;
				smd->coll = newdataadr(fd, smd->coll);
				if (smd->coll) {
					smd->coll->smd = smd;
					smd->coll->verts_old = NULL;
					smd->coll->numverts = 0;
					smd->coll->dm = NULL;
				}
				else {
					smd->type = 0;
					smd->flow = NULL;
					smd->domain = NULL;
					smd->coll = NULL;
				}
			}
		}
		else if (md->type == eModifierType_DynamicPaint) {
			DynamicPaintModifierData *pmd = (DynamicPaintModifierData *)md;

			if (pmd->canvas) {
				pmd->canvas = newdataadr(fd, pmd->canvas);
				pmd->canvas->pmd = pmd;
				pmd->canvas->dm = NULL;
				pmd->canvas->flags &= ~MOD_DPAINT_BAKING; /* just in case */

				if (pmd->canvas->surfaces.first) {
					DynamicPaintSurface *surface;
					link_list(fd, &pmd->canvas->surfaces);

					for (surface=pmd->canvas->surfaces.first; surface; surface=surface->next) {
						surface->canvas = pmd->canvas;
						surface->data = NULL;
						direct_link_pointcache_list(fd, &(surface->ptcaches), &(surface->pointcache), 1);

						if (!(surface->effector_weights = newdataadr(fd, surface->effector_weights)))
							surface->effector_weights = BKE_add_effector_weights(NULL);
					}
				}
			}
			if (pmd->brush) {
				pmd->brush = newdataadr(fd, pmd->brush);
				pmd->brush->pmd = pmd;
				pmd->brush->psys = newdataadr(fd, pmd->brush->psys);
				pmd->brush->paint_ramp = newdataadr(fd, pmd->brush->paint_ramp);
				pmd->brush->vel_ramp = newdataadr(fd, pmd->brush->vel_ramp);
				pmd->brush->dm = NULL;
			}
		}
		else if (md->type == eModifierType_Collision) {
			CollisionModifierData *collmd = (CollisionModifierData *)md;
#if 0
			// TODO: CollisionModifier should use pointcache
			// + have proper reset events before enabling this
			collmd->x = newdataadr(fd, collmd->x);
			collmd->xnew = newdataadr(fd, collmd->xnew);
			collmd->mfaces = newdataadr(fd, collmd->mfaces);
<<<<<<< HEAD

=======
			
>>>>>>> 16b07fb0
			collmd->current_x = MEM_calloc_arrayN(collmd->numverts, sizeof(MVert), "current_x");
			collmd->current_xnew = MEM_calloc_arrayN(collmd->numverts, sizeof(MVert), "current_xnew");
			collmd->current_v = MEM_calloc_arrayN(collmd->numverts, sizeof(MVert), "current_v");
#endif

			collmd->x = NULL;
			collmd->xnew = NULL;
			collmd->current_x = NULL;
			collmd->current_xnew = NULL;
			collmd->current_v = NULL;
			collmd->time_x = collmd->time_xnew = -1000;
			collmd->mvert_num = 0;
			collmd->tri_num = 0;
			collmd->is_static = false;
			collmd->bvhtree = NULL;
			collmd->tri = NULL;

		}
		else if (md->type == eModifierType_Surface) {
			SurfaceModifierData *surmd = (SurfaceModifierData *)md;

			surmd->mesh = NULL;
			surmd->bvhtree = NULL;
			surmd->x = NULL;
			surmd->v = NULL;
			surmd->numverts = 0;
		}
		else if (md->type == eModifierType_Hook) {
			HookModifierData *hmd = (HookModifierData *)md;

			hmd->indexar = newdataadr(fd, hmd->indexar);
			if (fd->flags & FD_FLAGS_SWITCH_ENDIAN) {
				BLI_endian_switch_int32_array(hmd->indexar, hmd->totindex);
			}

			hmd->curfalloff = newdataadr(fd, hmd->curfalloff);
			if (hmd->curfalloff) {
				direct_link_curvemapping(fd, hmd->curfalloff);
			}
		}
		else if (md->type == eModifierType_ParticleSystem) {
			ParticleSystemModifierData *psmd = (ParticleSystemModifierData *)md;

			psmd->mesh_final = NULL;
			psmd->mesh_original = NULL;
			psmd->psys= newdataadr(fd, psmd->psys);
			psmd->flag &= ~eParticleSystemFlag_psys_updated;
			psmd->flag |= eParticleSystemFlag_file_loaded;
		}
		else if (md->type == eModifierType_Explode) {
			ExplodeModifierData *psmd = (ExplodeModifierData *)md;

			psmd->facepa = NULL;
		}
		else if (md->type == eModifierType_MeshDeform) {
			MeshDeformModifierData *mmd = (MeshDeformModifierData *)md;

			mmd->bindinfluences = newdataadr(fd, mmd->bindinfluences);
			mmd->bindoffsets = newdataadr(fd, mmd->bindoffsets);
			mmd->bindcagecos = newdataadr(fd, mmd->bindcagecos);
			mmd->dyngrid = newdataadr(fd, mmd->dyngrid);
			mmd->dyninfluences = newdataadr(fd, mmd->dyninfluences);
			mmd->dynverts = newdataadr(fd, mmd->dynverts);

			mmd->bindweights = newdataadr(fd, mmd->bindweights);
			mmd->bindcos = newdataadr(fd, mmd->bindcos);

			if (fd->flags & FD_FLAGS_SWITCH_ENDIAN) {
				if (mmd->bindoffsets)  BLI_endian_switch_int32_array(mmd->bindoffsets, mmd->totvert + 1);
				if (mmd->bindcagecos)  BLI_endian_switch_float_array(mmd->bindcagecos, mmd->totcagevert * 3);
				if (mmd->dynverts)     BLI_endian_switch_int32_array(mmd->dynverts, mmd->totvert);
				if (mmd->bindweights)  BLI_endian_switch_float_array(mmd->bindweights, mmd->totvert);
				if (mmd->bindcos)      BLI_endian_switch_float_array(mmd->bindcos, mmd->totcagevert * 3);
			}
		}
		else if (md->type == eModifierType_Ocean) {
			OceanModifierData *omd = (OceanModifierData *)md;
			omd->oceancache = NULL;
			omd->ocean = NULL;
		}
		else if (md->type == eModifierType_Warp) {
			WarpModifierData *tmd = (WarpModifierData *)md;

			tmd->curfalloff= newdataadr(fd, tmd->curfalloff);
			if (tmd->curfalloff)
				direct_link_curvemapping(fd, tmd->curfalloff);
		}
		else if (md->type == eModifierType_WeightVGEdit) {
			WeightVGEditModifierData *wmd = (WeightVGEditModifierData *)md;

			wmd->cmap_curve = newdataadr(fd, wmd->cmap_curve);
			if (wmd->cmap_curve)
				direct_link_curvemapping(fd, wmd->cmap_curve);
		}
		else if (md->type == eModifierType_LaplacianDeform) {
			LaplacianDeformModifierData *lmd = (LaplacianDeformModifierData *)md;

			lmd->vertexco = newdataadr(fd, lmd->vertexco);
			if (fd->flags & FD_FLAGS_SWITCH_ENDIAN) {
				BLI_endian_switch_float_array(lmd->vertexco, lmd->total_verts * 3);
			}
			lmd->cache_system = NULL;
		}
		else if (md->type == eModifierType_Fracture) {
			FractureModifierData *fmd = (FractureModifierData *)md;
			load_fracture_modifier(fd, fmd);
		}
		else if (md->type == eModifierType_CorrectiveSmooth) {
			CorrectiveSmoothModifierData *csmd = (CorrectiveSmoothModifierData*)md;

			if (csmd->bind_coords) {
				csmd->bind_coords = newdataadr(fd, csmd->bind_coords);
				if (fd->flags & FD_FLAGS_SWITCH_ENDIAN) {
					BLI_endian_switch_float_array((float *)csmd->bind_coords, csmd->bind_coords_num * 3);
				}
			}

			/* runtime only */
			csmd->delta_cache = NULL;
			csmd->delta_cache_num = 0;
		}
		else if (md->type == eModifierType_MeshSequenceCache) {
			MeshSeqCacheModifierData *msmcd = (MeshSeqCacheModifierData *)md;
			msmcd->reader = NULL;
		}
		else if (md->type == eModifierType_SurfaceDeform) {
			SurfaceDeformModifierData *smd = (SurfaceDeformModifierData *)md;

			smd->verts = newdataadr(fd, smd->verts);

			if (smd->verts) {
				for (int i = 0; i < smd->numverts; i++) {
					smd->verts[i].binds = newdataadr(fd, smd->verts[i].binds);

					if (smd->verts[i].binds) {
						for (int j = 0; j < smd->verts[i].numbinds; j++) {
							smd->verts[i].binds[j].vert_inds = newdataadr(fd, smd->verts[i].binds[j].vert_inds);
							smd->verts[i].binds[j].vert_weights = newdataadr(fd, smd->verts[i].binds[j].vert_weights);

							if (fd->flags & FD_FLAGS_SWITCH_ENDIAN) {
								if (smd->verts[i].binds[j].vert_inds)
									BLI_endian_switch_uint32_array(smd->verts[i].binds[j].vert_inds, smd->verts[i].binds[j].numverts);

								if (smd->verts[i].binds[j].vert_weights) {
									if (smd->verts[i].binds[j].mode == MOD_SDEF_MODE_CENTROID ||
									    smd->verts[i].binds[j].mode == MOD_SDEF_MODE_LOOPTRI)
										BLI_endian_switch_float_array(smd->verts[i].binds[j].vert_weights, 3);
									else
										BLI_endian_switch_float_array(smd->verts[i].binds[j].vert_weights, smd->verts[i].binds[j].numverts);
								}
							}
						}
					}
				}
			}
		}
	}
}

static void direct_link_gpencil_modifiers(FileData *fd, ListBase *lb)
{
	GpencilModifierData *md;

	link_list(fd, lb);

	for (md = lb->first; md; md = md->next) {
		md->error = NULL;

		/* if modifiers disappear, or for upward compatibility */
		if (NULL == BKE_gpencil_modifierType_getInfo(md->type))
			md->type = eModifierType_None;

		if (md->type == eGpencilModifierType_Lattice) {
			LatticeGpencilModifierData *gpmd = (LatticeGpencilModifierData*)md;
			gpmd->cache_data = NULL;
		}
		else if (md->type == eGpencilModifierType_Hook) {
			HookGpencilModifierData *hmd = (HookGpencilModifierData *)md;

			hmd->curfalloff = newdataadr(fd, hmd->curfalloff);
			if (hmd->curfalloff) {
				direct_link_curvemapping(fd, hmd->curfalloff);
			}
		}
		else if (md->type == eGpencilModifierType_Thick) {
			ThickGpencilModifierData *gpmd = (ThickGpencilModifierData *)md;

			gpmd->curve_thickness = newdataadr(fd, gpmd->curve_thickness);
			if (gpmd->curve_thickness) {
				direct_link_curvemapping(fd, gpmd->curve_thickness);
				/* initialize the curve. Maybe this could be moved to modififer logic */
				curvemapping_initialize(gpmd->curve_thickness);
			}
		}

	}
}

static void direct_link_shaderfxs(FileData *fd, ListBase *lb)
{
	ShaderFxData *fx;

	link_list(fd, lb);

	for (fx = lb->first; fx; fx = fx->next) {
		fx->error = NULL;

		/* if shader disappear, or for upward compatibility */
		if (NULL == BKE_shaderfxType_getInfo(fx->type))
			fx->type = eShaderFxType_None;

	}
}

static void direct_link_object(FileData *fd, Object *ob)
{
	PartEff *paf;

	/* XXX This should not be needed - but seems like it can happen in some cases, so for now play safe... */
	ob->proxy_from = NULL;

	/* loading saved files with editmode enabled works, but for undo we like
	 * to stay in object mode during undo presses so keep editmode disabled.
	 *
	 * Also when linking in a file don't allow edit and pose modes.
	 * See [#34776, #42780] for more information.
	 */
	if (fd->memfile || (ob->id.tag & (LIB_TAG_EXTERN | LIB_TAG_INDIRECT))) {
		ob->mode &= ~(OB_MODE_EDIT | OB_MODE_PARTICLE_EDIT);
		if (!fd->memfile) {
			ob->mode &= ~OB_MODE_POSE;
		}
	}

	ob->adt = newdataadr(fd, ob->adt);
	direct_link_animdata(fd, ob->adt);

	ob->pose = newdataadr(fd, ob->pose);
	direct_link_pose(fd, ob->pose);

	ob->mpath = newdataadr(fd, ob->mpath);
	if (ob->mpath)
		direct_link_motionpath(fd, ob->mpath);

	link_list(fd, &ob->defbase);
	link_list(fd, &ob->fmaps);
// XXX deprecated - old animation system <<<
	direct_link_nlastrips(fd, &ob->nlastrips);
	link_list(fd, &ob->constraintChannels);
// >>> XXX deprecated - old animation system

	ob->mat= newdataadr(fd, ob->mat);
	test_pointer_array(fd, (void **)&ob->mat);
	ob->matbits= newdataadr(fd, ob->matbits);

	/* do it here, below old data gets converted */
	direct_link_modifiers(fd, &ob->modifiers);
	direct_link_gpencil_modifiers(fd, &ob->greasepencil_modifiers);
	direct_link_shaderfxs(fd, &ob->shader_fx);

	link_list(fd, &ob->effect);
	paf= ob->effect.first;
	while (paf) {
		if (paf->type == EFF_PARTICLE) {
			paf->keys = NULL;
		}
		if (paf->type == EFF_WAVE) {
			WaveEff *wav = (WaveEff*) paf;
			PartEff *next = paf->next;
			WaveModifierData *wmd = (WaveModifierData*) modifier_new(eModifierType_Wave);

			wmd->damp = wav->damp;
			wmd->flag = wav->flag;
			wmd->height = wav->height;
			wmd->lifetime = wav->lifetime;
			wmd->narrow = wav->narrow;
			wmd->speed = wav->speed;
			wmd->startx = wav->startx;
			wmd->starty = wav->startx;
			wmd->timeoffs = wav->timeoffs;
			wmd->width = wav->width;

			BLI_addtail(&ob->modifiers, wmd);

			BLI_remlink(&ob->effect, paf);
			MEM_freeN(paf);

			paf = next;
			continue;
		}
		if (paf->type == EFF_BUILD) {
			BuildEff *baf = (BuildEff*) paf;
			PartEff *next = paf->next;
			BuildModifierData *bmd = (BuildModifierData*) modifier_new(eModifierType_Build);

			bmd->start = baf->sfra;
			bmd->length = baf->len;
			bmd->randomize = 0;
			bmd->seed = 1;

			BLI_addtail(&ob->modifiers, bmd);

			BLI_remlink(&ob->effect, paf);
			MEM_freeN(paf);

			paf = next;
			continue;
		}
		paf = paf->next;
	}

	ob->pd= newdataadr(fd, ob->pd);
	direct_link_partdeflect(ob->pd);
	ob->soft= newdataadr(fd, ob->soft);
	if (ob->soft) {
		SoftBody *sb = ob->soft;

		sb->bpoint = NULL;	// init pointers so it gets rebuilt nicely
		sb->bspring = NULL;
		sb->scratch = NULL;
		/* although not used anymore */
		/* still have to be loaded to be compatible with old files */
		sb->keys = newdataadr(fd, sb->keys);
		test_pointer_array(fd, (void **)&sb->keys);
		if (sb->keys) {
			int a;
			for (a = 0; a < sb->totkey; a++) {
				sb->keys[a] = newdataadr(fd, sb->keys[a]);
			}
		}

		sb->effector_weights = newdataadr(fd, sb->effector_weights);
		if (!sb->effector_weights)
			sb->effector_weights = BKE_add_effector_weights(NULL);

		sb->shared = newdataadr(fd, sb->shared);
		if (sb->shared == NULL) {
			/* Link deprecated caches if they exist, so we can use them for versioning.
			 * We should only do this when sb->shared == NULL, because those pointers
			 * are always set (for compatibility with older Blenders). We mustn't link
			 * the same pointcache twice. */
			direct_link_pointcache_list(fd, &sb->ptcaches, &sb->pointcache, false);
		}
		else {
			/* link caches */
			direct_link_pointcache_list(fd, &sb->shared->ptcaches, &sb->shared->pointcache, false);
		}
	}
	ob->fluidsimSettings= newdataadr(fd, ob->fluidsimSettings); /* NT */

	ob->rigidbody_object = newdataadr(fd, ob->rigidbody_object);
	if (ob->rigidbody_object) {
		RigidBodyOb *rbo = ob->rigidbody_object;
		/* Allocate runtime-only struct */
		rbo->shared = MEM_callocN(sizeof(*rbo->shared), "RigidBodyObShared");
	}
	ob->rigidbody_constraint = newdataadr(fd, ob->rigidbody_constraint);
	if (ob->rigidbody_constraint)
		ob->rigidbody_constraint->physics_constraint = NULL;

	link_list(fd, &ob->particlesystem);
	direct_link_particlesystems(fd, &ob->particlesystem);

	direct_link_constraints(fd, &ob->constraints);

	link_list(fd, &ob->hooks);
	while (ob->hooks.first) {
		ObHook *hook = ob->hooks.first;
		HookModifierData *hmd = (HookModifierData *)modifier_new(eModifierType_Hook);

		hook->indexar= newdataadr(fd, hook->indexar);
		if (fd->flags & FD_FLAGS_SWITCH_ENDIAN) {
			BLI_endian_switch_int32_array(hook->indexar, hook->totindex);
		}

		/* Do conversion here because if we have loaded
		 * a hook we need to make sure it gets converted
		 * and freed, regardless of version.
		 */
		copy_v3_v3(hmd->cent, hook->cent);
		hmd->falloff = hook->falloff;
		hmd->force = hook->force;
		hmd->indexar = hook->indexar;
		hmd->object = hook->parent;
		memcpy(hmd->parentinv, hook->parentinv, sizeof(hmd->parentinv));
		hmd->totindex = hook->totindex;

		BLI_addhead(&ob->modifiers, hmd);
		BLI_remlink(&ob->hooks, hook);

		modifier_unique_name(&ob->modifiers, (ModifierData*)hmd);

		MEM_freeN(hook);
	}

	ob->iuser = newdataadr(fd, ob->iuser);
	if (ob->type == OB_EMPTY && ob->empty_drawtype == OB_EMPTY_IMAGE && !ob->iuser) {
		BKE_object_empty_draw_type_set(ob, ob->empty_drawtype);
	}

	ob->customdata_mask = 0;
	ob->bb = NULL;
	ob->derivedDeform = NULL;
	ob->derivedFinal = NULL;
	BKE_object_runtime_reset(ob);
	link_list(fd, &ob->pc_ids);

	/* in case this value changes in future, clamp else we get undefined behavior */
	CLAMP(ob->rotmode, ROT_MODE_MIN, ROT_MODE_MAX);

	if (ob->sculpt) {
		ob->sculpt = MEM_callocN(sizeof(SculptSession), "reload sculpt session");
	}

	link_list(fd, &ob->lodlevels);
	ob->currentlod = ob->lodlevels.first;

	ob->preview = direct_link_preview_image(fd, ob->preview);
}

static void direct_link_view_settings(FileData *fd, ColorManagedViewSettings *view_settings)
{
	view_settings->curve_mapping = newdataadr(fd, view_settings->curve_mapping);

	if (view_settings->curve_mapping)
		direct_link_curvemapping(fd, view_settings->curve_mapping);
}

/* ***************** READ VIEW LAYER *************** */

static void direct_link_layer_collections(FileData *fd, ListBase *lb, bool master)
{
	link_list(fd, lb);
	for (LayerCollection *lc = lb->first; lc; lc = lc->next) {
#ifdef USE_COLLECTION_COMPAT_28
		lc->scene_collection = newdataadr(fd, lc->scene_collection);
#endif

		/* Master collection is not a real datablock. */
		if (master) {
			lc->collection = newdataadr(fd, lc->collection);
		}

		direct_link_layer_collections(fd, &lc->layer_collections, false);
	}
}

static void direct_link_view_layer(FileData *fd, ViewLayer *view_layer)
{
	view_layer->stats = NULL;
	link_list(fd, &view_layer->object_bases);
	view_layer->basact = newdataadr(fd, view_layer->basact);

	direct_link_layer_collections(fd, &view_layer->layer_collections, true);
	view_layer->active_collection = newdataadr(fd, view_layer->active_collection);

	view_layer->id_properties = newdataadr(fd, view_layer->id_properties);
	IDP_DirectLinkGroup_OrFree(&view_layer->id_properties, (fd->flags & FD_FLAGS_SWITCH_ENDIAN), fd);

	link_list(fd, &(view_layer->freestyle_config.modules));
	link_list(fd, &(view_layer->freestyle_config.linesets));

	BLI_listbase_clear(&view_layer->drawdata);
	view_layer->object_bases_array = NULL;
	view_layer->object_bases_hash = NULL;
}

static void lib_link_layer_collection(FileData *fd, Library *lib, LayerCollection *layer_collection, bool master)
{
	/* Master collection is not a real datablock. */
	if (!master) {
		layer_collection->collection = newlibadr(fd, lib, layer_collection->collection);
	}

	for (LayerCollection *layer_collection_nested = layer_collection->layer_collections.first;
	     layer_collection_nested != NULL;
	     layer_collection_nested = layer_collection_nested->next)
	{
		lib_link_layer_collection(fd, lib, layer_collection_nested, false);
	}
}

static void lib_link_view_layer(FileData *fd, Library *lib, ViewLayer *view_layer)
{
	for (FreestyleModuleConfig *fmc = view_layer->freestyle_config.modules.first; fmc; fmc = fmc->next) {
		fmc->script = newlibadr(fd, lib, fmc->script);
	}

	for (FreestyleLineSet *fls = view_layer->freestyle_config.linesets.first; fls; fls = fls->next) {
		fls->linestyle = newlibadr_us(fd, lib, fls->linestyle);
		fls->group = newlibadr_us(fd, lib, fls->group);
	}

	for (Base *base = view_layer->object_bases.first, *base_next = NULL; base; base = base_next) {
		base_next = base->next;

		/* we only bump the use count for the collection objects */
		base->object = newlibadr(fd, lib, base->object);

		if (base->object == NULL) {
			/* Free in case linked object got lost. */
			BLI_freelinkN(&view_layer->object_bases, base);
		}
	}

	for (LayerCollection *layer_collection = view_layer->layer_collections.first;
	     layer_collection != NULL;
	     layer_collection = layer_collection->next)
	{
		lib_link_layer_collection(fd, lib, layer_collection, true);
	}

	IDP_LibLinkProperty(view_layer->id_properties, fd);
}

/* ***************** READ COLLECTION *************** */

#ifdef USE_COLLECTION_COMPAT_28
static void direct_link_scene_collection(FileData *fd, SceneCollection *sc)
{
	link_list(fd, &sc->objects);
	link_list(fd, &sc->scene_collections);

	for (SceneCollection *nsc = sc->scene_collections.first; nsc; nsc = nsc->next) {
		direct_link_scene_collection(fd, nsc);
	}
}

static void lib_link_scene_collection(FileData *fd, Library *lib, SceneCollection *sc)
{
	for (LinkData *link = sc->objects.first; link; link = link->next) {
		link->data = newlibadr_us(fd, lib, link->data);
		BLI_assert(link->data);
	}

	for (SceneCollection *nsc = sc->scene_collections.first; nsc; nsc = nsc->next) {
		lib_link_scene_collection(fd, lib, nsc);
	}
}
#endif

static void direct_link_collection(FileData *fd, Collection *collection)
{
	link_list(fd, &collection->gobject);
	link_list(fd, &collection->children);

	collection->preview = direct_link_preview_image(fd, collection->preview);

	collection->flag &= ~COLLECTION_HAS_OBJECT_CACHE;
	BLI_listbase_clear(&collection->object_cache);
	BLI_listbase_clear(&collection->parents);

#ifdef USE_COLLECTION_COMPAT_28
	/* This runs before the very first doversion. */
	collection->collection = newdataadr(fd, collection->collection);
	if (collection->collection != NULL) {
		direct_link_scene_collection(fd, collection->collection);
	}

	collection->view_layer = newdataadr(fd, collection->view_layer);
	if (collection->view_layer != NULL) {
		direct_link_view_layer(fd, collection->view_layer);
	}
#endif
}

static void lib_link_collection_data(FileData *fd, Library *lib, Collection *collection)
{
	for (CollectionObject *cob = collection->gobject.first, *cob_next = NULL; cob; cob = cob_next) {
		cob_next = cob->next;
		cob->ob = newlibadr_us(fd, lib, cob->ob);

		if (cob->ob == NULL) {
			BLI_freelinkN(&collection->gobject, cob);
		}
	}

	for (CollectionChild *child = collection->children.first, *child_next = NULL; child; child = child_next) {
		child_next = child->next;
		child->collection = newlibadr_us(fd, lib, child->collection);

		if (child->collection == NULL ||
		    BKE_collection_find_cycle(collection, child->collection))
		{
			BLI_freelinkN(&collection->children, child);
		}
		else {
			CollectionParent *cparent = MEM_callocN(sizeof(CollectionParent), "CollectionParent");
			cparent->collection = collection;
			BLI_addtail(&child->collection->parents, cparent);
		}
	}
}

static void lib_link_collection(FileData *fd, Main *main)
{
	for (Collection *collection = main->collection.first; collection; collection = collection->id.next) {
		if (collection->id.tag & LIB_TAG_NEED_LINK) {
			collection->id.tag &= ~LIB_TAG_NEED_LINK;
			IDP_LibLinkProperty(collection->id.properties, fd);

#ifdef USE_COLLECTION_COMPAT_28
			if (collection->collection) {
				lib_link_scene_collection(fd, collection->id.lib, collection->collection);
			}

			if (collection->view_layer) {
				lib_link_view_layer(fd, collection->id.lib, collection->view_layer);
			}
#endif

			lib_link_collection_data(fd, collection->id.lib, collection);
		}
	}
}

/* ************ READ SCENE ***************** */

/* patch for missing scene IDs, can't be in do-versions */
static void composite_patch(bNodeTree *ntree, Scene *scene)
{
	bNode *node;

	for (node = ntree->nodes.first; node; node = node->next) {
		if (node->id==NULL && node->type == CMP_NODE_R_LAYERS)
			node->id = &scene->id;
	}
}

static void link_paint(FileData *fd, Scene *sce, Paint *p)
{
	if (p) {
		p->brush = newlibadr_us(fd, sce->id.lib, p->brush);
		p->palette = newlibadr_us(fd, sce->id.lib, p->palette);
		p->paint_cursor = NULL;
	}
}

static void lib_link_sequence_modifiers(FileData *fd, Scene *scene, ListBase *lb)
{
	SequenceModifierData *smd;

	for (smd = lb->first; smd; smd = smd->next) {
		if (smd->mask_id)
			smd->mask_id = newlibadr_us(fd, scene->id.lib, smd->mask_id);
	}
}

static void direct_link_lightcache_texture(FileData *fd, LightCacheTexture *lctex)
{
	lctex->tex = NULL;

	if (lctex->data) {
		lctex->data = newdataadr(fd, lctex->data);
		if (fd->flags & FD_FLAGS_SWITCH_ENDIAN) {
			int data_size = lctex->components * lctex->tex_size[0] * lctex->tex_size[1] * lctex->tex_size[2];

			if (lctex->data_type == LIGHTCACHETEX_FLOAT) {
				BLI_endian_switch_float_array((float *)lctex->data, data_size * sizeof(float));
			}
			else if (lctex->data_type == LIGHTCACHETEX_UINT) {
				BLI_endian_switch_uint32_array((unsigned int *)lctex->data, data_size * sizeof(unsigned int));
			}
		}
	}
}

static void direct_link_lightcache(FileData *fd, LightCache *cache)
{
	direct_link_lightcache_texture(fd, &cache->cube_tx);
	direct_link_lightcache_texture(fd, &cache->grid_tx);

	if (cache->cube_mips) {
		cache->cube_mips = newdataadr(fd, cache->cube_mips);
		for (int i = 0; i < cache->mips_len; ++i) {
			direct_link_lightcache_texture(fd, &cache->cube_mips[i]);
		}
	}

	cache->cube_data = newdataadr(fd, cache->cube_data);
	cache->grid_data = newdataadr(fd, cache->grid_data);
}

/* check for cyclic set-scene,
 * libs can cause this case which is normally prevented, see (T#####) */
#define USE_SETSCENE_CHECK

#ifdef USE_SETSCENE_CHECK
/**
 * A version of #BKE_scene_validate_setscene with special checks for linked libs.
 */
static bool scene_validate_setscene__liblink(Scene *sce, const int totscene)
{
	Scene *sce_iter;
	int a;

	if (sce->set == NULL) return 1;

	for (a = 0, sce_iter = sce; sce_iter->set; sce_iter = sce_iter->set, a++) {
		if (sce_iter->id.tag & LIB_TAG_NEED_LINK) {
			return 1;
		}

		if (a > totscene) {
			sce->set = NULL;
			return 0;
		}
	}

	return 1;
}
#endif

static void lib_link_scene(FileData *fd, Main *main)
{
#ifdef USE_SETSCENE_CHECK
	bool need_check_set = false;
	int totscene = 0;
#endif

	for (Scene *sce = main->scene.first; sce; sce = sce->id.next) {
		if (sce->id.tag & LIB_TAG_NEED_LINK) {
			/* Link ID Properties -- and copy this comment EXACTLY for easy finding
			 * of library blocks that implement this.*/
			IDP_LibLinkProperty(sce->id.properties, fd);
			lib_link_animdata(fd, &sce->id, sce->adt);

			lib_link_keyingsets(fd, &sce->id, &sce->keyingsets);

			sce->camera = newlibadr(fd, sce->id.lib, sce->camera);
			sce->world = newlibadr_us(fd, sce->id.lib, sce->world);
			sce->set = newlibadr(fd, sce->id.lib, sce->set);
			sce->gpd = newlibadr_us(fd, sce->id.lib, sce->gpd);

			link_paint(fd, sce, &sce->toolsettings->sculpt->paint);
			link_paint(fd, sce, &sce->toolsettings->vpaint->paint);
			link_paint(fd, sce, &sce->toolsettings->wpaint->paint);
			link_paint(fd, sce, &sce->toolsettings->imapaint.paint);
			link_paint(fd, sce, &sce->toolsettings->uvsculpt->paint);
			link_paint(fd, sce, &sce->toolsettings->gp_paint->paint);

			if (sce->toolsettings->sculpt)
				sce->toolsettings->sculpt->gravity_object =
						newlibadr(fd, sce->id.lib, sce->toolsettings->sculpt->gravity_object);

			if (sce->toolsettings->imapaint.stencil)
				sce->toolsettings->imapaint.stencil =
				        newlibadr_us(fd, sce->id.lib, sce->toolsettings->imapaint.stencil);

			if (sce->toolsettings->imapaint.clone)
				sce->toolsettings->imapaint.clone =
				        newlibadr_us(fd, sce->id.lib, sce->toolsettings->imapaint.clone);

			if (sce->toolsettings->imapaint.canvas)
				sce->toolsettings->imapaint.canvas =
				        newlibadr_us(fd, sce->id.lib, sce->toolsettings->imapaint.canvas);

			sce->toolsettings->particle.shape_object = newlibadr(fd, sce->id.lib, sce->toolsettings->particle.shape_object);

			for (Base *base_legacy_next, *base_legacy = sce->base.first; base_legacy; base_legacy = base_legacy_next) {
				base_legacy_next = base_legacy->next;

				base_legacy->object = newlibadr_us(fd, sce->id.lib, base_legacy->object);

				if (base_legacy->object == NULL) {
					blo_reportf_wrap(fd->reports, RPT_WARNING, TIP_("LIB: object lost from scene: '%s'"),
					                 sce->id.name + 2);
					BLI_remlink(&sce->base, base_legacy);
					if (base_legacy == sce->basact) sce->basact = NULL;
					MEM_freeN(base_legacy);
				}
			}

			Sequence *seq;
			SEQ_BEGIN (sce->ed, seq)
			{
				IDP_LibLinkProperty(seq->prop, fd);

				if (seq->ipo) seq->ipo = newlibadr_us(fd, sce->id.lib, seq->ipo);  // XXX deprecated - old animation system
				seq->scene_sound = NULL;
				if (seq->scene) {
					seq->scene = newlibadr(fd, sce->id.lib, seq->scene);
					if (seq->scene) {
						seq->scene_sound = BKE_sound_scene_add_scene_sound_defaults(sce, seq);
					}
				}
				if (seq->clip) {
					seq->clip = newlibadr_us(fd, sce->id.lib, seq->clip);
				}
				if (seq->mask) {
					seq->mask = newlibadr_us(fd, sce->id.lib, seq->mask);
				}
				if (seq->scene_camera) {
					seq->scene_camera = newlibadr(fd, sce->id.lib, seq->scene_camera);
				}
				if (seq->sound) {
					seq->scene_sound = NULL;
					if (seq->type == SEQ_TYPE_SOUND_HD) {
						seq->type = SEQ_TYPE_SOUND_RAM;
					}
					else {
						seq->sound = newlibadr(fd, sce->id.lib, seq->sound);
					}
					if (seq->sound) {
						id_us_plus_no_lib((ID *)seq->sound);
						seq->scene_sound = BKE_sound_add_scene_sound_defaults(sce, seq);
					}
				}
				BLI_listbase_clear(&seq->anims);

				lib_link_sequence_modifiers(fd, sce, &seq->modifiers);
			}
			SEQ_END

			for (TimeMarker *marker = sce->markers.first; marker; marker = marker->next) {
				if (marker->camera) {
					marker->camera = newlibadr(fd, sce->id.lib, marker->camera);
				}
			}

			BKE_sequencer_update_muting(sce->ed);
			BKE_sequencer_update_sound_bounds_all(sce);


			/* rigidbody world relies on it's linked collections */
			if (sce->rigidbody_world) {
				RigidBodyWorld *rbw = sce->rigidbody_world;
				if (rbw->group)
					rbw->group = newlibadr(fd, sce->id.lib, rbw->group);
				if (rbw->constraints)
					rbw->constraints = newlibadr(fd, sce->id.lib, rbw->constraints);
				if (rbw->effector_weights)
					rbw->effector_weights->group = newlibadr(fd, sce->id.lib, rbw->effector_weights->group);
			}

			if (sce->nodetree) {
				lib_link_ntree(fd, &sce->id, sce->nodetree);
				sce->nodetree->id.lib = sce->id.lib;
				composite_patch(sce->nodetree, sce);
			}

			for (SceneRenderLayer *srl = sce->r.layers.first; srl; srl = srl->next) {
				srl->mat_override = newlibadr_us(fd, sce->id.lib, srl->mat_override);
				for (FreestyleModuleConfig *fmc = srl->freestyleConfig.modules.first; fmc; fmc = fmc->next) {
					fmc->script = newlibadr(fd, sce->id.lib, fmc->script);
				}
				for (FreestyleLineSet *fls = srl->freestyleConfig.linesets.first; fls; fls = fls->next) {
					fls->linestyle = newlibadr_us(fd, sce->id.lib, fls->linestyle);
					fls->group = newlibadr_us(fd, sce->id.lib, fls->group);
				}
			}
			/* Motion Tracking */
			sce->clip = newlibadr_us(fd, sce->id.lib, sce->clip);

#ifdef USE_COLLECTION_COMPAT_28
			if (sce->collection) {
				lib_link_scene_collection(fd, sce->id.lib, sce->collection);
			}
#endif

			if (sce->master_collection) {
				lib_link_collection_data(fd, sce->id.lib, sce->master_collection);
			}

			for (ViewLayer *view_layer = sce->view_layers.first; view_layer; view_layer = view_layer->next) {
				lib_link_view_layer(fd, sce->id.lib, view_layer);
			}

#ifdef USE_SETSCENE_CHECK
			if (sce->set != NULL) {
				/* link flag for scenes with set would be reset later,
				 * so this way we only check cyclic for newly linked scenes.
				 */
				need_check_set = true;
			}
			else {
				/* postpone un-setting the flag until we've checked the set-scene */
				sce->id.tag &= ~LIB_TAG_NEED_LINK;
			}
#else
			sce->id.tag &= ~LIB_TAG_NEED_LINK;
#endif
		}

#ifdef USE_SETSCENE_CHECK
		totscene++;
#endif
	}

#ifdef USE_SETSCENE_CHECK
	if (need_check_set) {
		for (Scene *sce = main->scene.first; sce; sce = sce->id.next) {
			if (sce->id.tag & LIB_TAG_NEED_LINK) {
				sce->id.tag &= ~LIB_TAG_NEED_LINK;
				if (!scene_validate_setscene__liblink(sce, totscene)) {
					printf("Found cyclic background scene when linking %s\n", sce->id.name + 2);
				}
			}
		}
	}
#endif
}

#undef USE_SETSCENE_CHECK


static void link_recurs_seq(FileData *fd, ListBase *lb)
{
	Sequence *seq;

	link_list(fd, lb);

	for (seq = lb->first; seq; seq = seq->next) {
		if (seq->seqbase.first)
			link_recurs_seq(fd, &seq->seqbase);
	}
}

static void direct_link_paint(FileData *fd, Paint *p)
{
	if (p->num_input_samples < 1)
		p->num_input_samples = 1;

	p->cavity_curve = newdataadr(fd, p->cavity_curve);
	if (p->cavity_curve)
		direct_link_curvemapping(fd, p->cavity_curve);
	else
		BKE_paint_cavity_curve_preset(p, CURVE_PRESET_LINE);
}

static void direct_link_paint_helper(FileData *fd, Paint **paint)
{
	/* TODO. is this needed */
	(*paint) = newdataadr(fd, (*paint));

	if (*paint) {
		direct_link_paint(fd, *paint);
	}
}

static void direct_link_sequence_modifiers(FileData *fd, ListBase *lb)
{
	SequenceModifierData *smd;

	link_list(fd, lb);

	for (smd = lb->first; smd; smd = smd->next) {
		if (smd->mask_sequence)
			smd->mask_sequence = newdataadr(fd, smd->mask_sequence);

		if (smd->type == seqModifierType_Curves) {
			CurvesModifierData *cmd = (CurvesModifierData *) smd;

			direct_link_curvemapping(fd, &cmd->curve_mapping);
		}
		else if (smd->type == seqModifierType_HueCorrect) {
			HueCorrectModifierData *hcmd = (HueCorrectModifierData *) smd;

			direct_link_curvemapping(fd, &hcmd->curve_mapping);
		}
	}
}

static void direct_link_scene(FileData *fd, Scene *sce)
{
	Editing *ed;
	Sequence *seq;
	MetaStack *ms;
	RigidBodyWorld *rbw;
	ViewLayer *view_layer;
	SceneRenderLayer *srl;

	sce->depsgraph_hash = NULL;
	sce->fps_info = NULL;
	sce->customdata_mask_modal = 0;
	sce->lay_updated = 0;

	BKE_sound_create_scene(sce);

	/* set users to one by default, not in lib-link, this will increase it for compo nodes */
	id_us_ensure_real(&sce->id);

	link_list(fd, &(sce->base));

	sce->adt = newdataadr(fd, sce->adt);
	direct_link_animdata(fd, sce->adt);

	link_list(fd, &sce->keyingsets);
	direct_link_keyingsets(fd, &sce->keyingsets);

	sce->basact = newdataadr(fd, sce->basact);

	sce->toolsettings= newdataadr(fd, sce->toolsettings);
	if (sce->toolsettings) {
		direct_link_paint_helper(fd, (Paint**)&sce->toolsettings->sculpt);
		direct_link_paint_helper(fd, (Paint**)&sce->toolsettings->vpaint);
		direct_link_paint_helper(fd, (Paint**)&sce->toolsettings->wpaint);
		direct_link_paint_helper(fd, (Paint**)&sce->toolsettings->uvsculpt);
		direct_link_paint_helper(fd, (Paint**)&sce->toolsettings->gp_paint);

		direct_link_paint(fd, &sce->toolsettings->imapaint.paint);

		sce->toolsettings->imapaint.paintcursor = NULL;
		sce->toolsettings->particle.paintcursor = NULL;
		sce->toolsettings->particle.scene = NULL;
		sce->toolsettings->particle.object = NULL;
		sce->toolsettings->gp_sculpt.paintcursor = NULL;

		/* relink grease pencil interpolation curves */
		sce->toolsettings->gp_interpolate.custom_ipo = newdataadr(fd, sce->toolsettings->gp_interpolate.custom_ipo);
		if (sce->toolsettings->gp_interpolate.custom_ipo) {
			direct_link_curvemapping(fd, sce->toolsettings->gp_interpolate.custom_ipo);
		}
		/* relink grease pencil multiframe falloff curve */
		sce->toolsettings->gp_sculpt.cur_falloff = newdataadr(fd, sce->toolsettings->gp_sculpt.cur_falloff);
		if (sce->toolsettings->gp_sculpt.cur_falloff) {
			direct_link_curvemapping(fd, sce->toolsettings->gp_sculpt.cur_falloff);
		}
	}

	if (sce->ed) {
		ListBase *old_seqbasep = &sce->ed->seqbase;

		ed = sce->ed = newdataadr(fd, sce->ed);

		ed->act_seq = newdataadr(fd, ed->act_seq);

		/* recursive link sequences, lb will be correctly initialized */
		link_recurs_seq(fd, &ed->seqbase);

		SEQ_BEGIN (ed, seq)
		{
			seq->seq1= newdataadr(fd, seq->seq1);
			seq->seq2= newdataadr(fd, seq->seq2);
			seq->seq3= newdataadr(fd, seq->seq3);

			/* a patch: after introduction of effects with 3 input strips */
			if (seq->seq3 == NULL) seq->seq3 = seq->seq2;

			seq->effectdata = newdataadr(fd, seq->effectdata);
			seq->stereo3d_format = newdataadr(fd, seq->stereo3d_format);

			if (seq->type & SEQ_TYPE_EFFECT)
				seq->flag |= SEQ_EFFECT_NOT_LOADED;

			if (seq->type == SEQ_TYPE_SPEED) {
				SpeedControlVars *s = seq->effectdata;
				s->frameMap = NULL;
			}

			seq->prop = newdataadr(fd, seq->prop);
			IDP_DirectLinkGroup_OrFree(&seq->prop, (fd->flags & FD_FLAGS_SWITCH_ENDIAN), fd);

			seq->strip = newdataadr(fd, seq->strip);
			if (seq->strip && seq->strip->done==0) {
				seq->strip->done = true;

				if (ELEM(seq->type, SEQ_TYPE_IMAGE, SEQ_TYPE_MOVIE, SEQ_TYPE_SOUND_RAM, SEQ_TYPE_SOUND_HD)) {
					seq->strip->stripdata = newdataadr(fd, seq->strip->stripdata);
				}
				else {
					seq->strip->stripdata = NULL;
				}
				if (seq->flag & SEQ_USE_CROP) {
					seq->strip->crop = newdataadr(
						fd, seq->strip->crop);
				}
				else {
					seq->strip->crop = NULL;
				}
				if (seq->flag & SEQ_USE_TRANSFORM) {
					seq->strip->transform = newdataadr(
						fd, seq->strip->transform);
				}
				else {
					seq->strip->transform = NULL;
				}
				if (seq->flag & SEQ_USE_PROXY) {
					seq->strip->proxy = newdataadr(fd, seq->strip->proxy);
					if (seq->strip->proxy) {
						seq->strip->proxy->anim = NULL;
					}
					else {
						BKE_sequencer_proxy_set(seq, true);
					}
				}
				else {
					seq->strip->proxy = NULL;
				}

				/* need to load color balance to it could be converted to modifier */
				seq->strip->color_balance = newdataadr(fd, seq->strip->color_balance);
			}

			direct_link_sequence_modifiers(fd, &seq->modifiers);
		}
		SEQ_END

		/* link metastack, slight abuse of structs here, have to restore pointer to internal part in struct */
		{
			Sequence temp;
			void *poin;
			intptr_t offset;

			offset = ((intptr_t)&(temp.seqbase)) - ((intptr_t)&temp);

			/* root pointer */
			if (ed->seqbasep == old_seqbasep) {
				ed->seqbasep = &ed->seqbase;
			}
			else {
				poin = POINTER_OFFSET(ed->seqbasep, -offset);

				poin = newdataadr(fd, poin);
				if (poin)
					ed->seqbasep = (ListBase *)POINTER_OFFSET(poin, offset);
				else
					ed->seqbasep = &ed->seqbase;
			}
			/* stack */
			link_list(fd, &(ed->metastack));

			for (ms = ed->metastack.first; ms; ms= ms->next) {
				ms->parseq = newdataadr(fd, ms->parseq);

				if (ms->oldbasep == old_seqbasep)
					ms->oldbasep= &ed->seqbase;
				else {
					poin = POINTER_OFFSET(ms->oldbasep, -offset);
					poin = newdataadr(fd, poin);
					if (poin)
						ms->oldbasep = (ListBase *)POINTER_OFFSET(poin, offset);
					else
						ms->oldbasep = &ed->seqbase;
				}
			}
		}
	}

	sce->r.avicodecdata = newdataadr(fd, sce->r.avicodecdata);
	if (sce->r.avicodecdata) {
		sce->r.avicodecdata->lpFormat = newdataadr(fd, sce->r.avicodecdata->lpFormat);
		sce->r.avicodecdata->lpParms = newdataadr(fd, sce->r.avicodecdata->lpParms);
	}
	if (sce->r.ffcodecdata.properties) {
		sce->r.ffcodecdata.properties = newdataadr(fd, sce->r.ffcodecdata.properties);
		IDP_DirectLinkGroup_OrFree(&sce->r.ffcodecdata.properties, (fd->flags & FD_FLAGS_SWITCH_ENDIAN), fd);
	}

	link_list(fd, &(sce->markers));
	link_list(fd, &(sce->transform_spaces));
	link_list(fd, &(sce->r.layers));
	link_list(fd, &(sce->r.views));


	for (srl = sce->r.layers.first; srl; srl = srl->next) {
		srl->prop = newdataadr(fd, srl->prop);
		IDP_DirectLinkGroup_OrFree(&srl->prop, (fd->flags & FD_FLAGS_SWITCH_ENDIAN), fd);
		link_list(fd, &(srl->freestyleConfig.modules));
		link_list(fd, &(srl->freestyleConfig.linesets));
	}

	sce->nodetree = newdataadr(fd, sce->nodetree);
	if (sce->nodetree) {
		direct_link_id(fd, &sce->nodetree->id);
		direct_link_nodetree(fd, sce->nodetree);
	}

	direct_link_view_settings(fd, &sce->view_settings);

	sce->rigidbody_world = newdataadr(fd, sce->rigidbody_world);
	rbw = sce->rigidbody_world;
	if (rbw) {
		rbw->shared = newdataadr(fd, rbw->shared);

		if (rbw->shared == NULL) {
			/* Link deprecated caches if they exist, so we can use them for versioning.
			 * We should only do this when rbw->shared == NULL, because those pointers
			 * are always set (for compatibility with older Blenders). We mustn't link
			 * the same pointcache twice. */
			direct_link_pointcache_list(fd, &rbw->ptcaches, &rbw->pointcache, false);

			/* make sure simulation starts from the beginning after loading file */
			if (rbw->pointcache) {
				rbw->ltime = (float)rbw->pointcache->startframe;
			}
		}
		else {
			/* must nullify the reference to physics sim object, since it no-longer exist
			 * (and will need to be recalculated)
			 */
			rbw->shared->physics_world = NULL;

			/* link caches */
			direct_link_pointcache_list(fd, &rbw->shared->ptcaches, &rbw->shared->pointcache, false);

			/* make sure simulation starts from the beginning after loading file */
			if (rbw->shared->pointcache) {
				rbw->ltime = (float)rbw->shared->pointcache->startframe;
			}
		}
		rbw->objects = NULL;
		rbw->numbodies = 0;

		/* set effector weights */
		rbw->effector_weights = newdataadr(fd, rbw->effector_weights);
		if (!rbw->effector_weights)
			rbw->effector_weights = BKE_add_effector_weights(NULL);
	}

	sce->preview = direct_link_preview_image(fd, sce->preview);

	direct_link_curvemapping(fd, &sce->r.mblur_shutter_curve);

#ifdef USE_COLLECTION_COMPAT_28
	/* this runs before the very first doversion */
	if (sce->collection) {
		sce->collection = newdataadr(fd, sce->collection);
		direct_link_scene_collection(fd, sce->collection);
	}
#endif

	if (sce->master_collection) {
		sce->master_collection = newdataadr(fd, sce->master_collection);
		direct_link_collection(fd, sce->master_collection);
	}

	/* insert into global old-new map for reading without UI (link_global accesses it again) */
	link_glob_list(fd, &sce->view_layers);
	for (view_layer = sce->view_layers.first; view_layer; view_layer = view_layer->next) {
		direct_link_view_layer(fd, view_layer);
	}

	if (fd->memfile) {
		/* If it's undo try to recover the cache. */
		if (fd->scenemap) sce->eevee.light_cache = newsceadr(fd, sce->eevee.light_cache);
		else sce->eevee.light_cache = NULL;
	}
	else {
		/* else read the cache from file. */
		if (sce->eevee.light_cache) {
			sce->eevee.light_cache = newdataadr(fd, sce->eevee.light_cache);
			direct_link_lightcache(fd, sce->eevee.light_cache);
		}
	}

	sce->layer_properties = newdataadr(fd, sce->layer_properties);
	IDP_DirectLinkGroup_OrFree(&sce->layer_properties, (fd->flags & FD_FLAGS_SWITCH_ENDIAN), fd);
}

/* ****************** READ GREASE PENCIL ***************** */

/* relink's grease pencil data's refs */
static void lib_link_gpencil(FileData *fd, Main *main)
{
	/* Relink all datablock linked by GP datablock */
	for (bGPdata *gpd = main->gpencil.first; gpd; gpd = gpd->id.next) {
		if (gpd->id.tag & LIB_TAG_NEED_LINK) {
			/* Layers */
			for (bGPDlayer *gpl = gpd->layers.first; gpl; gpl = gpl->next) {
				/* Layer -> Parent References */
				gpl->parent = newlibadr(fd, gpd->id.lib, gpl->parent);
			}

			/* Datablock Stuff */
			IDP_LibLinkProperty(gpd->id.properties, fd);
			lib_link_animdata(fd, &gpd->id, gpd->adt);

			/* materials */
			for (int a = 0; a < gpd->totcol; a++) {
				gpd->mat[a] = newlibadr_us(fd, gpd->id.lib, gpd->mat[a]);
			}

			gpd->id.tag &= ~LIB_TAG_NEED_LINK;
		}
	}
}

/* relinks grease-pencil data - used for direct_link and old file linkage */
static void direct_link_gpencil(FileData *fd, bGPdata *gpd)
{
	bGPDlayer *gpl;
	bGPDframe *gpf;
	bGPDstroke *gps;
	bGPDpalette *palette;

	/* we must firstly have some grease-pencil data to link! */
	if (gpd == NULL)
		return;

	/* relink animdata */
	gpd->adt = newdataadr(fd, gpd->adt);
	direct_link_animdata(fd, gpd->adt);

	/* relink palettes (old palettes deprecated, only to convert old files) */
	link_list(fd, &gpd->palettes);
	if (gpd->palettes.first != NULL) {
		for (palette = gpd->palettes.first; palette; palette = palette->next) {
			link_list(fd, &palette->colors);
		}
	}

	/* clear drawing cache */
	gpd->runtime.batch_cache_data = NULL;

	/* materials */
	gpd->mat = newdataadr(fd, gpd->mat);
	test_pointer_array(fd, (void **)&gpd->mat);

	/* relink layers */
	link_list(fd, &gpd->layers);

	for (gpl = gpd->layers.first; gpl; gpl = gpl->next) {
		/* relink frames */
		link_list(fd, &gpl->frames);

		gpl->actframe = newdataadr(fd, gpl->actframe);

		gpl->runtime.derived_data = NULL;
		gpl->runtime.icon_id = 0;

		for (gpf = gpl->frames.first; gpf; gpf = gpf->next) {
			/* relink strokes (and their points) */
			link_list(fd, &gpf->strokes);

			for (gps = gpf->strokes.first; gps; gps = gps->next) {
				/* relink stroke points array */
				gps->points = newdataadr(fd, gps->points);

				/* relink weight data */
				gps->dvert = newdataadr(fd, gps->dvert);
				direct_link_dverts(fd, gps->totpoints, gps->dvert);

				/* the triangulation is not saved, so need to be recalculated */
				gps->triangles = NULL;
				gps->tot_triangles = 0;
				gps->flag |= GP_STROKE_RECALC_CACHES;
			}
		}
	}
}

/* *********** READ AREA **************** */

static void direct_link_panel_list(FileData *fd, ListBase *lb)
{
	link_list(fd, lb);

	for (Panel *pa = lb->first; pa; pa = pa->next) {
		pa->paneltab = newdataadr(fd, pa->paneltab);
		pa->runtime_flag = 0;
		pa->activedata = NULL;
		pa->type = NULL;
		direct_link_panel_list(fd, &pa->children);
	}
}

static void direct_link_region(FileData *fd, ARegion *ar, int spacetype)
{
	uiList *ui_list;

	direct_link_panel_list(fd, &ar->panels);

	link_list(fd, &ar->panels_category_active);

	link_list(fd, &ar->ui_lists);

	for (ui_list = ar->ui_lists.first; ui_list; ui_list = ui_list->next) {
		ui_list->type = NULL;
		ui_list->dyn_data = NULL;
		ui_list->properties = newdataadr(fd, ui_list->properties);
		IDP_DirectLinkGroup_OrFree(&ui_list->properties, (fd->flags & FD_FLAGS_SWITCH_ENDIAN), fd);
	}

	link_list(fd, &ar->ui_previews);

	if (spacetype == SPACE_EMPTY) {
		/* unkown space type, don't leak regiondata */
		ar->regiondata = NULL;
	}
	else if (ar->flag & RGN_FLAG_TEMP_REGIONDATA) {
		/* Runtime data, don't use. */
		ar->regiondata = NULL;
	}
	else {
		ar->regiondata = newdataadr(fd, ar->regiondata);
		if (ar->regiondata) {
			if (spacetype == SPACE_VIEW3D) {
				RegionView3D *rv3d = ar->regiondata;

				rv3d->localvd = newdataadr(fd, rv3d->localvd);
				rv3d->clipbb = newdataadr(fd, rv3d->clipbb);

				rv3d->depths = NULL;
				rv3d->gpuoffscreen = NULL;
				rv3d->render_engine = NULL;
				rv3d->sms = NULL;
				rv3d->smooth_timer = NULL;
			}
		}
	}

	ar->v2d.tab_offset = NULL;
	ar->v2d.tab_num = 0;
	ar->v2d.tab_cur = 0;
	ar->v2d.sms = NULL;
	ar->v2d.alpha_hor = ar->v2d.alpha_vert = 255; /* visible by default */
	BLI_listbase_clear(&ar->panels_category);
	BLI_listbase_clear(&ar->handlers);
	BLI_listbase_clear(&ar->uiblocks);
	ar->headerstr = NULL;
	ar->visible = 0;
	ar->type = NULL;
	ar->do_draw = 0;
	ar->gizmo_map = NULL;
	ar->regiontimer = NULL;
	ar->draw_buffer = NULL;
	memset(&ar->drawrct, 0, sizeof(ar->drawrct));
}

static void direct_link_area(FileData *fd, ScrArea *area)
{
	SpaceLink *sl;
	ARegion *ar;

	link_list(fd, &(area->spacedata));
	link_list(fd, &(area->regionbase));

	BLI_listbase_clear(&area->handlers);
	area->type = NULL;	/* spacetype callbacks */
	area->butspacetype = SPACE_EMPTY; /* Should always be unset so that rna_Area_type_get works correctly */
	area->region_active_win = -1;

	area->global = newdataadr(fd, area->global);

	/* if we do not have the spacetype registered we cannot
	 * free it, so don't allocate any new memory for such spacetypes. */
	if (!BKE_spacetype_exists(area->spacetype)) {
		area->butspacetype = area->spacetype; /* Hint for versioning code to replace deprecated space types. */
		area->spacetype = SPACE_EMPTY;
	}

	for (ar = area->regionbase.first; ar; ar = ar->next) {
		direct_link_region(fd, ar, area->spacetype);
	}

	/* accident can happen when read/save new file with older version */
	/* 2.50: we now always add spacedata for info */
	if (area->spacedata.first == NULL) {
		SpaceInfo *sinfo= MEM_callocN(sizeof(SpaceInfo), "spaceinfo");
		area->spacetype= sinfo->spacetype= SPACE_INFO;
		BLI_addtail(&area->spacedata, sinfo);
	}
	/* add local view3d too */
	else if (area->spacetype == SPACE_VIEW3D) {
		blo_do_versions_view3d_split_250(area->spacedata.first, &area->regionbase);
	}

	for (sl = area->spacedata.first; sl; sl = sl->next) {
		link_list(fd, &(sl->regionbase));

		/* if we do not have the spacetype registered we cannot
		 * free it, so don't allocate any new memory for such spacetypes. */
		if (!BKE_spacetype_exists(sl->spacetype))
			sl->spacetype = SPACE_EMPTY;

		for (ar = sl->regionbase.first; ar; ar = ar->next)
			direct_link_region(fd, ar, sl->spacetype);

		if (sl->spacetype == SPACE_VIEW3D) {
			View3D *v3d= (View3D*) sl;

			v3d->flag |= V3D_INVALID_BACKBUF;

			if (v3d->gpd) {
				v3d->gpd = newdataadr(fd, v3d->gpd);
				direct_link_gpencil(fd, v3d->gpd);
			}
			v3d->localvd = newdataadr(fd, v3d->localvd);
			v3d->properties_storage = NULL;

			/* render can be quite heavy, set to solid on load */
			if (v3d->shading.type == OB_RENDER) {
				v3d->shading.type = OB_SOLID;
			}
			v3d->shading.prev_type = OB_SOLID;

			if (v3d->fx_settings.dof)
				v3d->fx_settings.dof = newdataadr(fd, v3d->fx_settings.dof);
			if (v3d->fx_settings.ssao)
				v3d->fx_settings.ssao = newdataadr(fd, v3d->fx_settings.ssao);

			blo_do_versions_view3d_split_250(v3d, &sl->regionbase);
		}
		else if (sl->spacetype == SPACE_IPO) {
			SpaceIpo *sipo = (SpaceIpo *)sl;

			sipo->ads = newdataadr(fd, sipo->ads);
			BLI_listbase_clear(&sipo->ghostCurves);
		}
		else if (sl->spacetype == SPACE_NLA) {
			SpaceNla *snla = (SpaceNla *)sl;

			snla->ads = newdataadr(fd, snla->ads);
		}
		else if (sl->spacetype == SPACE_OUTLINER) {
			SpaceOops *soops = (SpaceOops *) sl;

			/* use newdataadr_no_us and do not free old memory avoiding double
			 * frees and use of freed memory. this could happen because of a
			 * bug fixed in revision 58959 where the treestore memory address
			 * was not unique */
			TreeStore *ts = newdataadr_no_us(fd, soops->treestore);
			soops->treestore = NULL;
			if (ts) {
				TreeStoreElem *elems = newdataadr_no_us(fd, ts->data);

				soops->treestore = BLI_mempool_create(sizeof(TreeStoreElem), ts->usedelem,
				                                      512, BLI_MEMPOOL_ALLOW_ITER);
				if (ts->usedelem && elems) {
					int i;
					for (i = 0; i < ts->usedelem; i++) {
						TreeStoreElem *new_elem = BLI_mempool_alloc(soops->treestore);
						*new_elem = elems[i];
					}
				}
				/* we only saved what was used */
				soops->storeflag |= SO_TREESTORE_CLEANUP;	// at first draw
			}
			soops->treehash = NULL;
			soops->tree.first = soops->tree.last= NULL;
		}
		else if (sl->spacetype == SPACE_IMAGE) {
			SpaceImage *sima = (SpaceImage *)sl;

			sima->iuser.scene = NULL;
			sima->iuser.ok = 1;
			sima->scopes.waveform_1 = NULL;
			sima->scopes.waveform_2 = NULL;
			sima->scopes.waveform_3 = NULL;
			sima->scopes.vecscope = NULL;
			sima->scopes.ok = 0;

			/* WARNING: gpencil data is no longer stored directly in sima after 2.5
			 * so sacrifice a few old files for now to avoid crashes with new files!
			 * committed: r28002 */
#if 0
			sima->gpd = newdataadr(fd, sima->gpd);
			if (sima->gpd)
				direct_link_gpencil(fd, sima->gpd);
#endif
		}
		else if (sl->spacetype == SPACE_NODE) {
			SpaceNode *snode = (SpaceNode *)sl;

			if (snode->gpd) {
				snode->gpd = newdataadr(fd, snode->gpd);
				direct_link_gpencil(fd, snode->gpd);
			}

			link_list(fd, &snode->treepath);
			snode->edittree = NULL;
			snode->iofsd = NULL;
			BLI_listbase_clear(&snode->linkdrag);
		}
		else if (sl->spacetype == SPACE_TEXT) {
			SpaceText *st= (SpaceText *)sl;

			st->drawcache = NULL;
			st->scroll_accum[0] = 0.0f;
			st->scroll_accum[1] = 0.0f;
		}
		else if (sl->spacetype == SPACE_SEQ) {
			SpaceSeq *sseq = (SpaceSeq *)sl;

			/* grease pencil data is not a direct data and can't be linked from direct_link*
			 * functions, it should be linked from lib_link* functions instead
			 *
			 * otherwise it'll lead to lost grease data on open because it'll likely be
			 * read from file after all other users of grease pencil and newdataadr would
			 * simple return NULL here (sergey)
			 */
#if 0
			if (sseq->gpd) {
				sseq->gpd = newdataadr(fd, sseq->gpd);
				direct_link_gpencil(fd, sseq->gpd);
			}
#endif
			sseq->scopes.reference_ibuf = NULL;
			sseq->scopes.zebra_ibuf = NULL;
			sseq->scopes.waveform_ibuf = NULL;
			sseq->scopes.sep_waveform_ibuf = NULL;
			sseq->scopes.vector_ibuf = NULL;
			sseq->scopes.histogram_ibuf = NULL;
			sseq->compositor = NULL;
		}
		else if (sl->spacetype == SPACE_BUTS) {
			SpaceButs *sbuts = (SpaceButs *)sl;

			sbuts->path= NULL;
			sbuts->texuser= NULL;
			sbuts->mainbo = sbuts->mainb;
			sbuts->mainbuser = sbuts->mainb;
		}
		else if (sl->spacetype == SPACE_CONSOLE) {
			SpaceConsole *sconsole = (SpaceConsole *)sl;
			ConsoleLine *cl, *cl_next;

			link_list(fd, &sconsole->scrollback);
			link_list(fd, &sconsole->history);

			//for (cl= sconsole->scrollback.first; cl; cl= cl->next)
			//	cl->line= newdataadr(fd, cl->line);

			/* comma expressions, (e.g. expr1, expr2, expr3) evaluate each expression,
			 * from left to right.  the right-most expression sets the result of the comma
			 * expression as a whole*/
			for (cl = sconsole->history.first; cl; cl = cl_next) {
				cl_next = cl->next;
				cl->line = newdataadr(fd, cl->line);
				if (cl->line) {
					/* the allocted length is not written, so reset here */
					cl->len_alloc = cl->len + 1;
				}
				else {
					BLI_remlink(&sconsole->history, cl);
					MEM_freeN(cl);
				}
			}
		}
		else if (sl->spacetype == SPACE_FILE) {
			SpaceFile *sfile = (SpaceFile *)sl;

			/* this sort of info is probably irrelevant for reloading...
			 * plus, it isn't saved to files yet!
			 */
			sfile->folders_prev = sfile->folders_next = NULL;
			sfile->files = NULL;
			sfile->layout = NULL;
			sfile->op = NULL;
			sfile->previews_timer = NULL;
			sfile->params = newdataadr(fd, sfile->params);
		}
		else if (sl->spacetype == SPACE_CLIP) {
			SpaceClip *sclip = (SpaceClip *)sl;

			sclip->scopes.track_search = NULL;
			sclip->scopes.track_preview = NULL;
			sclip->scopes.ok = 0;
		}
	}

	BLI_listbase_clear(&area->actionzones);

	area->v1 = newdataadr(fd, area->v1);
	area->v2 = newdataadr(fd, area->v2);
	area->v3 = newdataadr(fd, area->v3);
	area->v4 = newdataadr(fd, area->v4);
}

static void lib_link_area(FileData *fd, ID *parent_id, ScrArea *area)
{
	area->full = newlibadr(fd, parent_id->lib, area->full);

	memset(&area->runtime, 0x0, sizeof(area->runtime));

	for (SpaceLink *sl = area->spacedata.first; sl; sl= sl->next) {
		switch (sl->spacetype) {
			case SPACE_VIEW3D:
			{
				View3D *v3d = (View3D*) sl;

				v3d->camera= newlibadr(fd, parent_id->lib, v3d->camera);
				v3d->ob_centre= newlibadr(fd, parent_id->lib, v3d->ob_centre);

				if (v3d->localvd) {
					v3d->localvd->camera = newlibadr(fd, parent_id->lib, v3d->localvd->camera);
				}
				break;
			}
			case SPACE_IPO:
			{
				SpaceIpo *sipo = (SpaceIpo *)sl;
				bDopeSheet *ads = sipo->ads;

				if (ads) {
					ads->source = newlibadr(fd, parent_id->lib, ads->source);
					ads->filter_grp = newlibadr(fd, parent_id->lib, ads->filter_grp);
				}
				break;
			}
			case SPACE_BUTS:
			{
				SpaceButs *sbuts = (SpaceButs *)sl;
				sbuts->pinid = newlibadr(fd, parent_id->lib, sbuts->pinid);
				if (sbuts->pinid == NULL) {
					sbuts->flag &= ~SB_PIN_CONTEXT;
				}
				break;
			}
			case SPACE_FILE:
				break;
			case SPACE_ACTION:
			{
				SpaceAction *saction = (SpaceAction *)sl;
				bDopeSheet *ads = &saction->ads;

				if (ads) {
					ads->source = newlibadr(fd, parent_id->lib, ads->source);
					ads->filter_grp = newlibadr(fd, parent_id->lib, ads->filter_grp);
				}

				saction->action = newlibadr(fd, parent_id->lib, saction->action);
				break;
			}
			case SPACE_IMAGE:
			{
				SpaceImage *sima = (SpaceImage *)sl;

				sima->image = newlibadr_real_us(fd, parent_id->lib, sima->image);
				sima->mask_info.mask = newlibadr_real_us(fd, parent_id->lib, sima->mask_info.mask);

				/* NOTE: pre-2.5, this was local data not lib data, but now we need this as lib data
				 * so fingers crossed this works fine!
				 */
				sima->gpd = newlibadr_us(fd, parent_id->lib, sima->gpd);
				break;
			}
			case SPACE_SEQ:
			{
				SpaceSeq *sseq = (SpaceSeq *)sl;

				/* NOTE: pre-2.5, this was local data not lib data, but now we need this as lib data
				 * so fingers crossed this works fine!
				 */
				sseq->gpd = newlibadr_us(fd, parent_id->lib, sseq->gpd);
				break;
			}
			case SPACE_NLA:
			{
				SpaceNla *snla= (SpaceNla *)sl;
				bDopeSheet *ads= snla->ads;

				if (ads) {
					ads->source = newlibadr(fd, parent_id->lib, ads->source);
					ads->filter_grp = newlibadr(fd, parent_id->lib, ads->filter_grp);
				}
				break;
			}
			case SPACE_TEXT:
			{
				SpaceText *st= (SpaceText *)sl;

				st->text= newlibadr(fd, parent_id->lib, st->text);
				break;
			}
			case SPACE_SCRIPT:
			{
				SpaceScript *scpt = (SpaceScript *)sl;
				/*scpt->script = NULL; - 2.45 set to null, better re-run the script */
				if (scpt->script) {
					scpt->script = newlibadr(fd, parent_id->lib, scpt->script);
					if (scpt->script) {
						SCRIPT_SET_NULL(scpt->script);
					}
				}
				break;
			}
			case SPACE_OUTLINER:
			{
				SpaceOops *so= (SpaceOops *)sl;
				so->search_tse.id = newlibadr(fd, NULL, so->search_tse.id);

				if (so->treestore) {
					TreeStoreElem *tselem;
					BLI_mempool_iter iter;

					BLI_mempool_iternew(so->treestore, &iter);
					while ((tselem = BLI_mempool_iterstep(&iter))) {
						tselem->id = newlibadr(fd, NULL, tselem->id);
					}
					if (so->treehash) {
						/* rebuild hash table, because it depends on ids too */
						so->storeflag |= SO_TREESTORE_REBUILD;
					}
				}
				break;
			}
			case SPACE_NODE:
			{
				SpaceNode *snode = (SpaceNode *)sl;
				bNodeTreePath *path, *path_next;
				bNodeTree *ntree;

				/* node tree can be stored locally in id too, link this first */
				snode->id = newlibadr(fd, parent_id->lib, snode->id);
				snode->from = newlibadr(fd, parent_id->lib, snode->from);

				ntree = snode->id ? ntreeFromID(snode->id) : NULL;
				snode->nodetree = ntree ? ntree : newlibadr_us(fd, parent_id->lib, snode->nodetree);

				for (path = snode->treepath.first; path; path = path->next) {
					if (path == snode->treepath.first) {
						/* first nodetree in path is same as snode->nodetree */
						path->nodetree = snode->nodetree;
					}
					else
						path->nodetree = newlibadr_us(fd, parent_id->lib, path->nodetree);

					if (!path->nodetree)
						break;
				}

				/* remaining path entries are invalid, remove */
				for (; path; path = path_next) {
					path_next = path->next;

					BLI_remlink(&snode->treepath, path);
					MEM_freeN(path);
				}

				/* edittree is just the last in the path,
				 * set this directly since the path may have been shortened above */
				if (snode->treepath.last) {
					path = snode->treepath.last;
					snode->edittree = path->nodetree;
				}
				else {
					snode->edittree = NULL;
				}
				break;
			}
			case SPACE_CLIP:
			{
				SpaceClip *sclip = (SpaceClip *)sl;
				sclip->clip = newlibadr_real_us(fd, parent_id->lib, sclip->clip);
				sclip->mask_info.mask = newlibadr_real_us(fd, parent_id->lib, sclip->mask_info.mask);
				break;
			}
			default:
				break;
		}
	}
}

/**
 * \return false on error.
 */
static bool direct_link_area_map(FileData *fd, ScrAreaMap *area_map)
{
	link_list(fd, &area_map->vertbase);
	link_list(fd, &area_map->edgebase);
	link_list(fd, &area_map->areabase);
	for (ScrArea *area = area_map->areabase.first; area; area = area->next) {
		direct_link_area(fd, area);
	}

<<<<<<< HEAD
	/* edges */
	for (ScrEdge *se = area_map->edgebase.first; se; se = se->next) {
		se->v1 = newdataadr(fd, se->v1);
		se->v2 = newdataadr(fd, se->v2);
		BKE_screen_sort_scrvert(&se->v1, &se->v2);
=======
	direct_link_view_settings(fd, &sce->view_settings);
	
	sce->rigidbody_world = newdataadr(fd, sce->rigidbody_world);
	rbw = sce->rigidbody_world;
	if (rbw) {
		/* must nullify the reference to physics sim object, since it no-longer exist 
		 * (and will need to be recalculated) 
		 */
		rbw->physics_world = NULL;
		rbw->objects = NULL;
		rbw->numbodies = 0;
		rbw->cache_index_map = NULL;
		rbw->cache_offset_map = NULL;
>>>>>>> 16b07fb0

		if (se->v1 == NULL) {
			BLI_remlink(&area_map->edgebase, se);

			return false;
		}
	}

	return true;
}

/* ************ READ WM ***************** */

static void direct_link_windowmanager(FileData *fd, wmWindowManager *wm)
{
	wmWindow *win;

	id_us_ensure_real(&wm->id);
	link_list(fd, &wm->windows);

	for (win = wm->windows.first; win; win = win->next) {
		win->parent = newdataadr(fd, win->parent);

		WorkSpaceInstanceHook *hook = win->workspace_hook;
		win->workspace_hook = newdataadr(fd, hook);

		/* we need to restore a pointer to this later when reading workspaces, so store in global oldnew-map */
		oldnewmap_insert(fd->globmap, hook, win->workspace_hook, 0);

		direct_link_area_map(fd, &win->global_areas);

		win->ghostwin = NULL;
		win->gpuctx = NULL;
		win->eventstate = NULL;
		win->cursor_keymap_status = NULL;
		win->tweak = NULL;
#ifdef WIN32
		win->ime_data = NULL;
#endif

		BLI_listbase_clear(&win->queue);
		BLI_listbase_clear(&win->handlers);
		BLI_listbase_clear(&win->modalhandlers);
		BLI_listbase_clear(&win->gesture);

		win->active = 0;

		win->cursor       = 0;
		win->lastcursor   = 0;
		win->modalcursor  = 0;
		win->grabcursor   = 0;
		win->addmousemove = true;
		win->stereo3d_format = newdataadr(fd, win->stereo3d_format);

		/* multiview always fallback to anaglyph at file opening
		 * otherwise quadbuffer saved files can break Blender */
		if (win->stereo3d_format) {
			win->stereo3d_format->display_mode = S3D_DISPLAY_ANAGLYPH;
		}
	}

	BLI_listbase_clear(&wm->timers);
	BLI_listbase_clear(&wm->operators);
	BLI_listbase_clear(&wm->paintcursors);
	BLI_listbase_clear(&wm->queue);
	BKE_reports_init(&wm->reports, RPT_STORE);

	BLI_listbase_clear(&wm->keyconfigs);
	wm->defaultconf = NULL;
	wm->addonconf = NULL;
	wm->userconf = NULL;
	wm->undo_stack = NULL;

	wm->message_bus = NULL;

	BLI_listbase_clear(&wm->jobs);
	BLI_listbase_clear(&wm->drags);

	wm->windrawable = NULL;
	wm->winactive = NULL;
	wm->initialized = 0;
	wm->op_undo_depth = 0;
	wm->is_interface_locked = 0;
}

static void lib_link_windowmanager(FileData *fd, Main *main)
{
	wmWindowManager *wm;
	wmWindow *win;

	for (wm = main->wm.first; wm; wm = wm->id.next) {
		if (wm->id.tag & LIB_TAG_NEED_LINK) {
			/* Note: WM IDProperties are never written to file, hence no need to read/link them here. */
			for (win = wm->windows.first; win; win = win->next) {
				if (win->workspace_hook) { /* NULL for old files */
					lib_link_workspace_instance_hook(fd, win->workspace_hook, &wm->id);
				}
				win->scene = newlibadr(fd, wm->id.lib, win->scene);
				/* deprecated, but needed for versioning (will be NULL'ed then) */
				win->screen = newlibadr(fd, NULL, win->screen);

				for (ScrArea *area = win->global_areas.areabase.first; area; area = area->next) {
					lib_link_area(fd, &wm->id, area);
				}
			}

			wm->id.tag &= ~LIB_TAG_NEED_LINK;
		}
	}
}

/* ****************** READ SCREEN ***************** */

/* note: file read without screens option G_FILE_NO_UI;
 * check lib pointers in call below */
static void lib_link_screen(FileData *fd, Main *main)
{
	for (bScreen *sc = main->screen.first; sc; sc = sc->id.next) {
		if (sc->id.tag & LIB_TAG_NEED_LINK) {
			IDP_LibLinkProperty(sc->id.properties, fd);
			id_us_ensure_real(&sc->id);

			/* deprecated, but needed for versioning (will be NULL'ed then) */
			sc->scene = newlibadr(fd, sc->id.lib, sc->scene);

			sc->animtimer = NULL; /* saved in rare cases */
			sc->tool_tip = NULL;
			sc->scrubbing = false;

			for (ScrArea *area = sc->areabase.first; area; area = area->next) {
				lib_link_area(fd, &sc->id, area);
			}
			sc->id.tag &= ~LIB_TAG_NEED_LINK;
		}
	}
}

/* how to handle user count on pointer restore */
typedef enum ePointerUserMode {
	USER_IGNORE = 0,  /* ignore user count */
	USER_REAL   = 1,  /* ensure at least one real user (fake user ignored) */
} ePointerUserMode;

static void restore_pointer_user(ID *id, ID *newid, ePointerUserMode user)
{
	BLI_assert(STREQ(newid->name + 2, id->name + 2));
	BLI_assert(newid->lib == id->lib);
	UNUSED_VARS_NDEBUG(id);

	if (user == USER_REAL) {
		id_us_ensure_real(newid);
	}
}

#ifndef USE_GHASH_RESTORE_POINTER
/**
 * A version of #restore_pointer_by_name that performs a full search (slow!).
 * Use only for limited lookups, when the overhead of
 * creating a #IDNameLib_Map for a single lookup isn't worthwhile.
 */
static void *restore_pointer_by_name_main(Main *mainp, ID *id, ePointerUserMode user)
{
	if (id) {
		ListBase *lb = which_libbase(mainp, GS(id->name));
		if (lb) {  /* there's still risk of checking corrupt mem (freed Ids in oops) */
			ID *idn = lb->first;
			for (; idn; idn = idn->next) {
				if (STREQ(idn->name + 2, id->name + 2)) {
					if (idn->lib == id->lib) {
						restore_pointer_user(id, idn, user);
						break;
					}
				}
			}
			return idn;
		}
	}
	return NULL;
}
#endif

/**
 * Only for undo files, or to restore a screen after reading without UI...
 *
 * \param user:
 * - USER_IGNORE: no usercount change
 * - USER_REAL: ensure a real user (even if a fake one is set)
 * \param id_map: lookup table, use when performing many lookups.
 * this could be made an optional argument (falling back to a full lookup),
 * however at the moment it's always available.
 */
static void *restore_pointer_by_name(struct IDNameLib_Map *id_map, ID *id, ePointerUserMode user)
{
#ifdef USE_GHASH_RESTORE_POINTER
	if (id) {
		/* use fast lookup when available */
		ID *idn = BKE_main_idmap_lookup_id(id_map, id);
		if (idn) {
			restore_pointer_user(id, idn, user);
		}
		return idn;
	}
	return NULL;
#else
	Main *mainp = BKE_main_idmap_main_get(id_map);
	return restore_pointer_by_name_main(mainp, id, user);
#endif
}

static void lib_link_seq_clipboard_pt_restore(ID *id, struct IDNameLib_Map *id_map)
{
	if (id) {
		/* clipboard must ensure this */
		BLI_assert(id->newid != NULL);
		id->newid = restore_pointer_by_name(id_map, id->newid, USER_REAL);
	}
}
static int lib_link_seq_clipboard_cb(Sequence *seq, void *arg_pt)
{
	struct IDNameLib_Map *id_map = arg_pt;

	lib_link_seq_clipboard_pt_restore((ID *)seq->scene, id_map);
	lib_link_seq_clipboard_pt_restore((ID *)seq->scene_camera, id_map);
	lib_link_seq_clipboard_pt_restore((ID *)seq->clip, id_map);
	lib_link_seq_clipboard_pt_restore((ID *)seq->mask, id_map);
	lib_link_seq_clipboard_pt_restore((ID *)seq->sound, id_map);
	return 1;
}

static void lib_link_clipboard_restore(struct IDNameLib_Map *id_map)
{
	/* update IDs stored in sequencer clipboard */
	BKE_sequencer_base_recursive_apply(&seqbase_clipboard, lib_link_seq_clipboard_cb, id_map);
}

static void lib_link_window_scene_data_restore(wmWindow *win, Scene *scene)
{
	bScreen *screen = BKE_workspace_active_screen_get(win->workspace_hook);

	for (ScrArea *area = screen->areabase.first; area; area = area->next) {
		for (SpaceLink *sl = area->spacedata.first; sl; sl = sl->next) {
			if (sl->spacetype == SPACE_VIEW3D) {
				View3D *v3d = (View3D *)sl;

				if (v3d->camera == NULL || v3d->scenelock) {
					v3d->camera = scene->camera;
				}

				if (v3d->localvd) {
					/*Base *base;*/

					v3d->localvd->camera = scene->camera;

					/* localview can become invalid during undo/redo steps, so we exit it when no could be found */
#if 0				/* XXX  regionlocalview ? */
					for (base= sc->scene->base.first; base; base= base->next) {
						if (base->lay & v3d->lay) break;
					}
					if (base==NULL) {
						v3d->lay= v3d->localvd->lay;
						v3d->layact= v3d->localvd->layact;
						MEM_freeN(v3d->localvd);
						v3d->localvd= NULL;
					}
#endif
				}
				else if (v3d->scenelock) {
					v3d->lay = scene->lay;
				}
			}
		}
	}
}

static void lib_link_workspace_layout_restore(struct IDNameLib_Map *id_map, Main *newmain, WorkSpaceLayout *layout)
{
	bScreen *screen = BKE_workspace_layout_screen_get(layout);

	/* avoid conflicts with 2.8x branch */
	{
		for (ScrArea *sa = screen->areabase.first; sa; sa = sa->next) {
			for (SpaceLink *sl = sa->spacedata.first; sl; sl = sl->next) {
				if (sl->spacetype == SPACE_VIEW3D) {
					View3D *v3d = (View3D *)sl;
					ARegion *ar;

					v3d->camera = restore_pointer_by_name(id_map, (ID *)v3d->camera, USER_REAL);
					v3d->ob_centre = restore_pointer_by_name(id_map, (ID *)v3d->ob_centre, USER_REAL);

					/* not very nice, but could help */
					if ((v3d->layact & v3d->lay) == 0) v3d->layact = v3d->lay;

					/* free render engines for now */
					for (ar = sa->regionbase.first; ar; ar = ar->next) {
						if (ar->regiontype == RGN_TYPE_WINDOW) {
							RegionView3D *rv3d = ar->regiondata;
							if (rv3d && rv3d->render_engine) {
								RE_engine_free(rv3d->render_engine);
								rv3d->render_engine = NULL;
							}
						}
					}
				}
				else if (sl->spacetype == SPACE_IPO) {
					SpaceIpo *sipo = (SpaceIpo *)sl;
					bDopeSheet *ads = sipo->ads;

					if (ads) {
						ads->source = restore_pointer_by_name(id_map, (ID *)ads->source, USER_REAL);

						if (ads->filter_grp)
							ads->filter_grp = restore_pointer_by_name(id_map, (ID *)ads->filter_grp, USER_IGNORE);
					}

					/* force recalc of list of channels (i.e. includes calculating F-Curve colors)
					 * thus preventing the "black curves" problem post-undo
					 */
					sipo->flag |= SIPO_TEMP_NEEDCHANSYNC;
				}
				else if (sl->spacetype == SPACE_BUTS) {
					SpaceButs *sbuts = (SpaceButs *)sl;
					sbuts->pinid = restore_pointer_by_name(id_map, sbuts->pinid, USER_IGNORE);
					if (sbuts->pinid == NULL) {
						sbuts->flag &= ~SB_PIN_CONTEXT;
					}

					/* TODO: restore path pointers: T40046
					 * (complicated because this contains data pointers too, not just ID)*/
					MEM_SAFE_FREE(sbuts->path);
				}
				else if (sl->spacetype == SPACE_FILE) {
					SpaceFile *sfile = (SpaceFile *)sl;
					sfile->op = NULL;
					sfile->previews_timer = NULL;
				}
				else if (sl->spacetype == SPACE_ACTION) {
					SpaceAction *saction = (SpaceAction *)sl;

					saction->action = restore_pointer_by_name(id_map, (ID *)saction->action, USER_REAL);
					saction->ads.source = restore_pointer_by_name(id_map, (ID *)saction->ads.source, USER_REAL);

					if (saction->ads.filter_grp)
						saction->ads.filter_grp = restore_pointer_by_name(id_map, (ID *)saction->ads.filter_grp, USER_IGNORE);


					/* force recalc of list of channels, potentially updating the active action
					 * while we're at it (as it can only be updated that way) [#28962]
					 */
					saction->flag |= SACTION_TEMP_NEEDCHANSYNC;
				}
				else if (sl->spacetype == SPACE_IMAGE) {
					SpaceImage *sima = (SpaceImage *)sl;

					sima->image = restore_pointer_by_name(id_map, (ID *)sima->image, USER_REAL);

					/* this will be freed, not worth attempting to find same scene,
					 * since it gets initialized later */
					sima->iuser.scene = NULL;

#if 0
					/* Those are allocated and freed by space code, no need to handle them here. */
					MEM_SAFE_FREE(sima->scopes.waveform_1);
					MEM_SAFE_FREE(sima->scopes.waveform_2);
					MEM_SAFE_FREE(sima->scopes.waveform_3);
					MEM_SAFE_FREE(sima->scopes.vecscope);
#endif
					sima->scopes.ok = 0;

					/* NOTE: pre-2.5, this was local data not lib data, but now we need this as lib data
					 * so assume that here we're doing for undo only...
					 */
					sima->gpd = restore_pointer_by_name(id_map, (ID *)sima->gpd, USER_REAL);
					sima->mask_info.mask = restore_pointer_by_name(id_map, (ID *)sima->mask_info.mask, USER_REAL);
				}
				else if (sl->spacetype == SPACE_SEQ) {
					SpaceSeq *sseq = (SpaceSeq *)sl;

					/* NOTE: pre-2.5, this was local data not lib data, but now we need this as lib data
					 * so assume that here we're doing for undo only...
					 */
					sseq->gpd = restore_pointer_by_name(id_map, (ID *)sseq->gpd, USER_REAL);
				}
				else if (sl->spacetype == SPACE_NLA) {
					SpaceNla *snla = (SpaceNla *)sl;
					bDopeSheet *ads = snla->ads;

					if (ads) {
						ads->source = restore_pointer_by_name(id_map, (ID *)ads->source, USER_REAL);

						if (ads->filter_grp)
							ads->filter_grp = restore_pointer_by_name(id_map, (ID *)ads->filter_grp, USER_IGNORE);
					}
				}
				else if (sl->spacetype == SPACE_TEXT) {
					SpaceText *st = (SpaceText *)sl;

					st->text = restore_pointer_by_name(id_map, (ID *)st->text, USER_REAL);
					if (st->text == NULL) st->text = newmain->text.first;
				}
				else if (sl->spacetype == SPACE_SCRIPT) {
					SpaceScript *scpt = (SpaceScript *)sl;

					scpt->script = restore_pointer_by_name(id_map, (ID *)scpt->script, USER_REAL);

					/*sc->script = NULL; - 2.45 set to null, better re-run the script */
					if (scpt->script) {
						SCRIPT_SET_NULL(scpt->script);
					}
				}
				else if (sl->spacetype == SPACE_OUTLINER) {
					SpaceOops *so= (SpaceOops *)sl;

					so->search_tse.id = restore_pointer_by_name(id_map, so->search_tse.id, USER_IGNORE);

					if (so->treestore) {
						TreeStoreElem *tselem;
						BLI_mempool_iter iter;

						BLI_mempool_iternew(so->treestore, &iter);
						while ((tselem = BLI_mempool_iterstep(&iter))) {
							/* Do not try to restore pointers to drivers/sequence/etc., can crash in undo case! */
							if (TSE_IS_REAL_ID(tselem)) {
								tselem->id = restore_pointer_by_name(id_map, tselem->id, USER_IGNORE);
							}
							else {
								tselem->id = NULL;
							}
						}
						if (so->treehash) {
							/* rebuild hash table, because it depends on ids too */
							so->storeflag |= SO_TREESTORE_REBUILD;
						}
					}
				}
				else if (sl->spacetype == SPACE_NODE) {
					SpaceNode *snode= (SpaceNode *)sl;
					bNodeTreePath *path, *path_next;
					bNodeTree *ntree;

					/* node tree can be stored locally in id too, link this first */
					snode->id = restore_pointer_by_name(id_map, snode->id, USER_REAL);
					snode->from = restore_pointer_by_name(id_map, snode->from, USER_IGNORE);

					ntree = snode->id ? ntreeFromID(snode->id) : NULL;
					snode->nodetree = ntree ? ntree : restore_pointer_by_name(id_map, (ID *)snode->nodetree, USER_REAL);

					for (path = snode->treepath.first; path; path = path->next) {
						if (path == snode->treepath.first) {
							/* first nodetree in path is same as snode->nodetree */
							path->nodetree = snode->nodetree;
						}
						else
							path->nodetree= restore_pointer_by_name(id_map, (ID*)path->nodetree, USER_REAL);

						if (!path->nodetree)
							break;
					}

					/* remaining path entries are invalid, remove */
					for (; path; path = path_next) {
						path_next = path->next;

						BLI_remlink(&snode->treepath, path);
						MEM_freeN(path);
					}

					/* edittree is just the last in the path,
					 * set this directly since the path may have been shortened above */
					if (snode->treepath.last) {
						path = snode->treepath.last;
						snode->edittree = path->nodetree;
					}
					else
						snode->edittree = NULL;
				}
				else if (sl->spacetype == SPACE_CLIP) {
					SpaceClip *sclip = (SpaceClip *)sl;

					sclip->clip = restore_pointer_by_name(id_map, (ID *)sclip->clip, USER_REAL);
					sclip->mask_info.mask = restore_pointer_by_name(id_map, (ID *)sclip->mask_info.mask, USER_REAL);

					sclip->scopes.ok = 0;
				}
			}
		}
	}
}

/**
 * Used to link a file (without UI) to the current UI.
 * Note that it assumes the old pointers in UI are still valid, so old Main is not freed.
 */
void blo_lib_link_restore(Main *newmain, wmWindowManager *curwm, Scene *curscene, ViewLayer *cur_view_layer)
{
	struct IDNameLib_Map *id_map = BKE_main_idmap_create(newmain);

	for (WorkSpace *workspace = newmain->workspaces.first; workspace; workspace = workspace->id.next) {
		ListBase *layouts = BKE_workspace_layouts_get(workspace);

		for (WorkSpaceLayout *layout = layouts->first; layout; layout = layout->next) {
			lib_link_workspace_layout_restore(id_map, newmain, layout);
		}
	}

	for (wmWindow *win = curwm->windows.first; win; win = win->next) {
		WorkSpace *workspace = BKE_workspace_active_get(win->workspace_hook);
		ID *workspace_id = (ID *)workspace;
		Scene *oldscene = win->scene;

		workspace = restore_pointer_by_name(id_map, workspace_id, USER_REAL);
		BKE_workspace_active_set(win->workspace_hook, workspace);
		win->scene = restore_pointer_by_name(id_map, (ID *)win->scene, USER_REAL);
		if (win->scene == NULL) {
			win->scene = curscene;
		}
		if (BKE_view_layer_find(win->scene, win->view_layer_name) == NULL) {
			STRNCPY(win->view_layer_name, cur_view_layer->name);
		}
		BKE_workspace_active_set(win->workspace_hook, workspace);

		/* keep cursor location through undo */
		copy_v3_v3(win->scene->cursor.location, oldscene->cursor.location);
		copy_qt_qt(win->scene->cursor.rotation, oldscene->cursor.rotation);
		lib_link_window_scene_data_restore(win, win->scene);

		BLI_assert(win->screen == NULL);
	}

	/* update IDs stored in all possible clipboards */
	lib_link_clipboard_restore(id_map);

	BKE_main_idmap_destroy(id_map);
}

/* for the saved 2.50 files without regiondata */
/* and as patch for 2.48 and older */
void blo_do_versions_view3d_split_250(View3D *v3d, ListBase *regions)
{
	ARegion *ar;

	for (ar = regions->first; ar; ar = ar->next) {
		if (ar->regiontype==RGN_TYPE_WINDOW && ar->regiondata==NULL) {
			RegionView3D *rv3d;

			rv3d = ar->regiondata = MEM_callocN(sizeof(RegionView3D), "region v3d patch");
			rv3d->persp = (char)v3d->persp;
			rv3d->view = (char)v3d->view;
			rv3d->dist = v3d->dist;
			copy_v3_v3(rv3d->ofs, v3d->ofs);
			copy_qt_qt(rv3d->viewquat, v3d->viewquat);
		}
	}

	/* this was not initialized correct always */
	if (v3d->gridsubdiv == 0)
		v3d->gridsubdiv = 10;
}

static bool direct_link_screen(FileData *fd, bScreen *sc)
{
	bool wrong_id = false;

	sc->regionbase.first = sc->regionbase.last= NULL;
	sc->context = NULL;
	sc->active_region = NULL;

	sc->preview = direct_link_preview_image(fd, sc->preview);

	if (!direct_link_area_map(fd, AREAMAP_FROM_SCREEN(sc))) {
		printf("Error reading Screen %s... removing it.\n", sc->id.name + 2);
		wrong_id = true;
	}

	return wrong_id;
}

/* ********** READ LIBRARY *************** */


static void direct_link_library(FileData *fd, Library *lib, Main *main)
{
	Main *newmain;

	/* check if the library was already read */
	for (newmain = fd->mainlist->first; newmain; newmain = newmain->next) {
		if (newmain->curlib) {
			if (BLI_path_cmp(newmain->curlib->filepath, lib->filepath) == 0) {
				blo_reportf_wrap(fd->reports, RPT_WARNING,
				                 TIP_("Library '%s', '%s' had multiple instances, save and reload!"),
				                 lib->name, lib->filepath);

				change_idid_adr(fd->mainlist, fd, lib, newmain->curlib);
/*				change_idid_adr_fd(fd, lib, newmain->curlib); */

				BLI_remlink(&main->library, lib);
				MEM_freeN(lib);

				/* Now, since Blender always expect **latest** Main pointer from fd->mainlist to be the active library
				 * Main pointer, where to add all non-library data-blocks found in file next, we have to switch that
				 * 'dupli' found Main to latest position in the list!
				 * Otherwise, you get weird disappearing linked data on a rather unconsistant basis.
				 * See also T53977 for reproducible case. */
				BLI_remlink(fd->mainlist, newmain);
				BLI_addtail(fd->mainlist, newmain);

				return;
			}
		}
	}

	/* make sure we have full path in lib->filepath */
	BLI_strncpy(lib->filepath, lib->name, sizeof(lib->name));
	BLI_cleanup_path(fd->relabase, lib->filepath);

//	printf("direct_link_library: name %s\n", lib->name);
//	printf("direct_link_library: filepath %s\n", lib->filepath);

	lib->packedfile = direct_link_packedfile(fd, lib->packedfile);

	/* new main */
	newmain = BKE_main_new();
	BLI_addtail(fd->mainlist, newmain);
	newmain->curlib = lib;

	lib->parent = NULL;
}

static void lib_link_library(FileData *UNUSED(fd), Main *main)
{
	Library *lib;
	for (lib = main->library.first; lib; lib = lib->id.next) {
		id_us_ensure_real(&lib->id);
	}
}

/* Always call this once you have loaded new library data to set the relative paths correctly in relation to the blend file */
static void fix_relpaths_library(const char *basepath, Main *main)
{
	Library *lib;
	/* BLO_read_from_memory uses a blank filename */
	if (basepath == NULL || basepath[0] == '\0') {
		for (lib = main->library.first; lib; lib= lib->id.next) {
			/* when loading a linked lib into a file which has not been saved,
			 * there is nothing we can be relative to, so instead we need to make
			 * it absolute. This can happen when appending an object with a relative
			 * link into an unsaved blend file. See [#27405].
			 * The remap relative option will make it relative again on save - campbell */
			if (BLI_path_is_rel(lib->name)) {
				BLI_strncpy(lib->name, lib->filepath, sizeof(lib->name));
			}
		}
	}
	else {
		for (lib = main->library.first; lib; lib = lib->id.next) {
			/* Libraries store both relative and abs paths, recreate relative paths,
			 * relative to the blend file since indirectly linked libs will be relative to their direct linked library */
			if (BLI_path_is_rel(lib->name)) {  /* if this is relative to begin with? */
				BLI_strncpy(lib->name, lib->filepath, sizeof(lib->name));
				BLI_path_rel(lib->name, basepath);
			}
		}
	}
}

/* ************ READ PROBE ***************** */

static void lib_link_lightprobe(FileData *fd, Main *main)
{
	for (LightProbe *prb = main->lightprobe.first; prb; prb = prb->id.next) {
		if (prb->id.tag & LIB_TAG_NEED_LINK) {
			IDP_LibLinkProperty(prb->id.properties, fd);
			lib_link_animdata(fd, &prb->id, prb->adt);

			prb->visibility_grp = newlibadr(fd, prb->id.lib, prb->visibility_grp);

			prb->id.tag &= ~LIB_TAG_NEED_LINK;
		}
	}
}

static void direct_link_lightprobe(FileData *fd, LightProbe *prb)
{
	prb->adt = newdataadr(fd, prb->adt);
	direct_link_animdata(fd, prb->adt);
}

/* ************ READ SPEAKER ***************** */

static void lib_link_speaker(FileData *fd, Main *main)
{
	for (Speaker *spk = main->speaker.first; spk; spk = spk->id.next) {
		if (spk->id.tag & LIB_TAG_NEED_LINK) {
			IDP_LibLinkProperty(spk->id.properties, fd);
			lib_link_animdata(fd, &spk->id, spk->adt);

			spk->sound = newlibadr_us(fd, spk->id.lib, spk->sound);

			spk->id.tag &= ~LIB_TAG_NEED_LINK;
		}
	}
}

static void direct_link_speaker(FileData *fd, Speaker *spk)
{
	spk->adt = newdataadr(fd, spk->adt);
	direct_link_animdata(fd, spk->adt);

#if 0
	spk->sound = newdataadr(fd, spk->sound);
	direct_link_sound(fd, spk->sound);
#endif
}

/* ************** READ SOUND ******************* */

static void direct_link_sound(FileData *fd, bSound *sound)
{
	sound->tags = 0;
	sound->handle = NULL;
	sound->playback_handle = NULL;

	/* versioning stuff, if there was a cache, then we enable caching: */
	if (sound->cache) {
		sound->flags |= SOUND_FLAGS_CACHING;
		sound->cache = NULL;
	}

	if (fd->soundmap) {
		sound->waveform = newsoundadr(fd, sound->waveform);
		sound->tags |= SOUND_TAGS_WAVEFORM_NO_RELOAD;
	}
	else {
		sound->waveform = NULL;
	}

	if (sound->spinlock) {
		sound->spinlock = MEM_mallocN(sizeof(SpinLock), "sound_spinlock");
		BLI_spin_init(sound->spinlock);
	}
	/* clear waveform loading flag */
	sound->tags &= ~SOUND_TAGS_WAVEFORM_LOADING;

	sound->packedfile = direct_link_packedfile(fd, sound->packedfile);
	sound->newpackedfile = direct_link_packedfile(fd, sound->newpackedfile);
}

static void lib_link_sound(FileData *fd, Main *main)
{
	for (bSound *sound = main->sound.first; sound; sound = sound->id.next) {
		if (sound->id.tag & LIB_TAG_NEED_LINK) {
			IDP_LibLinkProperty(sound->id.properties, fd);

			sound->ipo = newlibadr_us(fd, sound->id.lib, sound->ipo); // XXX deprecated - old animation system

			BKE_sound_load(main, sound);

			sound->id.tag &= ~LIB_TAG_NEED_LINK;
		}
	}
}

/* ***************** READ MOVIECLIP *************** */

static void direct_link_movieReconstruction(FileData *fd, MovieTrackingReconstruction *reconstruction)
{
	reconstruction->cameras = newdataadr(fd, reconstruction->cameras);
}

static void direct_link_movieTracks(FileData *fd, ListBase *tracksbase)
{
	MovieTrackingTrack *track;

	link_list(fd, tracksbase);

	for (track = tracksbase->first; track; track = track->next) {
		track->markers = newdataadr(fd, track->markers);
	}
}

static void direct_link_moviePlaneTracks(FileData *fd, ListBase *plane_tracks_base)
{
	MovieTrackingPlaneTrack *plane_track;

	link_list(fd, plane_tracks_base);

	for (plane_track = plane_tracks_base->first;
	     plane_track;
	     plane_track = plane_track->next)
	{
		int i;

		plane_track->point_tracks = newdataadr(fd, plane_track->point_tracks);
		test_pointer_array(fd, (void **)&plane_track->point_tracks);
		for (i = 0; i < plane_track->point_tracksnr; i++) {
			plane_track->point_tracks[i] = newdataadr(fd, plane_track->point_tracks[i]);
		}

		plane_track->markers = newdataadr(fd, plane_track->markers);
	}
}

static void direct_link_movieclip(FileData *fd, MovieClip *clip)
{
	MovieTracking *tracking = &clip->tracking;
	MovieTrackingObject *object;

	clip->adt= newdataadr(fd, clip->adt);

	if (fd->movieclipmap) clip->cache = newmclipadr(fd, clip->cache);
	else clip->cache = NULL;

	if (fd->movieclipmap) clip->tracking.camera.intrinsics = newmclipadr(fd, clip->tracking.camera.intrinsics);
	else clip->tracking.camera.intrinsics = NULL;

	direct_link_movieTracks(fd, &tracking->tracks);
	direct_link_moviePlaneTracks(fd, &tracking->plane_tracks);
	direct_link_movieReconstruction(fd, &tracking->reconstruction);

	clip->tracking.act_track = newdataadr(fd, clip->tracking.act_track);
	clip->tracking.act_plane_track = newdataadr(fd, clip->tracking.act_plane_track);

	clip->anim = NULL;
	clip->tracking_context = NULL;
	clip->tracking.stats = NULL;

	/* Needed for proper versioning, will be NULL for all newer files anyway. */
	clip->tracking.stabilization.rot_track = newdataadr(fd, clip->tracking.stabilization.rot_track);

	clip->tracking.dopesheet.ok = 0;
	BLI_listbase_clear(&clip->tracking.dopesheet.channels);
	BLI_listbase_clear(&clip->tracking.dopesheet.coverage_segments);

	link_list(fd, &tracking->objects);

	for (object = tracking->objects.first; object; object = object->next) {
		direct_link_movieTracks(fd, &object->tracks);
		direct_link_moviePlaneTracks(fd, &object->plane_tracks);
		direct_link_movieReconstruction(fd, &object->reconstruction);
	}
}

static void lib_link_movieTracks(FileData *fd, MovieClip *clip, ListBase *tracksbase)
{
	MovieTrackingTrack *track;

	for (track = tracksbase->first; track; track = track->next) {
		track->gpd = newlibadr_us(fd, clip->id.lib, track->gpd);
	}
}

static void lib_link_moviePlaneTracks(FileData *fd, MovieClip *clip, ListBase *tracksbase)
{
	MovieTrackingPlaneTrack *plane_track;

	for (plane_track = tracksbase->first; plane_track; plane_track = plane_track->next) {
		plane_track->image = newlibadr_us(fd, clip->id.lib, plane_track->image);
	}
}

static void lib_link_movieclip(FileData *fd, Main *main)
{
	for (MovieClip *clip = main->movieclip.first; clip; clip = clip->id.next) {
		if (clip->id.tag & LIB_TAG_NEED_LINK) {
			MovieTracking *tracking = &clip->tracking;

			IDP_LibLinkProperty(clip->id.properties, fd);
			lib_link_animdata(fd, &clip->id, clip->adt);

			clip->gpd = newlibadr_us(fd, clip->id.lib, clip->gpd);

			lib_link_movieTracks(fd, clip, &tracking->tracks);
			lib_link_moviePlaneTracks(fd, clip, &tracking->plane_tracks);

			for (MovieTrackingObject *object = tracking->objects.first; object; object = object->next) {
				lib_link_movieTracks(fd, clip, &object->tracks);
				lib_link_moviePlaneTracks(fd, clip, &object->plane_tracks);
			}

			clip->id.tag &= ~LIB_TAG_NEED_LINK;
		}
	}
}

/* ***************** READ MOVIECLIP *************** */

static void direct_link_mask(FileData *fd, Mask *mask)
{
	MaskLayer *masklay;

	mask->adt = newdataadr(fd, mask->adt);

	link_list(fd, &mask->masklayers);

	for (masklay = mask->masklayers.first; masklay; masklay = masklay->next) {
		MaskSpline *spline;
		MaskLayerShape *masklay_shape;

		/* can't use newdataadr since it's a pointer within an array */
		MaskSplinePoint *act_point_search = NULL;

		link_list(fd, &masklay->splines);

		for (spline = masklay->splines.first; spline; spline = spline->next) {
			MaskSplinePoint *points_old = spline->points;
			int i;

			spline->points = newdataadr(fd, spline->points);

			for (i = 0; i < spline->tot_point; i++) {
				MaskSplinePoint *point = &spline->points[i];

				if (point->tot_uw)
					point->uw = newdataadr(fd, point->uw);
			}

			/* detect active point */
			if ((act_point_search == NULL) &&
			    (masklay->act_point >= points_old) &&
			    (masklay->act_point <  points_old + spline->tot_point))
			{
				act_point_search = &spline->points[masklay->act_point - points_old];
			}
		}

		link_list(fd, &masklay->splines_shapes);

		for (masklay_shape = masklay->splines_shapes.first; masklay_shape; masklay_shape = masklay_shape->next) {
			masklay_shape->data = newdataadr(fd, masklay_shape->data);

			if (masklay_shape->tot_vert) {
				if (fd->flags & FD_FLAGS_SWITCH_ENDIAN) {
					BLI_endian_switch_float_array(masklay_shape->data,
					                              masklay_shape->tot_vert * sizeof(float) * MASK_OBJECT_SHAPE_ELEM_SIZE);

				}
			}
		}

		masklay->act_spline = newdataadr(fd, masklay->act_spline);
		masklay->act_point = act_point_search;
	}
}

static void lib_link_mask_parent(FileData *fd, Mask *mask, MaskParent *parent)
{
	parent->id = newlibadr_us(fd, mask->id.lib, parent->id);
}

static void lib_link_mask(FileData *fd, Main *main)
{
	for (Mask *mask = main->mask.first; mask; mask = mask->id.next) {
		if (mask->id.tag & LIB_TAG_NEED_LINK) {
			IDP_LibLinkProperty(mask->id.properties, fd);
			lib_link_animdata(fd, &mask->id, mask->adt);

			for (MaskLayer *masklay = mask->masklayers.first; masklay; masklay = masklay->next) {
				MaskSpline *spline;

				spline = masklay->splines.first;
				while (spline) {
					int i;

					for (i = 0; i < spline->tot_point; i++) {
						MaskSplinePoint *point = &spline->points[i];

						lib_link_mask_parent(fd, mask, &point->parent);
					}

					lib_link_mask_parent(fd, mask, &spline->parent);

					spline = spline->next;
				}
			}

			mask->id.tag &= ~LIB_TAG_NEED_LINK;
		}
	}
}

/* ************ READ LINE STYLE ***************** */

static void lib_link_linestyle(FileData *fd, Main *main)
{
	for (FreestyleLineStyle *linestyle = main->linestyle.first; linestyle; linestyle = linestyle->id.next) {
		if (linestyle->id.tag & LIB_TAG_NEED_LINK) {
			LineStyleModifier *m;

			IDP_LibLinkProperty(linestyle->id.properties, fd);
			lib_link_animdata(fd, &linestyle->id, linestyle->adt);

			for (m = linestyle->color_modifiers.first; m; m = m->next) {
				switch (m->type) {
				case LS_MODIFIER_DISTANCE_FROM_OBJECT:
					{
						LineStyleColorModifier_DistanceFromObject *cm = (LineStyleColorModifier_DistanceFromObject *)m;
						cm->target = newlibadr(fd, linestyle->id.lib, cm->target);
					}
					break;
				}
			}
			for (m = linestyle->alpha_modifiers.first; m; m = m->next) {
				switch (m->type) {
				case LS_MODIFIER_DISTANCE_FROM_OBJECT:
					{
						LineStyleAlphaModifier_DistanceFromObject *am = (LineStyleAlphaModifier_DistanceFromObject *)m;
						am->target = newlibadr(fd, linestyle->id.lib, am->target);
					}
					break;
				}
			}
			for (m = linestyle->thickness_modifiers.first; m; m = m->next) {
				switch (m->type) {
				case LS_MODIFIER_DISTANCE_FROM_OBJECT:
					{
						LineStyleThicknessModifier_DistanceFromObject *tm = (LineStyleThicknessModifier_DistanceFromObject *)m;
						tm->target = newlibadr(fd, linestyle->id.lib, tm->target);
					}
					break;
				}
			}
			for (int a = 0; a < MAX_MTEX; a++) {
				MTex *mtex = linestyle->mtex[a];
				if (mtex) {
					mtex->tex = newlibadr_us(fd, linestyle->id.lib, mtex->tex);
					mtex->object = newlibadr(fd, linestyle->id.lib, mtex->object);
				}
			}
			if (linestyle->nodetree) {
				lib_link_ntree(fd, &linestyle->id, linestyle->nodetree);
				linestyle->nodetree->id.lib = linestyle->id.lib;
			}

			linestyle->id.tag &= ~LIB_TAG_NEED_LINK;
		}
	}
}

static void direct_link_linestyle_color_modifier(FileData *fd, LineStyleModifier *modifier)
{
	switch (modifier->type) {
	case LS_MODIFIER_ALONG_STROKE:
		{
			LineStyleColorModifier_AlongStroke *m = (LineStyleColorModifier_AlongStroke *)modifier;
			m->color_ramp = newdataadr(fd, m->color_ramp);
		}
		break;
	case LS_MODIFIER_DISTANCE_FROM_CAMERA:
		{
			LineStyleColorModifier_DistanceFromCamera *m = (LineStyleColorModifier_DistanceFromCamera *)modifier;
			m->color_ramp = newdataadr(fd, m->color_ramp);
		}
		break;
	case LS_MODIFIER_DISTANCE_FROM_OBJECT:
		{
			LineStyleColorModifier_DistanceFromObject *m = (LineStyleColorModifier_DistanceFromObject *)modifier;
			m->color_ramp = newdataadr(fd, m->color_ramp);
		}
		break;
	case LS_MODIFIER_MATERIAL:
		{
			LineStyleColorModifier_Material *m = (LineStyleColorModifier_Material *)modifier;
			m->color_ramp = newdataadr(fd, m->color_ramp);
		}
		break;
	case LS_MODIFIER_TANGENT:
		{
			LineStyleColorModifier_Tangent *m = (LineStyleColorModifier_Tangent *)modifier;
			m->color_ramp = newdataadr(fd, m->color_ramp);
		}
		break;
	case LS_MODIFIER_NOISE:
		{
			LineStyleColorModifier_Noise *m = (LineStyleColorModifier_Noise *)modifier;
			m->color_ramp = newdataadr(fd, m->color_ramp);
		}
		break;
	case LS_MODIFIER_CREASE_ANGLE:
		{
			LineStyleColorModifier_CreaseAngle *m = (LineStyleColorModifier_CreaseAngle *)modifier;
			m->color_ramp = newdataadr(fd, m->color_ramp);
		}
		break;
	case LS_MODIFIER_CURVATURE_3D:
		{
			LineStyleColorModifier_Curvature_3D *m = (LineStyleColorModifier_Curvature_3D *)modifier;
			m->color_ramp = newdataadr(fd, m->color_ramp);
		}
		break;
	}
}

static void direct_link_linestyle_alpha_modifier(FileData *fd, LineStyleModifier *modifier)
{
	switch (modifier->type) {
	case LS_MODIFIER_ALONG_STROKE:
		{
			LineStyleAlphaModifier_AlongStroke *m = (LineStyleAlphaModifier_AlongStroke *)modifier;
			m->curve = newdataadr(fd, m->curve);
			direct_link_curvemapping(fd, m->curve);
		}
		break;
	case LS_MODIFIER_DISTANCE_FROM_CAMERA:
		{
			LineStyleAlphaModifier_DistanceFromCamera *m = (LineStyleAlphaModifier_DistanceFromCamera *)modifier;
			m->curve = newdataadr(fd, m->curve);
			direct_link_curvemapping(fd, m->curve);
		}
		break;
	case LS_MODIFIER_DISTANCE_FROM_OBJECT:
		{
			LineStyleAlphaModifier_DistanceFromObject *m = (LineStyleAlphaModifier_DistanceFromObject *)modifier;
			m->curve = newdataadr(fd, m->curve);
			direct_link_curvemapping(fd, m->curve);
		}
		break;
	case LS_MODIFIER_MATERIAL:
		{
			LineStyleAlphaModifier_Material *m = (LineStyleAlphaModifier_Material *)modifier;
			m->curve = newdataadr(fd, m->curve);
			direct_link_curvemapping(fd, m->curve);
		}
		break;
	case LS_MODIFIER_TANGENT:
		{
			LineStyleAlphaModifier_Tangent *m = (LineStyleAlphaModifier_Tangent *)modifier;
			m->curve = newdataadr(fd, m->curve);
			direct_link_curvemapping(fd, m->curve);
		}
		break;
	case LS_MODIFIER_NOISE:
		{
			LineStyleAlphaModifier_Noise *m = (LineStyleAlphaModifier_Noise *)modifier;
			m->curve = newdataadr(fd, m->curve);
			direct_link_curvemapping(fd, m->curve);
		}
		break;
	case LS_MODIFIER_CREASE_ANGLE:
		{
			LineStyleAlphaModifier_CreaseAngle *m = (LineStyleAlphaModifier_CreaseAngle *)modifier;
			m->curve = newdataadr(fd, m->curve);
			direct_link_curvemapping(fd, m->curve);
		}
		break;
	case LS_MODIFIER_CURVATURE_3D:
		{
			LineStyleAlphaModifier_Curvature_3D *m = (LineStyleAlphaModifier_Curvature_3D *)modifier;
			m->curve = newdataadr(fd, m->curve);
			direct_link_curvemapping(fd, m->curve);
		}
		break;
	}
}

static void direct_link_linestyle_thickness_modifier(FileData *fd, LineStyleModifier *modifier)
{
	switch (modifier->type) {
	case LS_MODIFIER_ALONG_STROKE:
		{
			LineStyleThicknessModifier_AlongStroke *m = (LineStyleThicknessModifier_AlongStroke *)modifier;
			m->curve = newdataadr(fd, m->curve);
			direct_link_curvemapping(fd, m->curve);
		}
		break;
	case LS_MODIFIER_DISTANCE_FROM_CAMERA:
		{
			LineStyleThicknessModifier_DistanceFromCamera *m = (LineStyleThicknessModifier_DistanceFromCamera *)modifier;
			m->curve = newdataadr(fd, m->curve);
			direct_link_curvemapping(fd, m->curve);
		}
		break;
	case LS_MODIFIER_DISTANCE_FROM_OBJECT:
		{
			LineStyleThicknessModifier_DistanceFromObject *m = (LineStyleThicknessModifier_DistanceFromObject *)modifier;
			m->curve = newdataadr(fd, m->curve);
			direct_link_curvemapping(fd, m->curve);
		}
		break;
	case LS_MODIFIER_MATERIAL:
		{
			LineStyleThicknessModifier_Material *m = (LineStyleThicknessModifier_Material *)modifier;
			m->curve = newdataadr(fd, m->curve);
			direct_link_curvemapping(fd, m->curve);
		}
		break;
	case LS_MODIFIER_TANGENT:
		{
			LineStyleThicknessModifier_Tangent *m = (LineStyleThicknessModifier_Tangent *)modifier;
			m->curve = newdataadr(fd, m->curve);
			direct_link_curvemapping(fd, m->curve);
		}
		break;
	case LS_MODIFIER_CREASE_ANGLE:
		{
			LineStyleThicknessModifier_CreaseAngle *m = (LineStyleThicknessModifier_CreaseAngle *)modifier;
			m->curve = newdataadr(fd, m->curve);
			direct_link_curvemapping(fd, m->curve);
		}
		break;
	case LS_MODIFIER_CURVATURE_3D:
		{
			LineStyleThicknessModifier_Curvature_3D *m = (LineStyleThicknessModifier_Curvature_3D *)modifier;
			m->curve = newdataadr(fd, m->curve);
			direct_link_curvemapping(fd, m->curve);
		}
		break;
	}
}

static void direct_link_linestyle_geometry_modifier(FileData *UNUSED(fd), LineStyleModifier *UNUSED(modifier))
{
}

static void direct_link_linestyle(FileData *fd, FreestyleLineStyle *linestyle)
{
	int a;
	LineStyleModifier *modifier;

	linestyle->adt= newdataadr(fd, linestyle->adt);
	direct_link_animdata(fd, linestyle->adt);
	link_list(fd, &linestyle->color_modifiers);
	for (modifier = linestyle->color_modifiers.first; modifier; modifier = modifier->next)
		direct_link_linestyle_color_modifier(fd, modifier);
	link_list(fd, &linestyle->alpha_modifiers);
	for (modifier = linestyle->alpha_modifiers.first; modifier; modifier = modifier->next)
		direct_link_linestyle_alpha_modifier(fd, modifier);
	link_list(fd, &linestyle->thickness_modifiers);
	for (modifier = linestyle->thickness_modifiers.first; modifier; modifier = modifier->next)
		direct_link_linestyle_thickness_modifier(fd, modifier);
	link_list(fd, &linestyle->geometry_modifiers);
	for (modifier = linestyle->geometry_modifiers.first; modifier; modifier = modifier->next)
		direct_link_linestyle_geometry_modifier(fd, modifier);
	for (a = 0; a < MAX_MTEX; a++) {
		linestyle->mtex[a] = newdataadr(fd, linestyle->mtex[a]);
	}
	linestyle->nodetree = newdataadr(fd, linestyle->nodetree);
	if (linestyle->nodetree) {
		direct_link_id(fd, &linestyle->nodetree->id);
		direct_link_nodetree(fd, linestyle->nodetree);
	}
}

/* ************** GENERAL & MAIN ******************** */


static const char *dataname(short id_code)
{
	switch (id_code) {
		case ID_OB: return "Data from OB";
		case ID_ME: return "Data from ME";
		case ID_IP: return "Data from IP";
		case ID_SCE: return "Data from SCE";
		case ID_MA: return "Data from MA";
		case ID_TE: return "Data from TE";
		case ID_CU: return "Data from CU";
		case ID_GR: return "Data from GR";
		case ID_AR: return "Data from AR";
		case ID_AC: return "Data from AC";
		case ID_LI: return "Data from LI";
		case ID_MB: return "Data from MB";
		case ID_IM: return "Data from IM";
		case ID_LT: return "Data from LT";
		case ID_LA: return "Data from LA";
		case ID_CA: return "Data from CA";
		case ID_KE: return "Data from KE";
		case ID_WO: return "Data from WO";
		case ID_SCR: return "Data from SCR";
		case ID_VF: return "Data from VF";
		case ID_TXT: return "Data from TXT";
		case ID_SPK: return "Data from SPK";
		case ID_LP: return "Data from LP";
		case ID_SO: return "Data from SO";
		case ID_NT: return "Data from NT";
		case ID_BR: return "Data from BR";
		case ID_PA: return "Data from PA";
		case ID_PAL: return "Data from PAL";
		case ID_PC: return "Data from PCRV";
		case ID_GD: return "Data from GD";
		case ID_WM: return "Data from WM";
		case ID_MC: return "Data from MC";
		case ID_MSK: return "Data from MSK";
		case ID_LS: return "Data from LS";
		case ID_CF: return "Data from CF";
		case ID_WS: return "Data from WS";
	}
	return "Data from Lib Block";

}

static BHead *read_data_into_oldnewmap(FileData *fd, BHead *bhead, const char *allocname)
{
	bhead = blo_nextbhead(fd, bhead);

	while (bhead && bhead->code==DATA) {
		void *data;
#if 0
		/* XXX DUMB DEBUGGING OPTION TO GIVE NAMES for guarded malloc errors */
		short *sp = fd->filesdna->structs[bhead->SDNAnr];
		char *tmp = malloc(100);
		allocname = fd->filesdna->types[ sp[0] ];
		strcpy(tmp, allocname);
		data = read_struct(fd, bhead, tmp);
#else
		data = read_struct(fd, bhead, allocname);
#endif

		if (data) {
			oldnewmap_insert(fd->datamap, bhead->old, data, 0);
		}

		bhead = blo_nextbhead(fd, bhead);
	}

<<<<<<< HEAD
=======
	qsort(fd->datamap->entries, fd->datamap->nentries, sizeof(OldNew), verg_oldnewmap);
	fd->datamap->sorted = 1;
	
>>>>>>> 16b07fb0
	return bhead;
}

static BHead *read_libblock(FileData *fd, Main *main, BHead *bhead, const short tag, ID **r_id)
{
	/* this routine reads a libblock and its direct data. Use link functions to connect it all
	 */
	ID *id;
	ListBase *lb;
	const char *allocname;
	bool wrong_id = false;

	/* In undo case, most libs and linked data should be kept as is from previous state (see BLO_read_from_memfile).
	 * However, some needed by the snapshot being read may have been removed in previous one, and would go missing.
	 * This leads e.g. to desappearing objects in some undo/redo case, see T34446.
	 * That means we have to carefully check whether current lib or libdata already exits in old main, if it does
	 * we merely copy it over into new main area, otherwise we have to do a full read of that bhead... */
	if (fd->memfile && ELEM(bhead->code, ID_LI, ID_ID)) {
		const char *idname = bhead_id_name(fd, bhead);

		DEBUG_PRINTF("Checking %s...\n", idname);

		if (bhead->code == ID_LI) {
			Main *libmain = fd->old_mainlist->first;
			/* Skip oldmain itself... */
			for (libmain = libmain->next; libmain; libmain = libmain->next) {
				DEBUG_PRINTF("... against %s: ", libmain->curlib ? libmain->curlib->id.name : "<NULL>");
				if (libmain->curlib && STREQ(idname, libmain->curlib->id.name)) {
					Main *oldmain = fd->old_mainlist->first;
					DEBUG_PRINTF("FOUND!\n");
					/* In case of a library, we need to re-add its main to fd->mainlist, because if we have later
					 * a missing ID_ID, we need to get the correct lib it is linked to!
					 * Order is crucial, we cannot bulk-add it in BLO_read_from_memfile() like it used to be... */
					BLI_remlink(fd->old_mainlist, libmain);
					BLI_remlink_safe(&oldmain->library, libmain->curlib);
					BLI_addtail(fd->mainlist, libmain);
					BLI_addtail(&main->library, libmain->curlib);

					if (r_id) {
						*r_id = NULL;  /* Just in case... */
					}
					return blo_nextbhead(fd, bhead);
				}
				DEBUG_PRINTF("nothing...\n");
			}
		}
		else {
			DEBUG_PRINTF("... in %s (%s): ", main->curlib ? main->curlib->id.name : "<NULL>", main->curlib ? main->curlib->name : "<NULL>");
			if ((id = BKE_libblock_find_name(main, GS(idname), idname + 2))) {
				DEBUG_PRINTF("FOUND!\n");
				/* Even though we found our linked ID, there is no guarantee its address is still the same... */
				if (id != bhead->old) {
					oldnewmap_insert(fd->libmap, bhead->old, id, GS(id->name));
				}

				/* No need to do anything else for ID_ID, it's assumed already present in its lib's main... */
				if (r_id) {
					*r_id = NULL;  /* Just in case... */
				}
				return blo_nextbhead(fd, bhead);
			}
			DEBUG_PRINTF("nothing...\n");
		}
	}

	/* read libblock */
	id = read_struct(fd, bhead, "lib block");

	if (id) {
		const short idcode = GS(id->name);
		/* do after read_struct, for dna reconstruct */
		lb = which_libbase(main, idcode);
		if (lb) {
			oldnewmap_insert(fd->libmap, bhead->old, id, bhead->code);	/* for ID_ID check */
			BLI_addtail(lb, id);
		}
		else {
			/* unknown ID type */
			printf("%s: unknown id code '%c%c'\n", __func__, (idcode & 0xff), (idcode >> 8));
			MEM_freeN(id);
			id = NULL;
		}
	}

	if (r_id)
		*r_id = id;
	if (!id)
		return blo_nextbhead(fd, bhead);

	id->lib = main->curlib;
	id->us = ID_FAKE_USERS(id);
	id->icon_id = 0;
	id->newid = NULL;  /* Needed because .blend may have been saved with crap value here... */
	id->orig_id = NULL;
	id->recalc = 0;

	/* this case cannot be direct_linked: it's just the ID part */
	if (bhead->code == ID_ID) {
		/* That way, we know which datablock needs do_versions (required currently for linking). */
		id->tag = tag | LIB_TAG_NEED_LINK | LIB_TAG_NEW;

		return blo_nextbhead(fd, bhead);
	}

	/* need a name for the mallocN, just for debugging and sane prints on leaks */
	allocname = dataname(GS(id->name));

	/* read all data into fd->datamap */
	bhead = read_data_into_oldnewmap(fd, bhead, allocname);

	/* init pointers direct data */
	direct_link_id(fd, id);

	/* That way, we know which datablock needs do_versions (required currently for linking). */
	/* Note: doing this after driect_link_id(), which resets that field. */
	id->tag = tag | LIB_TAG_NEED_LINK | LIB_TAG_NEW;

	switch (GS(id->name)) {
		case ID_WM:
			direct_link_windowmanager(fd, (wmWindowManager *)id);
			break;
		case ID_SCR:
			wrong_id = direct_link_screen(fd, (bScreen *)id);
			break;
		case ID_SCE:
			direct_link_scene(fd, (Scene *)id);
			break;
		case ID_OB:
			direct_link_object(fd, (Object *)id);
			break;
		case ID_ME:
			direct_link_mesh(fd, (Mesh *)id);
			break;
		case ID_CU:
			direct_link_curve(fd, (Curve *)id);
			break;
		case ID_MB:
			direct_link_mball(fd, (MetaBall *)id);
			break;
		case ID_MA:
			direct_link_material(fd, (Material *)id);
			break;
		case ID_TE:
			direct_link_texture(fd, (Tex *)id);
			break;
		case ID_IM:
			direct_link_image(fd, (Image *)id);
			break;
		case ID_LA:
			direct_link_lamp(fd, (Lamp *)id);
			break;
		case ID_VF:
			direct_link_vfont(fd, (VFont *)id);
			break;
		case ID_TXT:
			direct_link_text(fd, (Text *)id);
			break;
		case ID_IP:
			direct_link_ipo(fd, (Ipo *)id);
			break;
		case ID_KE:
			direct_link_key(fd, (Key *)id);
			break;
		case ID_LT:
			direct_link_latt(fd, (Lattice *)id);
			break;
		case ID_WO:
			direct_link_world(fd, (World *)id);
			break;
		case ID_LI:
			direct_link_library(fd, (Library *)id, main);
			break;
		case ID_CA:
			direct_link_camera(fd, (Camera *)id);
			break;
		case ID_SPK:
			direct_link_speaker(fd, (Speaker *)id);
			break;
		case ID_SO:
			direct_link_sound(fd, (bSound *)id);
			break;
		case ID_LP:
			direct_link_lightprobe(fd, (LightProbe *)id);
			break;
		case ID_GR:
			direct_link_collection(fd, (Collection *)id);
			break;
		case ID_AR:
			direct_link_armature(fd, (bArmature*)id);
			break;
		case ID_AC:
			direct_link_action(fd, (bAction*)id);
			break;
		case ID_NT:
			direct_link_nodetree(fd, (bNodeTree*)id);
			break;
		case ID_BR:
			direct_link_brush(fd, (Brush*)id);
			break;
		case ID_PA:
			direct_link_particlesettings(fd, (ParticleSettings*)id);
			break;
		case ID_GD:
			direct_link_gpencil(fd, (bGPdata *)id);
			break;
		case ID_MC:
			direct_link_movieclip(fd, (MovieClip *)id);
			break;
		case ID_MSK:
			direct_link_mask(fd, (Mask *)id);
			break;
		case ID_LS:
			direct_link_linestyle(fd, (FreestyleLineStyle *)id);
			break;
		case ID_PAL:
			direct_link_palette(fd, (Palette *)id);
			break;
		case ID_PC:
			direct_link_paint_curve(fd, (PaintCurve *)id);
			break;
		case ID_CF:
			direct_link_cachefile(fd, (CacheFile *)id);
			break;
		case ID_WS:
			direct_link_workspace(fd, (WorkSpace *)id, main);
			break;
	}

	oldnewmap_free_unused(fd->datamap);
	oldnewmap_clear(fd->datamap);

	if (wrong_id) {
		BKE_libblock_free(main, id);
	}

	return (bhead);
}

/* note, this has to be kept for reading older files... */
/* also version info is written here */
static BHead *read_global(BlendFileData *bfd, FileData *fd, BHead *bhead)
{
	FileGlobal *fg = read_struct(fd, bhead, "Global");

	/* copy to bfd handle */
	bfd->main->subversionfile = fg->subversion;
	bfd->main->minversionfile = fg->minversion;
	bfd->main->minsubversionfile = fg->minsubversion;
	bfd->main->build_commit_timestamp = fg->build_commit_timestamp;
	BLI_strncpy(bfd->main->build_hash, fg->build_hash, sizeof(bfd->main->build_hash));

	bfd->fileflags = fg->fileflags;
	bfd->globalf = fg->globalf;
	BLI_strncpy(bfd->filename, fg->filename, sizeof(bfd->filename));

	/* error in 2.65 and older: main->name was not set if you save from startup (not after loading file) */
	if (bfd->filename[0] == 0) {
		if (fd->fileversion < 265 || (fd->fileversion == 265 && fg->subversion < 1))
			if ((G.fileflags & G_FILE_RECOVER)==0)
				BLI_strncpy(bfd->filename, BKE_main_blendfile_path(bfd->main), sizeof(bfd->filename));

		/* early 2.50 version patch - filename not in FileGlobal struct at all */
		if (fd->fileversion <= 250)
			BLI_strncpy(bfd->filename, BKE_main_blendfile_path(bfd->main), sizeof(bfd->filename));
	}

	if (G.fileflags & G_FILE_RECOVER)
		BLI_strncpy(fd->relabase, fg->filename, sizeof(fd->relabase));

	bfd->curscreen = fg->curscreen;
	bfd->curscene = fg->curscene;
	bfd->cur_view_layer = fg->cur_view_layer;

	MEM_freeN(fg);

	fd->globalf = bfd->globalf;
	fd->fileflags = bfd->fileflags;

	return blo_nextbhead(fd, bhead);
}

/* note, this has to be kept for reading older files... */
static void link_global(FileData *fd, BlendFileData *bfd)
{
	bfd->cur_view_layer = newglobadr(fd, bfd->cur_view_layer);
	bfd->curscreen = newlibadr(fd, NULL, bfd->curscreen);
	bfd->curscene = newlibadr(fd, NULL, bfd->curscene);
	// this happens in files older than 2.35
	if (bfd->curscene == NULL) {
		if (bfd->curscreen) bfd->curscene = bfd->curscreen->scene;
	}
}

/* initialize userdef with non-UI dependency stuff */
/* other initializers (such as theme color defaults) go to resources.c */
static void do_versions_userdef(FileData *fd, BlendFileData *bfd)
{
	Main *bmain = bfd->main;
	UserDef *user = bfd->user;

	if (user == NULL) return;

	if (MAIN_VERSION_OLDER(bmain, 266, 4)) {
		bTheme *btheme;

		/* themes for Node and Sequence editor were not using grid color, but back. we copy this over then */
		for (btheme = user->themes.first; btheme; btheme = btheme->next) {
			copy_v4_v4_char(btheme->tnode.grid, btheme->tnode.back);
			copy_v4_v4_char(btheme->tseq.grid, btheme->tseq.back);
		}
	}

	if (!DNA_struct_elem_find(fd->filesdna, "UserDef", "WalkNavigation", "walk_navigation")) {
		user->walk_navigation.mouse_speed = 1.0f;
		user->walk_navigation.walk_speed = 2.5f;       /* m/s */
		user->walk_navigation.walk_speed_factor = 5.0f;
		user->walk_navigation.view_height =  1.6f;   /* m */
		user->walk_navigation.jump_height = 0.4f;      /* m */
		user->walk_navigation.teleport_time = 0.2f; /* s */
	}

	/* grease pencil multisamples */
	if (!DNA_struct_elem_find(fd->filesdna, "UserDef", "short", "gpencil_multisamples")) {
		user->gpencil_multisamples = 4;
	}
}

static void do_versions(FileData *fd, Library *lib, Main *main)
{
	/* WATCH IT!!!: pointers from libdata have not been converted */

	if (G.debug & G_DEBUG) {
		char build_commit_datetime[32];
		time_t temp_time = main->build_commit_timestamp;
		struct tm *tm = (temp_time) ? gmtime(&temp_time) : NULL;
		if (LIKELY(tm)) {
			strftime(build_commit_datetime, sizeof(build_commit_datetime), "%Y-%m-%d %H:%M", tm);
		}
		else {
			BLI_strncpy(build_commit_datetime, "unknown", sizeof(build_commit_datetime));
		}

		printf("read file %s\n  Version %d sub %d date %s hash %s\n",
		       fd->relabase, main->versionfile, main->subversionfile,
		       build_commit_datetime, main->build_hash);
	}

	blo_do_versions_pre250(fd, lib, main);
	blo_do_versions_250(fd, lib, main);
	blo_do_versions_260(fd, lib, main);
	blo_do_versions_270(fd, lib, main);
	blo_do_versions_280(fd, lib, main);

	/* WATCH IT!!!: pointers from libdata have not been converted yet here! */
	/* WATCH IT 2!: Userdef struct init see do_versions_userdef() above! */

	/* don't forget to set version number in BKE_blender_version.h! */
}

static void do_versions_after_linking(Main *main)
{
//	printf("%s for %s (%s), %d.%d\n", __func__, main->curlib ? main->curlib->name : main->name,
//	       main->curlib ? "LIB" : "MAIN", main->versionfile, main->subversionfile);

	do_versions_after_linking_270(main);
	do_versions_after_linking_280(main);
}

static void lib_link_all(FileData *fd, Main *main)
{
	oldnewmap_sort(fd);

	lib_link_id(fd, main);

	/* No load UI for undo memfiles */
	if (fd->memfile == NULL) {
		lib_link_windowmanager(fd, main);
	}
	/* DO NOT skip screens here, 3Dview may contains pointers to other ID data (like bgpic)! See T41411. */
	lib_link_screen(fd, main);
	lib_link_scene(fd, main);
	lib_link_object(fd, main);
	lib_link_mesh(fd, main);
	lib_link_curve(fd, main);
	lib_link_mball(fd, main);
	lib_link_material(fd, main);
	lib_link_texture(fd, main);
	lib_link_image(fd, main);
	lib_link_ipo(fd, main);        /* XXX deprecated... still needs to be maintained for version patches still */
	lib_link_key(fd, main);
	lib_link_world(fd, main);
	lib_link_lamp(fd, main);
	lib_link_latt(fd, main);
	lib_link_text(fd, main);
	lib_link_camera(fd, main);
	lib_link_speaker(fd, main);
	lib_link_lightprobe(fd, main);
	lib_link_sound(fd, main);
	lib_link_collection(fd, main);
	lib_link_armature(fd, main);
	lib_link_action(fd, main);
	lib_link_vfont(fd, main);
	lib_link_nodetree(fd, main);   /* has to be done after scene/materials, this will verify group nodes */
	lib_link_palette(fd, main);
	lib_link_brush(fd, main);
	lib_link_paint_curve(fd, main);
	lib_link_particlesettings(fd, main);
	lib_link_movieclip(fd, main);
	lib_link_mask(fd, main);
	lib_link_linestyle(fd, main);
	lib_link_gpencil(fd, main);
	lib_link_cachefiles(fd, main);
	lib_link_workspaces(fd, main);

	lib_link_library(fd, main);    /* only init users */
}

static void direct_link_keymapitem(FileData *fd, wmKeyMapItem *kmi)
{
	kmi->properties = newdataadr(fd, kmi->properties);
	IDP_DirectLinkGroup_OrFree(&kmi->properties, (fd->flags & FD_FLAGS_SWITCH_ENDIAN), fd);
	kmi->ptr = NULL;
	kmi->flag &= ~KMI_UPDATE;
}

static BHead *read_userdef(BlendFileData *bfd, FileData *fd, BHead *bhead)
{
	UserDef *user;
	wmKeyMap *keymap;
	wmKeyMapItem *kmi;
	wmKeyMapDiffItem *kmdi;
	bAddon *addon;

	bfd->user = user= read_struct(fd, bhead, "user def");

	/* User struct has separate do-version handling */
	user->versionfile = bfd->main->versionfile;
	user->subversionfile = bfd->main->subversionfile;

	/* read all data into fd->datamap */
	bhead = read_data_into_oldnewmap(fd, bhead, "user def");

	if (user->keymaps.first) {
		/* backwards compatibility */
		user->user_keymaps= user->keymaps;
		user->keymaps.first= user->keymaps.last= NULL;
	}

	link_list(fd, &user->themes);
	link_list(fd, &user->user_keymaps);
	link_list(fd, &user->user_menus);
	link_list(fd, &user->addons);
	link_list(fd, &user->autoexec_paths);

	for (keymap=user->user_keymaps.first; keymap; keymap=keymap->next) {
		keymap->modal_items= NULL;
		keymap->poll = NULL;
		keymap->flag &= ~KEYMAP_UPDATE;

		link_list(fd, &keymap->diff_items);
		link_list(fd, &keymap->items);

		for (kmdi=keymap->diff_items.first; kmdi; kmdi=kmdi->next) {
			kmdi->remove_item= newdataadr(fd, kmdi->remove_item);
			kmdi->add_item= newdataadr(fd, kmdi->add_item);

			if (kmdi->remove_item)
				direct_link_keymapitem(fd, kmdi->remove_item);
			if (kmdi->add_item)
				direct_link_keymapitem(fd, kmdi->add_item);
		}

		for (kmi=keymap->items.first; kmi; kmi=kmi->next)
			direct_link_keymapitem(fd, kmi);
	}

	for (bUserMenu *um = user->user_menus.first; um; um = um->next) {
		link_list(fd, &um->items);
		for (bUserMenuItem *umi = um->items.first; umi; umi = umi->next) {
			if (umi->type == USER_MENU_TYPE_OPERATOR) {
				bUserMenuItem_Op *umi_op = (bUserMenuItem_Op *)umi;
				umi_op->prop = newdataadr(fd, umi_op->prop);
				IDP_DirectLinkGroup_OrFree(&umi_op->prop, (fd->flags & FD_FLAGS_SWITCH_ENDIAN), fd);
			}
		}
	}

	for (addon = user->addons.first; addon; addon = addon->next) {
		addon->prop = newdataadr(fd, addon->prop);
		IDP_DirectLinkGroup_OrFree(&addon->prop, (fd->flags & FD_FLAGS_SWITCH_ENDIAN), fd);
	}

	// XXX
	user->uifonts.first = user->uifonts.last= NULL;

	link_list(fd, &user->uistyles);

	/* free fd->datamap again */
	oldnewmap_free_unused(fd->datamap);
	oldnewmap_clear(fd->datamap);

	return bhead;
}

static void fix_fracture_image_hack(Main* main)
{
	Object *ob;

	for (ob = main->object.first; ob; ob = ob->id.next) {
		FractureModifierData *fmd = (FractureModifierData*)modifiers_findByType(ob, eModifierType_Fracture);
		if (fmd && fmd->dm_group) {
			fmd->refresh_images = true;
			fmd->refresh = true;
		}
	}
}

BlendFileData *blo_read_file_internal(FileData *fd, const char *filepath)
{
	BHead *bhead = blo_firstbhead(fd);
	BlendFileData *bfd;
	ListBase mainlist = {NULL, NULL};

	bfd = MEM_callocN(sizeof(BlendFileData), "blendfiledata");
	bfd->main = BKE_main_new();
	BLI_addtail(&mainlist, bfd->main);
	fd->mainlist = &mainlist;

	bfd->main->versionfile = fd->fileversion;

	bfd->type = BLENFILETYPE_BLEND;
	BLI_strncpy(bfd->main->name, filepath, sizeof(bfd->main->name));

	if (G.background) {
		/* We only read & store .blend thumbnail in background mode
		 * (because we cannot re-generate it, no OpenGL available).
		 */
		const int *data = read_file_thumbnail(fd);

		if (data) {
			int width = data[0];
			int height = data[1];
<<<<<<< HEAD

			/* Protect against buffer overflow vulnerability. */
			if (BLEN_THUMB_SAFE_MEMSIZE(width, height)) {
				const size_t sz = BLEN_THUMB_MEMSIZE(width, height);
				bfd->main->blen_thumb = MEM_mallocN(sz, __func__);

=======

			/* Protect against buffer overflow vulnerability. */
			if (BLEN_THUMB_SAFE_MEMSIZE(width, height)) {
				const size_t sz = BLEN_THUMB_MEMSIZE(width, height);
				bfd->main->blen_thumb = MEM_mallocN(sz, __func__);

>>>>>>> 16b07fb0
				BLI_assert((sz - sizeof(*bfd->main->blen_thumb)) ==
				           (BLEN_THUMB_MEMSIZE_FILE(width, height) - (sizeof(*data) * 2)));
				bfd->main->blen_thumb->width = width;
				bfd->main->blen_thumb->height = height;
				memcpy(bfd->main->blen_thumb->rect, &data[2], sz - sizeof(*bfd->main->blen_thumb));
			}
		}
	}

	while (bhead) {
		switch (bhead->code) {
		case DATA:
		case DNA1:
		case TEST: /* used as preview since 2.5x */
		case REND:
			bhead = blo_nextbhead(fd, bhead);
			break;
		case GLOB:
			bhead = read_global(bfd, fd, bhead);
			break;
		case USER:
			if (fd->skip_flags & BLO_READ_SKIP_USERDEF) {
				bhead = blo_nextbhead(fd, bhead);
			}
			else {
				bhead = read_userdef(bfd, fd, bhead);
			}
			break;
		case ENDB:
			bhead = NULL;
			break;

		case ID_ID:
			/* Always adds to the most recently loaded ID_LI block, see direct_link_library.
			 * This is part of the file format definition. */
			if (fd->skip_flags & BLO_READ_SKIP_DATA) {
				bhead = blo_nextbhead(fd, bhead);
			}
			else {
				bhead = read_libblock(fd, mainlist.last, bhead, LIB_TAG_READ | LIB_TAG_EXTERN, NULL);
			}
			break;
			/* in 2.50+ files, the file identifier for screens is patched, forward compatibility */
		case ID_SCRN:
			bhead->code = ID_SCR;
			/* pass on to default */
			ATTR_FALLTHROUGH;
		default:
			if (fd->skip_flags & BLO_READ_SKIP_DATA) {
				bhead = blo_nextbhead(fd, bhead);
			}
			else {
				bhead = read_libblock(fd, bfd->main, bhead, LIB_TAG_LOCAL, NULL);
			}
		}
	}

	/* do before read_libraries, but skip undo case */
	if (fd->memfile == NULL) {
		do_versions(fd, NULL, bfd->main);
		do_versions_userdef(fd, bfd);
	}

	read_libraries(fd, &mainlist);

	blo_join_main(&mainlist);

	lib_link_all(fd, bfd->main);

	fix_fracture_image_hack(bfd->main);

	/* Skip in undo case. */
	if (fd->memfile == NULL) {
		/* Yep, second splitting... but this is a very cheap operation, so no big deal. */
		blo_split_main(&mainlist, bfd->main);
		for (Main *mainvar = mainlist.first; mainvar; mainvar = mainvar->next) {
			BLI_assert(mainvar->versionfile != 0);
			do_versions_after_linking(mainvar);
		}
		blo_join_main(&mainlist);
	}

	BKE_main_id_tag_all(bfd->main, LIB_TAG_NEW, false);

	/* Now that all our data-blocks are loaded, we can re-generate overrides from their references. */
	if (fd->memfile == NULL) {
		/* Do not apply in undo case! */
		lib_verify_nodetree(bfd->main, true);  /* Needed to ensure we have typeinfo in nodes... */
		BKE_main_override_static_update(bfd->main);
		BKE_collections_after_lib_link(bfd->main);
	}

	lib_verify_nodetree(bfd->main, true);
	fix_relpaths_library(fd->relabase, bfd->main); /* make all relative paths, relative to the open blend file */

	link_global(fd, bfd);	/* as last */

	fd->mainlist = NULL;  /* Safety, this is local variable, shall not be used afterward. */

	return bfd;
}

/* ************* APPEND LIBRARY ************** */

struct BHeadSort {
	BHead *bhead;
	const void *old;
};

static int verg_bheadsort(const void *v1, const void *v2)
{
	const struct BHeadSort *x1=v1, *x2=v2;

	if (x1->old > x2->old) return 1;
	else if (x1->old < x2->old) return -1;
	return 0;
}

static void sort_bhead_old_map(FileData *fd)
{
	BHead *bhead;
	struct BHeadSort *bhs;
	int tot = 0;

	for (bhead = blo_firstbhead(fd); bhead; bhead = blo_nextbhead(fd, bhead))
		tot++;

	fd->tot_bheadmap = tot;
	if (tot == 0) return;
<<<<<<< HEAD

	bhs = fd->bheadmap = MEM_malloc_arrayN(tot, sizeof(struct BHeadSort), "BHeadSort");

=======
	
	bhs = fd->bheadmap = MEM_malloc_arrayN(tot, sizeof(struct BHeadSort), "BHeadSort");
	
>>>>>>> 16b07fb0
	for (bhead = blo_firstbhead(fd); bhead; bhead = blo_nextbhead(fd, bhead), bhs++) {
		bhs->bhead = bhead;
		bhs->old = bhead->old;
	}

	qsort(fd->bheadmap, tot, sizeof(struct BHeadSort), verg_bheadsort);
}

static BHead *find_previous_lib(FileData *fd, BHead *bhead)
{
	/* skip library datablocks in undo, see comment in read_libblock */
	if (fd->memfile)
		return NULL;

	for (; bhead; bhead = blo_prevbhead(fd, bhead)) {
		if (bhead->code == ID_LI)
			break;
	}

	return bhead;
}

static BHead *find_bhead(FileData *fd, void *old)
{
#if 0
	BHead *bhead;
#endif
	struct BHeadSort *bhs, bhs_s;

	if (!old)
		return NULL;

	if (fd->bheadmap == NULL)
		sort_bhead_old_map(fd);

	bhs_s.old = old;
	bhs = bsearch(&bhs_s, fd->bheadmap, fd->tot_bheadmap, sizeof(struct BHeadSort), verg_bheadsort);

	if (bhs)
		return bhs->bhead;

#if 0
	for (bhead = blo_firstbhead(fd); bhead; bhead= blo_nextbhead(fd, bhead)) {
		if (bhead->old == old)
			return bhead;
	}
#endif

	return NULL;
}

static BHead *find_bhead_from_code_name(FileData *fd, const short idcode, const char *name)
{
#ifdef USE_GHASH_BHEAD

	char idname_full[MAX_ID_NAME];

	*((short *)idname_full) = idcode;
	BLI_strncpy(idname_full + 2, name, sizeof(idname_full) - 2);

	return BLI_ghash_lookup(fd->bhead_idname_hash, idname_full);

#else
	BHead *bhead;

	for (bhead = blo_firstbhead(fd); bhead; bhead = blo_nextbhead(fd, bhead)) {
		if (bhead->code == idcode) {
			const char *idname_test = bhead_id_name(fd, bhead);
			if (STREQ(idname_test + 2, name)) {
				return bhead;
			}
		}
		else if (bhead->code == ENDB) {
			break;
		}
	}

	return NULL;
#endif
}

static BHead *find_bhead_from_idname(FileData *fd, const char *idname)
{
#ifdef USE_GHASH_BHEAD
	return BLI_ghash_lookup(fd->bhead_idname_hash, idname);
#else
	return find_bhead_from_code_name(fd, GS(idname), idname + 2);
#endif
}

static ID *is_yet_read(FileData *fd, Main *mainvar, BHead *bhead)
{
	const char *idname= bhead_id_name(fd, bhead);
	/* which_libbase can be NULL, intentionally not using idname+2 */
	return BLI_findstring(which_libbase(mainvar, GS(idname)), idname, offsetof(ID, name));
}

static void expand_doit_library(void *fdhandle, Main *mainvar, void *old)
{
	BHead *bhead;
	FileData *fd = fdhandle;
	ID *id;

	bhead = find_bhead(fd, old);
	if (bhead) {
		/* from another library? */
		if (bhead->code == ID_ID) {
			BHead *bheadlib= find_previous_lib(fd, bhead);

			if (bheadlib) {
				Library *lib = read_struct(fd, bheadlib, "Library");
				Main *ptr = blo_find_main(fd, lib->name, fd->relabase);

				if (ptr->curlib == NULL) {
					const char *idname= bhead_id_name(fd, bhead);

					blo_reportf_wrap(fd->reports, RPT_WARNING, TIP_("LIB: Data refers to main .blend file: '%s' from %s"),
					                 idname, mainvar->curlib->filepath);
					return;
				}
				else
					id = is_yet_read(fd, ptr, bhead);

				if (id == NULL) {
					read_libblock(fd, ptr, bhead, LIB_TAG_READ | LIB_TAG_INDIRECT, NULL);
					// commented because this can print way too much
					// if (G.debug & G_DEBUG) printf("expand_doit: other lib %s\n", lib->name);

					/* for outliner dependency only */
					ptr->curlib->parent = mainvar->curlib;
				}
				else {
					/* The line below was commented by Ton (I assume), when Hos did the merge from the orange branch. rev 6568
					 * This line is NEEDED, the case is that you have 3 blend files...
					 * user.blend, lib.blend and lib_indirect.blend - if user.blend already references a "tree" from
					 * lib_indirect.blend but lib.blend does too, linking in a Scene or Group from lib.blend can result in an
					 * empty without the dupli group referenced. Once you save and reload the group would appear. - Campbell */
					/* This crashes files, must look further into it */

					/* Update: the issue is that in file reading, the oldnewmap is OK, but for existing data, it has to be
					 * inserted in the map to be found! */

					/* Update: previously it was checking for id->tag & LIB_TAG_PRE_EXISTING, however that
					 * does not affect file reading. For file reading we may need to insert it into the libmap as well,
					 * because you might have two files indirectly linking the same datablock, and in that case
					 * we need this in the libmap for the fd of both those files.
					 *
					 * The crash that this check avoided earlier was because bhead->code wasn't properly passed in, making
					 * change_idid_adr not detect the mapping was for an ID_ID datablock. */
					oldnewmap_insert(fd->libmap, bhead->old, id, bhead->code);
					change_idid_adr_fd(fd, bhead->old, id);

					// commented because this can print way too much
					// if (G.debug & G_DEBUG) printf("expand_doit: already linked: %s lib: %s\n", id->name, lib->name);
				}

				MEM_freeN(lib);
			}
		}
		else {
			/* in 2.50+ file identifier for screens is patched, forward compatibility */
			if (bhead->code == ID_SCRN) {
				bhead->code = ID_SCR;
			}

			id = is_yet_read(fd, mainvar, bhead);
			if (id == NULL) {
				read_libblock(fd, mainvar, bhead, LIB_TAG_TESTIND, NULL);
			}
			else {
				/* this is actually only needed on UI call? when ID was already read before, and another append
				 * happens which invokes same ID... in that case the lookup table needs this entry */
				oldnewmap_insert(fd->libmap, bhead->old, id, bhead->code);
				// commented because this can print way too much
				// if (G.debug & G_DEBUG) printf("expand: already read %s\n", id->name);
			}
		}
	}
}

static BLOExpandDoitCallback expand_doit;

// XXX deprecated - old animation system
static void expand_ipo(FileData *fd, Main *mainvar, Ipo *ipo)
{
	IpoCurve *icu;
	for (icu = ipo->curve.first; icu; icu = icu->next) {
		if (icu->driver)
			expand_doit(fd, mainvar, icu->driver->ob);
	}
}

// XXX deprecated - old animation system
static void expand_constraint_channels(FileData *fd, Main *mainvar, ListBase *chanbase)
{
	bConstraintChannel *chan;
	for (chan = chanbase->first; chan; chan = chan->next) {
		expand_doit(fd, mainvar, chan->ipo);
	}
}

static void expand_id(FileData *fd, Main *mainvar, ID *id)
{
	if (id->override_static) {
		expand_doit(fd, mainvar, id->override_static->reference);
		expand_doit(fd, mainvar, id->override_static->storage);
	}
}

static void expand_idprops(FileData *fd, Main *mainvar, IDProperty *prop)
{
	if (!prop)
		return;

	switch (prop->type) {
		case IDP_ID:
			expand_doit(fd, mainvar, IDP_Id(prop));
			break;
		case IDP_IDPARRAY:
		{
			IDProperty *idp_array = IDP_IDPArray(prop);
			for (int i = 0; i < prop->len; i++) {
				expand_idprops(fd, mainvar, &idp_array[i]);
			}
			break;
		}
		case IDP_GROUP:
			for (IDProperty *loop = prop->data.group.first; loop; loop = loop->next) {
				expand_idprops(fd, mainvar, loop);
			}
			break;
	}
}

static void expand_fmodifiers(FileData *fd, Main *mainvar, ListBase *list)
{
	FModifier *fcm;

	for (fcm = list->first; fcm; fcm = fcm->next) {
		/* library data for specific F-Modifier types */
		switch (fcm->type) {
			case FMODIFIER_TYPE_PYTHON:
			{
				FMod_Python *data = (FMod_Python *)fcm->data;

				expand_doit(fd, mainvar, data->script);

				break;
			}
		}
	}
}

static void expand_fcurves(FileData *fd, Main *mainvar, ListBase *list)
{
	FCurve *fcu;

	for (fcu = list->first; fcu; fcu = fcu->next) {
		/* Driver targets if there is a driver */
		if (fcu->driver) {
			ChannelDriver *driver = fcu->driver;
			DriverVar *dvar;

			for (dvar = driver->variables.first; dvar; dvar = dvar->next) {
				DRIVER_TARGETS_LOOPER(dvar)
				{
					// TODO: only expand those that are going to get used?
					expand_doit(fd, mainvar, dtar->id);
				}
				DRIVER_TARGETS_LOOPER_END
			}
		}

		/* F-Curve Modifiers */
		expand_fmodifiers(fd, mainvar, &fcu->modifiers);
	}
}

static void expand_action(FileData *fd, Main *mainvar, bAction *act)
{
	bActionChannel *chan;

	// XXX deprecated - old animation system --------------
	for (chan=act->chanbase.first; chan; chan=chan->next) {
		expand_doit(fd, mainvar, chan->ipo);
		expand_constraint_channels(fd, mainvar, &chan->constraintChannels);
	}
	// ---------------------------------------------------

	/* F-Curves in Action */
	expand_fcurves(fd, mainvar, &act->curves);

	for (TimeMarker *marker = act->markers.first; marker; marker = marker->next) {
		if (marker->camera) {
			expand_doit(fd, mainvar, marker->camera);
		}
	}
}

static void expand_keyingsets(FileData *fd, Main *mainvar, ListBase *list)
{
	KeyingSet *ks;
	KS_Path *ksp;

	/* expand the ID-pointers in KeyingSets's paths */
	for (ks = list->first; ks; ks = ks->next) {
		for (ksp = ks->paths.first; ksp; ksp = ksp->next) {
			expand_doit(fd, mainvar, ksp->id);
		}
	}
}

static void expand_animdata_nlastrips(FileData *fd, Main *mainvar, ListBase *list)
{
	NlaStrip *strip;

	for (strip= list->first; strip; strip= strip->next) {
		/* check child strips */
		expand_animdata_nlastrips(fd, mainvar, &strip->strips);

		/* check F-Curves */
		expand_fcurves(fd, mainvar, &strip->fcurves);

		/* check F-Modifiers */
		expand_fmodifiers(fd, mainvar, &strip->modifiers);

		/* relink referenced action */
		expand_doit(fd, mainvar, strip->act);
	}
}

static void expand_animdata(FileData *fd, Main *mainvar, AnimData *adt)
{
	NlaTrack *nlt;

	/* own action */
	expand_doit(fd, mainvar, adt->action);
	expand_doit(fd, mainvar, adt->tmpact);

	/* drivers - assume that these F-Curves have driver data to be in this list... */
	expand_fcurves(fd, mainvar, &adt->drivers);

	/* nla-data - referenced actions */
	for (nlt = adt->nla_tracks.first; nlt; nlt = nlt->next)
		expand_animdata_nlastrips(fd, mainvar, &nlt->strips);
}

static void expand_particlesettings(FileData *fd, Main *mainvar, ParticleSettings *part)
{
	int a;

	expand_doit(fd, mainvar, part->dup_ob);
	expand_doit(fd, mainvar, part->dup_group);
	expand_doit(fd, mainvar, part->eff_group);
	expand_doit(fd, mainvar, part->bb_ob);
	expand_doit(fd, mainvar, part->collision_group);

	if (part->adt)
		expand_animdata(fd, mainvar, part->adt);

	for (a = 0; a < MAX_MTEX; a++) {
		if (part->mtex[a]) {
			expand_doit(fd, mainvar, part->mtex[a]->tex);
			expand_doit(fd, mainvar, part->mtex[a]->object);
		}
	}

	if (part->effector_weights) {
		expand_doit(fd, mainvar, part->effector_weights->group);
	}

	if (part->pd) {
		expand_doit(fd, mainvar, part->pd->tex);
		expand_doit(fd, mainvar, part->pd->f_source);
	}
	if (part->pd2) {
		expand_doit(fd, mainvar, part->pd2->tex);
		expand_doit(fd, mainvar, part->pd2->f_source);
	}

	if (part->boids) {
		BoidState *state;
		BoidRule *rule;

		for (state = part->boids->states.first; state; state = state->next) {
			for (rule = state->rules.first; rule; rule = rule->next) {
				if (rule->type == eBoidRuleType_Avoid) {
					BoidRuleGoalAvoid *gabr = (BoidRuleGoalAvoid *)rule;
					expand_doit(fd, mainvar, gabr->ob);
				}
				else if (rule->type == eBoidRuleType_FollowLeader) {
					BoidRuleFollowLeader *flbr = (BoidRuleFollowLeader *)rule;
					expand_doit(fd, mainvar, flbr->ob);
				}
			}
		}
	}

	for (ParticleDupliWeight *dw = part->dupliweights.first; dw; dw = dw->next) {
		expand_doit(fd, mainvar, dw->ob);
	}
}

static void expand_collection(FileData *fd, Main *mainvar, Collection *collection)
{
	for (CollectionObject *cob = collection->gobject.first; cob; cob = cob->next) {
		expand_doit(fd, mainvar, cob->ob);
	}

	for (CollectionChild *child = collection->children.first; child; child = child->next) {
		expand_doit(fd, mainvar, child->collection);
	}

#ifdef USE_COLLECTION_COMPAT_28
	if (collection->collection != NULL) {
		expand_scene_collection(fd, mainvar, collection->collection);
	}
#endif
}

static void expand_key(FileData *fd, Main *mainvar, Key *key)
{
	expand_doit(fd, mainvar, key->ipo); // XXX deprecated - old animation system

	if (key->adt)
		expand_animdata(fd, mainvar, key->adt);
}

static void expand_nodetree(FileData *fd, Main *mainvar, bNodeTree *ntree)
{
	bNode *node;
	bNodeSocket *sock;

	if (ntree->adt)
		expand_animdata(fd, mainvar, ntree->adt);

	if (ntree->gpd)
		expand_doit(fd, mainvar, ntree->gpd);

	for (node = ntree->nodes.first; node; node = node->next) {
		if (node->id && node->type != CMP_NODE_R_LAYERS) {
			expand_doit(fd, mainvar, node->id);
		}

		expand_idprops(fd, mainvar, node->prop);

		for (sock = node->inputs.first; sock; sock = sock->next)
			expand_idprops(fd, mainvar, sock->prop);
		for (sock = node->outputs.first; sock; sock = sock->next)
			expand_idprops(fd, mainvar, sock->prop);
	}

	for (sock = ntree->inputs.first; sock; sock = sock->next)
		expand_idprops(fd, mainvar, sock->prop);
	for (sock = ntree->outputs.first; sock; sock = sock->next)
		expand_idprops(fd, mainvar, sock->prop);
}

static void expand_texture(FileData *fd, Main *mainvar, Tex *tex)
{
	expand_doit(fd, mainvar, tex->ima);
	expand_doit(fd, mainvar, tex->ipo); // XXX deprecated - old animation system

	if (tex->adt)
		expand_animdata(fd, mainvar, tex->adt);

	if (tex->nodetree)
		expand_nodetree(fd, mainvar, tex->nodetree);
}

static void expand_brush(FileData *fd, Main *mainvar, Brush *brush)
{
	expand_doit(fd, mainvar, brush->mtex.tex);
	expand_doit(fd, mainvar, brush->mask_mtex.tex);
	expand_doit(fd, mainvar, brush->clone.image);
	expand_doit(fd, mainvar, brush->paint_curve);
	if (brush->gpencil_settings != NULL) {
		expand_doit(fd, mainvar, brush->gpencil_settings->material);
	}
}

static void expand_material(FileData *fd, Main *mainvar, Material *ma)
{
	expand_doit(fd, mainvar, ma->ipo); // XXX deprecated - old animation system

	if (ma->adt)
		expand_animdata(fd, mainvar, ma->adt);

	if (ma->nodetree)
		expand_nodetree(fd, mainvar, ma->nodetree);

	if (ma->gp_style) {
		MaterialGPencilStyle *gp_style = ma->gp_style;
		expand_doit(fd, mainvar, gp_style->sima);
		expand_doit(fd, mainvar, gp_style->ima);
	}
}

static void expand_lamp(FileData *fd, Main *mainvar, Lamp *la)
{
	expand_doit(fd, mainvar, la->ipo); // XXX deprecated - old animation system

	if (la->adt)
		expand_animdata(fd, mainvar, la->adt);

	if (la->nodetree)
		expand_nodetree(fd, mainvar, la->nodetree);
}

static void expand_lattice(FileData *fd, Main *mainvar, Lattice *lt)
{
	expand_doit(fd, mainvar, lt->ipo); // XXX deprecated - old animation system
	expand_doit(fd, mainvar, lt->key);

	if (lt->adt)
		expand_animdata(fd, mainvar, lt->adt);
}


static void expand_world(FileData *fd, Main *mainvar, World *wrld)
{
	expand_doit(fd, mainvar, wrld->ipo); // XXX deprecated - old animation system

	if (wrld->adt)
		expand_animdata(fd, mainvar, wrld->adt);

	if (wrld->nodetree)
		expand_nodetree(fd, mainvar, wrld->nodetree);
}


static void expand_mball(FileData *fd, Main *mainvar, MetaBall *mb)
{
	int a;

	for (a = 0; a < mb->totcol; a++) {
		expand_doit(fd, mainvar, mb->mat[a]);
	}

	if (mb->adt)
		expand_animdata(fd, mainvar, mb->adt);
}

static void expand_curve(FileData *fd, Main *mainvar, Curve *cu)
{
	int a;

	for (a = 0; a < cu->totcol; a++) {
		expand_doit(fd, mainvar, cu->mat[a]);
	}

	expand_doit(fd, mainvar, cu->vfont);
	expand_doit(fd, mainvar, cu->vfontb);
	expand_doit(fd, mainvar, cu->vfonti);
	expand_doit(fd, mainvar, cu->vfontbi);
	expand_doit(fd, mainvar, cu->key);
	expand_doit(fd, mainvar, cu->ipo); // XXX deprecated - old animation system
	expand_doit(fd, mainvar, cu->bevobj);
	expand_doit(fd, mainvar, cu->taperobj);
	expand_doit(fd, mainvar, cu->textoncurve);

	if (cu->adt)
		expand_animdata(fd, mainvar, cu->adt);
}

static void expand_mesh(FileData *fd, Main *mainvar, Mesh *me)
{
	int a;

	if (me->adt)
		expand_animdata(fd, mainvar, me->adt);

	for (a = 0; a < me->totcol; a++) {
		expand_doit(fd, mainvar, me->mat[a]);
	}

	expand_doit(fd, mainvar, me->key);
	expand_doit(fd, mainvar, me->texcomesh);
}

/* temp struct used to transport needed info to expand_constraint_cb() */
typedef struct tConstraintExpandData {
	FileData *fd;
	Main *mainvar;
} tConstraintExpandData;
/* callback function used to expand constraint ID-links */
static void expand_constraint_cb(bConstraint *UNUSED(con), ID **idpoin, bool UNUSED(is_reference), void *userdata)
{
	tConstraintExpandData *ced = (tConstraintExpandData *)userdata;
	expand_doit(ced->fd, ced->mainvar, *idpoin);
}

static void expand_constraints(FileData *fd, Main *mainvar, ListBase *lb)
{
	tConstraintExpandData ced;
	bConstraint *curcon;

	/* relink all ID-blocks used by the constraints */
	ced.fd = fd;
	ced.mainvar = mainvar;

	BKE_constraints_id_loop(lb, expand_constraint_cb, &ced);

	/* deprecated manual expansion stuff */
	for (curcon = lb->first; curcon; curcon = curcon->next) {
		if (curcon->ipo)
			expand_doit(fd, mainvar, curcon->ipo); // XXX deprecated - old animation system
	}
}

static void expand_pose(FileData *fd, Main *mainvar, bPose *pose)
{
	bPoseChannel *chan;

	if (!pose)
		return;

	for (chan = pose->chanbase.first; chan; chan = chan->next) {
		expand_constraints(fd, mainvar, &chan->constraints);
		expand_idprops(fd, mainvar, chan->prop);
		expand_doit(fd, mainvar, chan->custom);
	}
}

static void expand_bones(FileData *fd, Main *mainvar, Bone *bone)
{
	expand_idprops(fd, mainvar, bone->prop);

	for (Bone *curBone = bone->childbase.first; curBone; curBone = curBone->next) {
		expand_bones(fd, mainvar, curBone);
	}
}

static void expand_armature(FileData *fd, Main *mainvar, bArmature *arm)
{
	if (arm->adt)
		expand_animdata(fd, mainvar, arm->adt);

	for (Bone *curBone = arm->bonebase.first; curBone; curBone = curBone->next) {
		expand_bones(fd, mainvar, curBone);
	}
}

static void expand_object_expandModifiers(
        void *userData, Object *UNUSED(ob), ID **idpoin, int UNUSED(cb_flag))
{
	struct { FileData *fd; Main *mainvar; } *data= userData;

	FileData *fd = data->fd;
	Main *mainvar = data->mainvar;

	expand_doit(fd, mainvar, *idpoin);
}

static void expand_object(FileData *fd, Main *mainvar, Object *ob)
{
	ParticleSystem *psys;
	bActionStrip *strip;
	PartEff *paf;
	int a;

	expand_doit(fd, mainvar, ob->data);

	/* expand_object_expandModifier() */
	if (ob->modifiers.first) {
		struct { FileData *fd; Main *mainvar; } data;
		data.fd = fd;
		data.mainvar = mainvar;

		modifiers_foreachIDLink(ob, expand_object_expandModifiers, (void *)&data);
	}

	/* expand_object_expandModifier() */
	if (ob->greasepencil_modifiers.first) {
		struct { FileData *fd; Main *mainvar; } data;
		data.fd = fd;
		data.mainvar = mainvar;

		BKE_gpencil_modifiers_foreachIDLink(ob, expand_object_expandModifiers, (void *)&data);
	}

	/* expand_object_expandShaderFx() */
	if (ob->shader_fx.first) {
		struct { FileData *fd; Main *mainvar; } data;
		data.fd = fd;
		data.mainvar = mainvar;

		BKE_shaderfx_foreachIDLink(ob, expand_object_expandModifiers, (void *)&data);
	}

	expand_pose(fd, mainvar, ob->pose);
	expand_doit(fd, mainvar, ob->poselib);
	expand_constraints(fd, mainvar, &ob->constraints);

	expand_doit(fd, mainvar, ob->gpd);

// XXX deprecated - old animation system (for version patching only)
	expand_doit(fd, mainvar, ob->ipo);
	expand_doit(fd, mainvar, ob->action);

	expand_constraint_channels(fd, mainvar, &ob->constraintChannels);

	for (strip=ob->nlastrips.first; strip; strip=strip->next) {
		expand_doit(fd, mainvar, strip->object);
		expand_doit(fd, mainvar, strip->act);
		expand_doit(fd, mainvar, strip->ipo);
	}
// XXX deprecated - old animation system (for version patching only)

	if (ob->adt)
		expand_animdata(fd, mainvar, ob->adt);

	for (a = 0; a < ob->totcol; a++) {
		expand_doit(fd, mainvar, ob->mat[a]);
	}

	paf = blo_do_version_give_parteff_245(ob);
	if (paf && paf->group)
		expand_doit(fd, mainvar, paf->group);

	if (ob->dup_group)
		expand_doit(fd, mainvar, ob->dup_group);

	if (ob->proxy)
		expand_doit(fd, mainvar, ob->proxy);
	if (ob->proxy_group)
		expand_doit(fd, mainvar, ob->proxy_group);

	for (psys = ob->particlesystem.first; psys; psys = psys->next)
		expand_doit(fd, mainvar, psys->part);

	if (ob->pd) {
		expand_doit(fd, mainvar, ob->pd->tex);
		expand_doit(fd, mainvar, ob->pd->f_source);
	}

	if (ob->soft) {
		expand_doit(fd, mainvar, ob->soft->collision_group);

		if (ob->soft->effector_weights) {
			expand_doit(fd, mainvar, ob->soft->effector_weights->group);
		}
	}

	if (ob->rigidbody_constraint) {
		expand_doit(fd, mainvar, ob->rigidbody_constraint->ob1);
		expand_doit(fd, mainvar, ob->rigidbody_constraint->ob2);
	}

	if (ob->currentlod) {
		LodLevel *level;
		for (level = ob->lodlevels.first; level; level = level->next) {
			expand_doit(fd, mainvar, level->source);
		}
	}
}

#ifdef USE_COLLECTION_COMPAT_28
static void expand_scene_collection(FileData *fd, Main *mainvar, SceneCollection *sc)
{
	for (LinkData *link = sc->objects.first; link; link = link->next) {
		expand_doit(fd, mainvar, link->data);
	}

	for (SceneCollection *nsc = sc->scene_collections.first; nsc; nsc = nsc->next) {
		expand_scene_collection(fd, mainvar, nsc);
	}
}
#endif

static void expand_scene(FileData *fd, Main *mainvar, Scene *sce)
{
	SceneRenderLayer *srl;
	FreestyleModuleConfig *module;
	FreestyleLineSet *lineset;

	for (Base *base_legacy = sce->base.first; base_legacy; base_legacy = base_legacy->next) {
		expand_doit(fd, mainvar, base_legacy->object);
	}
	expand_doit(fd, mainvar, sce->camera);
	expand_doit(fd, mainvar, sce->world);

	if (sce->adt)
		expand_animdata(fd, mainvar, sce->adt);
	expand_keyingsets(fd, mainvar, &sce->keyingsets);

	if (sce->set)
		expand_doit(fd, mainvar, sce->set);

	if (sce->nodetree)
		expand_nodetree(fd, mainvar, sce->nodetree);

	for (srl = sce->r.layers.first; srl; srl = srl->next) {
		expand_doit(fd, mainvar, srl->mat_override);
		for (module = srl->freestyleConfig.modules.first; module; module = module->next) {
			if (module->script)
				expand_doit(fd, mainvar, module->script);
		}
		for (lineset = srl->freestyleConfig.linesets.first; lineset; lineset = lineset->next) {
			if (lineset->group)
				expand_doit(fd, mainvar, lineset->group);
			expand_doit(fd, mainvar, lineset->linestyle);
		}
	}

	for (ViewLayer *view_layer = sce->view_layers.first; view_layer; view_layer = view_layer->next) {
		expand_idprops(fd, mainvar, view_layer->id_properties);

		for (module = view_layer->freestyle_config.modules.first; module; module = module->next) {
			if (module->script) {
				expand_doit(fd, mainvar, module->script);
			}
		}

		for (lineset = view_layer->freestyle_config.linesets.first; lineset; lineset = lineset->next) {
			if (lineset->group) {
				expand_doit(fd, mainvar, lineset->group);
			}
			expand_doit(fd, mainvar, lineset->linestyle);
		}
	}

	if (sce->gpd)
		expand_doit(fd, mainvar, sce->gpd);

	if (sce->ed) {
		Sequence *seq;

		SEQ_BEGIN (sce->ed, seq)
		{
			expand_idprops(fd, mainvar, seq->prop);

			if (seq->scene) expand_doit(fd, mainvar, seq->scene);
			if (seq->scene_camera) expand_doit(fd, mainvar, seq->scene_camera);
			if (seq->clip) expand_doit(fd, mainvar, seq->clip);
			if (seq->mask) expand_doit(fd, mainvar, seq->mask);
			if (seq->sound) expand_doit(fd, mainvar, seq->sound);
		}
		SEQ_END
	}

	if (sce->rigidbody_world) {
		expand_doit(fd, mainvar, sce->rigidbody_world->group);
		expand_doit(fd, mainvar, sce->rigidbody_world->constraints);
	}

	for (TimeMarker *marker = sce->markers.first; marker; marker = marker->next) {
		if (marker->camera) {
			expand_doit(fd, mainvar, marker->camera);
		}
	}

	expand_doit(fd, mainvar, sce->clip);

#ifdef USE_COLLECTION_COMPAT_28
	if (sce->collection) {
		expand_scene_collection(fd, mainvar, sce->collection);
	}
#endif

	if (sce->master_collection) {
		expand_collection(fd, mainvar, sce->master_collection);
	}
}

static void expand_camera(FileData *fd, Main *mainvar, Camera *ca)
{
	expand_doit(fd, mainvar, ca->ipo); // XXX deprecated - old animation system

	if (ca->adt)
		expand_animdata(fd, mainvar, ca->adt);
}

static void expand_cachefile(FileData *fd, Main *mainvar, CacheFile *cache_file)
{
	if (cache_file->adt) {
		expand_animdata(fd, mainvar, cache_file->adt);
	}
}

static void expand_speaker(FileData *fd, Main *mainvar, Speaker *spk)
{
	expand_doit(fd, mainvar, spk->sound);

	if (spk->adt)
		expand_animdata(fd, mainvar, spk->adt);
}

static void expand_sound(FileData *fd, Main *mainvar, bSound *snd)
{
	expand_doit(fd, mainvar, snd->ipo); // XXX deprecated - old animation system
}

static void expand_lightprobe(FileData *fd, Main *mainvar, LightProbe *prb)
{
	if (prb->adt)
		expand_animdata(fd, mainvar, prb->adt);
}

static void expand_movieclip(FileData *fd, Main *mainvar, MovieClip *clip)
{
	if (clip->adt)
		expand_animdata(fd, mainvar, clip->adt);
}

static void expand_mask_parent(FileData *fd, Main *mainvar, MaskParent *parent)
{
	if (parent->id) {
		expand_doit(fd, mainvar, parent->id);
	}
}

static void expand_mask(FileData *fd, Main *mainvar, Mask *mask)
{
	MaskLayer *mask_layer;

	if (mask->adt)
		expand_animdata(fd, mainvar, mask->adt);

	for (mask_layer = mask->masklayers.first; mask_layer; mask_layer = mask_layer->next) {
		MaskSpline *spline;

		for (spline = mask_layer->splines.first; spline; spline = spline->next) {
			int i;

			for (i = 0; i < spline->tot_point; i++) {
				MaskSplinePoint *point = &spline->points[i];

				expand_mask_parent(fd, mainvar, &point->parent);
			}

			expand_mask_parent(fd, mainvar, &spline->parent);
		}
	}
}

static void expand_linestyle(FileData *fd, Main *mainvar, FreestyleLineStyle *linestyle)
{
	int a;
	LineStyleModifier *m;

	for (a = 0; a < MAX_MTEX; a++) {
		if (linestyle->mtex[a]) {
			expand_doit(fd, mainvar, linestyle->mtex[a]->tex);
			expand_doit(fd, mainvar, linestyle->mtex[a]->object);
		}
	}
	if (linestyle->nodetree)
		expand_nodetree(fd, mainvar, linestyle->nodetree);

	if (linestyle->adt)
		expand_animdata(fd, mainvar, linestyle->adt);
	for (m = linestyle->color_modifiers.first; m; m = m->next) {
		if (m->type == LS_MODIFIER_DISTANCE_FROM_OBJECT)
			expand_doit(fd, mainvar, ((LineStyleColorModifier_DistanceFromObject *)m)->target);
	}
	for (m = linestyle->alpha_modifiers.first; m; m = m->next) {
		if (m->type == LS_MODIFIER_DISTANCE_FROM_OBJECT)
			expand_doit(fd, mainvar, ((LineStyleAlphaModifier_DistanceFromObject *)m)->target);
	}
	for (m = linestyle->thickness_modifiers.first; m; m = m->next) {
		if (m->type == LS_MODIFIER_DISTANCE_FROM_OBJECT)
			expand_doit(fd, mainvar, ((LineStyleThicknessModifier_DistanceFromObject *)m)->target);
	}
}

static void expand_gpencil(FileData *fd, Main *mainvar, bGPdata *gpd)
{
	if (gpd->adt) {
		expand_animdata(fd, mainvar, gpd->adt);
	}

	for (bGPDlayer *gpl = gpd->layers.first; gpl; gpl = gpl->next) {
		expand_doit(fd, mainvar, gpl->parent);
	}

	for (int a = 0; a < gpd->totcol; a++) {
		expand_doit(fd, mainvar, gpd->mat[a]);
	}

}

static void expand_workspace(FileData *fd, Main *mainvar, WorkSpace *workspace)
{
	ListBase *layouts = BKE_workspace_layouts_get(workspace);

	for (WorkSpaceLayout *layout = layouts->first; layout; layout = layout->next) {
		expand_doit(fd, mainvar, BKE_workspace_layout_screen_get(layout));
	}
}

/**
 * Set the callback func used over all ID data found by \a BLO_expand_main func.
 *
 * \param expand_doit_func Called for each ID block it finds.
 */
void BLO_main_expander(BLOExpandDoitCallback expand_doit_func)
{
	expand_doit = expand_doit_func;
}

/**
 * Loop over all ID data in Main to mark relations.
 * Set (id->tag & LIB_TAG_NEED_EXPAND) to mark expanding. Flags get cleared after expanding.
 *
 * \param fdhandle usually filedata, or own handle.
 * \param mainvar the Main database to expand.
 */
void BLO_expand_main(void *fdhandle, Main *mainvar)
{
	ListBase *lbarray[MAX_LIBARRAY];
	FileData *fd = fdhandle;
	ID *id;
	int a;
	bool do_it = true;

	while (do_it) {
		do_it = false;

		a = set_listbasepointers(mainvar, lbarray);
		while (a--) {
			id = lbarray[a]->first;
			while (id) {
				if (id->tag & LIB_TAG_NEED_EXPAND) {
					expand_id(fd, mainvar, id);
					expand_idprops(fd, mainvar, id->properties);

					switch (GS(id->name)) {
					case ID_OB:
						expand_object(fd, mainvar, (Object *)id);
						break;
					case ID_ME:
						expand_mesh(fd, mainvar, (Mesh *)id);
						break;
					case ID_CU:
						expand_curve(fd, mainvar, (Curve *)id);
						break;
					case ID_MB:
						expand_mball(fd, mainvar, (MetaBall *)id);
						break;
					case ID_SCE:
						expand_scene(fd, mainvar, (Scene *)id);
						break;
					case ID_MA:
						expand_material(fd, mainvar, (Material *)id);
						break;
					case ID_TE:
						expand_texture(fd, mainvar, (Tex *)id);
						break;
					case ID_WO:
						expand_world(fd, mainvar, (World *)id);
						break;
					case ID_LT:
						expand_lattice(fd, mainvar, (Lattice *)id);
						break;
					case ID_LA:
						expand_lamp(fd, mainvar, (Lamp *)id);
						break;
					case ID_KE:
						expand_key(fd, mainvar, (Key *)id);
						break;
					case ID_CA:
						expand_camera(fd, mainvar, (Camera *)id);
						break;
					case ID_SPK:
						expand_speaker(fd, mainvar, (Speaker *)id);
						break;
					case ID_SO:
						expand_sound(fd, mainvar, (bSound *)id);
						break;
					case ID_LP:
						expand_lightprobe(fd, mainvar, (LightProbe *)id);
						break;
					case ID_AR:
						expand_armature(fd, mainvar, (bArmature *)id);
						break;
					case ID_AC:
						expand_action(fd, mainvar, (bAction *)id); // XXX deprecated - old animation system
						break;
					case ID_GR:
						expand_collection(fd, mainvar, (Collection *)id);
						break;
					case ID_NT:
						expand_nodetree(fd, mainvar, (bNodeTree *)id);
						break;
					case ID_BR:
						expand_brush(fd, mainvar, (Brush *)id);
						break;
					case ID_IP:
						expand_ipo(fd, mainvar, (Ipo *)id); // XXX deprecated - old animation system
						break;
					case ID_PA:
						expand_particlesettings(fd, mainvar, (ParticleSettings *)id);
						break;
					case ID_MC:
						expand_movieclip(fd, mainvar, (MovieClip *)id);
						break;
					case ID_MSK:
						expand_mask(fd, mainvar, (Mask *)id);
						break;
					case ID_LS:
						expand_linestyle(fd, mainvar, (FreestyleLineStyle *)id);
						break;
					case ID_GD:
						expand_gpencil(fd, mainvar, (bGPdata *)id);
						break;
					case ID_CF:
						expand_cachefile(fd, mainvar, (CacheFile *)id);
						break;
					case ID_WS:
						expand_workspace(fd, mainvar, (WorkSpace *)id);
					default:
						break;
					}

					do_it = true;
					id->tag &= ~LIB_TAG_NEED_EXPAND;

				}
				id = id->next;
			}
		}
	}
}


/* ***************************** */

static bool object_in_any_scene(Main *bmain, Object *ob)
{
	Scene *sce;

	for (sce = bmain->scene.first; sce; sce = sce->id.next) {
		if (BKE_scene_object_find(sce, ob)) {
			return true;
		}
	}

	return false;
}

static Collection *get_collection_active(
        Main *bmain, Scene *scene, ViewLayer *view_layer, const int flag)
{
	if (flag & FILE_ACTIVE_COLLECTION) {
		LayerCollection *lc = BKE_layer_collection_get_active(view_layer);
		return lc->collection;
	}
	else {
		return BKE_collection_add(bmain, scene->master_collection, NULL);
	}
}

static void add_loose_objects_to_scene(
        Main *mainvar, Main *bmain, Scene *scene, ViewLayer *view_layer, Library *lib, const short flag)
{
	const bool is_link = (flag & FILE_LINK) != 0;

	BLI_assert(scene);

	/* Give all objects which are LIB_TAG_INDIRECT a base, or for a collection when *lib has been set. */
	for (Object *ob = mainvar->object.first; ob; ob = ob->id.next) {
		if ((ob->id.tag & LIB_TAG_INDIRECT) && (ob->id.tag & LIB_TAG_PRE_EXISTING) == 0) {
			bool do_it = false;

			if (!is_link) {
				if (ob->id.us == 0) {
					do_it = true;
				}
				else if ((ob->id.lib == lib) && (object_in_any_scene(bmain, ob) == 0)) {
					/* When appending, make sure any indirectly loaded objects get a base, else they cant be accessed at all
					 * (see T27437). */
					do_it = true;
				}
			}

			if (do_it) {
				CLAMP_MIN(ob->id.us, 0);

				Collection *active_collection = get_collection_active(bmain, scene, view_layer, FILE_ACTIVE_COLLECTION);
				BKE_collection_object_add(bmain, active_collection, ob);
				Base *base = BKE_view_layer_base_find(view_layer, ob);
				BKE_scene_object_base_flag_sync_from_base(base);

				if (flag & FILE_AUTOSELECT) {
					/* Note that link_object_postprocess() already checks for FILE_AUTOSELECT flag,
					 * but it will miss objects from non-instantiated collections... */
					if (base->flag & BASE_SELECTABLE) {
						base->flag |= BASE_SELECTED;
						BKE_scene_object_base_flag_sync_from_base(base);
					}
					/* Do NOT make base active here! screws up GUI stuff, if you want it do it on src/ level. */
				}

				ob->id.tag &= ~LIB_TAG_INDIRECT;
				ob->id.tag |= LIB_TAG_EXTERN;
			}
		}
	}
}

static void add_collections_to_scene(
        Main *mainvar, Main *bmain, Scene *scene, ViewLayer *view_layer, Library *UNUSED(lib), const short flag)
{
	Collection *active_collection = get_collection_active(bmain, scene, view_layer, FILE_ACTIVE_COLLECTION);

	/* Give all objects which are tagged a base. */
	for (Collection *collection = mainvar->collection.first; collection; collection = collection->id.next) {
		if (collection->id.tag & LIB_TAG_DOIT) {
			if (flag & FILE_GROUP_INSTANCE) {
				/* Any indirect collection should not have been tagged. */
				BLI_assert((collection->id.tag & LIB_TAG_INDIRECT) == 0);

				/* BKE_object_add(...) messes with the selection. */
				Object *ob = BKE_object_add_only_object(bmain, OB_EMPTY, collection->id.name + 2);
				ob->type = OB_EMPTY;

				BKE_collection_object_add(bmain, active_collection, ob);
				Base *base = BKE_view_layer_base_find(view_layer, ob);

				if (base->flag & BASE_SELECTABLE) {
					base->flag |= BASE_SELECTED;
				}

				BKE_scene_object_base_flag_sync_from_base(base);
				DEG_id_tag_update(&ob->id, OB_RECALC_OB | OB_RECALC_DATA | OB_RECALC_TIME);
				view_layer->basact = base;

				/* Assign the collection. */
				ob->dup_group = collection;
				id_us_plus(&collection->id);
				ob->transflag |= OB_DUPLICOLLECTION;
				copy_v3_v3(ob->loc, scene->cursor.location);
			}
			else {
				/* Add collection as child of active collection. */
				BKE_collection_child_add(bmain, active_collection, collection);

				collection->id.tag &= ~LIB_TAG_INDIRECT;
				collection->id.tag |= LIB_TAG_EXTERN;
			}
		}
	}
}

static ID *create_placeholder(Main *mainvar, const short idcode, const char *idname, const short tag)
{
	ListBase *lb = which_libbase(mainvar, idcode);
	ID *ph_id = BKE_libblock_alloc_notest(idcode);

	*((short *)ph_id->name) = idcode;
	BLI_strncpy(ph_id->name + 2, idname, sizeof(ph_id->name) - 2);
	BKE_libblock_init_empty(ph_id);
	ph_id->lib = mainvar->curlib;
	ph_id->tag = tag | LIB_TAG_MISSING;
	ph_id->us = ID_FAKE_USERS(ph_id);
	ph_id->icon_id = 0;

	BLI_addtail(lb, ph_id);
	id_sort_by_name(lb, ph_id);

	return ph_id;
}

/* returns true if the item was found
 * but it may already have already been appended/linked */
static ID *link_named_part(
        Main *mainl, FileData *fd, const short idcode, const char *name, const int flag)
{
	BHead *bhead = find_bhead_from_code_name(fd, idcode, name);
	ID *id;

	const bool use_placeholders = (flag & BLO_LIBLINK_USE_PLACEHOLDERS) != 0;
	const bool force_indirect = (flag & BLO_LIBLINK_FORCE_INDIRECT) != 0;

	BLI_assert(BKE_idcode_is_linkable(idcode) && BKE_idcode_is_valid(idcode));

	if (bhead) {
		id = is_yet_read(fd, mainl, bhead);
		if (id == NULL) {
			/* not read yet */
			read_libblock(fd, mainl, bhead, force_indirect ? LIB_TAG_TESTIND : LIB_TAG_TESTEXT, &id);

			if (id) {
				/* sort by name in list */
				ListBase *lb = which_libbase(mainl, idcode);
				id_sort_by_name(lb, id);
			}
		}
		else {
			/* already linked */
			if (G.debug)
				printf("append: already linked\n");
			oldnewmap_insert(fd->libmap, bhead->old, id, bhead->code);
			if (!force_indirect && (id->tag & LIB_TAG_INDIRECT)) {
				id->tag &= ~LIB_TAG_INDIRECT;
				id->tag |= LIB_TAG_EXTERN;
			}
		}
	}
	else if (use_placeholders) {
		/* XXX flag part is weak! */
		id = create_placeholder(mainl, idcode, name, force_indirect ? LIB_TAG_INDIRECT : LIB_TAG_EXTERN);
	}
	else {
		id = NULL;
	}

	/* if we found the id but the id is NULL, this is really bad */
	BLI_assert(!((bhead != NULL) && (id == NULL)));

	return id;
}

static void link_object_postprocess(ID *id, Main *bmain, Scene *scene, ViewLayer *view_layer, const int flag)
{
	if (scene) {
		/* link to scene */
		Base *base;
		Object *ob;
		Collection *collection;

		ob = (Object *)id;
		ob->mode = OB_MODE_OBJECT;

		collection = get_collection_active(bmain, scene, view_layer, flag);
		BKE_collection_object_add(bmain, collection, ob);
		base = BKE_view_layer_base_find(view_layer, ob);
		BKE_scene_object_base_flag_sync_from_base(base);

		if (flag & FILE_AUTOSELECT) {
			if (base->flag & BASE_SELECTABLE) {
				base->flag |= BASE_SELECTED;
				BKE_scene_object_base_flag_sync_from_base(base);
			}
			/* do NOT make base active here! screws up GUI stuff, if you want it do it on src/ level */
		}
	}
}

/**
 * Simple reader for copy/paste buffers.
 */
void BLO_library_link_copypaste(Main *mainl, BlendHandle *bh)
{
	FileData *fd = (FileData *)(bh);
	BHead *bhead;

	for (bhead = blo_firstbhead(fd); bhead; bhead = blo_nextbhead(fd, bhead)) {
		ID *id = NULL;

		if (bhead->code == ENDB)
			break;
		if (ELEM(bhead->code, ID_OB, ID_GR)) {
			read_libblock(fd, mainl, bhead, LIB_TAG_TESTIND, &id);
		}


		if (id) {
			/* sort by name in list */
			ListBase *lb = which_libbase(mainl, GS(id->name));
			id_sort_by_name(lb, id);

			if (bhead->code == ID_OB) {
				/* Instead of instancing Base's directly, postpone until after collections are loaded
				 * otherwise the base's flag is set incorrectly when collections are used */
				Object *ob = (Object *)id;
				ob->mode = OB_MODE_OBJECT;
				/* ensure add_loose_objects_to_scene runs on this object */
				BLI_assert(id->us == 0);
			}
		}
	}
}

static ID *link_named_part_ex(
        Main *mainl, FileData *fd, const short idcode, const char *name, const int flag,
        Main *bmain, Scene *scene, ViewLayer *view_layer)
{
	ID *id = link_named_part(mainl, fd, idcode, name, flag);

	if (id && (GS(id->name) == ID_OB)) {	/* loose object: give a base */
		link_object_postprocess(id, bmain, scene, view_layer, flag);
	}
	else if (id && (GS(id->name) == ID_GR)) {
		/* tag as needing to be instantiated or linked */
		id->tag |= LIB_TAG_DOIT;
	}

	return id;
}

/**
 * Link a named datablock from an external blend file.
 *
 * \param mainl The main database to link from (not the active one).
 * \param bh The blender file handle.
 * \param idcode The kind of datablock to link.
 * \param name The name of the datablock (without the 2 char ID prefix).
 * \return the linked ID when found.
 */
ID *BLO_library_link_named_part(Main *mainl, BlendHandle **bh, const short idcode, const char *name)
{
	FileData *fd = (FileData*)(*bh);
	return link_named_part(mainl, fd, idcode, name, 0);
}

/**
 * Link a named datablock from an external blend file.
 * Optionally instantiate the object/collection in the scene when the flags are set.
 *
 * \param mainl The main database to link from (not the active one).
 * \param bh The blender file handle.
 * \param idcode The kind of datablock to link.
 * \param name The name of the datablock (without the 2 char ID prefix).
 * \param flag Options for linking, used for instantiating.
 * \param scene The scene in which to instantiate objects/collections (if NULL, no instantiation is done).
 * \param v3d The active View3D (only to define active layers for instantiated objects & collections, can be NULL).
 * \return the linked ID when found.
 */
ID *BLO_library_link_named_part_ex(
        Main *mainl, BlendHandle **bh,
        const short idcode, const char *name, const int flag,
        Main *bmain, Scene *scene, ViewLayer *view_layer)
{
	FileData *fd = (FileData*)(*bh);
	return link_named_part_ex(mainl, fd, idcode, name, flag, bmain, scene, view_layer);
}

static void link_id_part(ReportList *reports, FileData *fd, Main *mainvar, ID *id, ID **r_id)
{
	BHead *bhead = NULL;
	const bool is_valid = BKE_idcode_is_linkable(GS(id->name)) || ((id->tag & LIB_TAG_EXTERN) == 0);

	if (fd) {
		bhead = find_bhead_from_idname(fd, id->name);
	}

	id->tag &= ~LIB_TAG_READ;

	if (!is_valid) {
		blo_reportf_wrap(
		        reports, RPT_ERROR,
		        TIP_("LIB: %s: '%s' is directly linked from '%s' (parent '%s'), but is a non-linkable data type"),
		        BKE_idcode_to_name(GS(id->name)),
		        id->name + 2,
		        mainvar->curlib->filepath,
		        library_parent_filepath(mainvar->curlib));
	}

	if (bhead) {
		id->tag |= LIB_TAG_NEED_EXPAND;
		// printf("read lib block %s\n", id->name);
		read_libblock(fd, mainvar, bhead, id->tag, r_id);
	}
	else {
		blo_reportf_wrap(
		        reports, RPT_WARNING,
		        TIP_("LIB: %s: '%s' missing from '%s', parent '%s'"),
		        BKE_idcode_to_name(GS(id->name)),
		        id->name + 2,
		        mainvar->curlib->filepath,
		        library_parent_filepath(mainvar->curlib));

		/* Generate a placeholder for this ID (simplified version of read_libblock actually...). */
		if (r_id) {
			*r_id = is_valid ? create_placeholder(mainvar, GS(id->name), id->name + 2, id->tag) : NULL;
		}
	}
}

/* common routine to append/link something from a library */

static Main *library_link_begin(Main *mainvar, FileData **fd, const char *filepath)
{
	Main *mainl;

	(*fd)->mainlist = MEM_callocN(sizeof(ListBase), "FileData.mainlist");

	/* clear for collection instantiating tag */
	BKE_main_id_tag_listbase(&(mainvar->collection), LIB_TAG_DOIT, false);

	/* make mains */
	blo_split_main((*fd)->mainlist, mainvar);

	/* which one do we need? */
	mainl = blo_find_main(*fd, filepath, BKE_main_blendfile_path(mainvar));

	/* needed for do_version */
	mainl->versionfile = (*fd)->fileversion;
	read_file_version(*fd, mainl);
#ifdef USE_GHASH_BHEAD
	read_file_bhead_idname_map_create(*fd);
#endif

	return mainl;
}

/**
 * Initialize the BlendHandle for linking library data.
 *
 * \param mainvar The current main database, e.g. G_MAIN or CTX_data_main(C).
 * \param bh A blender file handle as returned by \a BLO_blendhandle_from_file or \a BLO_blendhandle_from_memory.
 * \param filepath Used for relative linking, copied to the \a lib->name.
 * \return the library Main, to be passed to \a BLO_library_append_named_part as \a mainl.
 */
Main *BLO_library_link_begin(Main *mainvar, BlendHandle **bh, const char *filepath)
{
	FileData *fd = (FileData*)(*bh);
	return library_link_begin(mainvar, &fd, filepath);
}

static void split_main_newid(Main *mainptr, Main *main_newid)
{
	/* We only copy the necessary subset of data in this temp main. */
	main_newid->versionfile = mainptr->versionfile;
	main_newid->subversionfile = mainptr->subversionfile;
	BLI_strncpy(main_newid->name, mainptr->name, sizeof(main_newid->name));
	main_newid->curlib = mainptr->curlib;

	ListBase *lbarray[MAX_LIBARRAY];
	ListBase *lbarray_newid[MAX_LIBARRAY];
	int i = set_listbasepointers(mainptr, lbarray);
	set_listbasepointers(main_newid, lbarray_newid);
	while (i--) {
		BLI_listbase_clear(lbarray_newid[i]);

		for (ID *id = lbarray[i]->first, *idnext; id; id = idnext) {
			idnext = id->next;

			if (id->tag & LIB_TAG_NEW) {
				BLI_remlink(lbarray[i], id);
				BLI_addtail(lbarray_newid[i], id);
			}
		}
	}
}

/* scene and v3d may be NULL. */
static void library_link_end(Main *mainl, FileData **fd, const short flag, Main *bmain, Scene *scene, ViewLayer *view_layer)
{
	Main *mainvar;
	Library *curlib;

	/* expander now is callback function */
	BLO_main_expander(expand_doit_library);

	/* make main consistent */
	BLO_expand_main(*fd, mainl);

	/* do this when expand found other libs */
	read_libraries(*fd, (*fd)->mainlist);

	curlib = mainl->curlib;

	/* make the lib path relative if required */
	if (flag & FILE_RELPATH) {
		/* use the full path, this could have been read by other library even */
		BLI_strncpy(curlib->name, curlib->filepath, sizeof(curlib->name));

		/* uses current .blend file as reference */
		BLI_path_rel(curlib->name, BKE_main_blendfile_path_from_global());
	}

	blo_join_main((*fd)->mainlist);
	mainvar = (*fd)->mainlist->first;
	mainl = NULL; /* blo_join_main free's mainl, cant use anymore */

	lib_link_all(*fd, mainvar);
	BKE_collections_after_lib_link(mainvar);

	/* Yep, second splitting... but this is a very cheap operation, so no big deal. */
	blo_split_main((*fd)->mainlist, mainvar);
	Main *main_newid = BKE_main_new();
	for (mainvar = ((Main *)(*fd)->mainlist->first)->next; mainvar; mainvar = mainvar->next) {
		BLI_assert(mainvar->versionfile != 0);
		/* We need to split out IDs already existing, or they will go again through do_versions - bad, very bad! */
		split_main_newid(mainvar, main_newid);

		do_versions_after_linking(main_newid);

		add_main_to_main(mainvar, main_newid);
	}
	BKE_main_free(main_newid);
	blo_join_main((*fd)->mainlist);
	mainvar = (*fd)->mainlist->first;
	MEM_freeN((*fd)->mainlist);

	BKE_main_id_tag_all(mainvar, LIB_TAG_NEW, false);

	lib_verify_nodetree(mainvar, false);
	fix_relpaths_library(BKE_main_blendfile_path(mainvar), mainvar); /* make all relative paths, relative to the open blend file */

	/* Give a base to loose objects and collections.
	 * Only directly linked objects & collections are instantiated by `BLO_library_link_named_part_ex()` & co,
	 * here we handle indirect ones and other possible edge-cases. */
	if (scene) {
		add_collections_to_scene(mainvar, bmain, scene, view_layer, curlib, flag);
		add_loose_objects_to_scene(mainvar, bmain, scene, view_layer, curlib, flag);
	}
	else {
		/* printf("library_append_end, scene is NULL (objects wont get bases)\n"); */
	}

	/* clear collection instantiating tag */
	BKE_main_id_tag_listbase(&(mainvar->collection), LIB_TAG_DOIT, false);

	/* patch to prevent switch_endian happens twice */
	if ((*fd)->flags & FD_FLAGS_SWITCH_ENDIAN) {
		blo_freefiledata(*fd);
		*fd = NULL;
	}
}

/**
 * Finalize linking from a given .blend file (library).
 * Optionally instance the indirect object/collection in the scene when the flags are set.
 * \note Do not use \a bh after calling this function, it may frees it.
 *
 * \param mainl The main database to link from (not the active one).
 * \param bh The blender file handle (WARNING! may be freed by this function!).
 * \param flag Options for linking, used for instantiating.
 * \param bmain The main database in which to instantiate objects/collections
 * \param scene The scene in which to instantiate objects/collections (if NULL, no instantiation is done).
 * \param view_layer The scene layer in which to instantiate objects/collections (if NULL, no instantiation is done).
 */
void BLO_library_link_end(Main *mainl, BlendHandle **bh, int flag, Main *bmain, Scene *scene, ViewLayer *view_layer)
{
	FileData *fd = (FileData*)(*bh);
	library_link_end(mainl, &fd, flag, bmain, scene, view_layer);
	*bh = (BlendHandle*)fd;
}

void *BLO_library_read_struct(FileData *fd, BHead *bh, const char *blockname)
{
	return read_struct(fd, bh, blockname);
}

/* ************* READ LIBRARY ************** */

static int mainvar_id_tag_any_check(Main *mainvar, const short tag)
{
	ListBase *lbarray[MAX_LIBARRAY];
	int a;

	a = set_listbasepointers(mainvar, lbarray);
	while (a--) {
		ID *id;

		for (id = lbarray[a]->first; id; id = id->next) {
			if (id->tag & tag) {
				return true;
			}
		}
	}
	return false;
}

static void read_libraries(FileData *basefd, ListBase *mainlist)
{
	Main *mainl = mainlist->first;
	Main *mainptr;
	ListBase *lbarray[MAX_LIBARRAY];
	GHash *loaded_ids = BLI_ghash_str_new(__func__);
	int a;
	bool do_it = true;

	/* expander now is callback function */
	BLO_main_expander(expand_doit_library);

	while (do_it) {
		do_it = false;

		/* test 1: read libdata */
		mainptr= mainl->next;
		while (mainptr) {
			if (mainvar_id_tag_any_check(mainptr, LIB_TAG_READ)) {
				// printf("found LIB_TAG_READ %s (%s)\n", mainptr->curlib->id.name, mainptr->curlib->name);

				FileData *fd = mainptr->curlib->filedata;

				if (fd == NULL) {

					/* printf and reports for now... its important users know this */

					/* if packed file... */
					if (mainptr->curlib->packedfile) {
						PackedFile *pf = mainptr->curlib->packedfile;

						blo_reportf_wrap(
						        basefd->reports, RPT_INFO, TIP_("Read packed library:  '%s', parent '%s'"),
						        mainptr->curlib->name,
						        library_parent_filepath(mainptr->curlib));
						fd = blo_openblendermemory(pf->data, pf->size, basefd->reports);


						/* needed for library_append and read_libraries */
						BLI_strncpy(fd->relabase, mainptr->curlib->filepath, sizeof(fd->relabase));
					}
					else {
						blo_reportf_wrap(
						        basefd->reports, RPT_INFO, TIP_("Read library:  '%s', '%s', parent '%s'"),
						        mainptr->curlib->filepath,
						        mainptr->curlib->name,
						        library_parent_filepath(mainptr->curlib));
						fd = blo_openblenderfile(mainptr->curlib->filepath, basefd->reports);
					}
					/* allow typing in a new lib path */
					if (G.debug_value == -666) {
						while (fd == NULL) {
							char newlib_path[FILE_MAX] = {0};
							printf("Missing library...'\n");
							printf("	current file: %s\n", BKE_main_blendfile_path_from_global());
							printf("	absolute lib: %s\n", mainptr->curlib->filepath);
							printf("	relative lib: %s\n", mainptr->curlib->name);
							printf("  enter a new path:\n");

							if (scanf("%1023s", newlib_path) > 0) {  /* Warning, keep length in sync with FILE_MAX! */
								BLI_strncpy(mainptr->curlib->name, newlib_path, sizeof(mainptr->curlib->name));
								BLI_strncpy(mainptr->curlib->filepath, newlib_path, sizeof(mainptr->curlib->filepath));
								BLI_cleanup_path(BKE_main_blendfile_path_from_global(), mainptr->curlib->filepath);

								fd = blo_openblenderfile(mainptr->curlib->filepath, basefd->reports);

								if (fd) {
									fd->mainlist = mainlist;
									printf("found: '%s', party on macuno!\n", mainptr->curlib->filepath);
								}
							}
						}
					}

					if (fd) {
						/* share the mainlist, so all libraries are added immediately in a
						 * single list. it used to be that all FileData's had their own list,
						 * but with indirectly linking this meant we didn't catch duplicate
						 * libraries properly */
						fd->mainlist = mainlist;

						fd->reports = basefd->reports;

						if (fd->libmap)
							oldnewmap_free(fd->libmap);

						fd->libmap = oldnewmap_new();

						mainptr->curlib->filedata = fd;
						mainptr->versionfile=  fd->fileversion;

						/* subversion */
						read_file_version(fd, mainptr);
#ifdef USE_GHASH_BHEAD
						read_file_bhead_idname_map_create(fd);
#endif

					}
					else {
						mainptr->curlib->filedata = NULL;
						mainptr->curlib->id.tag |= LIB_TAG_MISSING;
						/* Set lib version to current main one... Makes assert later happy. */
						mainptr->versionfile = mainptr->curlib->versionfile = mainl->versionfile;
						mainptr->subversionfile = mainptr->curlib->subversionfile = mainl->subversionfile;
					}

					if (fd == NULL) {
						blo_reportf_wrap(basefd->reports, RPT_WARNING, TIP_("Cannot find lib '%s'"),
						                 mainptr->curlib->filepath);
					}
				}
				if (fd) {
					do_it = true;
				}
				a = set_listbasepointers(mainptr, lbarray);
				while (a--) {
					ID *id = lbarray[a]->first;
					ListBase pending_free_ids = {NULL};

					while (id) {
						ID *idn = id->next;
						if (id->tag & LIB_TAG_READ) {
							BLI_remlink(lbarray[a], id);

							/* When playing with lib renaming and such, you may end with cases where you have
							 * more than one linked ID of the same data-block from same library.
							 * This is absolutely horrible, hence we use a ghash to ensure we go back to a single
							 * linked data when loading the file... */
							ID **realid = NULL;
							if (!BLI_ghash_ensure_p(loaded_ids, id->name, (void ***)&realid)) {
								link_id_part(basefd->reports, fd, mainptr, id, realid);
							}

							/* realid shall never be NULL - unless some source file/lib is broken
							 * (known case: some directly linked shapekey from a missing lib...). */
							/* BLI_assert(*realid != NULL); */

							change_idid_adr(mainlist, basefd, id, *realid);

							/* We cannot free old lib-ref placeholder ID here anymore, since we use its name
							 * as key in loaded_ids hass. */
							BLI_addtail(&pending_free_ids, id);
						}
						id = idn;
					}

					/* Clear GHash and free all lib-ref placeholders IDs of that type now. */
					BLI_ghash_clear(loaded_ids, NULL, NULL);
					BLI_freelistN(&pending_free_ids);
				}
				BLO_expand_main(fd, mainptr);
			}

			mainptr = mainptr->next;
		}
	}

	BLI_ghash_free(loaded_ids, NULL, NULL);
	loaded_ids = NULL;

	/* test if there are unread libblocks */
	/* XXX This code block is kept for 2.77, until we are sure it never gets reached anymore. Can be removed later. */
	for (mainptr = mainl->next; mainptr; mainptr = mainptr->next) {
		a = set_listbasepointers(mainptr, lbarray);
		while (a--) {
			ID *id, *idn = NULL;

			for (id = lbarray[a]->first; id; id = idn) {
				idn = id->next;
				if (id->tag & LIB_TAG_READ) {
					BLI_assert(0);
					BLI_remlink(lbarray[a], id);
					blo_reportf_wrap(
					        basefd->reports, RPT_ERROR,
					        TIP_("LIB: %s: '%s' unread lib block missing from '%s', parent '%s' - "
					             "Please file a bug report if you see this message"),
					        BKE_idcode_to_name(GS(id->name)),
					        id->name + 2,
					        mainptr->curlib->filepath,
					        library_parent_filepath(mainptr->curlib));
					change_idid_adr(mainlist, basefd, id, NULL);

					MEM_freeN(id);
				}
			}
		}
	}

	/* do versions, link, and free */
	Main *main_newid = BKE_main_new();
	for (mainptr = mainl->next; mainptr; mainptr = mainptr->next) {
		/* some mains still have to be read, then versionfile is still zero! */
		if (mainptr->versionfile) {
			/* We need to split out IDs already existing, or they will go again through do_versions - bad, very bad! */
			split_main_newid(mainptr, main_newid);

			if (mainptr->curlib->filedata) // can be zero... with shift+f1 append
				do_versions(mainptr->curlib->filedata, mainptr->curlib, main_newid);
			else
				do_versions(basefd, NULL, main_newid);

			add_main_to_main(mainptr, main_newid);
		}

		if (mainptr->curlib->filedata)
			lib_link_all(mainptr->curlib->filedata, mainptr);

		if (mainptr->curlib->filedata) blo_freefiledata(mainptr->curlib->filedata);
		mainptr->curlib->filedata = NULL;
	}
	BKE_main_free(main_newid);
}


/* reading runtime */

BlendFileData *blo_read_blendafterruntime(int file, const char *name, int actualsize, ReportList *reports)
{
	BlendFileData *bfd = NULL;
	FileData *fd = filedata_new();
	fd->filedes = file;
	fd->buffersize = actualsize;
	fd->read = fd_read_from_file;

	/* needed for library_append and read_libraries */
	BLI_strncpy(fd->relabase, name, sizeof(fd->relabase));

	fd = blo_decode_and_check(fd, reports);
	if (!fd)
		return NULL;

	fd->reports = reports;
	bfd = blo_read_file_internal(fd, "");
	blo_freefiledata(fd);

	return bfd;
}<|MERGE_RESOLUTION|>--- conflicted
+++ resolved
@@ -316,11 +316,7 @@
 
 	onm->entriessize = 1024;
 	onm->entries = MEM_malloc_arrayN(onm->entriessize, sizeof(*onm->entries), "OldNewMap.entries");
-<<<<<<< HEAD
-
-=======
-	
->>>>>>> 16b07fb0
+
 	return onm;
 }
 
@@ -420,25 +416,6 @@
 
 	if (addr == NULL) return NULL;
 
-<<<<<<< HEAD
-=======
-	/* try sorted approach here too, maybe it helps */
-	if (onm->sorted) {
-		OldNew entry_s, *entry = NULL;
-
-		entry_s.old = addr;
-
-		entry = bsearch(&entry_s, onm->entries, onm->nentries, sizeof(OldNew), verg_oldnewmap);
-		if (entry) {
-			if (increase_users)
-				entry->nr++;
-			return entry->newp;
-		}
-
-		return NULL;
-	}
-	
->>>>>>> 16b07fb0
 	if (onm->lasthit < onm->nentries-1) {
 		OldNew *entry = &onm->entries[++onm->lasthit];
 
@@ -2025,13 +2002,8 @@
 	Link *ln, *prev;
 
 	if (BLI_listbase_is_empty(lb)) return;
-<<<<<<< HEAD
 
 	lb->first = newdataadr(fd, lb->first);
-=======
-	
-	lb->first = newdataadr_ex(fd, lb->first, increase_lasthit);
->>>>>>> 16b07fb0
 	if (callback != NULL) {
 		callback(fd, lb->first);
 	}
@@ -2360,7 +2332,7 @@
 	IDOverrideStaticProperty *op = data;
 
 	op->rna_path = newdataadr(fd, op->rna_path);
-	link_list_ex(fd, &op->operations, direct_link_id_override_property_operation_cb);
+    link_list_ex(fd, &op->operations, direct_link_id_override_property_operation_cb, true);
 }
 
 static void direct_link_id(FileData *fd, ID *id)
@@ -2380,7 +2352,7 @@
 	/* Link direct data of overrides. */
 	if (id->override_static) {
 		id->override_static = newdataadr(fd, id->override_static);
-		link_list_ex(fd, &id->override_static->properties, direct_link_id_override_property_cb);
+        link_list_ex(fd, &id->override_static->properties, direct_link_id_override_property_cb, true);
 	}
 
 	DrawDataList *drawdata = DRW_drawdatalist_from_id(id);
@@ -4105,11 +4077,7 @@
 
 	cu->adt= newdataadr(fd, cu->adt);
 	direct_link_animdata(fd, cu->adt);
-<<<<<<< HEAD
-
-=======
-	
->>>>>>> 16b07fb0
+
 	/* Protect against integer overflow vulnerability. */
 	CLAMP(cu->len_wchar, 0, INT_MAX - 4);
 
@@ -4124,11 +4092,7 @@
 	}
 	else {
 		cu->nurb.first=cu->nurb.last= NULL;
-<<<<<<< HEAD
-
-=======
-		
->>>>>>> 16b07fb0
+
 		tb = MEM_calloc_arrayN(MAXTEXTBOX, sizeof(TextBox), "TextBoxread");
 		if (cu->tb) {
 			memcpy(tb, cu->tb, cu->totbox*sizeof(TextBox));
@@ -4212,11 +4176,7 @@
 		if (ma->id.tag & LIB_TAG_NEED_LINK) {
 			IDP_LibLinkProperty(ma->id.properties, fd);
 			lib_link_animdata(fd, &ma->id, ma->adt);
-<<<<<<< HEAD
-
-=======
-			
->>>>>>> 16b07fb0
+
 			ma->ipo = newlibadr_us(fd, ma->id.lib, ma->ipo);  // XXX deprecated - old animation system
 
 			if (ma->nodetree) {
@@ -5191,29 +5151,6 @@
 	}
 }
 
-/* used with fracture modifier*/
-void direct_link_customdata_mtpoly_shard(FileData *fd, CustomData *pdata, int totface);
-void direct_link_customdata_mtpoly_shard(FileData *fd, CustomData *pdata, int totface)
-{
-	int i;
-
-	for (i=0; i < pdata->totlayer; i++) {
-		CustomDataLayer *layer = &pdata->layers[i];
-
-		if (layer->type == CD_MTEXPOLY) {
-			MTexPoly *tf= layer->data;
-			int j;
-
-			for (j = 0; j < totface; j++, tf++) {
-				tf->tpage = newdataadr(fd, tf->tpage);
-				if (tf->tpage && tf->tpage->id.us == 0) {
-					tf->tpage->id.us = 1;
-				}
-			}
-		}
-	}
-}
-
 static void read_shard(FileData *fd, Shard **address )
 {
 	Shard* s = *address;
@@ -5231,444 +5168,6 @@
 	s->cluster_colors = newdataadr(fd, s->cluster_colors);
 }
 
-static void read_meshIsland(FileData *fd, MeshIsland **address)
-{
-	MeshIsland* mi;
-
-	mi = *address;
-	mi->vertices = NULL;
-	mi->vertices_cached = NULL;
-	mi->vertco = newdataadr(fd, mi->vertco);
-	//legacy crap...
-	mi->temp = newdataadr(fd, mi->temp);
-	mi->temp = NULL;
-	//end legacy crap
-	mi->vertno = newdataadr(fd, mi->vertno);
-
-	mi->rigidbody = newdataadr(fd, mi->rigidbody);
-	if (mi->rigidbody)
-	{
-		/*should not happen that a mesh island has no rigidbody... */
-		/*maybe the modifier was inactive while saving ?*/
-		mi->rigidbody->physics_object = newdataadr(fd, mi->rigidbody->physics_object);
-		mi->rigidbody->physics_shape = newdataadr(fd, mi->rigidbody->physics_shape);
-		mi->rigidbody->flag |= RBO_FLAG_NEEDS_VALIDATE;
-		mi->rigidbody->flag |= RBO_FLAG_NEEDS_RESHAPE;
-	}
-
-	mi->neighbor_ids = newdataadr(fd, mi->neighbor_ids );
-	mi->bb = newdataadr(fd, mi->bb);
-	mi->vertex_indices = newdataadr(fd, mi->vertex_indices);
-
-	mi->locs = newdataadr(fd, mi->locs);
-	mi->rots = newdataadr(fd, mi->rots);
-	mi->acc_sequence = newdataadr(fd, mi->acc_sequence);
-
-	/* will be refreshed on the fly if not there*/
-	mi->participating_constraints = newdataadr(fd, mi->participating_constraints);
-	mi->participating_constraint_count = 0;
-}
-
-static int initialize_meshisland(FractureModifierData* fmd, MeshIsland** mii, MVert* mverts, int vertstart,
-                                 Shard* s)
-{
-	MVert *mv;
-	int k = 0, j = 0;
-	MeshIsland* mi = *mii;
-
-	mi->vertices_cached = MEM_mallocN(sizeof(MVert*) * mi->vertex_count, "mi->vertices_cached readfile");
-	mv = s->mvert;
-
-	for (k = 0; k < mi->vertex_count; k++) {
-		MVert* v = mverts + vertstart + k ;
-		MVert* v2 = k < s->totvert ? mv + k : NULL;
-		mi->vertices_cached[k] = v;
-		if (mi->vertex_indices) {
-			mi->vertex_indices[k] = vertstart + k;
-		}
-
-		if (fmd->fracture_mode == MOD_FRACTURE_PREFRACTURED)
-		{
-			mi->vertco[k*3] = v->co[0];
-			mi->vertco[k*3+1] = v->co[1];
-			mi->vertco[k*3+2] = v->co[2];
-		}
-
-		if (mi->vertno != NULL && fmd->fix_normals) {
-			short sno[3];
-			sno[0] = mi->vertno[k*3];
-			sno[1] = mi->vertno[k*3+1];
-			sno[2] = mi->vertno[k*3+2];
-			copy_v3_v3_short(v->no, sno);
-			if (v2)
-				copy_v3_v3_short(v2->no, sno);
-		}
-
-		if (v2)
-			sub_v3_v3(v2->co, s->centroid);
-	}
-
-	mi->physics_mesh = BKE_shard_create_dm(s, true);
-
-	for (mv = s->mvert, j = 0; j < s->totvert; j++, mv++)
-	{
-		add_v3_v3(mv->co, s->centroid);
-	}
-
-	return mi->vertex_count;
-}
-
-/*refactor this loading routine out, for better readability*/
-static void load_fracture_modifier(FileData* fd, FractureModifierData *fmd)
-{
-	FracMesh* fm;
-	bool autoexec = false;
-
-	fm = fmd->frac_mesh = newdataadr(fd, fmd->frac_mesh);
-	if (fm) {
-		fm->last_expected_shards = 0;
-		fm->progress_counter = 0;
-	}
-
-	autoexec = fmd->auto_execute;
-	fmd->auto_execute = false;
-	fmd->refresh = false;  /* do not execute modifier here yet*/
-	fmd->refresh_constraints = false;
-	fmd->nor_tree = NULL;
-	fmd->face_pairs = NULL;
-	fmd->vert_index_map = NULL;
-	fmd->vertex_island_map = NULL;
-	fmd->material_index_map = NULL;
-	fmd->defgrp_index_map = NULL;
-	fmd->fracture_ids.first = NULL;
-	fmd->fracture_ids.last = NULL;
-	fmd->update_dynamic = false;
-	fmd->visible_mesh = NULL;
-	fmd->dm = NULL;
-	fmd->visible_mesh_cached = NULL;
-
-	/*HARDCODING this for now, until we can version it properly, say with 2.75 ? */
-	if (fd->fileversion < 275) {
-		fmd->fracture_mode = MOD_FRACTURE_PREFRACTURED;
-		fmd->shard_sequence.first = NULL;
-		fmd->shard_sequence.last = NULL;
-		fmd->meshIsland_sequence.first = NULL;
-		fmd->meshIsland_sequence.last = NULL;
-
-		fmd->fracture_settings.first = NULL;
-		fmd->fracture_settings.last = NULL;
-		fmd->active_setting = -1;
-
-		fmd->current_mi_entry = NULL;
-		fmd->current_shard_entry = NULL;
-	}
-	else
-	{
-		link_list(fd, &fmd->fracture_settings);
-	}
-
-	//load useful defaults here for older blends, newer settings (better do this in do_versioning)
-	if (fd->fileversion < 278) {
-		fmd->boolean_solver = eBooleanModifierSolver_Carve;
-		fmd->boolean_double_threshold = 1e-6f;
-		fmd->keep_cutter_shards = MOD_FRACTURE_KEEP_BOTH;
-		fmd->dynamic_new_constraints = MOD_FRACTURE_ALL_DYNAMIC_CONSTRAINTS;
-		fmd->dynamic_percentage = 0;
-		fmd->dynamic_min_size = 1.0f;
-	}
-
-	//if there is no constraint_type in blend, just set the default value "fixed"...
-	if (!DNA_struct_elem_find(fd->filesdna, "FractureModifierData", "int", "constraint_type"))
-	{
-		fmd->constraint_type = RBC_TYPE_FIXED;
-	}
-
-	//if there is no cached distortion element, there is none, set false
-	if (!DNA_struct_elem_find(fd->filesdna, "FractureModifierData", "int", "distortion_cached"))
-	{
-		fmd->distortion_cached = false;
-	}
-
-	//instead of version number, check just for existence of shared verts in DNA
-	if (DNA_struct_elem_find(fd->filesdna, "FractureModifierData", "ListBase", "shared_verts"))
-	{
-		SharedVertGroup *vg;
-		link_list(fd, &fmd->shared_verts);
-		for (vg = fmd->shared_verts.first; vg; vg = vg->next)
-		{
-			link_list(fd, &vg->verts);
-		}
-
-		if (BLI_listbase_is_empty(&fmd->shared_verts))
-		{
-			fmd->distortion_cached = false;
-		}
-		else {
-			fmd->distortion_cached = true;
-		}
-	}
-	else {
-		fmd->shared_verts.first = NULL;
-		fmd->shared_verts.last = NULL;
-	}
-
-	if (fm == NULL || fmd->dm_group) {
-		fmd->dm = NULL;
-		fmd->meshIslands.first = NULL;
-		fmd->meshIslands.last = NULL;
-		fmd->visible_mesh = NULL;
-		fmd->visible_mesh_cached = NULL;
-		zero_m4(fmd->origmat);
-		zero_m4(fmd->passive_parent_mat);
-		fmd->meshConstraints.first = NULL;
-		fmd->meshConstraints.last = NULL;
-		fmd->explo_shared = false;
-		fmd->refresh = false;  /* do not execute modifier */
-		fmd->refresh_constraints = false;
-		fmd->max_vol = 0;
-		fmd->refresh_images = false;
-		fmd->islandShards.first = NULL;
-		fmd->islandShards.last = NULL;
-		fmd->anim_bind = NULL;
-		fmd->anim_bind_len = 0;
-	}
-	else {
-		MeshIsland *mi;
-
-		fm->last_shard_tree = NULL;
-		fm->last_shards = NULL;
-
-		if (fmd->fracture_mode == MOD_FRACTURE_PREFRACTURED ||
-		    fmd->fracture_mode == MOD_FRACTURE_EXTERNAL)
-		{
-			/*create temp array for quicker lookups*/
-			int count = 0, islandShardCount = 0;
-			int i = 0;
-			MVert *mverts;
-			int vertstart = 0;
-			Shard *s, **shards = NULL;
-			RigidBodyShardCon *con;
-
-			/*just to be sure we dont have stale data from dynamic*/
-			fmd->shard_sequence.first = NULL;
-			fmd->shard_sequence.last = NULL;
-			fmd->meshIsland_sequence.first = NULL;
-			fmd->meshIsland_sequence.last = NULL;
-			fmd->current_mi_entry = NULL;
-			fmd->current_shard_entry = NULL;
-
-			link_list(fd, &fmd->frac_mesh->shard_map);
-			link_list(fd, &fmd->islandShards);
-			islandShardCount = BLI_listbase_count(&fmd->islandShards);
-			fm->shard_count = BLI_listbase_count(&fmd->frac_mesh->shard_map);
-			count = fm->shard_count + islandShardCount;
-
-			shards = MEM_callocN(sizeof(Shard*) * count, "readfile shard_lookup_array");
-			for (s = fmd->frac_mesh->shard_map.first; s; s = s->next) {
-				read_shard(fd, &s);
-				shards[i] = s;
-				i++;
-			}
-
-			fmd->dm = NULL;
-			fmd->visible_mesh = NULL;
-
-			for (s = fmd->islandShards.first; s; s = s->next) {
-				read_shard(fd, &s);
-				shards[i] = s;
-				i++;
-			}
-
-			link_list(fd, &fmd->meshIslands);
-
-			if ((fmd->islandShards.first == NULL || islandShardCount == 0) && fm->shard_count > 0) {
-				/* oops, a refresh was missing, so disable this flag here better, otherwise
-				 * we attempt to load non existing data */
-				fmd->shards_to_islands = false;
-			}
-			else if (fm->shard_count == 0) {
-				fmd->shards_to_islands = true;
-			}
-
-			/* ugly ugly, need only the shard... the rest is to be generated on demand... */
-			BKE_fracture_create_dm(fmd, true, false);
-
-			if (fm->shard_count == 0) {
-				fmd->shards_to_islands = false;
-			}
-
-			fmd->visible_mesh_cached = CDDM_copy(fmd->dm);
-			if (fmd->visible_mesh == NULL) {
-				fmd->visible_mesh = DM_to_bmesh(fmd->visible_mesh_cached, true);
-			}
-
-			DM_ensure_tessface(fmd->visible_mesh_cached);
-			DM_ensure_normals(fmd->visible_mesh_cached);
-			//DM_update_tessface_data(fmd->visible_mesh_cached);
-
-
-			/* re-init cached verts here... */
-			mverts = CDDM_get_verts(fmd->visible_mesh_cached);
-
-			if (fmd->shards_to_islands)
-			{
-				i = fm->shard_count;
-			}
-			else
-			{
-				i = 0;
-			}
-
-			for (mi = fmd->meshIslands.first; mi; mi = mi->next) {
-				Shard *sh = NULL;
-				sh = shards[i]; //skip "empty" shards
-				while (sh && (sh->shard_id < mi->id))
-				{
-					if (sh->next) {
-						sh = sh->next;
-					}
-					else {
-						break;
-					}
-				}
-
-				if (sh)
-				{
-					read_meshIsland(fd, &mi);
-					vertstart += initialize_meshisland(fmd, &mi, mverts, vertstart, sh);
-				}
-				i++;
-			}
-
-			link_list(fd, &fmd->meshConstraints);
-
-			for (con = fmd->meshConstraints.first; con; con = con->next)
-			{
-				con->mi1 = newdataadr(fd, con->mi1);
-				con->mi2 = newdataadr(fd, con->mi2);
-				con->physics_constraint = NULL;
-				con->flag |= RBC_FLAG_NEEDS_VALIDATE;
-				if (con->mi1->participating_constraints != NULL)
-				{
-					con->mi1->participating_constraints[con->mi1->participating_constraint_count] = con;
-					con->mi1->participating_constraint_count++;
-				}
-
-				if (con->mi2->participating_constraints != NULL)
-				{
-					con->mi2->participating_constraints[con->mi2->participating_constraint_count] = con;
-					con->mi2->participating_constraint_count++;
-				}
-			}
-
-			if (fmd->meshConstraints.first == NULL || fmd->meshConstraints.last == NULL)
-			{	//fallback... rebuild constraints from scratch if none are found
-				if (fmd->fracture_mode != MOD_FRACTURE_EXTERNAL)
-				{
-					fmd->refresh_constraints = true;
-					fmd->meshConstraints.first = NULL;
-					fmd->meshConstraints.last = NULL;
-				}
-			}
-
-			link_list(fd, &fmd->pack_storage);
-			for (s = fmd->pack_storage.first; s; s = s->next)
-			{
-				read_shard(fd, &s);
-			}
-
-			MEM_freeN(shards);
-		}
-		else if (fmd->fracture_mode == MOD_FRACTURE_DYNAMIC)
-		{
-			ShardSequence *ssq = NULL;
-			MeshIslandSequence *msq = NULL;
-			Shard *s;
-			bool temp = fmd->shards_to_islands;
-
-			fmd->dm = NULL;
-			fmd->refresh_constraints = true;
-			fmd->meshConstraints.first = NULL;
-			fmd->meshConstraints.last = NULL;
-
-			link_list(fd, &fmd->shard_sequence);
-
-			for (ssq = fmd->shard_sequence.first; ssq; ssq = ssq->next)
-			{
-				ssq->is_new = false;
-				ssq->frac_mesh = newdataadr(fd, ssq->frac_mesh);
-				link_list(fd, &ssq->frac_mesh->shard_map);
-
-				for (s = ssq->frac_mesh->shard_map.first; s; s = s->next) {
-					read_shard(fd, &s);
-				}
-			}
-
-			fmd->current_shard_entry = fmd->shard_sequence.first;
-
-			link_list(fd, &fmd->meshIsland_sequence);
-			for (msq = fmd->meshIsland_sequence.first; msq; msq = msq->next)
-			{
-				int vertstart = 0;
-				MVert* mverts;
-				Shard *sh;
-
-				msq->is_new = false;
-				fmd->frac_mesh = fmd->current_shard_entry->frac_mesh;
-				fmd->shards_to_islands = false;
-				BKE_fracture_create_dm(fmd, true, false);
-				fmd->shards_to_islands = temp;
-				fmd->visible_mesh_cached = CDDM_copy(fmd->dm);
-				msq->visible_dm = fmd->visible_mesh_cached;
-				mverts = CDDM_get_verts(fmd->visible_mesh_cached);
-				sh = fmd->frac_mesh->shard_map.first;
-				fmd->current_mi_entry = msq;
-
-				link_list(fd, &msq->meshIslands);
-				for (mi = msq->meshIslands.first; mi; mi = mi->next) {
-					read_meshIsland(fd, &mi);
-					while (sh->shard_id < mi->id)
-					{
-						sh = sh->next;
-					}
-					vertstart += initialize_meshisland(fmd, &mi, mverts, vertstart, sh);
-				}
-
-				fmd->current_shard_entry = fmd->current_shard_entry->next;
-			}
-
-			//initialize to 1st entries here, maybe one needs to advance this to the current frame ?
-			ssq = fmd->shard_sequence.first;
-			msq = fmd->meshIsland_sequence.first;
-
-			while (ssq && (ssq->frame < fmd->last_frame)) {
-				ssq = ssq->next;
-			}
-
-			while (msq && (msq->frame < fmd->last_frame)) {
-				msq = msq->next;
-			}
-
-			if (ssq) {
-				fmd->frac_mesh = ssq->frac_mesh;
-				fmd->current_shard_entry = ssq;
-			}
-
-			if (msq) {
-				fmd->meshIslands = msq->meshIslands;
-				fmd->visible_mesh_cached = fmd->dm = msq->visible_dm;
-				fmd->current_mi_entry = msq;
-			}
-		}
-
-		fmd->anim_bind = newdataadr(fd, fmd->anim_bind);
-
-		fmd->refresh_images = true;
-		fmd->auto_execute = autoexec;
-		fmd->refresh_autohide = true;
-	}
-}
-
 static void direct_link_modifiers(FileData *fd, ListBase *lb)
 {
 	ModifierData *md;
@@ -5682,16 +5181,6 @@
 		if (NULL == modifierType_getInfo(md->type))
 			md->type = eModifierType_None;
 
-<<<<<<< HEAD
-=======
-		/* XXX hack, in Fracture Modifier Branch prior to 2.74 no DataTransfer Modifier
-		 * existed, but after 2.74 it takes the place of Fracture Modifier in internal numbering
-		 * so fix this temporarily here,  BRANCH ONLY !!! */
-		if ((md->type == eModifierType_DataTransfer) && (fd->fileversion < 274)) {
-			md->type = eModifierType_Fracture;
-		}
-			
->>>>>>> 16b07fb0
 		if (md->type == eModifierType_Subsurf) {
 			SubsurfModifierData *smd = (SubsurfModifierData *)md;
 
@@ -5849,11 +5338,7 @@
 			collmd->x = newdataadr(fd, collmd->x);
 			collmd->xnew = newdataadr(fd, collmd->xnew);
 			collmd->mfaces = newdataadr(fd, collmd->mfaces);
-<<<<<<< HEAD
-
-=======
-			
->>>>>>> 16b07fb0
+
 			collmd->current_x = MEM_calloc_arrayN(collmd->numverts, sizeof(MVert), "current_x");
 			collmd->current_xnew = MEM_calloc_arrayN(collmd->numverts, sizeof(MVert), "current_xnew");
 			collmd->current_v = MEM_calloc_arrayN(collmd->numverts, sizeof(MVert), "current_v");
@@ -5956,10 +5441,6 @@
 				BLI_endian_switch_float_array(lmd->vertexco, lmd->total_verts * 3);
 			}
 			lmd->cache_system = NULL;
-		}
-		else if (md->type == eModifierType_Fracture) {
-			FractureModifierData *fmd = (FractureModifierData *)md;
-			load_fracture_modifier(fd, fmd);
 		}
 		else if (md->type == eModifierType_CorrectiveSmooth) {
 			CorrectiveSmoothModifierData *csmd = (CorrectiveSmoothModifierData*)md;
@@ -7711,27 +7192,11 @@
 		direct_link_area(fd, area);
 	}
 
-<<<<<<< HEAD
 	/* edges */
 	for (ScrEdge *se = area_map->edgebase.first; se; se = se->next) {
 		se->v1 = newdataadr(fd, se->v1);
 		se->v2 = newdataadr(fd, se->v2);
 		BKE_screen_sort_scrvert(&se->v1, &se->v2);
-=======
-	direct_link_view_settings(fd, &sce->view_settings);
-	
-	sce->rigidbody_world = newdataadr(fd, sce->rigidbody_world);
-	rbw = sce->rigidbody_world;
-	if (rbw) {
-		/* must nullify the reference to physics sim object, since it no-longer exist 
-		 * (and will need to be recalculated) 
-		 */
-		rbw->physics_world = NULL;
-		rbw->objects = NULL;
-		rbw->numbodies = 0;
-		rbw->cache_index_map = NULL;
-		rbw->cache_offset_map = NULL;
->>>>>>> 16b07fb0
 
 		if (se->v1 == NULL) {
 			BLI_remlink(&area_map->edgebase, se);
@@ -9044,12 +8509,6 @@
 		bhead = blo_nextbhead(fd, bhead);
 	}
 
-<<<<<<< HEAD
-=======
-	qsort(fd->datamap->entries, fd->datamap->nentries, sizeof(OldNew), verg_oldnewmap);
-	fd->datamap->sorted = 1;
-	
->>>>>>> 16b07fb0
 	return bhead;
 }
 
@@ -9592,21 +9051,12 @@
 		if (data) {
 			int width = data[0];
 			int height = data[1];
-<<<<<<< HEAD
 
 			/* Protect against buffer overflow vulnerability. */
 			if (BLEN_THUMB_SAFE_MEMSIZE(width, height)) {
 				const size_t sz = BLEN_THUMB_MEMSIZE(width, height);
 				bfd->main->blen_thumb = MEM_mallocN(sz, __func__);
 
-=======
-
-			/* Protect against buffer overflow vulnerability. */
-			if (BLEN_THUMB_SAFE_MEMSIZE(width, height)) {
-				const size_t sz = BLEN_THUMB_MEMSIZE(width, height);
-				bfd->main->blen_thumb = MEM_mallocN(sz, __func__);
-
->>>>>>> 16b07fb0
 				BLI_assert((sz - sizeof(*bfd->main->blen_thumb)) ==
 				           (BLEN_THUMB_MEMSIZE_FILE(width, height) - (sizeof(*data) * 2)));
 				bfd->main->blen_thumb->width = width;
@@ -9736,15 +9186,9 @@
 
 	fd->tot_bheadmap = tot;
 	if (tot == 0) return;
-<<<<<<< HEAD
 
 	bhs = fd->bheadmap = MEM_malloc_arrayN(tot, sizeof(struct BHeadSort), "BHeadSort");
 
-=======
-	
-	bhs = fd->bheadmap = MEM_malloc_arrayN(tot, sizeof(struct BHeadSort), "BHeadSort");
-	
->>>>>>> 16b07fb0
 	for (bhead = blo_firstbhead(fd); bhead; bhead = blo_nextbhead(fd, bhead), bhs++) {
 		bhs->bhead = bhead;
 		bhs->old = bhead->old;
