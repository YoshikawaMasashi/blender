/*
 * ***** BEGIN GPL LICENSE BLOCK *****
 *
 * This program is free software; you can redistribute it and/or
 * modify it under the terms of the GNU General Public License
 * as published by the Free Software Foundation; either version 2
 * of the License, or (at your option) any later version.
 *
 * This program is distributed in the hope that it will be useful,
 * but WITHOUT ANY WARRANTY; without even the implied warranty of
 * MERCHANTABILITY or FITNESS FOR A PARTICULAR PURPOSE.  See the
 * GNU General Public License for more details.
 *
 * You should have received a copy of the GNU General Public License
 * along with this program; if not, write to the Free Software Foundation,
 * Inc., 51 Franklin Street, Fifth Floor, Boston, MA 02110-1301, USA.
 *
 * The Original Code is Copyright (C) 2001-2002 by NaN Holding BV.
 * All rights reserved.
 *
 *
 * Contributor(s): Blender Foundation
 *
 * ***** END GPL LICENSE BLOCK *****
 *
 */

/** \file blender/blenloader/intern/readfile.c
 *  \ingroup blenloader
 */


#include "zlib.h"

#include <limits.h>
#include <stdio.h> // for printf fopen fwrite fclose sprintf FILE
#include <stdlib.h> // for getenv atoi
#include <stddef.h> // for offsetof
#include <fcntl.h> // for open
#include <string.h> // for strrchr strncmp strstr
#include <math.h> // for fabs
#include <stdarg.h> /* for va_start/end */
#include <time.h> /* for gmtime */

#include "BLI_utildefines.h"
#ifndef WIN32
#  include <unistd.h> // for read close
#else
#  include <io.h> // for open close read
#  include "winsock2.h"
#  include "BLI_winstuff.h"
#endif

/* allow readfile to use deprecated functionality */
#define DNA_DEPRECATED_ALLOW

#include "DNA_anim_types.h"
#include "DNA_armature_types.h"
#include "DNA_actuator_types.h"
#include "DNA_brush_types.h"
#include "DNA_camera_types.h"
#include "DNA_cloth_types.h"
#include "DNA_controller_types.h"
#include "DNA_constraint_types.h"
#include "DNA_dynamicpaint_types.h"
#include "DNA_effect_types.h"
#include "DNA_fileglobal_types.h"
#include "DNA_genfile.h"
#include "DNA_group_types.h"
#include "DNA_gpencil_types.h"
#include "DNA_ipo_types.h"
#include "DNA_key_types.h"
#include "DNA_lattice_types.h"
#include "DNA_lamp_types.h"
#include "DNA_linestyle_types.h"
#include "DNA_meta_types.h"
#include "DNA_material_types.h"
#include "DNA_mesh_types.h"
#include "DNA_meshdata_types.h"
#include "DNA_nla_types.h"
#include "DNA_node_types.h"
#include "DNA_object_fluidsim.h" // NT
#include "DNA_object_types.h"
#include "DNA_packedFile_types.h"
#include "DNA_particle_types.h"
#include "DNA_property_types.h"
#include "DNA_rigidbody_types.h"
#include "DNA_text_types.h"
#include "DNA_view3d_types.h"
#include "DNA_screen_types.h"
#include "DNA_sensor_types.h"
#include "DNA_sdna_types.h"
#include "DNA_scene_types.h"
#include "DNA_sequence_types.h"
#include "DNA_smoke_types.h"
#include "DNA_speaker_types.h"
#include "DNA_sound_types.h"
#include "DNA_space_types.h"
#include "DNA_vfont_types.h"
#include "DNA_world_types.h"
#include "DNA_movieclip_types.h"
#include "DNA_mask_types.h"

#include "MEM_guardedalloc.h"

#include "BLI_endian_switch.h"
#include "BLI_blenlib.h"
#include "BLI_math.h"
#include "BLI_threads.h"
#include "BLI_mempool.h"

#include "BLT_translation.h"

#include "BKE_action.h"
#include "BKE_armature.h"
#include "BKE_brush.h"
#include "BKE_cloth.h"
#include "BKE_constraint.h"
#include "BKE_context.h"
#include "BKE_curve.h"
#include "BKE_depsgraph.h"
#include "BKE_effect.h"
#include "BKE_fcurve.h"
#include "BKE_global.h" // for G
#include "BKE_group.h"
#include "BKE_library.h" // for which_libbase
#include "BKE_idcode.h"
#include "BKE_material.h"
#include "BKE_main.h" // for Main
#include "BKE_mesh.h" // for ME_ defines (patching)
#include "BKE_modifier.h"
#include "BKE_multires.h"
#include "BKE_node.h" // for tree type defines
#include "BKE_object.h"
#include "BKE_paint.h"
#include "BKE_particle.h"
#include "BKE_pointcache.h"
#include "BKE_report.h"
#include "BKE_sca.h" // for init_actuator
#include "BKE_scene.h"
#include "BKE_screen.h"
#include "BKE_sequencer.h"
#include "BKE_outliner_treehash.h"
#include "BKE_sound.h"


#include "NOD_common.h"
#include "NOD_socket.h"

#include "BLO_readfile.h"
#include "BLO_undofile.h"
#include "BLO_blend_defs.h"

#include "RE_engine.h"

#include "readfile.h"


#include <errno.h>

/*
 * Remark: still a weak point is the newaddress() function, that doesnt solve reading from
 * multiple files at the same time
 *
 * (added remark: oh, i thought that was solved? will look at that... (ton)
 *
 * READ
 * - Existing Library (Main) push or free
 * - allocate new Main
 * - load file
 * - read SDNA
 * - for each LibBlock
 *     - read LibBlock
 *     - if a Library
 *         - make a new Main
 *         - attach ID's to it
 *     - else
 *         - read associated 'direct data'
 *         - link direct data (internal and to LibBlock)
 * - read FileGlobal
 * - read USER data, only when indicated (file is ~/X.XX/startup.blend)
 * - free file
 * - per Library (per Main)
 *     - read file
 *     - read SDNA
 *     - find LibBlocks and attach IDs to Main
 *         - if external LibBlock
 *             - search all Main's
 *                 - or it's already read,
 *                 - or not read yet
 *                 - or make new Main
 *     - per LibBlock
 *         - read recursive
 *         - read associated direct data
 *         - link direct data (internal and to LibBlock)
 *     - free file
 * - per Library with unread LibBlocks
 *     - read file
 *     - read SDNA
 *     - per LibBlock
 *                - read recursive
 *                - read associated direct data
 *                - link direct data (internal and to LibBlock)
 *         - free file
 * - join all Mains
 * - link all LibBlocks and indirect pointers to libblocks
 * - initialize FileGlobal and copy pointers to Global
 */

/* use GHash for BHead name-based lookups (speeds up linking) */
#define USE_GHASH_BHEAD

/***/

typedef struct OldNew {
	void *old, *newp;
	int nr;
} OldNew;

typedef struct OldNewMap {
	OldNew *entries;
	int nentries, entriessize;
	int sorted;
	int lasthit;
} OldNewMap;


/* local prototypes */
static void *read_struct(FileData *fd, BHead *bh, const char *blockname);
static void direct_link_modifiers(FileData *fd, ListBase *lb);
static void convert_tface_mt(FileData *fd, Main *main);
static BHead *find_bhead_from_code_name(FileData *fd, const short idcode, const char *name);
static BHead *find_bhead_from_idname(FileData *fd, const char *idname);

/* this function ensures that reports are printed,
 * in the case of libraray linking errors this is important!
 *
 * bit kludge but better then doubling up on prints,
 * we could alternatively have a versions of a report function which forces printing - campbell
 */

void blo_reportf_wrap(ReportList *reports, ReportType type, const char *format, ...)
{
	char fixed_buf[1024]; /* should be long enough */
	
	va_list args;
	
	va_start(args, format);
	vsnprintf(fixed_buf, sizeof(fixed_buf), format, args);
	va_end(args);
	
	fixed_buf[sizeof(fixed_buf) - 1] = '\0';
	
	BKE_report(reports, type, fixed_buf);
	
	if (G.background == 0) {
		printf("%s\n", fixed_buf);
	}
}

/* for reporting linking messages */
static const char *library_parent_filepath(Library *lib)
{
	return lib->parent ? lib->parent->filepath : "<direct>";
}

static OldNewMap *oldnewmap_new(void) 
{
	OldNewMap *onm= MEM_callocN(sizeof(*onm), "OldNewMap");
	
	onm->entriessize = 1024;
	onm->entries = MEM_mallocN(sizeof(*onm->entries)*onm->entriessize, "OldNewMap.entries");
	
	return onm;
}

static int verg_oldnewmap(const void *v1, const void *v2)
{
	const struct OldNew *x1=v1, *x2=v2;
	
	if (x1->old > x2->old) return 1;
	else if (x1->old < x2->old) return -1;
	return 0;
}


static void oldnewmap_sort(FileData *fd) 
{
	qsort(fd->libmap->entries, fd->libmap->nentries, sizeof(OldNew), verg_oldnewmap);
	fd->libmap->sorted = 1;
}

/* nr is zero for data, and ID code for libdata */
static void oldnewmap_insert(OldNewMap *onm, void *oldaddr, void *newaddr, int nr) 
{
	OldNew *entry;
	
	if (oldaddr==NULL || newaddr==NULL) return;
	
	if (UNLIKELY(onm->nentries == onm->entriessize)) {
		onm->entriessize *= 2;
		onm->entries = MEM_reallocN(onm->entries, sizeof(*onm->entries) * onm->entriessize);
	}

	entry = &onm->entries[onm->nentries++];
	entry->old = oldaddr;
	entry->newp = newaddr;
	entry->nr = nr;
}

void blo_do_versions_oldnewmap_insert(OldNewMap *onm, void *oldaddr, void *newaddr, int nr)
{
	oldnewmap_insert(onm, oldaddr, newaddr, nr);
}

/**
 * Do a full search (no state).
 *
 * \param lasthit: Use as a reference position to avoid a full search
 * from either end of the array, giving more efficient lookups.
 *
 * \note This would seem an ideal case for hash or btree lookups.
 * However the data is written in-order, using the \a lasthit will normally avoid calling this function.
 * Creating a btree/hash structure adds overhead for the common-case to optimize the corner-case
 * (since most entries will never be retrieved).
 * So just keep full lookups as a fall-back.
 */
static int oldnewmap_lookup_entry_full(const OldNewMap *onm, const void *addr, int lasthit)
{
	const int nentries = onm->nentries;
	const OldNew *entries = onm->entries;
	int i;

	/* search relative to lasthit where possible */
	if (lasthit >= 0 && lasthit < nentries) {

		/* search forwards */
		i = lasthit;
		while (++i != nentries) {
			if (entries[i].old == addr) {
				return i;
			}
		}

		/* search backwards */
		i = lasthit + 1;
		while (i--) {
			if (entries[i].old == addr) {
				return i;
			}
		}
	}
	else {
		/* search backwards (full) */
		i = nentries;
		while (i--) {
			if (entries[i].old == addr) {
				return i;
			}
		}
	}

	return -1;
}

static void *oldnewmap_lookup_and_inc(OldNewMap *onm, void *addr, bool increase_users) 
{
	int i;
	
	if (addr == NULL) return NULL;
	
	if (onm->lasthit < onm->nentries-1) {
		OldNew *entry = &onm->entries[++onm->lasthit];
		
		if (entry->old == addr) {
			if (increase_users)
				entry->nr++;
			return entry->newp;
		}
	}
	
	i = oldnewmap_lookup_entry_full(onm, addr, onm->lasthit);
	if (i != -1) {
		OldNew *entry = &onm->entries[i];
		BLI_assert(entry->old == addr);
		onm->lasthit = i;
		if (increase_users)
			entry->nr++;
		return entry->newp;
	}
	
	return NULL;
}

/* for libdata, nr has ID code, no increment */
static void *oldnewmap_liblookup(OldNewMap *onm, void *addr, void *lib)
{
	if (addr == NULL) {
		return NULL;
	}

	/* lasthit works fine for non-libdata, linking there is done in same sequence as writing */
	if (onm->sorted) {
		OldNew entry_s, *entry;

		entry_s.old = addr;

		entry = bsearch(&entry_s, onm->entries, onm->nentries, sizeof(OldNew), verg_oldnewmap);
		if (entry) {
			ID *id = entry->newp;

			if (id && (!lib || id->lib)) {
				return id;
			}
		}
	}
	else {
		/* note, this can be a bottle neck when loading some files */
		const int i = oldnewmap_lookup_entry_full(onm, addr, -1);
		if (i != -1) {
			OldNew *entry = &onm->entries[i];
			ID *id = entry->newp;
			BLI_assert(entry->old == addr);
			if (id && (!lib || id->lib)) {
				return id;
			}
		}
	}

	return NULL;
}

static void oldnewmap_free_unused(OldNewMap *onm) 
{
	int i;

	for (i = 0; i < onm->nentries; i++) {
		OldNew *entry = &onm->entries[i];
		if (entry->nr == 0) {
			MEM_freeN(entry->newp);
			entry->newp = NULL;
		}
	}
}

static void oldnewmap_clear(OldNewMap *onm) 
{
	onm->nentries = 0;
	onm->lasthit = 0;
}

static void oldnewmap_free(OldNewMap *onm) 
{
	MEM_freeN(onm->entries);
	MEM_freeN(onm);
}

/***/

static void read_libraries(FileData *basefd, ListBase *mainlist);

/* ************ help functions ***************** */

static void add_main_to_main(Main *mainvar, Main *from)
{
	ListBase *lbarray[MAX_LIBARRAY], *fromarray[MAX_LIBARRAY];
	int a;
	
	set_listbasepointers(mainvar, lbarray);
	a = set_listbasepointers(from, fromarray);
	while (a--) {
		BLI_movelisttolist(lbarray[a], fromarray[a]);
	}
}

void blo_join_main(ListBase *mainlist)
{
	Main *tojoin, *mainl;
	
	mainl = mainlist->first;
	while ((tojoin = mainl->next)) {
		add_main_to_main(mainl, tojoin);
		BLI_remlink(mainlist, tojoin);
		BKE_main_free(tojoin);
	}
}

static void split_libdata(ListBase *lb, Main *first)
{
	ListBase *lbn;
	ID *id, *idnext;
	Main *mainvar;
	
	id = lb->first;
	while (id) {
		idnext = id->next;
		if (id->lib) {
			mainvar = first;
			while (mainvar) {
				if (mainvar->curlib == id->lib) {
					lbn= which_libbase(mainvar, GS(id->name));
					BLI_remlink(lb, id);
					BLI_addtail(lbn, id);
					break;
				}
				mainvar = mainvar->next;
			}
			if (mainvar == NULL) printf("error split_libdata\n");
		}
		id = idnext;
	}
}

void blo_split_main(ListBase *mainlist, Main *main)
{
	ListBase *lbarray[MAX_LIBARRAY];
	Library *lib;
	int i;
	
	mainlist->first = mainlist->last = main;
	main->next = NULL;
	
	if (BLI_listbase_is_empty(&main->library))
		return;
	
	for (lib = main->library.first; lib; lib = lib->id.next) {
		Main *libmain = BKE_main_new();
		libmain->curlib = lib;
		BLI_addtail(mainlist, libmain);
	}
	
	i = set_listbasepointers(main, lbarray);
	while (i--)
		split_libdata(lbarray[i], main->next);
}

static void read_file_version(FileData *fd, Main *main)
{
	BHead *bhead;
	
	for (bhead= blo_firstbhead(fd); bhead; bhead= blo_nextbhead(fd, bhead)) {
		if (bhead->code == GLOB) {
			FileGlobal *fg= read_struct(fd, bhead, "Global");
			if (fg) {
				main->subversionfile= fg->subversion;
				main->minversionfile= fg->minversion;
				main->minsubversionfile= fg->minsubversion;
				MEM_freeN(fg);
			}
			else if (bhead->code == ENDB)
				break;
		}
	}
}

#ifdef USE_GHASH_BHEAD
static void read_file_bhead_idname_map_create(FileData *fd)
{
	BHead *bhead;

	/* dummy values */
	bool is_link = false;
	int code_prev = ENDB;
	unsigned int reserve = 0;

	for (bhead = blo_firstbhead(fd); bhead; bhead = blo_nextbhead(fd, bhead)) {
		if (code_prev != bhead->code) {
			code_prev = bhead->code;
			is_link = BKE_idcode_is_valid(code_prev) ? BKE_idcode_is_linkable(code_prev) : false;
		}

		if (is_link) {
			reserve += 1;
		}
	}

	BLI_assert(fd->bhead_idname_hash == NULL);

	fd->bhead_idname_hash = BLI_ghash_str_new_ex(__func__, reserve);

	for (bhead = blo_firstbhead(fd); bhead; bhead = blo_nextbhead(fd, bhead)) {
		if (code_prev != bhead->code) {
			code_prev = bhead->code;
			is_link = BKE_idcode_is_valid(code_prev) ? BKE_idcode_is_linkable(code_prev) : false;
		}

		if (is_link) {
			BLI_ghash_insert(fd->bhead_idname_hash, (void *)bhead_id_name(fd, bhead), bhead);
		}
	}
}
#endif


static Main *blo_find_main(FileData *fd, const char *filepath, const char *relabase)
{
	ListBase *mainlist = fd->mainlist;
	Main *m;
	Library *lib;
	char name1[FILE_MAX];
	
	BLI_strncpy(name1, filepath, sizeof(name1));
	BLI_cleanup_path(relabase, name1);
	
//	printf("blo_find_main: relabase  %s\n", relabase);
//	printf("blo_find_main: original in  %s\n", filepath);
//	printf("blo_find_main: converted to %s\n", name1);
	
	for (m = mainlist->first; m; m = m->next) {
		const char *libname = (m->curlib) ? m->curlib->filepath : m->name;
		
		if (BLI_path_cmp(name1, libname) == 0) {
			if (G.debug & G_DEBUG) printf("blo_find_main: found library %s\n", libname);
			return m;
		}
	}
	
	m = BKE_main_new();
	BLI_addtail(mainlist, m);
	
	/* Adapted from BKE_libblock_alloc(), with no lock of main, it's most likely already locked by caller code. */
	lib = BKE_libblock_alloc_notest(ID_LI);
<<<<<<< HEAD
	if (lib) {
=======
	{
>>>>>>> 32d9f756
		/* Add library datablock itself to 'main' Main, since libraries are **never** linked data.
		 * Fixes bug where you could end with all ID_LI datablocks having the same name... */
		ListBase *libraries = &((Main *)mainlist->first)->library;
		ID *id = (ID *)lib;

		BLI_addtail(libraries, id);
		id->us = 1;
		id->icon_id = 0;
		*((short *)id->name) = ID_LI;
		new_id(libraries, id, "Lib");
	}

	BLI_strncpy(lib->name, filepath, sizeof(lib->name));
	BLI_strncpy(lib->filepath, name1, sizeof(lib->filepath));
	
	m->curlib = lib;
	
	read_file_version(fd, m);
	
	if (G.debug & G_DEBUG) printf("blo_find_main: added new lib %s\n", filepath);
	return m;
}


/* ************ FILE PARSING ****************** */

static void switch_endian_bh4(BHead4 *bhead)
{
	/* the ID_.. codes */
	if ((bhead->code & 0xFFFF)==0) bhead->code >>= 16;
	
	if (bhead->code != ENDB) {
		BLI_endian_switch_int32(&bhead->len);
		BLI_endian_switch_int32(&bhead->SDNAnr);
		BLI_endian_switch_int32(&bhead->nr);
	}
}

static void switch_endian_bh8(BHead8 *bhead)
{
	/* the ID_.. codes */
	if ((bhead->code & 0xFFFF)==0) bhead->code >>= 16;
	
	if (bhead->code != ENDB) {
		BLI_endian_switch_int32(&bhead->len);
		BLI_endian_switch_int32(&bhead->SDNAnr);
		BLI_endian_switch_int32(&bhead->nr);
	}
}

static void bh4_from_bh8(BHead *bhead, BHead8 *bhead8, int do_endian_swap)
{
	BHead4 *bhead4 = (BHead4 *) bhead;
	int64_t old;

	bhead4->code = bhead8->code;
	bhead4->len = bhead8->len;

	if (bhead4->code != ENDB) {
		/* perform a endian swap on 64bit pointers, otherwise the pointer might map to zero
		 * 0x0000000000000000000012345678 would become 0x12345678000000000000000000000000
		 */
		if (do_endian_swap) {
			BLI_endian_switch_int64(&bhead8->old);
		}
		
		/* this patch is to avoid a long long being read from not-eight aligned positions
		 * is necessary on any modern 64bit architecture) */
		memcpy(&old, &bhead8->old, 8);
		bhead4->old = (int) (old >> 3);
		
		bhead4->SDNAnr = bhead8->SDNAnr;
		bhead4->nr = bhead8->nr;
	}
}

static void bh8_from_bh4(BHead *bhead, BHead4 *bhead4)
{
	BHead8 *bhead8 = (BHead8 *) bhead;
	
	bhead8->code = bhead4->code;
	bhead8->len = bhead4->len;
	
	if (bhead8->code != ENDB) {
		bhead8->old = bhead4->old;
		bhead8->SDNAnr = bhead4->SDNAnr;
		bhead8->nr= bhead4->nr;
	}
}

static BHeadN *get_bhead(FileData *fd)
{
	BHeadN *new_bhead = NULL;
	int readsize;
	
	if (fd) {
		if (!fd->eof) {
			/* initializing to zero isn't strictly needed but shuts valgrind up
			 * since uninitialized memory gets compared */
			BHead8 bhead8 = {0};
			BHead4 bhead4 = {0};
			BHead  bhead = {0};
			
			/* First read the bhead structure.
			 * Depending on the platform the file was written on this can
			 * be a big or little endian BHead4 or BHead8 structure.
			 *
			 * As usual 'ENDB' (the last *partial* bhead of the file)
			 * needs some special handling. We don't want to EOF just yet.
			 */
			if (fd->flags & FD_FLAGS_FILE_POINTSIZE_IS_4) {
				bhead4.code = DATA;
				readsize = fd->read(fd, &bhead4, sizeof(bhead4));
				
				if (readsize == sizeof(bhead4) || bhead4.code == ENDB) {
					if (fd->flags & FD_FLAGS_SWITCH_ENDIAN) {
						switch_endian_bh4(&bhead4);
					}
					
					if (fd->flags & FD_FLAGS_POINTSIZE_DIFFERS) {
						bh8_from_bh4(&bhead, &bhead4);
					}
					else {
						memcpy(&bhead, &bhead4, sizeof(bhead));
					}
				}
				else {
					fd->eof = 1;
					bhead.len= 0;
				}
			}
			else {
				bhead8.code = DATA;
				readsize = fd->read(fd, &bhead8, sizeof(bhead8));
				
				if (readsize == sizeof(bhead8) || bhead8.code == ENDB) {
					if (fd->flags & FD_FLAGS_SWITCH_ENDIAN) {
						switch_endian_bh8(&bhead8);
					}
					
					if (fd->flags & FD_FLAGS_POINTSIZE_DIFFERS) {
						bh4_from_bh8(&bhead, &bhead8, (fd->flags & FD_FLAGS_SWITCH_ENDIAN));
					}
					else {
						memcpy(&bhead, &bhead8, sizeof(bhead));
					}
				}
				else {
					fd->eof = 1;
					bhead.len= 0;
				}
			}
			
			/* make sure people are not trying to pass bad blend files */
			if (bhead.len < 0) fd->eof = 1;
			
			/* bhead now contains the (converted) bhead structure. Now read
			 * the associated data and put everything in a BHeadN (creative naming !)
			 */
			if (!fd->eof) {
				new_bhead = MEM_mallocN(sizeof(BHeadN) + bhead.len, "new_bhead");
				if (new_bhead) {
					new_bhead->next = new_bhead->prev = NULL;
					new_bhead->bhead = bhead;
					
					readsize = fd->read(fd, new_bhead + 1, bhead.len);
					
					if (readsize != bhead.len) {
						fd->eof = 1;
						MEM_freeN(new_bhead);
						new_bhead = NULL;
					}
				}
				else {
					fd->eof = 1;
				}
			}
		}
	}

	/* We've read a new block. Now add it to the list
	 * of blocks.
	 */
	if (new_bhead) {
		BLI_addtail(&fd->listbase, new_bhead);
	}
	
	return(new_bhead);
}

BHead *blo_firstbhead(FileData *fd)
{
	BHeadN *new_bhead;
	BHead *bhead = NULL;
	
	/* Rewind the file
	 * Read in a new block if necessary
	 */
	new_bhead = fd->listbase.first;
	if (new_bhead == NULL) {
		new_bhead = get_bhead(fd);
	}
	
	if (new_bhead) {
		bhead = &new_bhead->bhead;
	}
	
	return(bhead);
}

BHead *blo_prevbhead(FileData *UNUSED(fd), BHead *thisblock)
{
	BHeadN *bheadn = (BHeadN *)POINTER_OFFSET(thisblock, -offsetof(BHeadN, bhead));
	BHeadN *prev = bheadn->prev;
	
	return (prev) ? &prev->bhead : NULL;
}

BHead *blo_nextbhead(FileData *fd, BHead *thisblock)
{
	BHeadN *new_bhead = NULL;
	BHead *bhead = NULL;
	
	if (thisblock) {
		/* bhead is actually a sub part of BHeadN
		 * We calculate the BHeadN pointer from the BHead pointer below */
		new_bhead = (BHeadN *)POINTER_OFFSET(thisblock, -offsetof(BHeadN, bhead));
		
		/* get the next BHeadN. If it doesn't exist we read in the next one */
		new_bhead = new_bhead->next;
		if (new_bhead == NULL) {
			new_bhead = get_bhead(fd);
		}
	}
	
	if (new_bhead) {
		/* here we do the reverse:
		 * go from the BHeadN pointer to the BHead pointer */
		bhead = &new_bhead->bhead;
	}
	
	return(bhead);
}

static void decode_blender_header(FileData *fd)
{
	char header[SIZEOFBLENDERHEADER], num[4];
	int readsize;
	
	/* read in the header data */
	readsize = fd->read(fd, header, sizeof(header));
	
	if (readsize == sizeof(header)) {
		if (STREQLEN(header, "BLENDER", 7)) {
			int remove_this_endian_test = 1;
			
			fd->flags |= FD_FLAGS_FILE_OK;
			
			/* what size are pointers in the file ? */
			if (header[7]=='_') {
				fd->flags |= FD_FLAGS_FILE_POINTSIZE_IS_4;
				if (sizeof(void *) != 4) {
					fd->flags |= FD_FLAGS_POINTSIZE_DIFFERS;
				}
			}
			else {
				if (sizeof(void *) != 8) {
					fd->flags |= FD_FLAGS_POINTSIZE_DIFFERS;
				}
			}
			
			/* is the file saved in a different endian
			 * than we need ?
			 */
			if (((((char *)&remove_this_endian_test)[0] == 1) ? L_ENDIAN : B_ENDIAN) != ((header[8] == 'v') ? L_ENDIAN : B_ENDIAN)) {
				fd->flags |= FD_FLAGS_SWITCH_ENDIAN;
			}
			
			/* get the version number */
			memcpy(num, header + 9, 3);
			num[3] = 0;
			fd->fileversion = atoi(num);
		}
	}
}

static int read_file_dna(FileData *fd)
{
	BHead *bhead;
	
	for (bhead = blo_firstbhead(fd); bhead; bhead = blo_nextbhead(fd, bhead)) {
		if (bhead->code == DNA1) {
			const bool do_endian_swap = (fd->flags & FD_FLAGS_SWITCH_ENDIAN) != 0;
			
			fd->filesdna = DNA_sdna_from_data(&bhead[1], bhead->len, do_endian_swap);
			if (fd->filesdna) {
				fd->compflags = DNA_struct_get_compareflags(fd->filesdna, fd->memsdna);
				/* used to retrieve ID names from (bhead+1) */
				fd->id_name_offs = DNA_elem_offset(fd->filesdna, "ID", "char", "name[]");
			}
			
			return 1;
		}
		else if (bhead->code == ENDB)
			break;
	}
	
	return 0;
}

static int *read_file_thumbnail(FileData *fd)
{
	BHead *bhead;
	int *blend_thumb = NULL;

	for (bhead = blo_firstbhead(fd); bhead; bhead = blo_nextbhead(fd, bhead)) {
		if (bhead->code == TEST) {
			const bool do_endian_swap = (fd->flags & FD_FLAGS_SWITCH_ENDIAN) != 0;
			int *data = (int *)(bhead + 1);

			if (bhead->len < (2 * sizeof(int))) {
				break;
			}

			if (do_endian_swap) {
				BLI_endian_switch_int32(&data[0]);
				BLI_endian_switch_int32(&data[1]);
			}

			if (bhead->len < BLEN_THUMB_MEMSIZE_FILE(data[0], data[1])) {
				break;
			}

			blend_thumb = data;
			break;
		}
		else if (bhead->code != REND) {
			/* Thumbnail is stored in TEST immediately after first REND... */
			break;
		}
	}

	return blend_thumb;
}

static int fd_read_from_file(FileData *filedata, void *buffer, unsigned int size)
{
	int readsize = read(filedata->filedes, buffer, size);
	
	if (readsize < 0) {
		readsize = EOF;
	}
	else {
		filedata->seek += readsize;
	}
	
	return readsize;
}

static int fd_read_gzip_from_file(FileData *filedata, void *buffer, unsigned int size)
{
	int readsize = gzread(filedata->gzfiledes, buffer, size);
	
	if (readsize < 0) {
		readsize = EOF;
	}
	else {
		filedata->seek += readsize;
	}
	
	return (readsize);
}

static int fd_read_from_memory(FileData *filedata, void *buffer, unsigned int size)
{
	/* don't read more bytes then there are available in the buffer */
	int readsize = (int)MIN2(size, (unsigned int)(filedata->buffersize - filedata->seek));
	
	memcpy(buffer, filedata->buffer + filedata->seek, readsize);
	filedata->seek += readsize;
	
	return (readsize);
}

static int fd_read_from_memfile(FileData *filedata, void *buffer, unsigned int size)
{
	static unsigned int seek = (1<<30);	/* the current position */
	static unsigned int offset = 0;		/* size of previous chunks */
	static MemFileChunk *chunk = NULL;
	unsigned int chunkoffset, readsize, totread;
	
	if (size == 0) return 0;
	
	if (seek != (unsigned int)filedata->seek) {
		chunk = filedata->memfile->chunks.first;
		seek = 0;
		
		while (chunk) {
			if (seek + chunk->size > (unsigned) filedata->seek) break;
			seek += chunk->size;
			chunk = chunk->next;
		}
		offset = seek;
		seek = filedata->seek;
	}
	
	if (chunk) {
		totread = 0;
		
		do {
			/* first check if it's on the end if current chunk */
			if (seek-offset == chunk->size) {
				offset += chunk->size;
				chunk = chunk->next;
			}
			
			/* debug, should never happen */
			if (chunk == NULL) {
				printf("illegal read, chunk zero\n");
				return 0;
			}
			
			chunkoffset = seek-offset;
			readsize = size-totread;
			
			/* data can be spread over multiple chunks, so clamp size
			 * to within this chunk, and then it will read further in
			 * the next chunk */
			if (chunkoffset+readsize > chunk->size)
				readsize= chunk->size-chunkoffset;
			
			memcpy(POINTER_OFFSET(buffer, totread), chunk->buf + chunkoffset, readsize);
			totread += readsize;
			filedata->seek += readsize;
			seek += readsize;
		} while (totread < size);
		
		return totread;
	}
	
	return 0;
}

static FileData *filedata_new(void)
{
	FileData *fd = MEM_callocN(sizeof(FileData), "FileData");
	
	fd->filedes = -1;
	fd->gzfiledes = NULL;
	
	/* XXX, this doesn't need to be done all the time,
	 * but it keeps us re-entrant,  remove once we have
	 * a lib that provides a nice lock. - zr
	 */
	fd->memsdna = DNA_sdna_from_data(DNAstr, DNAlen, false);
	
	fd->datamap = oldnewmap_new();
	fd->globmap = oldnewmap_new();
	fd->libmap = oldnewmap_new();
	
	return fd;
}

static FileData *blo_decode_and_check(FileData *fd, ReportList *reports)
{
	decode_blender_header(fd);
	
	if (fd->flags & FD_FLAGS_FILE_OK) {
		if (!read_file_dna(fd)) {
			BKE_reportf(reports, RPT_ERROR, "Failed to read blend file '%s', incomplete", fd->relabase);
			blo_freefiledata(fd);
			fd = NULL;
		}
	}
	else {
		BKE_reportf(reports, RPT_ERROR, "Failed to read blend file '%s', not a blend file", fd->relabase);
		blo_freefiledata(fd);
		fd = NULL;
	}
	
	return fd;
}

/* cannot be called with relative paths anymore! */
/* on each new library added, it now checks for the current FileData and expands relativeness */
FileData *blo_openblenderfile(const char *filepath, ReportList *reports)
{
	gzFile gzfile;
	errno = 0;
	gzfile = BLI_gzopen(filepath, "rb");
	
	if (gzfile == (gzFile)Z_NULL) {
		BKE_reportf(reports, RPT_WARNING, "Unable to open '%s': %s",
		            filepath, errno ? strerror(errno) : TIP_("unknown error reading file"));
		return NULL;
	}
	else {
		FileData *fd = filedata_new();
		fd->gzfiledes = gzfile;
		fd->read = fd_read_gzip_from_file;
		
		/* needed for library_append and read_libraries */
		BLI_strncpy(fd->relabase, filepath, sizeof(fd->relabase));
		
		return blo_decode_and_check(fd, reports);
	}
}

/**
 * Same as blo_openblenderfile(), but does not reads DNA data, only header. Use it for light access
 * (e.g. thumbnail reading).
 */
static FileData *blo_openblenderfile_minimal(const char *filepath)
{
	gzFile gzfile;
	errno = 0;
	gzfile = BLI_gzopen(filepath, "rb");

	if (gzfile != (gzFile)Z_NULL) {
		FileData *fd = filedata_new();
		fd->gzfiledes = gzfile;
		fd->read = fd_read_gzip_from_file;

		decode_blender_header(fd);

		if (fd->flags & FD_FLAGS_FILE_OK) {
			return fd;
		}

		blo_freefiledata(fd);
	}

	return NULL;
}

static int fd_read_gzip_from_memory(FileData *filedata, void *buffer, unsigned int size)
{
	int err;

	filedata->strm.next_out = (Bytef *) buffer;
	filedata->strm.avail_out = size;

	// Inflate another chunk.
	err = inflate (&filedata->strm, Z_SYNC_FLUSH);

	if (err == Z_STREAM_END) {
		return 0;
	}
	else if (err != Z_OK) {
		printf("fd_read_gzip_from_memory: zlib error\n");
		return 0;
	}

	filedata->seek += size;

	return (size);
}

static int fd_read_gzip_from_memory_init(FileData *fd)
{

	fd->strm.next_in = (Bytef *) fd->buffer;
	fd->strm.avail_in = fd->buffersize;
	fd->strm.total_out = 0;
	fd->strm.zalloc = Z_NULL;
	fd->strm.zfree = Z_NULL;
	
	if (inflateInit2(&fd->strm, (16+MAX_WBITS)) != Z_OK)
		return 0;

	fd->read = fd_read_gzip_from_memory;
	
	return 1;
}

FileData *blo_openblendermemory(const void *mem, int memsize, ReportList *reports)
{
	if (!mem || memsize<SIZEOFBLENDERHEADER) {
		BKE_report(reports, RPT_WARNING, (mem) ? TIP_("Unable to read"): TIP_("Unable to open"));
		return NULL;
	}
	else {
		FileData *fd = filedata_new();
		const char *cp = mem;
		
		fd->buffer = mem;
		fd->buffersize = memsize;
		
		/* test if gzip */
		if (cp[0] == 0x1f && cp[1] == 0x8b) {
			if (0 == fd_read_gzip_from_memory_init(fd)) {
				blo_freefiledata(fd);
				return NULL;
			}
		}
		else
			fd->read = fd_read_from_memory;
			
		fd->flags |= FD_FLAGS_NOT_MY_BUFFER;

		return blo_decode_and_check(fd, reports);
	}
}

FileData *blo_openblendermemfile(MemFile *memfile, ReportList *reports)
{
	if (!memfile) {
		BKE_report(reports, RPT_WARNING, "Unable to open blend <memory>");
		return NULL;
	}
	else {
		FileData *fd = filedata_new();
		fd->memfile = memfile;
		
		fd->read = fd_read_from_memfile;
		fd->flags |= FD_FLAGS_NOT_MY_BUFFER;
		
		return blo_decode_and_check(fd, reports);
	}
}


void blo_freefiledata(FileData *fd)
{
	if (fd) {
		if (fd->filedes != -1) {
			close(fd->filedes);
		}
		
		if (fd->gzfiledes != NULL) {
			gzclose(fd->gzfiledes);
		}
		
		if (fd->strm.next_in) {
			if (inflateEnd (&fd->strm) != Z_OK) {
				printf("close gzip stream error\n");
			}
		}
		
		if (fd->buffer && !(fd->flags & FD_FLAGS_NOT_MY_BUFFER)) {
			MEM_freeN((void *)fd->buffer);
			fd->buffer = NULL;
		}
		
		// Free all BHeadN data blocks
		BLI_freelistN(&fd->listbase);
		
		if (fd->memsdna)
			DNA_sdna_free(fd->memsdna);
		if (fd->filesdna)
			DNA_sdna_free(fd->filesdna);
		if (fd->compflags)
			MEM_freeN(fd->compflags);
		
		if (fd->datamap)
			oldnewmap_free(fd->datamap);
		if (fd->globmap)
			oldnewmap_free(fd->globmap);
		if (fd->imamap)
			oldnewmap_free(fd->imamap);
		if (fd->movieclipmap)
			oldnewmap_free(fd->movieclipmap);
		if (fd->soundmap)
			oldnewmap_free(fd->soundmap);
		if (fd->packedmap)
			oldnewmap_free(fd->packedmap);
		if (fd->libmap && !(fd->flags & FD_FLAGS_NOT_MY_LIBMAP))
			oldnewmap_free(fd->libmap);
		if (fd->bheadmap)
			MEM_freeN(fd->bheadmap);
		
#ifdef USE_GHASH_BHEAD
		if (fd->bhead_idname_hash) {
			BLI_ghash_free(fd->bhead_idname_hash, NULL, NULL);
		}
#endif

		MEM_freeN(fd);
	}
}

/* ************ DIV ****************** */

bool BLO_has_bfile_extension(const char *str)
{
	const char *ext_test[4] = {".blend", ".ble", ".blend.gz", NULL};
	return BLI_testextensie_array(str, ext_test);
}

bool BLO_library_path_explode(const char *path, char *r_dir, char **r_group, char **r_name)
{
	/* We might get some data names with slashes, so we have to go up in path until we find blend file itself,
	 * then we now next path item is group, and everything else is data name. */
	char *slash = NULL, *prev_slash = NULL, c = '\0';

	r_dir[0] = '\0';
	if (r_group) {
		*r_group = NULL;
	}
	if (r_name) {
		*r_name = NULL;
	}

	/* if path leads to an existing directory, we can be sure we're not (in) a library */
	if (BLI_is_dir(path)) {
		return false;
	}

	strcpy(r_dir, path);

	while ((slash = (char *)BLI_last_slash(r_dir))) {
		char tc = *slash;
		*slash = '\0';
		if (BLO_has_bfile_extension(r_dir)) {
			break;
		}

		if (prev_slash) {
			*prev_slash = c;
		}
		prev_slash = slash;
		c = tc;
	}

	if (!slash) {
		return false;
	}

	if (slash[1] != '\0') {
		BLI_assert(strlen(slash + 1) < BLO_GROUP_MAX);
		if (r_group) {
			*r_group = slash + 1;
		}
	}

	if (prev_slash && (prev_slash[1] != '\0')) {
		BLI_assert(strlen(prev_slash + 1) < MAX_ID_NAME - 2);
		if (r_name) {
			*r_name = prev_slash + 1;
		}
	}

	return true;
}

BlendThumbnail *BLO_thumbnail_from_file(const char *filepath)
{
	FileData *fd;
	BlendThumbnail *data;
	int *fd_data;

	fd = blo_openblenderfile_minimal(filepath);
	fd_data = fd ? read_file_thumbnail(fd) : NULL;

	if (fd_data) {
		const size_t sz = BLEN_THUMB_MEMSIZE(fd_data[0], fd_data[1]);
		data = MEM_mallocN(sz, __func__);

		BLI_assert((sz - sizeof(*data)) == (BLEN_THUMB_MEMSIZE_FILE(fd_data[0], fd_data[1]) - (sizeof(*fd_data) * 2)));
		data->width = fd_data[0];
		data->height = fd_data[1];
		memcpy(data->rect, &fd_data[2], sz - sizeof(*data));
	}
	else {
		data = NULL;
	}

	blo_freefiledata(fd);

	return data;
}

/* ************** OLD POINTERS ******************* */

static void *newdataadr(FileData *fd, void *adr)		/* only direct databocks */
{
	return oldnewmap_lookup_and_inc(fd->datamap, adr, true);
}

/* This is a special version of newdataadr() which allows us to keep lasthit of
 * map unchanged. In certain cases this makes file loading time significantly
 * faster.
 *
 * Use this function in cases like restoring pointer from one list element to
 * another list element, but keep lasthit value so we can continue restoring
 * pointers efficiently.
 *
 * Example of this could be found in direct_link_fcurves() which restores the
 * fcurve group pointer and keeps lasthit optimal for linking all further
 * fcurves.
 */
static void *newdataadr_ex(FileData *fd, void *adr, bool increase_lasthit)		/* only direct databocks */
{
	if (increase_lasthit) {
		return newdataadr(fd, adr);
	}
	else {
		int lasthit = fd->datamap->lasthit;
		void *newadr = newdataadr(fd, adr);
		fd->datamap->lasthit = lasthit;
		return newadr;
	}
}

static void *newdataadr_no_us(FileData *fd, void *adr)		/* only direct databocks */
{
	return oldnewmap_lookup_and_inc(fd->datamap, adr, false);
}

static void *newglobadr(FileData *fd, void *adr)	    /* direct datablocks with global linking */
{
	return oldnewmap_lookup_and_inc(fd->globmap, adr, true);
}

static void *newimaadr(FileData *fd, void *adr)		    /* used to restore image data after undo */
{
	if (fd->imamap && adr)
		return oldnewmap_lookup_and_inc(fd->imamap, adr, true);
	return NULL;
}

static void *newmclipadr(FileData *fd, void *adr)      /* used to restore movie clip data after undo */
{
	if (fd->movieclipmap && adr)
		return oldnewmap_lookup_and_inc(fd->movieclipmap, adr, true);
	return NULL;
}

static void *newsoundadr(FileData *fd, void *adr)      /* used to restore sound data after undo */
{
	if (fd->soundmap && adr)
		return oldnewmap_lookup_and_inc(fd->soundmap, adr, true);
	return NULL;
}

static void *newpackedadr(FileData *fd, void *adr)      /* used to restore packed data after undo */
{
	if (fd->packedmap && adr)
		return oldnewmap_lookup_and_inc(fd->packedmap, adr, true);
	
	return oldnewmap_lookup_and_inc(fd->datamap, adr, true);
}


static void *newlibadr(FileData *fd, void *lib, void *adr)		/* only lib data */
{
	return oldnewmap_liblookup(fd->libmap, adr, lib);
}

void *blo_do_versions_newlibadr(FileData *fd, void *lib, void *adr)		/* only lib data */
{
	return newlibadr(fd, lib, adr);
}

static void *newlibadr_us(FileData *fd, void *lib, void *adr)	/* increases user number */
{
	ID *id = newlibadr(fd, lib, adr);
	
	if (id)
		id->us++;
	
	return id;
}

void *blo_do_versions_newlibadr_us(FileData *fd, void *lib, void *adr)	/* increases user number */
{
	return newlibadr_us(fd, lib, adr);
}

static void change_idid_adr_fd(FileData *fd, void *old, void *new)
{
	int i;
	
	for (i = 0; i < fd->libmap->nentries; i++) {
		OldNew *entry = &fd->libmap->entries[i];
		
		if (old==entry->newp && entry->nr==ID_ID) {
			entry->newp = new;
			if (new) entry->nr = GS( ((ID *)new)->name );
		}
	}
}

static void change_idid_adr(ListBase *mainlist, FileData *basefd, void *old, void *new)
{
	Main *mainptr;
	
	for (mainptr = mainlist->first; mainptr; mainptr = mainptr->next) {
		FileData *fd;
		
		if (mainptr->curlib)
			fd = mainptr->curlib->filedata;
		else
			fd = basefd;
		
		if (fd) {
			change_idid_adr_fd(fd, old, new);
		}
	}
}

/* lib linked proxy objects point to our local data, we need
 * to clear that pointer before reading the undo memfile since
 * the object might be removed, it is set again in reading
 * if the local object still exists */
void blo_clear_proxy_pointers_from_lib(Main *oldmain)
{
	Object *ob = oldmain->object.first;
	
	for (; ob; ob= ob->id.next) {
		if (ob->id.lib)
			ob->proxy_from = NULL;
	}
}

void blo_make_image_pointer_map(FileData *fd, Main *oldmain)
{
	Image *ima = oldmain->image.first;
	Scene *sce = oldmain->scene.first;
	int a;
	
	fd->imamap = oldnewmap_new();
	
	for (; ima; ima = ima->id.next) {
		if (ima->cache)
			oldnewmap_insert(fd->imamap, ima->cache, ima->cache, 0);
		if (ima->gputexture)
			oldnewmap_insert(fd->imamap, ima->gputexture, ima->gputexture, 0);
		if (ima->rr)
			oldnewmap_insert(fd->imamap, ima->rr, ima->rr, 0);
		for (a=0; a < IMA_MAX_RENDER_SLOT; a++)
			if (ima->renders[a])
				oldnewmap_insert(fd->imamap, ima->renders[a], ima->renders[a], 0);
	}
	for (; sce; sce = sce->id.next) {
		if (sce->nodetree && sce->nodetree->previews) {
			bNodeInstanceHashIterator iter;
			NODE_INSTANCE_HASH_ITER(iter, sce->nodetree->previews) {
				bNodePreview *preview = BKE_node_instance_hash_iterator_get_value(&iter);
				oldnewmap_insert(fd->imamap, preview, preview, 0);
			}
		}
	}
}

/* set old main image ibufs to zero if it has been restored */
/* this works because freeing old main only happens after this call */
void blo_end_image_pointer_map(FileData *fd, Main *oldmain)
{
	OldNew *entry = fd->imamap->entries;
	Image *ima = oldmain->image.first;
	Scene *sce = oldmain->scene.first;
	int i;
	
	/* used entries were restored, so we put them to zero */
	for (i = 0; i < fd->imamap->nentries; i++, entry++) {
		if (entry->nr > 0)
			entry->newp = NULL;
	}
	
	for (; ima; ima = ima->id.next) {
		ima->cache = newimaadr(fd, ima->cache);
		if (ima->cache == NULL) {
			ima->bindcode = 0;
			ima->tpageflag &= ~IMA_GLBIND_IS_DATA;
			ima->gputexture = NULL;
			ima->rr = NULL;
		}
		for (i = 0; i < IMA_MAX_RENDER_SLOT; i++)
			ima->renders[i] = newimaadr(fd, ima->renders[i]);
		
		ima->gputexture = newimaadr(fd, ima->gputexture);
		ima->rr = newimaadr(fd, ima->rr);
	}
	for (; sce; sce = sce->id.next) {
		if (sce->nodetree && sce->nodetree->previews) {
			bNodeInstanceHash *new_previews = BKE_node_instance_hash_new("node previews");
			bNodeInstanceHashIterator iter;
			
			/* reconstruct the preview hash, only using remaining pointers */
			NODE_INSTANCE_HASH_ITER(iter, sce->nodetree->previews) {
				bNodePreview *preview = BKE_node_instance_hash_iterator_get_value(&iter);
				if (preview) {
					bNodePreview *new_preview = newimaadr(fd, preview);
					if (new_preview) {
						bNodeInstanceKey key = BKE_node_instance_hash_iterator_get_key(&iter);
						BKE_node_instance_hash_insert(new_previews, key, new_preview);
					}
				}
			}
			BKE_node_instance_hash_free(sce->nodetree->previews, NULL);
			sce->nodetree->previews = new_previews;
		}
	}
}

void blo_make_movieclip_pointer_map(FileData *fd, Main *oldmain)
{
	MovieClip *clip = oldmain->movieclip.first;
	Scene *sce = oldmain->scene.first;
	
	fd->movieclipmap = oldnewmap_new();
	
	for (; clip; clip = clip->id.next) {
		if (clip->cache)
			oldnewmap_insert(fd->movieclipmap, clip->cache, clip->cache, 0);
		
		if (clip->tracking.camera.intrinsics)
			oldnewmap_insert(fd->movieclipmap, clip->tracking.camera.intrinsics, clip->tracking.camera.intrinsics, 0);
	}
	
	for (; sce; sce = sce->id.next) {
		if (sce->nodetree) {
			bNode *node;
			for (node = sce->nodetree->nodes.first; node; node = node->next)
				if (node->type == CMP_NODE_MOVIEDISTORTION)
					oldnewmap_insert(fd->movieclipmap, node->storage, node->storage, 0);
		}
	}
}

/* set old main movie clips caches to zero if it has been restored */
/* this works because freeing old main only happens after this call */
void blo_end_movieclip_pointer_map(FileData *fd, Main *oldmain)
{
	OldNew *entry = fd->movieclipmap->entries;
	MovieClip *clip = oldmain->movieclip.first;
	Scene *sce = oldmain->scene.first;
	int i;
	
	/* used entries were restored, so we put them to zero */
	for (i=0; i < fd->movieclipmap->nentries; i++, entry++) {
		if (entry->nr > 0)
			entry->newp = NULL;
	}
	
	for (; clip; clip = clip->id.next) {
		clip->cache = newmclipadr(fd, clip->cache);
		clip->tracking.camera.intrinsics = newmclipadr(fd, clip->tracking.camera.intrinsics);
	}
	
	for (; sce; sce = sce->id.next) {
		if (sce->nodetree) {
			bNode *node;
			for (node = sce->nodetree->nodes.first; node; node = node->next)
				if (node->type == CMP_NODE_MOVIEDISTORTION)
					node->storage = newmclipadr(fd, node->storage);
		}
	}
}

void blo_make_sound_pointer_map(FileData *fd, Main *oldmain)
{
	bSound *sound = oldmain->sound.first;
	
	fd->soundmap = oldnewmap_new();
	
	for (; sound; sound = sound->id.next) {
		if (sound->waveform)
			oldnewmap_insert(fd->soundmap, sound->waveform, sound->waveform, 0);			
	}
}

/* set old main sound caches to zero if it has been restored */
/* this works because freeing old main only happens after this call */
void blo_end_sound_pointer_map(FileData *fd, Main *oldmain)
{
	OldNew *entry = fd->soundmap->entries;
	bSound *sound = oldmain->sound.first;
	int i;
	
	/* used entries were restored, so we put them to zero */
	for (i = 0; i < fd->soundmap->nentries; i++, entry++) {
		if (entry->nr > 0)
			entry->newp = NULL;
	}
	
	for (; sound; sound = sound->id.next) {
		sound->waveform = newsoundadr(fd, sound->waveform);
	}
}

/* XXX disabled this feature - packed files also belong in temp saves and quit.blend, to make restore work */

static void insert_packedmap(FileData *fd, PackedFile *pf)
{
	oldnewmap_insert(fd->packedmap, pf, pf, 0);
	oldnewmap_insert(fd->packedmap, pf->data, pf->data, 0);
}

void blo_make_packed_pointer_map(FileData *fd, Main *oldmain)
{
	Image *ima;
	VFont *vfont;
	bSound *sound;
	Library *lib;
	
	fd->packedmap = oldnewmap_new();
	
	for (ima = oldmain->image.first; ima; ima = ima->id.next) {
		ImagePackedFile *imapf;

		if (ima->packedfile)
			insert_packedmap(fd, ima->packedfile);

		for (imapf = ima->packedfiles.first; imapf; imapf = imapf->next)
			if (imapf->packedfile)
				insert_packedmap(fd, imapf->packedfile);
	}
			
	for (vfont = oldmain->vfont.first; vfont; vfont = vfont->id.next)
		if (vfont->packedfile)
			insert_packedmap(fd, vfont->packedfile);
	
	for (sound = oldmain->sound.first; sound; sound = sound->id.next)
		if (sound->packedfile)
			insert_packedmap(fd, sound->packedfile);
	
	for (lib = oldmain->library.first; lib; lib = lib->id.next)
		if (lib->packedfile)
			insert_packedmap(fd, lib->packedfile);

}

/* set old main packed data to zero if it has been restored */
/* this works because freeing old main only happens after this call */
void blo_end_packed_pointer_map(FileData *fd, Main *oldmain)
{
	Image *ima;
	VFont *vfont;
	bSound *sound;
	Library *lib;
	OldNew *entry = fd->packedmap->entries;
	int i;
	
	/* used entries were restored, so we put them to zero */
	for (i=0; i < fd->packedmap->nentries; i++, entry++) {
		if (entry->nr > 0)
			entry->newp = NULL;
	}
	
	for (ima = oldmain->image.first; ima; ima = ima->id.next) {
		ImagePackedFile *imapf;

		ima->packedfile = newpackedadr(fd, ima->packedfile);

		for (imapf = ima->packedfiles.first; imapf; imapf = imapf->next)
			imapf->packedfile = newpackedadr(fd, imapf->packedfile);
	}
	
	for (vfont = oldmain->vfont.first; vfont; vfont = vfont->id.next)
		vfont->packedfile = newpackedadr(fd, vfont->packedfile);

	for (sound = oldmain->sound.first; sound; sound = sound->id.next)
		sound->packedfile = newpackedadr(fd, sound->packedfile);
		
	for (lib = oldmain->library.first; lib; lib = lib->id.next)
		lib->packedfile = newpackedadr(fd, lib->packedfile);
}


/* undo file support: add all library pointers in lookup */
void blo_add_library_pointer_map(ListBase *mainlist, FileData *fd)
{
	Main *ptr = mainlist->first;
	ListBase *lbarray[MAX_LIBARRAY];
	
	for (ptr = ptr->next; ptr; ptr = ptr->next) {
		int i = set_listbasepointers(ptr, lbarray);
		while (i--) {
			ID *id;
			for (id = lbarray[i]->first; id; id = id->next)
				oldnewmap_insert(fd->libmap, id, id, GS(id->name));
		}
	}
}


/* ********** END OLD POINTERS ****************** */
/* ********** READ FILE ****************** */

static void switch_endian_structs(struct SDNA *filesdna, BHead *bhead)
{
	int blocksize, nblocks;
	char *data;
	
	data = (char *)(bhead+1);
	blocksize = filesdna->typelens[ filesdna->structs[bhead->SDNAnr][0] ];
	
	nblocks = bhead->nr;
	while (nblocks--) {
		DNA_struct_switch_endian(filesdna, bhead->SDNAnr, data);
		
		data += blocksize;
	}
}

static void *read_struct(FileData *fd, BHead *bh, const char *blockname)
{
	void *temp = NULL;
	
	if (bh->len) {
		/* switch is based on file dna */
		if (bh->SDNAnr && (fd->flags & FD_FLAGS_SWITCH_ENDIAN))
			switch_endian_structs(fd->filesdna, bh);
		
		if (fd->compflags[bh->SDNAnr]) {	/* flag==0: doesn't exist anymore */
			if (fd->compflags[bh->SDNAnr] == 2) {
				temp = DNA_struct_reconstruct(fd->memsdna, fd->filesdna, fd->compflags, bh->SDNAnr, bh->nr, (bh+1));
			}
			else {
				temp = MEM_mallocN(bh->len, blockname);
				memcpy(temp, (bh+1), bh->len);
			}
		}
	}

	return temp;
}

typedef void (*link_list_cb)(FileData *fd, void *data);

static void link_list_ex(FileData *fd, ListBase *lb, link_list_cb callback)		/* only direct data */
{
	Link *ln, *prev;
	
	if (BLI_listbase_is_empty(lb)) return;
	
	lb->first = newdataadr(fd, lb->first);
	if (callback != NULL) {
		callback(fd, lb->first);
	}
	ln = lb->first;
	prev = NULL;
	while (ln) {
		ln->next = newdataadr(fd, ln->next);
		if (ln->next != NULL && callback != NULL) {
			callback(fd, ln->next);
		}
		ln->prev = prev;
		prev = ln;
		ln = ln->next;
	}
	lb->last = prev;
}

static void link_list(FileData *fd, ListBase *lb)		/* only direct data */
{
	link_list_ex(fd, lb, NULL);
}

static void link_glob_list(FileData *fd, ListBase *lb)		/* for glob data */
{
	Link *ln, *prev;
	void *poin;

	if (BLI_listbase_is_empty(lb)) return;
	poin = newdataadr(fd, lb->first);
	if (lb->first) {
		oldnewmap_insert(fd->globmap, lb->first, poin, 0);
	}
	lb->first = poin;
	
	ln = lb->first;
	prev = NULL;
	while (ln) {
		poin = newdataadr(fd, ln->next);
		if (ln->next) {
			oldnewmap_insert(fd->globmap, ln->next, poin, 0);
		}
		ln->next = poin;
		ln->prev = prev;
		prev = ln;
		ln = ln->next;
	}
	lb->last = prev;
}

static void test_pointer_array(FileData *fd, void **mat)
{
	int64_t *lpoin, *lmat;
	int *ipoin, *imat;
	size_t len;

		/* manually convert the pointer array in
		 * the old dna format to a pointer array in
		 * the new dna format.
		 */
	if (*mat) {
		len = MEM_allocN_len(*mat)/fd->filesdna->pointerlen;
			
		if (fd->filesdna->pointerlen==8 && fd->memsdna->pointerlen==4) {
			ipoin=imat= MEM_mallocN(len * 4, "newmatar");
			lpoin= *mat;
			
			while (len-- > 0) {
				if ((fd->flags & FD_FLAGS_SWITCH_ENDIAN))
					BLI_endian_switch_int64(lpoin);
				*ipoin = (int)((*lpoin) >> 3);
				ipoin++;
				lpoin++;
			}
			MEM_freeN(*mat);
			*mat = imat;
		}
		
		if (fd->filesdna->pointerlen==4 && fd->memsdna->pointerlen==8) {
			lpoin = lmat = MEM_mallocN(len * 8, "newmatar");
			ipoin = *mat;
			
			while (len-- > 0) {
				*lpoin = *ipoin;
				ipoin++;
				lpoin++;
			}
			MEM_freeN(*mat);
			*mat= lmat;
		}
	}
}

/* ************ READ ID Properties *************** */

static void IDP_DirectLinkProperty(IDProperty *prop, int switch_endian, FileData *fd);
static void IDP_LibLinkProperty(IDProperty *prop, int switch_endian, FileData *fd);

static void IDP_DirectLinkIDPArray(IDProperty *prop, int switch_endian, FileData *fd)
{
	IDProperty *array;
	int i;
	
	/* since we didn't save the extra buffer, set totallen to len */
	prop->totallen = prop->len;
	prop->data.pointer = newdataadr(fd, prop->data.pointer);

	array = (IDProperty *)prop->data.pointer;
	
	/* note!, idp-arrays didn't exist in 2.4x, so the pointer will be cleared
	 * theres not really anything we can do to correct this, at least don't crash */
	if (array == NULL) {
		prop->len = 0;
		prop->totallen = 0;
	}
	
	
	for (i = 0; i < prop->len; i++)
		IDP_DirectLinkProperty(&array[i], switch_endian, fd);
}

static void IDP_DirectLinkArray(IDProperty *prop, int switch_endian, FileData *fd)
{
	IDProperty **array;
	int i;
	
	/* since we didn't save the extra buffer, set totallen to len */
	prop->totallen = prop->len;
	prop->data.pointer = newdataadr(fd, prop->data.pointer);
	
	if (prop->subtype == IDP_GROUP) {
		test_pointer_array(fd, prop->data.pointer);
		array = prop->data.pointer;
		
		for (i = 0; i < prop->len; i++)
			IDP_DirectLinkProperty(array[i], switch_endian, fd);
	}
	else if (prop->subtype == IDP_DOUBLE) {
		if (switch_endian) {
			BLI_endian_switch_double_array(prop->data.pointer, prop->len);
		}
	}
	else {
		if (switch_endian) {
			/* also used for floats */
			BLI_endian_switch_int32_array(prop->data.pointer, prop->len);
		}
	}
}

static void IDP_DirectLinkString(IDProperty *prop, FileData *fd)
{
	/*since we didn't save the extra string buffer, set totallen to len.*/
	prop->totallen = prop->len;
	prop->data.pointer = newdataadr(fd, prop->data.pointer);
}

static void IDP_DirectLinkGroup(IDProperty *prop, int switch_endian, FileData *fd)
{
	ListBase *lb = &prop->data.group;
	IDProperty *loop;
	
	link_list(fd, lb);
	
	/*Link child id properties now*/
	for (loop=prop->data.group.first; loop; loop=loop->next) {
		IDP_DirectLinkProperty(loop, switch_endian, fd);
	}
}

static void IDP_DirectLinkProperty(IDProperty *prop, int switch_endian, FileData *fd)
{
	switch (prop->type) {
		case IDP_GROUP:
			IDP_DirectLinkGroup(prop, switch_endian, fd);
			break;
		case IDP_STRING:
			IDP_DirectLinkString(prop, fd);
			break;
		case IDP_ARRAY:
			IDP_DirectLinkArray(prop, switch_endian, fd);
			break;
		case IDP_IDPARRAY:
			IDP_DirectLinkIDPArray(prop, switch_endian, fd);
			break;
		case IDP_DOUBLE:
			/* erg, stupid doubles.  since I'm storing them
			 * in the same field as int val; val2 in the
			 * IDPropertyData struct, they have to deal with
			 * endianness specifically
			 *
			 * in theory, val and val2 would've already been swapped
			 * if switch_endian is true, so we have to first unswap
			 * them then reswap them as a single 64-bit entity.
			 */
			
			if (switch_endian) {
				BLI_endian_switch_int32(&prop->data.val);
				BLI_endian_switch_int32(&prop->data.val2);
				BLI_endian_switch_int64((int64_t *)&prop->data.val);
			}
			
			break;
	}
}

#define IDP_DirectLinkGroup_OrFree(prop, switch_endian, fd) \
       _IDP_DirectLinkGroup_OrFree(prop, switch_endian, fd, __func__)

static void _IDP_DirectLinkGroup_OrFree(IDProperty **prop, int switch_endian, FileData *fd,
                                        const char *caller_func_id)
{
	if (*prop) {
		if ((*prop)->type == IDP_GROUP) {
			IDP_DirectLinkGroup(*prop, switch_endian, fd);
		}
		else {
			/* corrupt file! */
			printf("%s: found non group data, freeing type %d!\n",
			       caller_func_id, (*prop)->type);
			/* don't risk id, data's likely corrupt. */
			// IDP_FreeProperty(*prop);
			*prop = NULL;
		}
	}
}

/* stub function */
static void IDP_LibLinkProperty(IDProperty *UNUSED(prop), int UNUSED(switch_endian), FileData *UNUSED(fd))
{
}

/* ************ READ IMAGE PREVIEW *************** */

static PreviewImage *direct_link_preview_image(FileData *fd, PreviewImage *old_prv)
{
	PreviewImage *prv = newdataadr(fd, old_prv);
	
	if (prv) {
		int i;
		for (i = 0; i < NUM_ICON_SIZES; ++i) {
			if (prv->rect[i]) {
				prv->rect[i] = newdataadr(fd, prv->rect[i]);
			}
			prv->gputexture[i] = NULL;
		}
	}
	
	return prv;
}

/* ************ READ ID *************** */

static void direct_link_id(FileData *fd, ID *id)
{
	/*link direct data of ID properties*/
	if (id->properties) {
		id->properties = newdataadr(fd, id->properties);
		/* this case means the data was written incorrectly, it should not happen */
		IDP_DirectLinkGroup_OrFree(&id->properties, (fd->flags & FD_FLAGS_SWITCH_ENDIAN), fd);
	}
}

/* ************ READ CurveMapping *************** */

/* cuma itself has been read! */
static void direct_link_curvemapping(FileData *fd, CurveMapping *cumap)
{
	int a;
	
	/* flag seems to be able to hang? Maybe old files... not bad to clear anyway */
	cumap->flag &= ~CUMA_PREMULLED;
	
	for (a = 0; a < CM_TOT; a++) {
		cumap->cm[a].curve = newdataadr(fd, cumap->cm[a].curve);
		cumap->cm[a].table = NULL;
		cumap->cm[a].premultable = NULL;
	}
}

/* ************ READ Brush *************** */
/* library brush linking after fileread */
static void lib_link_brush(FileData *fd, Main *main)
{
	Brush *brush;
	
	/* only link ID pointers */
	for (brush = main->brush.first; brush; brush = brush->id.next) {
		if (brush->id.flag & LIB_NEED_LINK) {
			brush->id.flag -= LIB_NEED_LINK;
			
			brush->mtex.tex = newlibadr_us(fd, brush->id.lib, brush->mtex.tex);
			brush->mask_mtex.tex = newlibadr_us(fd, brush->id.lib, brush->mask_mtex.tex);
			brush->clone.image = newlibadr_us(fd, brush->id.lib, brush->clone.image);
			brush->paint_curve = newlibadr_us(fd, brush->id.lib, brush->paint_curve);
		}
	}
}

static void direct_link_brush(FileData *fd, Brush *brush)
{
	/* brush itself has been read */

	/* fallof curve */
	brush->curve = newdataadr(fd, brush->curve);
	brush->gradient = newdataadr(fd, brush->gradient);

	if (brush->curve)
		direct_link_curvemapping(fd, brush->curve);
	else
		BKE_brush_curve_preset(brush, CURVE_PRESET_SHARP);

	brush->preview = NULL;
	brush->icon_imbuf = NULL;
}

/* ************ READ Palette *************** */
static void lib_link_palette(FileData *UNUSED(fd), Main *main)
{
	Palette *palette;

	/* only link ID pointers */
	for (palette = main->palettes.first; palette; palette = palette->id.next) {
		if (palette->id.flag & LIB_NEED_LINK) {
			palette->id.flag -= LIB_NEED_LINK;
		}
	}
}

static void direct_link_palette(FileData *fd, Palette *palette)
{
	/* palette itself has been read */
	link_list(fd, &palette->colors);
}

static void lib_link_paint_curve(FileData *UNUSED(fd), Main *main)
{
	PaintCurve *pc;

	/* only link ID pointers */
	for (pc = main->paintcurves.first; pc; pc = pc->id.next) {
		if (pc->id.flag & LIB_NEED_LINK) {
			pc->id.flag -= LIB_NEED_LINK;
		}
	}
}

static void direct_link_paint_curve(FileData *fd, PaintCurve *pc)
{
	pc->points = newdataadr(fd, pc->points);
}


static void direct_link_script(FileData *UNUSED(fd), Script *script)
{
	script->id.us = 1;
	SCRIPT_SET_NULL(script);
}


/* ************ READ PACKEDFILE *************** */

static PackedFile *direct_link_packedfile(FileData *fd, PackedFile *oldpf)
{
	PackedFile *pf = newpackedadr(fd, oldpf);

	if (pf) {
		pf->data = newpackedadr(fd, pf->data);
	}
	
	return pf;
}

/* ************ READ ANIMATION STUFF ***************** */

/* Legacy Data Support (for Version Patching) ----------------------------- */

// XXX deprecated - old animation system
static void lib_link_ipo(FileData *fd, Main *main)
{
	Ipo *ipo;
	
	for (ipo = main->ipo.first; ipo; ipo = ipo->id.next) {
		if (ipo->id.flag & LIB_NEED_LINK) {
			IpoCurve *icu;
			for (icu = ipo->curve.first; icu; icu = icu->next) {
				if (icu->driver)
					icu->driver->ob = newlibadr(fd, ipo->id.lib, icu->driver->ob);
			}
			ipo->id.flag -= LIB_NEED_LINK;
		}
	}
}

// XXX deprecated - old animation system
static void direct_link_ipo(FileData *fd, Ipo *ipo)
{
	IpoCurve *icu;

	link_list(fd, &(ipo->curve));
	
	for (icu = ipo->curve.first; icu; icu = icu->next) {
		icu->bezt = newdataadr(fd, icu->bezt);
		icu->bp = newdataadr(fd, icu->bp);
		icu->driver = newdataadr(fd, icu->driver);
	}
}

// XXX deprecated - old animation system
static void lib_link_nlastrips(FileData *fd, ID *id, ListBase *striplist)
{
	bActionStrip *strip;
	bActionModifier *amod;
	
	for (strip=striplist->first; strip; strip=strip->next) {
		strip->object = newlibadr(fd, id->lib, strip->object);
		strip->act = newlibadr_us(fd, id->lib, strip->act);
		strip->ipo = newlibadr(fd, id->lib, strip->ipo);
		for (amod = strip->modifiers.first; amod; amod = amod->next)
			amod->ob = newlibadr(fd, id->lib, amod->ob);
	}
}

// XXX deprecated - old animation system
static void direct_link_nlastrips(FileData *fd, ListBase *strips)
{
	bActionStrip *strip;
	
	link_list(fd, strips);
	
	for (strip = strips->first; strip; strip = strip->next)
		link_list(fd, &strip->modifiers);
}

// XXX deprecated - old animation system
static void lib_link_constraint_channels(FileData *fd, ID *id, ListBase *chanbase)
{
	bConstraintChannel *chan;

	for (chan=chanbase->first; chan; chan=chan->next) {
		chan->ipo = newlibadr_us(fd, id->lib, chan->ipo);
	}
}

/* Data Linking ----------------------------- */

static void lib_link_fmodifiers(FileData *fd, ID *id, ListBase *list)
{
	FModifier *fcm;
	
	for (fcm = list->first; fcm; fcm = fcm->next) {
		/* data for specific modifiers */
		switch (fcm->type) {
			case FMODIFIER_TYPE_PYTHON:
			{
				FMod_Python *data = (FMod_Python *)fcm->data;
				data->script = newlibadr(fd, id->lib, data->script);

				break;
			}
		}
	}
}

static void lib_link_fcurves(FileData *fd, ID *id, ListBase *list) 
{
	FCurve *fcu;
	
	if (list == NULL)
		return;
	
	/* relink ID-block references... */
	for (fcu = list->first; fcu; fcu = fcu->next) {
		/* driver data */
		if (fcu->driver) {
			ChannelDriver *driver = fcu->driver;
			DriverVar *dvar;
			
			for (dvar= driver->variables.first; dvar; dvar= dvar->next) {
				DRIVER_TARGETS_LOOPER(dvar)
				{
					/* only relink if still used */
					if (tarIndex < dvar->num_targets)
						dtar->id = newlibadr(fd, id->lib, dtar->id); 
					else
						dtar->id = NULL;
				}
				DRIVER_TARGETS_LOOPER_END
			}
		}
		
		/* modifiers */
		lib_link_fmodifiers(fd, id, &fcu->modifiers);
	}
}


/* NOTE: this assumes that link_list has already been called on the list */
static void direct_link_fmodifiers(FileData *fd, ListBase *list)
{
	FModifier *fcm;
	
	for (fcm = list->first; fcm; fcm = fcm->next) {
		/* relink general data */
		fcm->data  = newdataadr(fd, fcm->data);
		
		/* do relinking of data for specific types */
		switch (fcm->type) {
			case FMODIFIER_TYPE_GENERATOR:
			{
				FMod_Generator *data = (FMod_Generator *)fcm->data;
				
				data->coefficients = newdataadr(fd, data->coefficients);
				
				if (fd->flags & FD_FLAGS_SWITCH_ENDIAN) {
					BLI_endian_switch_float_array(data->coefficients, data->arraysize);
				}

				break;
			}
			case FMODIFIER_TYPE_ENVELOPE:
			{
				FMod_Envelope *data=  (FMod_Envelope *)fcm->data;
				
				data->data= newdataadr(fd, data->data);

				break;
			}
			case FMODIFIER_TYPE_PYTHON:
			{
				FMod_Python *data = (FMod_Python *)fcm->data;
				
				data->prop = newdataadr(fd, data->prop);
				IDP_DirectLinkGroup_OrFree(&data->prop, (fd->flags & FD_FLAGS_SWITCH_ENDIAN), fd);

				break;
			}
		}
	}
}

/* NOTE: this assumes that link_list has already been called on the list */
static void direct_link_fcurves(FileData *fd, ListBase *list)
{
	FCurve *fcu;
	
	/* link F-Curve data to F-Curve again (non ID-libs) */
	for (fcu = list->first; fcu; fcu = fcu->next) {
		/* curve data */
		fcu->bezt = newdataadr(fd, fcu->bezt);
		fcu->fpt = newdataadr(fd, fcu->fpt);
		
		/* rna path */
		fcu->rna_path = newdataadr(fd, fcu->rna_path);
		
		/* group */
		fcu->grp = newdataadr_ex(fd, fcu->grp, false);
		
		/* clear disabled flag - allows disabled drivers to be tried again ([#32155]),
		 * but also means that another method for "reviving disabled F-Curves" exists
		 */
		fcu->flag &= ~FCURVE_DISABLED;
		
		/* driver */
		fcu->driver= newdataadr(fd, fcu->driver);
		if (fcu->driver) {
			ChannelDriver *driver= fcu->driver;
			DriverVar *dvar;
			
			/* compiled expression data will need to be regenerated (old pointer may still be set here) */
			driver->expr_comp = NULL;
			
			/* give the driver a fresh chance - the operating environment may be different now 
			 * (addons, etc. may be different) so the driver namespace may be sane now [#32155]
			 */
			driver->flag &= ~DRIVER_FLAG_INVALID;
			
			/* relink variables, targets and their paths */
			link_list(fd, &driver->variables);
			for (dvar= driver->variables.first; dvar; dvar= dvar->next) {
				DRIVER_TARGETS_LOOPER(dvar)
				{
					/* only relink the targets being used */
					if (tarIndex < dvar->num_targets)
						dtar->rna_path = newdataadr(fd, dtar->rna_path);
					else
						dtar->rna_path = NULL;
				}
				DRIVER_TARGETS_LOOPER_END
			}
		}
		
		/* modifiers */
		link_list(fd, &fcu->modifiers);
		direct_link_fmodifiers(fd, &fcu->modifiers);
	}
}


static void lib_link_action(FileData *fd, Main *main)
{
	bAction *act;
	bActionChannel *chan;

	for (act = main->action.first; act; act = act->id.next) {
		if (act->id.flag & LIB_NEED_LINK) {
			act->id.flag -= LIB_NEED_LINK;
			
// XXX deprecated - old animation system <<<
			for (chan=act->chanbase.first; chan; chan=chan->next) {
				chan->ipo = newlibadr_us(fd, act->id.lib, chan->ipo);
				lib_link_constraint_channels(fd, &act->id, &chan->constraintChannels);
			}
// >>> XXX deprecated - old animation system
			
			lib_link_fcurves(fd, &act->id, &act->curves);
		}
	}
}

static void direct_link_action(FileData *fd, bAction *act)
{
	bActionChannel *achan; // XXX deprecated - old animation system
	bActionGroup *agrp;

	link_list(fd, &act->curves);
	link_list(fd, &act->chanbase); // XXX deprecated - old animation system
	link_list(fd, &act->groups);
	link_list(fd, &act->markers);

// XXX deprecated - old animation system <<<
	for (achan = act->chanbase.first; achan; achan=achan->next) {
		achan->grp = newdataadr(fd, achan->grp);
		
		link_list(fd, &achan->constraintChannels);
	}
// >>> XXX deprecated - old animation system

	direct_link_fcurves(fd, &act->curves);
	
	for (agrp = act->groups.first; agrp; agrp= agrp->next) {
		agrp->channels.first= newdataadr(fd, agrp->channels.first);
		agrp->channels.last= newdataadr(fd, agrp->channels.last);
	}
}

static void lib_link_nladata_strips(FileData *fd, ID *id, ListBase *list)
{
	NlaStrip *strip;
	
	for (strip = list->first; strip; strip = strip->next) {
		/* check strip's children */
		lib_link_nladata_strips(fd, id, &strip->strips);
		
		/* check strip's F-Curves */
		lib_link_fcurves(fd, id, &strip->fcurves);
		
		/* reassign the counted-reference to action */
		strip->act = newlibadr_us(fd, id->lib, strip->act);
		
		/* fix action id-root (i.e. if it comes from a pre 2.57 .blend file) */
		if ((strip->act) && (strip->act->idroot == 0))
			strip->act->idroot = GS(id->name);
	}
}

static void lib_link_nladata(FileData *fd, ID *id, ListBase *list)
{
	NlaTrack *nlt;
	
	/* we only care about the NLA strips inside the tracks */
	for (nlt = list->first; nlt; nlt = nlt->next) {
		lib_link_nladata_strips(fd, id, &nlt->strips);
	}
}

/* This handles Animato NLA-Strips linking 
 * NOTE: this assumes that link_list has already been called on the list 
 */
static void direct_link_nladata_strips(FileData *fd, ListBase *list)
{
	NlaStrip *strip;
	
	for (strip = list->first; strip; strip = strip->next) {
		/* strip's child strips */
		link_list(fd, &strip->strips);
		direct_link_nladata_strips(fd, &strip->strips);
		
		/* strip's F-Curves */
		link_list(fd, &strip->fcurves);
		direct_link_fcurves(fd, &strip->fcurves);
		
		/* strip's F-Modifiers */
		link_list(fd, &strip->modifiers);
		direct_link_fmodifiers(fd, &strip->modifiers);
	}
}

/* NOTE: this assumes that link_list has already been called on the list */
static void direct_link_nladata(FileData *fd, ListBase *list)
{
	NlaTrack *nlt;
	
	for (nlt = list->first; nlt; nlt = nlt->next) {
		/* relink list of strips */
		link_list(fd, &nlt->strips);
		
		/* relink strip data */
		direct_link_nladata_strips(fd, &nlt->strips);
	}
}

/* ------- */

static void lib_link_keyingsets(FileData *fd, ID *id, ListBase *list)
{
	KeyingSet *ks;
	KS_Path *ksp;
	
	/* here, we're only interested in the ID pointer stored in some of the paths */
	for (ks = list->first; ks; ks = ks->next) {
		for (ksp = ks->paths.first; ksp; ksp = ksp->next) {
			ksp->id= newlibadr(fd, id->lib, ksp->id); 
		}
	}
}

/* NOTE: this assumes that link_list has already been called on the list */
static void direct_link_keyingsets(FileData *fd, ListBase *list)
{
	KeyingSet *ks;
	KS_Path *ksp;
	
	/* link KeyingSet data to KeyingSet again (non ID-libs) */
	for (ks = list->first; ks; ks = ks->next) {
		/* paths */
		link_list(fd, &ks->paths);
		
		for (ksp = ks->paths.first; ksp; ksp = ksp->next) {
			/* rna path */
			ksp->rna_path= newdataadr(fd, ksp->rna_path);
		}
	}
}

/* ------- */

static void lib_link_animdata(FileData *fd, ID *id, AnimData *adt)
{
	if (adt == NULL)
		return;
	
	/* link action data */
	adt->action= newlibadr_us(fd, id->lib, adt->action);
	adt->tmpact= newlibadr_us(fd, id->lib, adt->tmpact);
	
	/* fix action id-roots (i.e. if they come from a pre 2.57 .blend file) */
	if ((adt->action) && (adt->action->idroot == 0))
		adt->action->idroot = GS(id->name);
	if ((adt->tmpact) && (adt->tmpact->idroot == 0))
		adt->tmpact->idroot = GS(id->name);
	
	/* link drivers */
	lib_link_fcurves(fd, id, &adt->drivers);
	
	/* overrides don't have lib-link for now, so no need to do anything */
	
	/* link NLA-data */
	lib_link_nladata(fd, id, &adt->nla_tracks);
}

static void direct_link_animdata(FileData *fd, AnimData *adt)
{
	/* NOTE: must have called newdataadr already before doing this... */
	if (adt == NULL)
		return;
	
	/* link drivers */
	link_list(fd, &adt->drivers);
	direct_link_fcurves(fd, &adt->drivers);
	
	/* link overrides */
	// TODO...
	
	/* link NLA-data */
	link_list(fd, &adt->nla_tracks);
	direct_link_nladata(fd, &adt->nla_tracks);
	
	/* relink active track/strip - even though strictly speaking this should only be used
	 * if we're in 'tweaking mode', we need to be able to have this loaded back for
	 * undo, but also since users may not exit tweakmode before saving (#24535)
	 */
	// TODO: it's not really nice that anyone should be able to save the file in this
	//		state, but it's going to be too hard to enforce this single case...
	adt->act_track = newdataadr(fd, adt->act_track);
	adt->actstrip = newdataadr(fd, adt->actstrip);
}	

/* ************ READ MOTION PATHS *************** */

/* direct data for cache */
static void direct_link_motionpath(FileData *fd, bMotionPath *mpath)
{
	/* sanity check */
	if (mpath == NULL)
		return;
	
	/* relink points cache */
	mpath->points = newdataadr(fd, mpath->points);
}

/* ************ READ NODE TREE *************** */

static void lib_link_node_socket(FileData *fd, ID *UNUSED(id), bNodeSocket *sock)
{
	/* Link ID Properties -- and copy this comment EXACTLY for easy finding
	 * of library blocks that implement this.*/
	if (sock->prop)
		IDP_LibLinkProperty(sock->prop, (fd->flags & FD_FLAGS_SWITCH_ENDIAN), fd);
}

/* singe node tree (also used for material/scene trees), ntree is not NULL */
static void lib_link_ntree(FileData *fd, ID *id, bNodeTree *ntree)
{
	bNode *node;
	bNodeSocket *sock;
	
	if (ntree->adt) lib_link_animdata(fd, &ntree->id, ntree->adt);
	
	ntree->gpd = newlibadr_us(fd, id->lib, ntree->gpd);
	
	for (node = ntree->nodes.first; node; node = node->next) {
		/* Link ID Properties -- and copy this comment EXACTLY for easy finding
		 * of library blocks that implement this.*/
		if (node->prop)
			IDP_LibLinkProperty(node->prop, (fd->flags & FD_FLAGS_SWITCH_ENDIAN), fd);
		
		node->id= newlibadr_us(fd, id->lib, node->id);

		for (sock = node->inputs.first; sock; sock = sock->next)
			lib_link_node_socket(fd, id, sock);
		for (sock = node->outputs.first; sock; sock = sock->next)
			lib_link_node_socket(fd, id, sock);
	}
	
	for (sock = ntree->inputs.first; sock; sock = sock->next)
		lib_link_node_socket(fd, id, sock);
	for (sock = ntree->outputs.first; sock; sock = sock->next)
		lib_link_node_socket(fd, id, sock);
}

/* library ntree linking after fileread */
static void lib_link_nodetree(FileData *fd, Main *main)
{
	bNodeTree *ntree;
	
	/* only link ID pointers */
	for (ntree = main->nodetree.first; ntree; ntree = ntree->id.next) {
		if (ntree->id.flag & LIB_NEED_LINK) {
			ntree->id.flag -= LIB_NEED_LINK;
			lib_link_ntree(fd, &ntree->id, ntree);
		}
	}
}

/* get node tree stored locally in other IDs */
static bNodeTree *nodetree_from_id(ID *id)
{
	if (!id)
		return NULL;
	switch (GS(id->name)) {
		case ID_SCE: return ((Scene *)id)->nodetree;
		case ID_MA: return ((Material *)id)->nodetree;
		case ID_WO: return ((World *)id)->nodetree;
		case ID_LA: return ((Lamp *)id)->nodetree;
		case ID_TE: return ((Tex *)id)->nodetree;
		case ID_LS: return ((FreestyleLineStyle *)id)->nodetree;
	}
	return NULL;
}

/* updates group node socket identifier so that
 * external links to/from the group node are preserved.
 */
static void lib_node_do_versions_group_indices(bNode *gnode)
{
	bNodeTree *ngroup = (bNodeTree*)gnode->id;
	bNodeSocket *sock;
	bNodeLink *link;
	
	for (sock=gnode->outputs.first; sock; sock = sock->next) {
		int old_index = sock->to_index;
		
		for (link = ngroup->links.first; link; link = link->next) {
			if (link->tonode == NULL && link->fromsock->own_index == old_index) {
				strcpy(sock->identifier, link->fromsock->identifier);
				/* deprecated */
				sock->own_index = link->fromsock->own_index;
				sock->to_index = 0;
				sock->groupsock = NULL;
			}
		}
	}
	for (sock=gnode->inputs.first; sock; sock = sock->next) {
		int old_index = sock->to_index;
		
		for (link = ngroup->links.first; link; link = link->next) {
			if (link->fromnode == NULL && link->tosock->own_index == old_index) {
				strcpy(sock->identifier, link->tosock->identifier);
				/* deprecated */
				sock->own_index = link->tosock->own_index;
				sock->to_index = 0;
				sock->groupsock = NULL;
			}
		}
	}
}

/* verify types for nodes and groups, all data has to be read */
/* open = 0: appending/linking, open = 1: open new file (need to clean out dynamic
 * typedefs */
static void lib_verify_nodetree(Main *main, int UNUSED(open))
{
	bNodeTree *ntree;
	
	/* this crashes blender on undo/redo */
#if 0
		if (open == 1) {
			reinit_nodesystem();
		}
#endif
	
	/* set node->typeinfo pointers */
	FOREACH_NODETREE(main, ntree, id) {
		ntreeSetTypes(NULL, ntree);
	} FOREACH_NODETREE_END
	
	/* verify static socket templates */
	FOREACH_NODETREE(main, ntree, id) {
		bNode *node;
		for (node=ntree->nodes.first; node; node=node->next)
			node_verify_socket_templates(ntree, node);
	} FOREACH_NODETREE_END
	
	{
		bool has_old_groups = false;
		/* XXX this should actually be part of do_versions, but since we need
		 * finished library linking, it is not possible there. Instead in do_versions
		 * we have set the NTREE_DO_VERSIONS_GROUP_EXPOSE_2_56_2 flag, so at this point we can do the
		 * actual group node updates.
		 */
		for (ntree = main->nodetree.first; ntree; ntree = ntree->id.next) {
			if (ntree->flag & NTREE_DO_VERSIONS_GROUP_EXPOSE_2_56_2)
				has_old_groups = 1;
		}
		
		if (has_old_groups) {
			FOREACH_NODETREE(main, ntree, id) {
				/* updates external links for all group nodes in a tree */
				bNode *node;
				for (node = ntree->nodes.first; node; node = node->next) {
					if (node->type == NODE_GROUP) {
						bNodeTree *ngroup = (bNodeTree*)node->id;
						if (ngroup && (ngroup->flag & NTREE_DO_VERSIONS_GROUP_EXPOSE_2_56_2))
							lib_node_do_versions_group_indices(node);
					}
				}
			} FOREACH_NODETREE_END
		}
		
		for (ntree = main->nodetree.first; ntree; ntree = ntree->id.next)
			ntree->flag &= ~NTREE_DO_VERSIONS_GROUP_EXPOSE_2_56_2;
	}
	
	{
		/* Convert the previously used ntree->inputs/ntree->outputs lists to interface nodes.
		 * Pre 2.56.2 node trees automatically have all unlinked sockets exposed already
		 * (see NTREE_DO_VERSIONS_GROUP_EXPOSE_2_56_2).
		 *
		 * XXX this should actually be part of do_versions,
		 * but needs valid typeinfo pointers to create interface nodes.
		 *
		 * Note: theoretically only needed in node groups (main->nodetree),
		 * but due to a temporary bug such links could have been added in all trees,
		 * so have to clean up all of them ...
		 */
		
		FOREACH_NODETREE(main, ntree, id) {
			if (ntree->flag & NTREE_DO_VERSIONS_CUSTOMNODES_GROUP) {
				bNode *input_node = NULL, *output_node = NULL;
				int num_inputs = 0, num_outputs = 0;
				bNodeLink *link, *next_link;
				/* Only create new interface nodes for actual older files.
				 * New file versions already have input/output nodes with duplicate links,
				 * in that case just remove the invalid links.
				 */
				const bool create_io_nodes = (ntree->flag & NTREE_DO_VERSIONS_CUSTOMNODES_GROUP_CREATE_INTERFACE) != 0;
				
				float input_locx = 1000000.0f, input_locy = 0.0f;
				float output_locx = -1000000.0f, output_locy = 0.0f;
				/* rough guess, not nice but we don't have access to UI constants here ... */
				static const float offsetx = 42 + 3*20 + 20;
				/*static const float offsety = 0.0f;*/
				
				if (create_io_nodes) {
					if (ntree->inputs.first)
						input_node = nodeAddStaticNode(NULL, ntree, NODE_GROUP_INPUT);
					
					if (ntree->outputs.first)
						output_node = nodeAddStaticNode(NULL, ntree, NODE_GROUP_OUTPUT);
				}
				
				/* Redirect links from/to the node tree interface to input/output node.
				 * If the fromnode/tonode pointers are NULL, this means a link from/to
				 * the ntree interface sockets, which need to be redirected to new interface nodes.
				 */
				for (link = ntree->links.first; link; link = next_link) {
					bool free_link = false;
					next_link = link->next;
					
					if (link->fromnode == NULL) {
						if (input_node) {
							link->fromnode = input_node;
							link->fromsock = node_group_input_find_socket(input_node, link->fromsock->identifier);
							++num_inputs;
							
							if (link->tonode) {
								if (input_locx > link->tonode->locx - offsetx)
									input_locx = link->tonode->locx - offsetx;
								input_locy += link->tonode->locy;
							}
						}
						else {
							free_link = true;
						}
					}
					
					if (link->tonode == NULL) {
						if (output_node) {
							link->tonode = output_node;
							link->tosock = node_group_output_find_socket(output_node, link->tosock->identifier);
							++num_outputs;
							
							if (link->fromnode) {
								if (output_locx < link->fromnode->locx + offsetx)
									output_locx = link->fromnode->locx + offsetx;
								output_locy += link->fromnode->locy;
							}
						}
						else {
							free_link = true;
						}
					}
					
					if (free_link)
						nodeRemLink(ntree, link);
				}
				
				if (num_inputs > 0) {
					input_locy /= num_inputs;
					input_node->locx = input_locx;
					input_node->locy = input_locy;
				}
				if (num_outputs > 0) {
					output_locy /= num_outputs;
					output_node->locx = output_locx;
					output_node->locy = output_locy;
				}
				
				/* clear do_versions flags */
				ntree->flag &= ~(NTREE_DO_VERSIONS_CUSTOMNODES_GROUP | NTREE_DO_VERSIONS_CUSTOMNODES_GROUP_CREATE_INTERFACE);
			}
		}
		FOREACH_NODETREE_END
	}
	
	/* verify all group user nodes */
	for (ntree = main->nodetree.first; ntree; ntree = ntree->id.next) {
		ntreeVerifyNodes(main, &ntree->id);
	}
	
	/* make update calls where necessary */
	{
		FOREACH_NODETREE(main, ntree, id) {
			/* make an update call for the tree */
			ntreeUpdateTree(main, ntree);
		} FOREACH_NODETREE_END
	}
}

static void direct_link_node_socket(FileData *fd, bNodeSocket *sock)
{
	sock->prop = newdataadr(fd, sock->prop);
	IDP_DirectLinkGroup_OrFree(&sock->prop, (fd->flags & FD_FLAGS_SWITCH_ENDIAN), fd);
	
	sock->link = newdataadr(fd, sock->link);
	sock->typeinfo = NULL;
	sock->storage = newdataadr(fd, sock->storage);
	sock->default_value = newdataadr(fd, sock->default_value);
	sock->cache = NULL;
}

/* ntree itself has been read! */
static void direct_link_nodetree(FileData *fd, bNodeTree *ntree)
{
	/* note: writing and reading goes in sync, for speed */
	bNode *node;
	bNodeSocket *sock;
	bNodeLink *link;
	
	ntree->init = 0;		/* to set callbacks and force setting types */
	ntree->is_updating = false;
	ntree->typeinfo= NULL;
	ntree->interface_type = NULL;
	
	ntree->progress = NULL;
	ntree->execdata = NULL;
	ntree->duplilock = NULL;

	ntree->adt = newdataadr(fd, ntree->adt);
	direct_link_animdata(fd, ntree->adt);
	
	ntree->id.flag &= ~(LIB_ID_RECALC|LIB_ID_RECALC_DATA);

	link_list(fd, &ntree->nodes);
	for (node = ntree->nodes.first; node; node = node->next) {
		node->typeinfo = NULL;
		
		link_list(fd, &node->inputs);
		link_list(fd, &node->outputs);
		
		node->prop = newdataadr(fd, node->prop);
		IDP_DirectLinkGroup_OrFree(&node->prop, (fd->flags & FD_FLAGS_SWITCH_ENDIAN), fd);
		
		link_list(fd, &node->internal_links);
		for (link = node->internal_links.first; link; link = link->next) {
			link->fromnode = newdataadr(fd, link->fromnode);
			link->fromsock = newdataadr(fd, link->fromsock);
			link->tonode = newdataadr(fd, link->tonode);
			link->tosock = newdataadr(fd, link->tosock);
		}
		
		if (node->type == CMP_NODE_MOVIEDISTORTION) {
			node->storage = newmclipadr(fd, node->storage);
		}
		else {
			node->storage = newdataadr(fd, node->storage);
		}
		
		if (node->storage) {
			/* could be handlerized at some point */
			if (ntree->type==NTREE_SHADER) {
				if (node->type==SH_NODE_CURVE_VEC || node->type==SH_NODE_CURVE_RGB) {
					direct_link_curvemapping(fd, node->storage);
				}
				else if (node->type==SH_NODE_SCRIPT) {
					NodeShaderScript *nss = (NodeShaderScript *) node->storage;
					nss->bytecode = newdataadr(fd, nss->bytecode);
				}
			}
			else if (ntree->type==NTREE_COMPOSIT) {
				if (ELEM(node->type, CMP_NODE_TIME, CMP_NODE_CURVE_VEC, CMP_NODE_CURVE_RGB, CMP_NODE_HUECORRECT))
					direct_link_curvemapping(fd, node->storage);
				else if (ELEM(node->type, CMP_NODE_IMAGE, CMP_NODE_VIEWER, CMP_NODE_SPLITVIEWER))
					((ImageUser *)node->storage)->ok = 1;
			}
			else if ( ntree->type==NTREE_TEXTURE) {
				if (node->type==TEX_NODE_CURVE_RGB || node->type==TEX_NODE_CURVE_TIME)
					direct_link_curvemapping(fd, node->storage);
				else if (node->type==TEX_NODE_IMAGE)
					((ImageUser *)node->storage)->ok = 1;
			}
		}
	}
	link_list(fd, &ntree->links);
	
	/* and we connect the rest */
	for (node = ntree->nodes.first; node; node = node->next) {
		node->parent = newdataadr(fd, node->parent);
		node->lasty = 0;
		
		for (sock = node->inputs.first; sock; sock = sock->next)
			direct_link_node_socket(fd, sock);
		for (sock = node->outputs.first; sock; sock = sock->next)
			direct_link_node_socket(fd, sock);
	}
	
	/* interface socket lists */
	link_list(fd, &ntree->inputs);
	link_list(fd, &ntree->outputs);
	for (sock = ntree->inputs.first; sock; sock = sock->next)
		direct_link_node_socket(fd, sock);
	for (sock = ntree->outputs.first; sock; sock = sock->next)
		direct_link_node_socket(fd, sock);
	
	for (link = ntree->links.first; link; link= link->next) {
		link->fromnode = newdataadr(fd, link->fromnode);
		link->tonode = newdataadr(fd, link->tonode);
		link->fromsock = newdataadr(fd, link->fromsock);
		link->tosock = newdataadr(fd, link->tosock);
	}
	
#if 0
	if (ntree->previews) {
		bNodeInstanceHash *new_previews = BKE_node_instance_hash_new("node previews");
		bNodeInstanceHashIterator iter;
		
		NODE_INSTANCE_HASH_ITER(iter, ntree->previews) {
			bNodePreview *preview = BKE_node_instance_hash_iterator_get_value(&iter);
			if (preview) {
				bNodePreview *new_preview = newimaadr(fd, preview);
				if (new_preview) {
					bNodeInstanceKey key = BKE_node_instance_hash_iterator_get_key(&iter);
					BKE_node_instance_hash_insert(new_previews, key, new_preview);
				}
			}
		}
		BKE_node_instance_hash_free(ntree->previews, NULL);
		ntree->previews = new_previews;
	}
#else
	/* XXX TODO */
	ntree->previews = NULL;
#endif
	
	/* type verification is in lib-link */
}

/* ************ READ ARMATURE ***************** */

/* temp struct used to transport needed info to lib_link_constraint_cb() */
typedef struct tConstraintLinkData {
	FileData *fd;
	ID *id;
} tConstraintLinkData;
/* callback function used to relink constraint ID-links */
static void lib_link_constraint_cb(bConstraint *UNUSED(con), ID **idpoin, bool is_reference, void *userdata)
{
	tConstraintLinkData *cld= (tConstraintLinkData *)userdata;
	
	/* for reference types, we need to increment the usercounts on load... */
	if (is_reference) {
		/* reference type - with usercount */
		*idpoin = newlibadr_us(cld->fd, cld->id->lib, *idpoin);
	}
	else {
		/* target type - no usercount needed */
		*idpoin = newlibadr(cld->fd, cld->id->lib, *idpoin);
	}
}

static void lib_link_constraints(FileData *fd, ID *id, ListBase *conlist)
{
	tConstraintLinkData cld;
	bConstraint *con;
	
	/* legacy fixes */
	for (con = conlist->first; con; con=con->next) {
		/* patch for error introduced by changing constraints (dunno how) */
		/* if con->data type changes, dna cannot resolve the pointer! (ton) */
		if (con->data == NULL) {
			con->type = CONSTRAINT_TYPE_NULL;
		}
		/* own ipo, all constraints have it */
		con->ipo = newlibadr_us(fd, id->lib, con->ipo); // XXX deprecated - old animation system
	}
	
	/* relink all ID-blocks used by the constraints */
	cld.fd = fd;
	cld.id = id;
	
	BKE_constraints_id_loop(conlist, lib_link_constraint_cb, &cld);
}

static void direct_link_constraints(FileData *fd, ListBase *lb)
{
	bConstraint *con;
	
	link_list(fd, lb);
	for (con=lb->first; con; con=con->next) {
		con->data = newdataadr(fd, con->data);
		
		switch (con->type) {
			case CONSTRAINT_TYPE_PYTHON:
			{
				bPythonConstraint *data= con->data;
				
				link_list(fd, &data->targets);
				
				data->prop = newdataadr(fd, data->prop);
				IDP_DirectLinkGroup_OrFree(&data->prop, (fd->flags & FD_FLAGS_SWITCH_ENDIAN), fd);
				break;
			}
			case CONSTRAINT_TYPE_SPLINEIK:
			{
				bSplineIKConstraint *data= con->data;

				data->points= newdataadr(fd, data->points);
				break;
			}
			case CONSTRAINT_TYPE_KINEMATIC:
			{
				bKinematicConstraint *data = con->data;

				con->lin_error = 0.f;
				con->rot_error = 0.f;

				/* version patch for runtime flag, was not cleared in some case */
				data->flag &= ~CONSTRAINT_IK_AUTO;
				break;
			}
			case CONSTRAINT_TYPE_CHILDOF:
			{
				/* XXX version patch, in older code this flag wasn't always set, and is inherent to type */
				if (con->ownspace == CONSTRAINT_SPACE_POSE)
					con->flag |= CONSTRAINT_SPACEONCE;
				break;
			}
		}
	}
}

static void lib_link_pose(FileData *fd, Main *bmain, Object *ob, bPose *pose)
{
	bPoseChannel *pchan;
	bArmature *arm = ob->data;
	int rebuild = 0;
	
	if (!pose || !arm)
		return;
	
	/* always rebuild to match proxy or lib changes, but on Undo */
	if (fd->memfile == NULL)
		if (ob->proxy || (ob->id.lib==NULL && arm->id.lib))
			rebuild = 1;
	
	if (ob->proxy) {
		/* sync proxy layer */
		if (pose->proxy_layer)
			arm->layer = pose->proxy_layer;
		
		/* sync proxy active bone */
		if (pose->proxy_act_bone[0]) {
			Bone *bone = BKE_armature_find_bone_name(arm, pose->proxy_act_bone);
			if (bone)
				arm->act_bone = bone;
		}
	}
	
	for (pchan = pose->chanbase.first; pchan; pchan=pchan->next) {
		lib_link_constraints(fd, (ID *)ob, &pchan->constraints);
		
		/* hurms... loop in a loop, but yah... later... (ton) */
		pchan->bone = BKE_armature_find_bone_name(arm, pchan->name);
		
		pchan->custom = newlibadr_us(fd, arm->id.lib, pchan->custom);
		if (pchan->bone == NULL)
			rebuild= 1;
		else if (ob->id.lib==NULL && arm->id.lib) {
			/* local pose selection copied to armature, bit hackish */
			pchan->bone->flag &= ~BONE_SELECTED;
			pchan->bone->flag |= pchan->selectflag;
		}
	}
	
	if (rebuild) {
		DAG_id_tag_update_ex(bmain, &ob->id, OB_RECALC_OB | OB_RECALC_DATA | OB_RECALC_TIME);
		BKE_pose_tag_recalc(bmain, pose);
	}
}

static void lib_link_armature(FileData *fd, Main *main)
{
	bArmature *arm;
	
	for (arm = main->armature.first; arm; arm = arm->id.next) {
		if (arm->id.flag & LIB_NEED_LINK) {
			if (arm->adt) lib_link_animdata(fd, &arm->id, arm->adt);
			arm->id.flag -= LIB_NEED_LINK;
		}
	}
}

static void direct_link_bones(FileData *fd, Bone *bone)
{
	Bone *child;
	
	bone->parent = newdataadr(fd, bone->parent);
	bone->prop = newdataadr(fd, bone->prop);
	IDP_DirectLinkGroup_OrFree(&bone->prop, (fd->flags & FD_FLAGS_SWITCH_ENDIAN), fd);
		
	bone->flag &= ~BONE_DRAW_ACTIVE;
	
	link_list(fd, &bone->childbase);
	
	for (child=bone->childbase.first; child; child=child->next)
		direct_link_bones(fd, child);
}

static void direct_link_armature(FileData *fd, bArmature *arm)
{
	Bone *bone;
	
	link_list(fd, &arm->bonebase);
	arm->edbo = NULL;
	arm->sketch = NULL;
	
	arm->adt = newdataadr(fd, arm->adt);
	direct_link_animdata(fd, arm->adt);
	
	for (bone = arm->bonebase.first; bone; bone = bone->next) {
		direct_link_bones(fd, bone);
	}
	
	arm->act_bone = newdataadr(fd, arm->act_bone);
	arm->act_edbone = NULL;
}

/* ************ READ CAMERA ***************** */

static void lib_link_camera(FileData *fd, Main *main)
{
	Camera *ca;
	
	for (ca = main->camera.first; ca; ca = ca->id.next) {
		if (ca->id.flag & LIB_NEED_LINK) {
			if (ca->adt) lib_link_animdata(fd, &ca->id, ca->adt);
			
			ca->ipo = newlibadr_us(fd, ca->id.lib, ca->ipo); // XXX deprecated - old animation system
			
			ca->dof_ob = newlibadr_us(fd, ca->id.lib, ca->dof_ob);
			
			ca->id.flag -= LIB_NEED_LINK;
		}
	}
}

static void direct_link_camera(FileData *fd, Camera *ca)
{
	ca->adt = newdataadr(fd, ca->adt);
	direct_link_animdata(fd, ca->adt);
}


/* ************ READ LAMP ***************** */

static void lib_link_lamp(FileData *fd, Main *main)
{
	Lamp *la;
	MTex *mtex;
	int a;
	
	for (la = main->lamp.first; la; la = la->id.next) {
		if (la->id.flag & LIB_NEED_LINK) {
			if (la->adt) lib_link_animdata(fd, &la->id, la->adt);
			
			for (a = 0; a < MAX_MTEX; a++) {
				mtex = la->mtex[a];
				if (mtex) {
					mtex->tex = newlibadr_us(fd, la->id.lib, mtex->tex);
					mtex->object = newlibadr(fd, la->id.lib, mtex->object);
				}
			}
			
			la->ipo = newlibadr_us(fd, la->id.lib, la->ipo); // XXX deprecated - old animation system
			
			if (la->nodetree) {
				lib_link_ntree(fd, &la->id, la->nodetree);
				la->nodetree->id.lib = la->id.lib;
			}
			
			la->id.flag -= LIB_NEED_LINK;
		}
	}
}

static void direct_link_lamp(FileData *fd, Lamp *la)
{
	int a;
	
	la->adt = newdataadr(fd, la->adt);
	direct_link_animdata(fd, la->adt);
	
	for (a=0; a<MAX_MTEX; a++) {
		la->mtex[a] = newdataadr(fd, la->mtex[a]);
	}
	
	la->curfalloff = newdataadr(fd, la->curfalloff);
	if (la->curfalloff)
		direct_link_curvemapping(fd, la->curfalloff);

	la->nodetree= newdataadr(fd, la->nodetree);
	if (la->nodetree) {
		direct_link_id(fd, &la->nodetree->id);
		direct_link_nodetree(fd, la->nodetree);
	}
	
	la->preview = direct_link_preview_image(fd, la->preview);
}

/* ************ READ keys ***************** */

void blo_do_versions_key_uidgen(Key *key)
{
	KeyBlock *block;

	key->uidgen = 1;
	for (block = key->block.first; block; block = block->next) {
		block->uid = key->uidgen++;
	}
}

static void lib_link_key(FileData *fd, Main *main)
{
	Key *key;
	
	for (key = main->key.first; key; key = key->id.next) {
		/*check if we need to generate unique ids for the shapekeys*/
		if (!key->uidgen) {
			blo_do_versions_key_uidgen(key);
		}
		
		if (key->id.flag & LIB_NEED_LINK) {
			if (key->adt) lib_link_animdata(fd, &key->id, key->adt);
			
			key->ipo = newlibadr_us(fd, key->id.lib, key->ipo); // XXX deprecated - old animation system
			key->from = newlibadr(fd, key->id.lib, key->from);
			
			key->id.flag -= LIB_NEED_LINK;
		}
	}
}

static void switch_endian_keyblock(Key *key, KeyBlock *kb)
{
	int elemsize, a, b;
	char *data;
	
	elemsize = key->elemsize;
	data = kb->data;
	
	for (a = 0; a < kb->totelem; a++) {
		const char *cp = key->elemstr;
		char *poin = data;
		
		while (cp[0]) {  /* cp[0] == amount */
			switch (cp[1]) {  /* cp[1] = type */
				case IPO_FLOAT:
				case IPO_BPOINT:
				case IPO_BEZTRIPLE:
					b = cp[0];
					BLI_endian_switch_float_array((float *)poin, b);
					poin += sizeof(float) * b;
					break;
			}
			
			cp += 2;
		}
		data += elemsize;
	}
}

static void direct_link_key(FileData *fd, Key *key)
{
	KeyBlock *kb;
	
	link_list(fd, &(key->block));
	
	key->adt = newdataadr(fd, key->adt);
	direct_link_animdata(fd, key->adt);
		
	key->refkey= newdataadr(fd, key->refkey);
	
	for (kb = key->block.first; kb; kb = kb->next) {
		kb->data = newdataadr(fd, kb->data);
		
		if (fd->flags & FD_FLAGS_SWITCH_ENDIAN)
			switch_endian_keyblock(key, kb);
	}
}

/* ************ READ mball ***************** */

static void lib_link_mball(FileData *fd, Main *main)
{
	MetaBall *mb;
	int a;
	
	for (mb = main->mball.first; mb; mb = mb->id.next) {
		if (mb->id.flag & LIB_NEED_LINK) {
			if (mb->adt) lib_link_animdata(fd, &mb->id, mb->adt);
			
			for (a = 0; a < mb->totcol; a++) 
				mb->mat[a] = newlibadr_us(fd, mb->id.lib, mb->mat[a]);
			
			mb->ipo = newlibadr_us(fd, mb->id.lib, mb->ipo); // XXX deprecated - old animation system
			
			mb->id.flag -= LIB_NEED_LINK;
		}
	}
}

static void direct_link_mball(FileData *fd, MetaBall *mb)
{
	mb->adt = newdataadr(fd, mb->adt);
	direct_link_animdata(fd, mb->adt);
	
	mb->mat = newdataadr(fd, mb->mat);
	test_pointer_array(fd, (void **)&mb->mat);
	
	link_list(fd, &(mb->elems));
	
	BLI_listbase_clear(&mb->disp);
	mb->editelems = NULL;
/*	mb->edit_elems.first= mb->edit_elems.last= NULL;*/
	mb->lastelem = NULL;
}

/* ************ READ WORLD ***************** */

static void lib_link_world(FileData *fd, Main *main)
{
	World *wrld;
	MTex *mtex;
	int a;
	
	for (wrld = main->world.first; wrld; wrld = wrld->id.next) {
		if (wrld->id.flag & LIB_NEED_LINK) {
			if (wrld->adt) lib_link_animdata(fd, &wrld->id, wrld->adt);
			
			wrld->ipo = newlibadr_us(fd, wrld->id.lib, wrld->ipo); // XXX deprecated - old animation system
			
			for (a=0; a < MAX_MTEX; a++) {
				mtex = wrld->mtex[a];
				if (mtex) {
					mtex->tex = newlibadr_us(fd, wrld->id.lib, mtex->tex);
					mtex->object = newlibadr(fd, wrld->id.lib, mtex->object);
				}
			}
			
			if (wrld->nodetree) {
				lib_link_ntree(fd, &wrld->id, wrld->nodetree);
				wrld->nodetree->id.lib = wrld->id.lib;
			}
			
			wrld->id.flag -= LIB_NEED_LINK;
		}
	}
}

static void direct_link_world(FileData *fd, World *wrld)
{
	int a;
	
	wrld->adt = newdataadr(fd, wrld->adt);
	direct_link_animdata(fd, wrld->adt);
	
	for (a = 0; a < MAX_MTEX; a++) {
		wrld->mtex[a] = newdataadr(fd, wrld->mtex[a]);
	}
	
	wrld->nodetree = newdataadr(fd, wrld->nodetree);
	if (wrld->nodetree) {
		direct_link_id(fd, &wrld->nodetree->id);
		direct_link_nodetree(fd, wrld->nodetree);
	}
	
	wrld->preview = direct_link_preview_image(fd, wrld->preview);
	BLI_listbase_clear(&wrld->gpumaterial);
}


/* ************ READ VFONT ***************** */

static void lib_link_vfont(FileData *UNUSED(fd), Main *main)
{
	VFont *vf;
	
	for (vf = main->vfont.first; vf; vf = vf->id.next) {
		if (vf->id.flag & LIB_NEED_LINK) {
			vf->id.flag -= LIB_NEED_LINK;
		}
	}
}

static void direct_link_vfont(FileData *fd, VFont *vf)
{
	vf->data = NULL;
	vf->temp_pf = NULL;
	vf->packedfile = direct_link_packedfile(fd, vf->packedfile);
}

/* ************ READ TEXT ****************** */

static void lib_link_text(FileData *UNUSED(fd), Main *main)
{
	Text *text;
	
	for (text = main->text.first; text; text = text->id.next) {
		if (text->id.flag & LIB_NEED_LINK) {
			text->id.flag -= LIB_NEED_LINK;
		}
	}
}

static void direct_link_text(FileData *fd, Text *text)
{
	TextLine *ln;
	
	text->name = newdataadr(fd, text->name);
	
	text->undo_pos = -1;
	text->undo_len = TXT_INIT_UNDO;
	text->undo_buf = MEM_mallocN(text->undo_len, "undo buf");
	
	text->compiled = NULL;
	
#if 0
	if (text->flags & TXT_ISEXT) {
		BKE_text_reload(text);
		}
		/* else { */
#endif
	
	link_list(fd, &text->lines);
	
	text->curl = newdataadr(fd, text->curl);
	text->sell = newdataadr(fd, text->sell);
	
	for (ln = text->lines.first; ln; ln = ln->next) {
		ln->line = newdataadr(fd, ln->line);
		ln->format = NULL;
		
		if (ln->len != (int) strlen(ln->line)) {
			printf("Error loading text, line lengths differ\n");
			ln->len = strlen(ln->line);
		}
	}
	
	text->flags = (text->flags) & ~TXT_ISEXT;
	
	text->id.us = 1;
}

/* ************ READ IMAGE ***************** */

static void lib_link_image(FileData *fd, Main *main)
{
	Image *ima;
	
	for (ima = main->image.first; ima; ima = ima->id.next) {
		if (ima->id.flag & LIB_NEED_LINK) {
			if (ima->id.properties) IDP_LibLinkProperty(ima->id.properties, (fd->flags & FD_FLAGS_SWITCH_ENDIAN), fd);
			
			ima->id.flag -= LIB_NEED_LINK;
		}
	}
}

static void direct_link_image(FileData *fd, Image *ima)
{
	ImagePackedFile *imapf;

	/* for undo system, pointers could be restored */
	if (fd->imamap)
		ima->cache = newimaadr(fd, ima->cache);
	else
		ima->cache = NULL;

	/* if not restored, we keep the binded opengl index */
	if (!ima->cache) {
		ima->bindcode = 0;
		ima->tpageflag &= ~IMA_GLBIND_IS_DATA;
		ima->gputexture = NULL;
		ima->rr = NULL;
	}

	ima->repbind = NULL;
	
	/* undo system, try to restore render buffers */
	if (fd->imamap) {
		int a;
		
		for (a = 0; a < IMA_MAX_RENDER_SLOT; a++)
			ima->renders[a] = newimaadr(fd, ima->renders[a]);
	}
	else {
		memset(ima->renders, 0, sizeof(ima->renders));
		ima->last_render_slot = ima->render_slot;
	}

	link_list(fd, &(ima->views));
	link_list(fd, &(ima->packedfiles));

	if (ima->packedfiles.first) {
		for (imapf = ima->packedfiles.first; imapf; imapf = imapf->next) {
			imapf->packedfile = direct_link_packedfile(fd, imapf->packedfile);
		}
		ima->packedfile = NULL;
	}
	else {
		ima->packedfile = direct_link_packedfile(fd, ima->packedfile);
	}

	BLI_listbase_clear(&ima->anims);
	ima->preview = direct_link_preview_image(fd, ima->preview);
	ima->stereo3d_format = newdataadr(fd, ima->stereo3d_format);
	ima->ok = 1;
}


/* ************ READ CURVE ***************** */

static void lib_link_curve(FileData *fd, Main *main)
{
	Curve *cu;
	int a;
	
	for (cu = main->curve.first; cu; cu = cu->id.next) {
		if (cu->id.flag & LIB_NEED_LINK) {
			if (cu->adt) lib_link_animdata(fd, &cu->id, cu->adt);
			
			for (a = 0; a < cu->totcol; a++) 
				cu->mat[a] = newlibadr_us(fd, cu->id.lib, cu->mat[a]);
			
			cu->bevobj = newlibadr(fd, cu->id.lib, cu->bevobj);
			cu->taperobj = newlibadr(fd, cu->id.lib, cu->taperobj);
			cu->textoncurve = newlibadr(fd, cu->id.lib, cu->textoncurve);
			cu->vfont = newlibadr_us(fd, cu->id.lib, cu->vfont);
			cu->vfontb = newlibadr_us(fd, cu->id.lib, cu->vfontb);
			cu->vfonti = newlibadr_us(fd, cu->id.lib, cu->vfonti);
			cu->vfontbi = newlibadr_us(fd, cu->id.lib, cu->vfontbi);
			
			cu->ipo = newlibadr_us(fd, cu->id.lib, cu->ipo); // XXX deprecated - old animation system
			cu->key = newlibadr_us(fd, cu->id.lib, cu->key);
			
			cu->id.flag -= LIB_NEED_LINK;
		}
	}
}


static void switch_endian_knots(Nurb *nu)
{
	if (nu->knotsu) {
		BLI_endian_switch_float_array(nu->knotsu, KNOTSU(nu));
	}
	if (nu->knotsv) {
		BLI_endian_switch_float_array(nu->knotsv, KNOTSV(nu));
	}
}

static void direct_link_curve(FileData *fd, Curve *cu)
{
	Nurb *nu;
	TextBox *tb;
	
	cu->adt= newdataadr(fd, cu->adt);
	direct_link_animdata(fd, cu->adt);
	
	cu->mat = newdataadr(fd, cu->mat);
	test_pointer_array(fd, (void **)&cu->mat);
	cu->str = newdataadr(fd, cu->str);
	cu->strinfo= newdataadr(fd, cu->strinfo);
	cu->tb = newdataadr(fd, cu->tb);

	if (cu->vfont == NULL) {
		link_list(fd, &(cu->nurb));
	}
	else {
		cu->nurb.first=cu->nurb.last= NULL;
		
		tb = MEM_callocN(MAXTEXTBOX*sizeof(TextBox), "TextBoxread");
		if (cu->tb) {
			memcpy(tb, cu->tb, cu->totbox*sizeof(TextBox));
			MEM_freeN(cu->tb);
			cu->tb = tb;
		}
		else {
			cu->totbox = 1;
			cu->actbox = 1;
			cu->tb = tb;
			cu->tb[0].w = cu->linewidth;
		}
		if (cu->wordspace == 0.0f) cu->wordspace = 1.0f;
	}

	cu->editnurb = NULL;
	cu->editfont = NULL;
	
	for (nu = cu->nurb.first; nu; nu = nu->next) {
		nu->bezt = newdataadr(fd, nu->bezt);
		nu->bp = newdataadr(fd, nu->bp);
		nu->knotsu = newdataadr(fd, nu->knotsu);
		nu->knotsv = newdataadr(fd, nu->knotsv);
		if (cu->vfont == NULL) nu->charidx = 0;
		
		if (fd->flags & FD_FLAGS_SWITCH_ENDIAN) {
			switch_endian_knots(nu);
		}
	}
	cu->bb = NULL;
}

/* ************ READ TEX ***************** */

static void lib_link_texture(FileData *fd, Main *main)
{
	Tex *tex;
	
	for (tex = main->tex.first; tex; tex = tex->id.next) {
		if (tex->id.flag & LIB_NEED_LINK) {
			if (tex->adt) lib_link_animdata(fd, &tex->id, tex->adt);
			
			tex->ima = newlibadr_us(fd, tex->id.lib, tex->ima);
			tex->ipo = newlibadr_us(fd, tex->id.lib, tex->ipo);
			if (tex->env)
				tex->env->object = newlibadr(fd, tex->id.lib, tex->env->object);
			if (tex->pd)
				tex->pd->object = newlibadr(fd, tex->id.lib, tex->pd->object);
			if (tex->vd)
				tex->vd->object = newlibadr(fd, tex->id.lib, tex->vd->object);
			if (tex->ot)
				tex->ot->object = newlibadr(fd, tex->id.lib, tex->ot->object);
			
			if (tex->nodetree) {
				lib_link_ntree(fd, &tex->id, tex->nodetree);
				tex->nodetree->id.lib = tex->id.lib;
			}
			
			tex->id.flag -= LIB_NEED_LINK;
		}
	}
}

static void direct_link_texture(FileData *fd, Tex *tex)
{
	tex->adt = newdataadr(fd, tex->adt);
	direct_link_animdata(fd, tex->adt);

	tex->coba = newdataadr(fd, tex->coba);
	tex->env = newdataadr(fd, tex->env);
	if (tex->env) {
		tex->env->ima = NULL;
		memset(tex->env->cube, 0, 6 * sizeof(void *));
		tex->env->ok= 0;
	}
	tex->pd = newdataadr(fd, tex->pd);
	if (tex->pd) {
		tex->pd->point_tree = NULL;
		tex->pd->coba = newdataadr(fd, tex->pd->coba);
		tex->pd->falloff_curve = newdataadr(fd, tex->pd->falloff_curve);
		if (tex->pd->falloff_curve) {
			direct_link_curvemapping(fd, tex->pd->falloff_curve);
		}
	}
	
	tex->vd = newdataadr(fd, tex->vd);
	if (tex->vd) {
		tex->vd->dataset = NULL;
		tex->vd->ok = 0;
	}
	else {
		if (tex->type == TEX_VOXELDATA)
			tex->vd = MEM_callocN(sizeof(VoxelData), "direct_link_texture VoxelData");
	}
	
	tex->ot = newdataadr(fd, tex->ot);
	
	tex->nodetree = newdataadr(fd, tex->nodetree);
	if (tex->nodetree) {
		direct_link_id(fd, &tex->nodetree->id);
		direct_link_nodetree(fd, tex->nodetree);
	}
	
	tex->preview = direct_link_preview_image(fd, tex->preview);
	
	tex->iuser.ok = 1;
}



/* ************ READ MATERIAL ***************** */

static void lib_link_material(FileData *fd, Main *main)
{
	Material *ma;
	MTex *mtex;
	int a;
	
	for (ma = main->mat.first; ma; ma = ma->id.next) {
		if (ma->id.flag & LIB_NEED_LINK) {
			if (ma->adt) lib_link_animdata(fd, &ma->id, ma->adt);
			
			/* Link ID Properties -- and copy this comment EXACTLY for easy finding
			 * of library blocks that implement this.*/
			if (ma->id.properties) IDP_LibLinkProperty(ma->id.properties, (fd->flags & FD_FLAGS_SWITCH_ENDIAN), fd);
			
			ma->ipo = newlibadr_us(fd, ma->id.lib, ma->ipo);
			ma->group = newlibadr_us(fd, ma->id.lib, ma->group);
			
			for (a = 0; a < MAX_MTEX; a++) {
				mtex = ma->mtex[a];
				if (mtex) {
					mtex->tex = newlibadr_us(fd, ma->id.lib, mtex->tex);
					mtex->object = newlibadr(fd, ma->id.lib, mtex->object);
				}
			}
			
			if (ma->nodetree) {
				lib_link_ntree(fd, &ma->id, ma->nodetree);
				ma->nodetree->id.lib = ma->id.lib;
			}
			
			ma->id.flag -= LIB_NEED_LINK;
		}
	}
}

static void direct_link_material(FileData *fd, Material *ma)
{
	int a;
	
	ma->adt = newdataadr(fd, ma->adt);
	direct_link_animdata(fd, ma->adt);
	
	for (a = 0; a < MAX_MTEX; a++) {
		ma->mtex[a] = newdataadr(fd, ma->mtex[a]);
	}
	ma->texpaintslot = NULL;

	ma->ramp_col = newdataadr(fd, ma->ramp_col);
	ma->ramp_spec = newdataadr(fd, ma->ramp_spec);
	
	ma->nodetree = newdataadr(fd, ma->nodetree);
	if (ma->nodetree) {
		direct_link_id(fd, &ma->nodetree->id);
		direct_link_nodetree(fd, ma->nodetree);
	}
	
	ma->preview = direct_link_preview_image(fd, ma->preview);
	BLI_listbase_clear(&ma->gpumaterial);
}

/* ************ READ PARTICLE SETTINGS ***************** */
/* update this also to writefile.c */
static const char *ptcache_data_struct[] = {
	"", // BPHYS_DATA_INDEX
	"", // BPHYS_DATA_LOCATION
	"", // BPHYS_DATA_VELOCITY
	"", // BPHYS_DATA_ROTATION
	"", // BPHYS_DATA_AVELOCITY / BPHYS_DATA_XCONST */
	"", // BPHYS_DATA_SIZE:
	"", // BPHYS_DATA_TIMES:
	"BoidData" // case BPHYS_DATA_BOIDS:
};

static void direct_link_pointcache_cb(FileData *fd, void *data)
{
	PTCacheMem *pm = data;
	PTCacheExtra *extra;
	int i;
	for (i = 0; i < BPHYS_TOT_DATA; i++) {
		pm->data[i] = newdataadr(fd, pm->data[i]);

		/* the cache saves non-struct data without DNA */
		if (pm->data[i] && ptcache_data_struct[i][0]=='\0' && (fd->flags & FD_FLAGS_SWITCH_ENDIAN)) {
			int tot = (BKE_ptcache_data_size (i) * pm->totpoint) / sizeof(int); /* data_size returns bytes */
			int *poin = pm->data[i];

			BLI_endian_switch_int32_array(poin, tot);
		}
	}

	link_list(fd, &pm->extradata);

	for (extra=pm->extradata.first; extra; extra=extra->next)
		extra->data = newdataadr(fd, extra->data);
}

static void direct_link_pointcache(FileData *fd, PointCache *cache)
{
	if ((cache->flag & PTCACHE_DISK_CACHE)==0) {
		link_list_ex(fd, &cache->mem_cache, direct_link_pointcache_cb);
	}
	else
		BLI_listbase_clear(&cache->mem_cache);
	
	cache->flag &= ~PTCACHE_SIMULATION_VALID;
	cache->simframe = 0;
	cache->edit = NULL;
	cache->free_edit = NULL;
	cache->cached_frames = NULL;
}

static void direct_link_pointcache_list(FileData *fd, ListBase *ptcaches, PointCache **ocache, int force_disk)
{
	if (ptcaches->first) {
		PointCache *cache= NULL;
		link_list(fd, ptcaches);
		for (cache=ptcaches->first; cache; cache=cache->next) {
			direct_link_pointcache(fd, cache);
			if (force_disk) {
				cache->flag |= PTCACHE_DISK_CACHE;
				cache->step = 1;
			}
		}
		
		*ocache = newdataadr(fd, *ocache);
	}
	else if (*ocache) {
		/* old "single" caches need to be linked too */
		*ocache = newdataadr(fd, *ocache);
		direct_link_pointcache(fd, *ocache);
		if (force_disk) {
			(*ocache)->flag |= PTCACHE_DISK_CACHE;
			(*ocache)->step = 1;
		}
		
		ptcaches->first = ptcaches->last = *ocache;
	}
}

static void lib_link_partdeflect(FileData *fd, ID *id, PartDeflect *pd)
{
	if (pd && pd->tex)
		pd->tex = newlibadr_us(fd, id->lib, pd->tex);
	if (pd && pd->f_source)
		pd->f_source = newlibadr_us(fd, id->lib, pd->f_source);
}

static void lib_link_particlesettings(FileData *fd, Main *main)
{
	ParticleSettings *part;
	ParticleDupliWeight *dw;
	MTex *mtex;
	int a;
	
	for (part = main->particle.first; part; part = part->id.next) {
		if (part->id.flag & LIB_NEED_LINK) {
			if (part->adt) lib_link_animdata(fd, &part->id, part->adt);
			part->ipo = newlibadr_us(fd, part->id.lib, part->ipo); // XXX deprecated - old animation system
			
			part->dup_ob = newlibadr(fd, part->id.lib, part->dup_ob);
			part->dup_group = newlibadr(fd, part->id.lib, part->dup_group);
			part->eff_group = newlibadr(fd, part->id.lib, part->eff_group);
			part->bb_ob = newlibadr(fd, part->id.lib, part->bb_ob);
			
			lib_link_partdeflect(fd, &part->id, part->pd);
			lib_link_partdeflect(fd, &part->id, part->pd2);
			
			if (part->effector_weights)
				part->effector_weights->group = newlibadr(fd, part->id.lib, part->effector_weights->group);
			
			if (part->dupliweights.first && part->dup_group) {
				int index_ok = 0;
				/* check for old files without indices (all indexes 0) */
				if (BLI_listbase_is_single(&part->dupliweights)) {
					/* special case for only one object in the group */
					index_ok = 1;
				}
				else {
					for (dw = part->dupliweights.first; dw; dw = dw->next) {
						if (dw->index > 0) {
							index_ok = 1;
							break;
						}
					}
				}

				if (index_ok) {
					/* if we have indexes, let's use them */
					for (dw = part->dupliweights.first; dw; dw = dw->next) {
						GroupObject *go = (GroupObject *)BLI_findlink(&part->dup_group->gobject, dw->index);
						dw->ob = go ? go->ob : NULL;
					}
				}
				else {
					/* otherwise try to get objects from own library (won't work on library linked groups) */
					for (dw = part->dupliweights.first; dw; dw = dw->next) {
						dw->ob = newlibadr(fd, part->id.lib, dw->ob);
					}
				}
			}
			else {
				BLI_listbase_clear(&part->dupliweights);
			}
			
			if (part->boids) {
				BoidState *state = part->boids->states.first;
				BoidRule *rule;
				for (; state; state=state->next) {
					rule = state->rules.first;
					for (; rule; rule=rule->next) {
						switch (rule->type) {
							case eBoidRuleType_Goal:
							case eBoidRuleType_Avoid:
							{
								BoidRuleGoalAvoid *brga = (BoidRuleGoalAvoid*)rule;
								brga->ob = newlibadr(fd, part->id.lib, brga->ob);
								break;
							}
							case eBoidRuleType_FollowLeader:
							{
								BoidRuleFollowLeader *brfl = (BoidRuleFollowLeader*)rule;
								brfl->ob = newlibadr(fd, part->id.lib, brfl->ob);
								break;
							}
						}
					}
				}
			}

			for (a = 0; a < MAX_MTEX; a++) {
				mtex= part->mtex[a];
				if (mtex) {
					mtex->tex = newlibadr_us(fd, part->id.lib, mtex->tex);
					mtex->object = newlibadr(fd, part->id.lib, mtex->object);
				}
			}
			
			part->id.flag -= LIB_NEED_LINK;
		}
	}
}

static void direct_link_partdeflect(PartDeflect *pd)
{
	if (pd) pd->rng = NULL;
}

static void direct_link_particlesettings(FileData *fd, ParticleSettings *part)
{
	int a;
	
	part->adt = newdataadr(fd, part->adt);
	part->pd = newdataadr(fd, part->pd);
	part->pd2 = newdataadr(fd, part->pd2);

	direct_link_animdata(fd, part->adt);
	direct_link_partdeflect(part->pd);
	direct_link_partdeflect(part->pd2);

	part->clumpcurve = newdataadr(fd, part->clumpcurve);
	if (part->clumpcurve)
		direct_link_curvemapping(fd, part->clumpcurve);
	part->roughcurve = newdataadr(fd, part->roughcurve);
	if (part->roughcurve)
		direct_link_curvemapping(fd, part->roughcurve);

	part->effector_weights = newdataadr(fd, part->effector_weights);
	if (!part->effector_weights)
		part->effector_weights = BKE_add_effector_weights(part->eff_group);

	link_list(fd, &part->dupliweights);

	part->boids = newdataadr(fd, part->boids);
	part->fluid = newdataadr(fd, part->fluid);

	if (part->boids) {
		BoidState *state;
		link_list(fd, &part->boids->states);
		
		for (state=part->boids->states.first; state; state=state->next) {
			link_list(fd, &state->rules);
			link_list(fd, &state->conditions);
			link_list(fd, &state->actions);
		}
	}
	for (a = 0; a < MAX_MTEX; a++) {
		part->mtex[a] = newdataadr(fd, part->mtex[a]);
	}
}

static void lib_link_particlesystems(FileData *fd, Object *ob, ID *id, ListBase *particles)
{
	ParticleSystem *psys, *psysnext;

	for (psys=particles->first; psys; psys=psysnext) {
		psysnext = psys->next;
		
		psys->part = newlibadr_us(fd, id->lib, psys->part);
		if (psys->part) {
			ParticleTarget *pt = psys->targets.first;
			
			for (; pt; pt=pt->next)
				pt->ob=newlibadr(fd, id->lib, pt->ob);
			
			psys->parent = newlibadr(fd, id->lib, psys->parent);
			psys->target_ob = newlibadr(fd, id->lib, psys->target_ob);
			
			if (psys->clmd) {
				/* XXX - from reading existing code this seems correct but intended usage of
				 * pointcache /w cloth should be added in 'ParticleSystem' - campbell */
				psys->clmd->point_cache = psys->pointcache;
				psys->clmd->ptcaches.first = psys->clmd->ptcaches.last= NULL;
				psys->clmd->coll_parms->group = newlibadr(fd, id->lib, psys->clmd->coll_parms->group);
				psys->clmd->modifier.error = NULL;
			}
		}
		else {
			/* particle modifier must be removed before particle system */
			ParticleSystemModifierData *psmd = psys_get_modifier(ob, psys);
			BLI_remlink(&ob->modifiers, psmd);
			modifier_free((ModifierData *)psmd);
			
			BLI_remlink(particles, psys);
			MEM_freeN(psys);
		}
	}
}
static void direct_link_particlesystems(FileData *fd, ListBase *particles)
{
	ParticleSystem *psys;
	ParticleData *pa;
	int a;
	
	for (psys=particles->first; psys; psys=psys->next) {
		psys->particles=newdataadr(fd, psys->particles);
		
		if (psys->particles && psys->particles->hair) {
			for (a=0, pa=psys->particles; a<psys->totpart; a++, pa++)
				pa->hair=newdataadr(fd, pa->hair);
		}
		
		if (psys->particles && psys->particles->keys) {
			for (a=0, pa=psys->particles; a<psys->totpart; a++, pa++) {
				pa->keys= NULL;
				pa->totkey= 0;
			}
			
			psys->flag &= ~PSYS_KEYED;
		}
		
		if (psys->particles && psys->particles->boid) {
			pa = psys->particles;
			pa->boid = newdataadr(fd, pa->boid);
			for (a=1, pa++; a<psys->totpart; a++, pa++)
				pa->boid = (pa-1)->boid + 1;
		}
		else if (psys->particles) {
			for (a=0, pa=psys->particles; a<psys->totpart; a++, pa++)
				pa->boid = NULL;
		}
		
		psys->fluid_springs = newdataadr(fd, psys->fluid_springs);
		
		psys->child = newdataadr(fd, psys->child);
		psys->effectors = NULL;
		
		link_list(fd, &psys->targets);
		
		psys->edit = NULL;
		psys->free_edit = NULL;
		psys->pathcache = NULL;
		psys->childcache = NULL;
		BLI_listbase_clear(&psys->pathcachebufs);
		BLI_listbase_clear(&psys->childcachebufs);
		psys->pdd = NULL;
		psys->renderdata = NULL;
		
		if (psys->clmd) {
			psys->clmd = newdataadr(fd, psys->clmd);
			psys->clmd->clothObject = NULL;
			psys->clmd->hairdata = NULL;
			
			psys->clmd->sim_parms= newdataadr(fd, psys->clmd->sim_parms);
			psys->clmd->coll_parms= newdataadr(fd, psys->clmd->coll_parms);
			
			if (psys->clmd->sim_parms) {
				psys->clmd->sim_parms->effector_weights = NULL;
				if (psys->clmd->sim_parms->presets > 10)
					psys->clmd->sim_parms->presets = 0;
			}
			
			psys->hair_in_dm = psys->hair_out_dm = NULL;
			psys->clmd->solver_result = NULL;
		}

		direct_link_pointcache_list(fd, &psys->ptcaches, &psys->pointcache, 0);
		if (psys->clmd) {
			psys->clmd->point_cache = psys->pointcache;
		}

		psys->tree = NULL;
		psys->bvhtree = NULL;
	}
	return;
}

/* ************ READ MESH ***************** */

static void lib_link_mtface(FileData *fd, Mesh *me, MTFace *mtface, int totface)
{
	MTFace *tf= mtface;
	int i;
	
	/* Add pseudo-references (not fake users!) to images used by texface. A
	 * little bogus; it would be better if each mesh consistently added one ref
	 * to each image it used. - z0r */
	for (i = 0; i < totface; i++, tf++) {
		tf->tpage= newlibadr(fd, me->id.lib, tf->tpage);
		if (tf->tpage && tf->tpage->id.us==0)
			tf->tpage->id.us= 1;
	}
}

static void lib_link_customdata_mtface(FileData *fd, Mesh *me, CustomData *fdata, int totface)
{
	int i;
	for (i = 0; i < fdata->totlayer; i++) {
		CustomDataLayer *layer = &fdata->layers[i];
		
		if (layer->type == CD_MTFACE)
			lib_link_mtface(fd, me, layer->data, totface);
	}

}

static void lib_link_customdata_mtpoly(FileData *fd, Mesh *me, CustomData *pdata, int totface)
{
	int i;

	for (i=0; i < pdata->totlayer; i++) {
		CustomDataLayer *layer = &pdata->layers[i];
		
		if (layer->type == CD_MTEXPOLY) {
			MTexPoly *tf= layer->data;
			int j;
			
			for (j = 0; j < totface; j++, tf++) {
				tf->tpage = newlibadr(fd, me->id.lib, tf->tpage);
				if (tf->tpage && tf->tpage->id.us == 0) {
					tf->tpage->id.us = 1;
				}
			}
		}
	}
}

static void lib_link_mesh(FileData *fd, Main *main)
{
	Mesh *me;
	
	for (me = main->mesh.first; me; me = me->id.next) {
		if (me->id.flag & LIB_NEED_LINK) {
			int i;
			
			/* Link ID Properties -- and copy this comment EXACTLY for easy finding
			 * of library blocks that implement this.*/
			if (me->id.properties) IDP_LibLinkProperty(me->id.properties, (fd->flags & FD_FLAGS_SWITCH_ENDIAN), fd);
			if (me->adt) lib_link_animdata(fd, &me->id, me->adt);
			
			/* this check added for python created meshes */
			if (me->mat) {
				for (i = 0; i < me->totcol; i++) {
					me->mat[i] = newlibadr_us(fd, me->id.lib, me->mat[i]);
				}
			}
			else {
				me->totcol = 0;
			}

			me->ipo = newlibadr_us(fd, me->id.lib, me->ipo); // XXX: deprecated: old anim sys
			me->key = newlibadr_us(fd, me->id.lib, me->key);
			me->texcomesh = newlibadr_us(fd, me->id.lib, me->texcomesh);
			
			lib_link_customdata_mtface(fd, me, &me->fdata, me->totface);
			lib_link_customdata_mtpoly(fd, me, &me->pdata, me->totpoly);
			if (me->mr && me->mr->levels.first)
				lib_link_customdata_mtface(fd, me, &me->mr->fdata,
							   ((MultiresLevel*)me->mr->levels.first)->totface);
		}
	}

	/* convert texface options to material */
	convert_tface_mt(fd, main);

	for (me = main->mesh.first; me; me = me->id.next) {
		if (me->id.flag & LIB_NEED_LINK) {
			/*check if we need to convert mfaces to mpolys*/
			if (me->totface && !me->totpoly) {
				/* temporarily switch main so that reading from
				 * external CustomData works */
				Main *gmain = G.main;
				G.main = main;
				
				BKE_mesh_do_versions_convert_mfaces_to_mpolys(me);
				
				G.main = gmain;
			}

			/*
			 * Re-tessellate, even if the polys were just created from tessfaces, this
			 * is important because it:
			 *  - fill the CD_ORIGINDEX layer
			 *  - gives consistency of tessface between loading from a file and
			 *    converting an edited BMesh back into a mesh (i.e. it replaces
			 *    quad tessfaces in a loaded mesh immediately, instead of lazily
			 *    waiting until edit mode has been entered/exited, making it easier
			 *    to recognize problems that would otherwise only show up after edits).
			 */
#ifdef USE_TESSFACE_DEFAULT
			BKE_mesh_tessface_calc(me);
#else
			BKE_mesh_tessface_clear(me);
#endif

			me->id.flag -= LIB_NEED_LINK;
		}
	}
}

static void direct_link_dverts(FileData *fd, int count, MDeformVert *mdverts)
{
	int i;
	
	if (mdverts == NULL) {
		return;
	}
	
	for (i = count; i > 0; i--, mdverts++) {
		/*convert to vgroup allocation system*/
		MDeformWeight *dw;
		if (mdverts->dw && (dw = newdataadr(fd, mdverts->dw))) {
			const ssize_t dw_len = mdverts->totweight * sizeof(MDeformWeight);
			void *dw_tmp = MEM_mallocN(dw_len, "direct_link_dverts");
			memcpy(dw_tmp, dw, dw_len);
			mdverts->dw = dw_tmp;
			MEM_freeN(dw);
		}
		else {
			mdverts->dw = NULL;
			mdverts->totweight = 0;
		}
	}
}

static void direct_link_mdisps(FileData *fd, int count, MDisps *mdisps, int external)
{
	if (mdisps) {
		int i;
		
		for (i = 0; i < count; ++i) {
			mdisps[i].disps = newdataadr(fd, mdisps[i].disps);
			mdisps[i].hidden = newdataadr(fd, mdisps[i].hidden);
			
			if (mdisps[i].totdisp && !mdisps[i].level) {
				/* this calculation is only correct for loop mdisps;
				 * if loading pre-BMesh face mdisps this will be
				 * overwritten with the correct value in
				 * bm_corners_to_loops() */
				float gridsize = sqrtf(mdisps[i].totdisp);
				mdisps[i].level = (int)(logf(gridsize - 1.0f) / (float)M_LN2) + 1;
			}
			
			if ((fd->flags & FD_FLAGS_SWITCH_ENDIAN) && (mdisps[i].disps)) {
				/* DNA_struct_switch_endian doesn't do endian swap for (*disps)[] */
				/* this does swap for data written at write_mdisps() - readfile.c */
				BLI_endian_switch_float_array(*mdisps[i].disps, mdisps[i].totdisp * 3);
			}
			if (!external && !mdisps[i].disps)
				mdisps[i].totdisp = 0;
		}
	}
}

static void direct_link_grid_paint_mask(FileData *fd, int count, GridPaintMask *grid_paint_mask)
{
	if (grid_paint_mask) {
		int i;
		
		for (i = 0; i < count; ++i) {
			GridPaintMask *gpm = &grid_paint_mask[i];
			if (gpm->data)
				gpm->data = newdataadr(fd, gpm->data);
		}
	}
}

/*this isn't really a public api function, so prototyped here*/
static void direct_link_customdata(FileData *fd, CustomData *data, int count)
{
	int i = 0;
	
	data->layers = newdataadr(fd, data->layers);
	
	/* annoying workaround for bug [#31079] loading legacy files with
	 * no polygons _but_ have stale customdata */
	if (UNLIKELY(count == 0 && data->layers == NULL && data->totlayer != 0)) {
		CustomData_reset(data);
		return;
	}
	
	data->external = newdataadr(fd, data->external);
	
	while (i < data->totlayer) {
		CustomDataLayer *layer = &data->layers[i];
		
		if (layer->flag & CD_FLAG_EXTERNAL)
			layer->flag &= ~CD_FLAG_IN_MEMORY;

		layer->flag &= ~CD_FLAG_NOFREE;
		
		if (CustomData_verify_versions(data, i)) {
			layer->data = newdataadr(fd, layer->data);
			if (layer->type == CD_MDISPS)
				direct_link_mdisps(fd, count, layer->data, layer->flag & CD_FLAG_EXTERNAL);
			else if (layer->type == CD_GRID_PAINT_MASK)
				direct_link_grid_paint_mask(fd, count, layer->data);
			i++;
		}
	}
	
	CustomData_update_typemap(data);
}

static void direct_link_mesh(FileData *fd, Mesh *mesh)
{
	mesh->mat= newdataadr(fd, mesh->mat);
	test_pointer_array(fd, (void **)&mesh->mat);
	
	mesh->mvert = newdataadr(fd, mesh->mvert);
	mesh->medge = newdataadr(fd, mesh->medge);
	mesh->mface = newdataadr(fd, mesh->mface);
	mesh->mloop = newdataadr(fd, mesh->mloop);
	mesh->mpoly = newdataadr(fd, mesh->mpoly);
	mesh->tface = newdataadr(fd, mesh->tface);
	mesh->mtface = newdataadr(fd, mesh->mtface);
	mesh->mcol = newdataadr(fd, mesh->mcol);
	mesh->dvert = newdataadr(fd, mesh->dvert);
	mesh->mloopcol = newdataadr(fd, mesh->mloopcol);
	mesh->mloopuv = newdataadr(fd, mesh->mloopuv);
	mesh->mtpoly = newdataadr(fd, mesh->mtpoly);
	mesh->mselect = newdataadr(fd, mesh->mselect);
	
	/* animdata */
	mesh->adt = newdataadr(fd, mesh->adt);
	direct_link_animdata(fd, mesh->adt);
	
	/* normally direct_link_dverts should be called in direct_link_customdata,
	 * but for backwards compat in do_versions to work we do it here */
	direct_link_dverts(fd, mesh->totvert, mesh->dvert);
	
	direct_link_customdata(fd, &mesh->vdata, mesh->totvert);
	direct_link_customdata(fd, &mesh->edata, mesh->totedge);
	direct_link_customdata(fd, &mesh->fdata, mesh->totface);
	direct_link_customdata(fd, &mesh->ldata, mesh->totloop);
	direct_link_customdata(fd, &mesh->pdata, mesh->totpoly);

	mesh->bb = NULL;
	mesh->edit_btmesh = NULL;
	
	/* happens with old files */
	if (mesh->mselect == NULL) {
		mesh->totselect = 0;
	}

	if (mesh->mloopuv || mesh->mtpoly) {
		/* for now we have to ensure texpoly and mloopuv layers are aligned
		 * in the future we may allow non-aligned layers */
		BKE_mesh_cd_validate(mesh);
	}

	/* Multires data */
	mesh->mr= newdataadr(fd, mesh->mr);
	if (mesh->mr) {
		MultiresLevel *lvl;
		
		link_list(fd, &mesh->mr->levels);
		lvl = mesh->mr->levels.first;
		
		direct_link_customdata(fd, &mesh->mr->vdata, lvl->totvert);
		direct_link_dverts(fd, lvl->totvert, CustomData_get(&mesh->mr->vdata, 0, CD_MDEFORMVERT));
		direct_link_customdata(fd, &mesh->mr->fdata, lvl->totface);
		
		mesh->mr->edge_flags = newdataadr(fd, mesh->mr->edge_flags);
		mesh->mr->edge_creases = newdataadr(fd, mesh->mr->edge_creases);
		
		mesh->mr->verts = newdataadr(fd, mesh->mr->verts);
		
		/* If mesh has the same number of vertices as the
		 * highest multires level, load the current mesh verts
		 * into multires and discard the old data. Needed
		 * because some saved files either do not have a verts
		 * array, or the verts array contains out-of-date
		 * data. */
		if (mesh->totvert == ((MultiresLevel*)mesh->mr->levels.last)->totvert) {
			if (mesh->mr->verts)
				MEM_freeN(mesh->mr->verts);
			mesh->mr->verts = MEM_dupallocN(mesh->mvert);
		}
			
		for (; lvl; lvl = lvl->next) {
			lvl->verts = newdataadr(fd, lvl->verts);
			lvl->faces = newdataadr(fd, lvl->faces);
			lvl->edges = newdataadr(fd, lvl->edges);
			lvl->colfaces = newdataadr(fd, lvl->colfaces);
		}
	}

	/* if multires is present but has no valid vertex data,
	 * there's no way to recover it; silently remove multires */
	if (mesh->mr && !mesh->mr->verts) {
		multires_free(mesh->mr);
		mesh->mr = NULL;
	}
	
	if ((fd->flags & FD_FLAGS_SWITCH_ENDIAN) && mesh->tface) {
		TFace *tf = mesh->tface;
		int i;
		
		for (i = 0; i < mesh->totface; i++, tf++) {
			BLI_endian_switch_uint32_array(tf->col, 4);
		}
	}
}

/* ************ READ LATTICE ***************** */

static void lib_link_latt(FileData *fd, Main *main)
{
	Lattice *lt;
	
	for (lt = main->latt.first; lt; lt = lt->id.next) {
		if (lt->id.flag & LIB_NEED_LINK) {
			if (lt->adt) lib_link_animdata(fd, &lt->id, lt->adt);
			
			lt->ipo = newlibadr_us(fd, lt->id.lib, lt->ipo); // XXX deprecated - old animation system
			lt->key = newlibadr_us(fd, lt->id.lib, lt->key);
			
			lt->id.flag -= LIB_NEED_LINK;
		}
	}
}

static void direct_link_latt(FileData *fd, Lattice *lt)
{
	lt->def = newdataadr(fd, lt->def);
	
	lt->dvert = newdataadr(fd, lt->dvert);
	direct_link_dverts(fd, lt->pntsu*lt->pntsv*lt->pntsw, lt->dvert);
	
	lt->editlatt = NULL;
	
	lt->adt = newdataadr(fd, lt->adt);
	direct_link_animdata(fd, lt->adt);
}


/* ************ READ OBJECT ***************** */

static void lib_link_modifiers__linkModifiers(void *userData, Object *ob,
                                              ID **idpoin)
{
	FileData *fd = userData;

	*idpoin = newlibadr(fd, ob->id.lib, *idpoin);
	/* hardcoded bad exception; non-object modifier data gets user count (texture, displace) */
	if (*idpoin && GS((*idpoin)->name)!=ID_OB)
		(*idpoin)->us++;
}
static void lib_link_modifiers(FileData *fd, Object *ob)
{
	modifiers_foreachIDLink(ob, lib_link_modifiers__linkModifiers, fd);
}

static void lib_link_object(FileData *fd, Main *main)
{
	Object *ob;
	PartEff *paf;
	bSensor *sens;
	bController *cont;
	bActuator *act;
	void *poin;
	int warn=0, a;
	
	for (ob = main->object.first; ob; ob = ob->id.next) {
		if (ob->id.flag & LIB_NEED_LINK) {
			if (ob->id.properties) IDP_LibLinkProperty(ob->id.properties, (fd->flags & FD_FLAGS_SWITCH_ENDIAN), fd);
			if (ob->adt) lib_link_animdata(fd, &ob->id, ob->adt);
			
// XXX deprecated - old animation system <<<
			ob->ipo = newlibadr_us(fd, ob->id.lib, ob->ipo);
			ob->action = newlibadr_us(fd, ob->id.lib, ob->action);
// >>> XXX deprecated - old animation system

			ob->parent = newlibadr(fd, ob->id.lib, ob->parent);
			ob->track = newlibadr(fd, ob->id.lib, ob->track);
			ob->poselib = newlibadr_us(fd, ob->id.lib, ob->poselib);
			ob->dup_group = newlibadr_us(fd, ob->id.lib, ob->dup_group);
			
			ob->proxy = newlibadr_us(fd, ob->id.lib, ob->proxy);
			if (ob->proxy) {
				/* paranoia check, actually a proxy_from pointer should never be written... */
				if (ob->proxy->id.lib == NULL) {
					ob->proxy->proxy_from = NULL;
					ob->proxy = NULL;
					
					if (ob->id.lib)
						printf("Proxy lost from  object %s lib %s\n", ob->id.name + 2, ob->id.lib->name);
					else
						printf("Proxy lost from  object %s lib <NONE>\n", ob->id.name + 2);
				}
				else {
					/* this triggers object_update to always use a copy */
					ob->proxy->proxy_from = ob;
				}
			}
			ob->proxy_group = newlibadr(fd, ob->id.lib, ob->proxy_group);
			
			poin = ob->data;
			ob->data = newlibadr_us(fd, ob->id.lib, ob->data);
			
			if (ob->data==NULL && poin!=NULL) {
				if (ob->id.lib)
					printf("Can't find obdata of %s lib %s\n", ob->id.name + 2, ob->id.lib->name);
				else
					printf("Object %s lost data.\n", ob->id.name + 2);
				
				ob->type = OB_EMPTY;
				warn = 1;
				
				if (ob->pose) {
					/* we can't call #BKE_pose_free() here because of library linking
					 * freeing will recurse down into every pose constraints ID pointers
					 * which are not always valid, so for now free directly and suffer
					 * some leaked memory rather then crashing immediately
					 * while bad this _is_ an exceptional case - campbell */
#if 0
					BKE_pose_free(ob->pose);
#else
					MEM_freeN(ob->pose);
#endif
					ob->pose= NULL;
					ob->mode &= ~OB_MODE_POSE;
				}
			}
			for (a=0; a < ob->totcol; a++) 
				ob->mat[a] = newlibadr_us(fd, ob->id.lib, ob->mat[a]);
			
			/* When the object is local and the data is library its possible
			 * the material list size gets out of sync. [#22663] */
			if (ob->data && ob->id.lib != ((ID *)ob->data)->lib) {
				const short *totcol_data = give_totcolp(ob);
				/* Only expand so as not to loose any object materials that might be set. */
				if (totcol_data && (*totcol_data > ob->totcol)) {
					/* printf("'%s' %d -> %d\n", ob->id.name, ob->totcol, *totcol_data); */
					BKE_material_resize_object(ob, *totcol_data, false);
				}
			}
			
			ob->gpd = newlibadr_us(fd, ob->id.lib, ob->gpd);
			ob->duplilist = NULL;
			
			ob->id.flag -= LIB_NEED_LINK;
			/* if id.us==0 a new base will be created later on */
			
			/* WARNING! Also check expand_object(), should reflect the stuff below. */
			lib_link_pose(fd, main, ob, ob->pose);
			lib_link_constraints(fd, &ob->id, &ob->constraints);
			
// XXX deprecated - old animation system <<<
			lib_link_constraint_channels(fd, &ob->id, &ob->constraintChannels);
			lib_link_nlastrips(fd, &ob->id, &ob->nlastrips);
// >>> XXX deprecated - old animation system
			
			for (paf = ob->effect.first; paf; paf = paf->next) {
				if (paf->type == EFF_PARTICLE) {
					paf->group = newlibadr_us(fd, ob->id.lib, paf->group);
				}
			}
			
			for (sens = ob->sensors.first; sens; sens = sens->next) {
				for (a = 0; a < sens->totlinks; a++)
					sens->links[a] = newglobadr(fd, sens->links[a]);

				if (sens->type == SENS_MESSAGE) {
					bMessageSensor *ms = sens->data;
					ms->fromObject =
						newlibadr(fd, ob->id.lib, ms->fromObject);
				}
			}
			
			for (cont = ob->controllers.first; cont; cont = cont->next) {
				for (a=0; a < cont->totlinks; a++)
					cont->links[a] = newglobadr(fd, cont->links[a]);
				
				if (cont->type == CONT_PYTHON) {
					bPythonCont *pc = cont->data;
					pc->text = newlibadr(fd, ob->id.lib, pc->text);
				}
				cont->slinks = NULL;
				cont->totslinks = 0;
			}
			
			for (act = ob->actuators.first; act; act = act->next) {
				if (act->type == ACT_SOUND) {
					bSoundActuator *sa = act->data;
					sa->sound= newlibadr_us(fd, ob->id.lib, sa->sound);
				}
				else if (act->type == ACT_GAME) {
					/* bGameActuator *ga= act->data; */
				}
				else if (act->type == ACT_CAMERA) {
					bCameraActuator *ca = act->data;
					ca->ob= newlibadr(fd, ob->id.lib, ca->ob);
				}
				/* leave this one, it's obsolete but necessary to read for conversion */
				else if (act->type == ACT_ADD_OBJECT) {
					bAddObjectActuator *eoa = act->data;
					if (eoa) eoa->ob= newlibadr(fd, ob->id.lib, eoa->ob);
				}
				else if (act->type == ACT_OBJECT) {
					bObjectActuator *oa = act->data;
					if (oa == NULL) {
						init_actuator(act);
					}
					else {
						oa->reference = newlibadr(fd, ob->id.lib, oa->reference);
					}
				}
				else if (act->type == ACT_EDIT_OBJECT) {
					bEditObjectActuator *eoa = act->data;
					if (eoa == NULL) {
						init_actuator(act);
					}
					else {
						eoa->ob= newlibadr(fd, ob->id.lib, eoa->ob);
						eoa->me= newlibadr(fd, ob->id.lib, eoa->me);
					}
				}
				else if (act->type == ACT_SCENE) {
					bSceneActuator *sa = act->data;
					sa->camera= newlibadr(fd, ob->id.lib, sa->camera);
					sa->scene= newlibadr(fd, ob->id.lib, sa->scene);
				}
				else if (act->type == ACT_ACTION) {
					bActionActuator *aa = act->data;
					aa->act= newlibadr_us(fd, ob->id.lib, aa->act);
				}
				else if (act->type == ACT_SHAPEACTION) {
					bActionActuator *aa = act->data;
					aa->act= newlibadr_us(fd, ob->id.lib, aa->act);
				}
				else if (act->type == ACT_PROPERTY) {
					bPropertyActuator *pa = act->data;
					pa->ob= newlibadr(fd, ob->id.lib, pa->ob);
				}
				else if (act->type == ACT_MESSAGE) {
					bMessageActuator *ma = act->data;
					ma->toObject= newlibadr(fd, ob->id.lib, ma->toObject);
				}
				else if (act->type == ACT_2DFILTER) {
					bTwoDFilterActuator *_2dfa = act->data; 
					_2dfa->text= newlibadr(fd, ob->id.lib, _2dfa->text);
				}
				else if (act->type == ACT_PARENT) {
					bParentActuator *parenta = act->data; 
					parenta->ob = newlibadr(fd, ob->id.lib, parenta->ob);
				}
				else if (act->type == ACT_STATE) {
					/* bStateActuator *statea = act->data; */
				}
				else if (act->type == ACT_ARMATURE) {
					bArmatureActuator *arma= act->data;
					arma->target= newlibadr(fd, ob->id.lib, arma->target);
					arma->subtarget= newlibadr(fd, ob->id.lib, arma->subtarget);
				}
				else if (act->type == ACT_STEERING) {
					bSteeringActuator *steeringa = act->data; 
					steeringa->target = newlibadr(fd, ob->id.lib, steeringa->target);
					steeringa->navmesh = newlibadr(fd, ob->id.lib, steeringa->navmesh);
				}
				else if (act->type == ACT_MOUSE) {
					/* bMouseActuator *moa= act->data; */
				}
			}
			
			{
				FluidsimModifierData *fluidmd = (FluidsimModifierData *)modifiers_findByType(ob, eModifierType_Fluidsim);
				
				if (fluidmd && fluidmd->fss)
					fluidmd->fss->ipo = newlibadr_us(fd, ob->id.lib, fluidmd->fss->ipo);
			}
			
			{
				SmokeModifierData *smd = (SmokeModifierData *)modifiers_findByType(ob, eModifierType_Smoke);
				
				if (smd && (smd->type == MOD_SMOKE_TYPE_DOMAIN) && smd->domain) {
					smd->domain->flags |= MOD_SMOKE_FILE_LOAD; /* flag for refreshing the simulation after loading */
				}
			}
			
			/* texture field */
			if (ob->pd)
				lib_link_partdeflect(fd, &ob->id, ob->pd);
			
			if (ob->soft)
				ob->soft->effector_weights->group = newlibadr(fd, ob->id.lib, ob->soft->effector_weights->group);
			
			lib_link_particlesystems(fd, ob, &ob->id, &ob->particlesystem);
			lib_link_modifiers(fd, ob);

			if (ob->rigidbody_constraint) {
				ob->rigidbody_constraint->ob1 = newlibadr(fd, ob->id.lib, ob->rigidbody_constraint->ob1);
				ob->rigidbody_constraint->ob2 = newlibadr(fd, ob->id.lib, ob->rigidbody_constraint->ob2);
			}

			{
				LodLevel *level;
				for (level = ob->lodlevels.first; level; level = level->next) {
					level->source = newlibadr(fd, ob->id.lib, level->source);

					if (!level->source && level == ob->lodlevels.first)
						level->source = ob;
				}
			}
		}
	}
	
	if (warn) {
		BKE_report(fd->reports, RPT_WARNING, "Warning in console");
	}
}


static void direct_link_pose(FileData *fd, bPose *pose)
{
	bPoseChannel *pchan;

	if (!pose)
		return;

	link_list(fd, &pose->chanbase);
	link_list(fd, &pose->agroups);

	pose->chanhash = NULL;

	for (pchan = pose->chanbase.first; pchan; pchan=pchan->next) {
		pchan->bone = NULL;
		pchan->parent = newdataadr(fd, pchan->parent);
		pchan->child = newdataadr(fd, pchan->child);
		pchan->custom_tx = newdataadr(fd, pchan->custom_tx);
		
		direct_link_constraints(fd, &pchan->constraints);
		
		pchan->prop = newdataadr(fd, pchan->prop);
		IDP_DirectLinkGroup_OrFree(&pchan->prop, (fd->flags & FD_FLAGS_SWITCH_ENDIAN), fd);
		
		pchan->mpath = newdataadr(fd, pchan->mpath);
		if (pchan->mpath)
			direct_link_motionpath(fd, pchan->mpath);
		
		BLI_listbase_clear(&pchan->iktree);
		BLI_listbase_clear(&pchan->siktree);
		
		/* in case this value changes in future, clamp else we get undefined behavior */
		CLAMP(pchan->rotmode, ROT_MODE_MIN, ROT_MODE_MAX);
	}
	pose->ikdata = NULL;
	if (pose->ikparam != NULL) {
		pose->ikparam = newdataadr(fd, pose->ikparam);
	}
}

static void direct_link_modifiers(FileData *fd, ListBase *lb)
{
	ModifierData *md;
	
	link_list(fd, lb);
	
	for (md=lb->first; md; md=md->next) {
		md->error = NULL;
		md->scene = NULL;
		
		/* if modifiers disappear, or for upward compatibility */
		if (NULL == modifierType_getInfo(md->type))
			md->type = eModifierType_None;
			
		if (md->type == eModifierType_Subsurf) {
			SubsurfModifierData *smd = (SubsurfModifierData *)md;
			
			smd->emCache = smd->mCache = NULL;
		}
		else if (md->type == eModifierType_Armature) {
			ArmatureModifierData *amd = (ArmatureModifierData *)md;
			
			amd->prevCos = NULL;
		}
		else if (md->type == eModifierType_Cloth) {
			ClothModifierData *clmd = (ClothModifierData *)md;
			
			clmd->clothObject = NULL;
			clmd->hairdata = NULL;
			
			clmd->sim_parms= newdataadr(fd, clmd->sim_parms);
			clmd->coll_parms= newdataadr(fd, clmd->coll_parms);
			
			direct_link_pointcache_list(fd, &clmd->ptcaches, &clmd->point_cache, 0);
			
			if (clmd->sim_parms) {
				if (clmd->sim_parms->presets > 10)
					clmd->sim_parms->presets = 0;
				
				clmd->sim_parms->reset = 0;
				
				clmd->sim_parms->effector_weights = newdataadr(fd, clmd->sim_parms->effector_weights);
				
				if (!clmd->sim_parms->effector_weights) {
					clmd->sim_parms->effector_weights = BKE_add_effector_weights(NULL);
				}
			}
			
			clmd->solver_result = NULL;
		}
		else if (md->type == eModifierType_Fluidsim) {
			FluidsimModifierData *fluidmd = (FluidsimModifierData *)md;
			
			fluidmd->fss = newdataadr(fd, fluidmd->fss);
			if (fluidmd->fss) {
				fluidmd->fss->fmd = fluidmd;
				fluidmd->fss->meshVelocities = NULL;
			}
		}
		else if (md->type == eModifierType_Smoke) {
			SmokeModifierData *smd = (SmokeModifierData *)md;
			
			if (smd->type == MOD_SMOKE_TYPE_DOMAIN) {
				smd->flow = NULL;
				smd->coll = NULL;
				smd->domain = newdataadr(fd, smd->domain);
				smd->domain->smd = smd;
				
				smd->domain->fluid = NULL;
				smd->domain->fluid_mutex = BLI_rw_mutex_alloc();
				smd->domain->wt = NULL;
				smd->domain->shadow = NULL;
				smd->domain->tex = NULL;
				smd->domain->tex_shadow = NULL;
				smd->domain->tex_wt = NULL;
				
				smd->domain->effector_weights = newdataadr(fd, smd->domain->effector_weights);
				if (!smd->domain->effector_weights)
					smd->domain->effector_weights = BKE_add_effector_weights(NULL);
				
				direct_link_pointcache_list(fd, &(smd->domain->ptcaches[0]), &(smd->domain->point_cache[0]), 1);
				
				/* Smoke uses only one cache from now on, so store pointer convert */
				if (smd->domain->ptcaches[1].first || smd->domain->point_cache[1]) {
					if (smd->domain->point_cache[1]) {
						PointCache *cache = newdataadr(fd, smd->domain->point_cache[1]);
						if (cache->flag & PTCACHE_FAKE_SMOKE) {
							/* Smoke was already saved in "new format" and this cache is a fake one. */
						}
						else {
							printf("High resolution smoke cache not available due to pointcache update. Please reset the simulation.\n");
						}
						BKE_ptcache_free(cache);
					}
					BLI_listbase_clear(&smd->domain->ptcaches[1]);
					smd->domain->point_cache[1] = NULL;
				}
			}
			else if (smd->type == MOD_SMOKE_TYPE_FLOW) {
				smd->domain = NULL;
				smd->coll = NULL;
				smd->flow = newdataadr(fd, smd->flow);
				smd->flow->smd = smd;
				smd->flow->dm = NULL;
				smd->flow->verts_old = NULL;
				smd->flow->numverts = 0;
				smd->flow->psys = newdataadr(fd, smd->flow->psys);
			}
			else if (smd->type == MOD_SMOKE_TYPE_COLL) {
				smd->flow = NULL;
				smd->domain = NULL;
				smd->coll = newdataadr(fd, smd->coll);
				if (smd->coll) {
					smd->coll->smd = smd;
					smd->coll->verts_old = NULL;
					smd->coll->numverts = 0;
					smd->coll->dm = NULL;
				}
				else {
					smd->type = 0;
					smd->flow = NULL;
					smd->domain = NULL;
					smd->coll = NULL;
				}
			}
		}
		else if (md->type == eModifierType_DynamicPaint) {
			DynamicPaintModifierData *pmd = (DynamicPaintModifierData *)md;
			
			if (pmd->canvas) {
				pmd->canvas = newdataadr(fd, pmd->canvas);
				pmd->canvas->pmd = pmd;
				pmd->canvas->dm = NULL;
				pmd->canvas->flags &= ~MOD_DPAINT_BAKING; /* just in case */
				
				if (pmd->canvas->surfaces.first) {
					DynamicPaintSurface *surface;
					link_list(fd, &pmd->canvas->surfaces);
					
					for (surface=pmd->canvas->surfaces.first; surface; surface=surface->next) {
						surface->canvas = pmd->canvas;
						surface->data = NULL;
						direct_link_pointcache_list(fd, &(surface->ptcaches), &(surface->pointcache), 1);
						
						if (!(surface->effector_weights = newdataadr(fd, surface->effector_weights)))
							surface->effector_weights = BKE_add_effector_weights(NULL);
					}
				}
			}
			if (pmd->brush) {
				pmd->brush = newdataadr(fd, pmd->brush);
				pmd->brush->pmd = pmd;
				pmd->brush->psys = newdataadr(fd, pmd->brush->psys);
				pmd->brush->paint_ramp = newdataadr(fd, pmd->brush->paint_ramp);
				pmd->brush->vel_ramp = newdataadr(fd, pmd->brush->vel_ramp);
				pmd->brush->dm = NULL;
			}
		}
		else if (md->type == eModifierType_Collision) {
			CollisionModifierData *collmd = (CollisionModifierData *)md;
#if 0
			// TODO: CollisionModifier should use pointcache 
			// + have proper reset events before enabling this
			collmd->x = newdataadr(fd, collmd->x);
			collmd->xnew = newdataadr(fd, collmd->xnew);
			collmd->mfaces = newdataadr(fd, collmd->mfaces);
			
			collmd->current_x = MEM_callocN(sizeof(MVert)*collmd->numverts, "current_x");
			collmd->current_xnew = MEM_callocN(sizeof(MVert)*collmd->numverts, "current_xnew");
			collmd->current_v = MEM_callocN(sizeof(MVert)*collmd->numverts, "current_v");
#endif
			
			collmd->x = NULL;
			collmd->xnew = NULL;
			collmd->current_x = NULL;
			collmd->current_xnew = NULL;
			collmd->current_v = NULL;
			collmd->time_x = collmd->time_xnew = -1000;
			collmd->mvert_num = 0;
			collmd->tri_num = 0;
			collmd->bvhtree = NULL;
			collmd->tri = NULL;
			
		}
		else if (md->type == eModifierType_Surface) {
			SurfaceModifierData *surmd = (SurfaceModifierData *)md;
			
			surmd->dm = NULL;
			surmd->bvhtree = NULL;
			surmd->x = NULL;
			surmd->v = NULL;
			surmd->numverts = 0;
		}
		else if (md->type == eModifierType_Hook) {
			HookModifierData *hmd = (HookModifierData *)md;
			
			hmd->indexar = newdataadr(fd, hmd->indexar);
			if (fd->flags & FD_FLAGS_SWITCH_ENDIAN) {
				BLI_endian_switch_int32_array(hmd->indexar, hmd->totindex);
			}

			hmd->curfalloff = newdataadr(fd, hmd->curfalloff);
			if (hmd->curfalloff) {
				direct_link_curvemapping(fd, hmd->curfalloff);
			}
		}
		else if (md->type == eModifierType_ParticleSystem) {
			ParticleSystemModifierData *psmd = (ParticleSystemModifierData *)md;
			
			psmd->dm= NULL;
			psmd->psys= newdataadr(fd, psmd->psys);
			psmd->flag &= ~eParticleSystemFlag_psys_updated;
			psmd->flag |= eParticleSystemFlag_file_loaded;
		}
		else if (md->type == eModifierType_Explode) {
			ExplodeModifierData *psmd = (ExplodeModifierData *)md;
			
			psmd->facepa = NULL;
		}
		else if (md->type == eModifierType_MeshDeform) {
			MeshDeformModifierData *mmd = (MeshDeformModifierData *)md;
			
			mmd->bindinfluences = newdataadr(fd, mmd->bindinfluences);
			mmd->bindoffsets = newdataadr(fd, mmd->bindoffsets);
			mmd->bindcagecos = newdataadr(fd, mmd->bindcagecos);
			mmd->dyngrid = newdataadr(fd, mmd->dyngrid);
			mmd->dyninfluences = newdataadr(fd, mmd->dyninfluences);
			mmd->dynverts = newdataadr(fd, mmd->dynverts);
			
			mmd->bindweights = newdataadr(fd, mmd->bindweights);
			mmd->bindcos = newdataadr(fd, mmd->bindcos);
			
			if (fd->flags & FD_FLAGS_SWITCH_ENDIAN) {
				if (mmd->bindoffsets)  BLI_endian_switch_int32_array(mmd->bindoffsets, mmd->totvert + 1);
				if (mmd->bindcagecos)  BLI_endian_switch_float_array(mmd->bindcagecos, mmd->totcagevert * 3);
				if (mmd->dynverts)     BLI_endian_switch_int32_array(mmd->dynverts, mmd->totvert);
				if (mmd->bindweights)  BLI_endian_switch_float_array(mmd->bindweights, mmd->totvert);
				if (mmd->bindcos)      BLI_endian_switch_float_array(mmd->bindcos, mmd->totcagevert * 3);
			}
		}
		else if (md->type == eModifierType_Ocean) {
			OceanModifierData *omd = (OceanModifierData *)md;
			omd->oceancache = NULL;
			omd->ocean = NULL;
			omd->refresh = (MOD_OCEAN_REFRESH_ADD|MOD_OCEAN_REFRESH_RESET|MOD_OCEAN_REFRESH_SIM);
		}
		else if (md->type == eModifierType_Warp) {
			WarpModifierData *tmd = (WarpModifierData *)md;
			
			tmd->curfalloff= newdataadr(fd, tmd->curfalloff);
			if (tmd->curfalloff)
				direct_link_curvemapping(fd, tmd->curfalloff);
		}
		else if (md->type == eModifierType_WeightVGEdit) {
			WeightVGEditModifierData *wmd = (WeightVGEditModifierData *)md;
			
			wmd->cmap_curve = newdataadr(fd, wmd->cmap_curve);
			if (wmd->cmap_curve)
				direct_link_curvemapping(fd, wmd->cmap_curve);
		}
		else if (md->type == eModifierType_LaplacianDeform) {
			LaplacianDeformModifierData *lmd = (LaplacianDeformModifierData *)md;

			lmd->vertexco = newdataadr(fd, lmd->vertexco);
			if (fd->flags & FD_FLAGS_SWITCH_ENDIAN) {
				BLI_endian_switch_float_array(lmd->vertexco, lmd->total_verts * 3);
			}
			lmd->cache_system = NULL;
		}
		else if (md->type == eModifierType_CorrectiveSmooth) {
			CorrectiveSmoothModifierData *csmd = (CorrectiveSmoothModifierData*)md;

			if (csmd->bind_coords) {
				csmd->bind_coords = newdataadr(fd, csmd->bind_coords);
				if (fd->flags & FD_FLAGS_SWITCH_ENDIAN) {
					BLI_endian_switch_float_array((float *)csmd->bind_coords, csmd->bind_coords_num * 3);
				}
			}

			/* runtime only */
			csmd->delta_cache = NULL;
			csmd->delta_cache_num = 0;
		}
	}
}

static void direct_link_object(FileData *fd, Object *ob)
{
	PartEff *paf;
	bProperty *prop;
	bSensor *sens;
	bController *cont;
	bActuator *act;
	
	/* weak weak... this was only meant as draw flag, now is used in give_base_to_objects too */
	ob->flag &= ~OB_FROMGROUP;

	/* This is a transient flag; clear in order to avoid unneeded object update pending from
	 * time when file was saved.
	 */
	ob->recalc = 0;

	/* loading saved files with editmode enabled works, but for undo we like
	 * to stay in object mode during undo presses so keep editmode disabled.
	 *
	 * Also when linking in a file don't allow edit and pose modes.
	 * See [#34776, #42780] for more information.
	 */
	if (fd->memfile || (ob->id.flag & (LIB_EXTERN | LIB_INDIRECT))) {
		ob->mode &= ~(OB_MODE_EDIT | OB_MODE_PARTICLE_EDIT);
		if (!fd->memfile) {
			ob->mode &= ~OB_MODE_POSE;
		}
	}
	
	ob->adt = newdataadr(fd, ob->adt);
	direct_link_animdata(fd, ob->adt);
	
	ob->pose = newdataadr(fd, ob->pose);
	direct_link_pose(fd, ob->pose);
	
	ob->mpath = newdataadr(fd, ob->mpath);
	if (ob->mpath)
		direct_link_motionpath(fd, ob->mpath);
	
	link_list(fd, &ob->defbase);
// XXX deprecated - old animation system <<<
	direct_link_nlastrips(fd, &ob->nlastrips);
	link_list(fd, &ob->constraintChannels);
// >>> XXX deprecated - old animation system
	
	ob->mat= newdataadr(fd, ob->mat);
	test_pointer_array(fd, (void **)&ob->mat);
	ob->matbits= newdataadr(fd, ob->matbits);
	
	/* do it here, below old data gets converted */
	direct_link_modifiers(fd, &ob->modifiers);
	
	link_list(fd, &ob->effect);
	paf= ob->effect.first;
	while (paf) {
		if (paf->type == EFF_PARTICLE) {
			paf->keys = NULL;
		}
		if (paf->type == EFF_WAVE) {
			WaveEff *wav = (WaveEff*) paf;
			PartEff *next = paf->next;
			WaveModifierData *wmd = (WaveModifierData*) modifier_new(eModifierType_Wave);
			
			wmd->damp = wav->damp;
			wmd->flag = wav->flag;
			wmd->height = wav->height;
			wmd->lifetime = wav->lifetime;
			wmd->narrow = wav->narrow;
			wmd->speed = wav->speed;
			wmd->startx = wav->startx;
			wmd->starty = wav->startx;
			wmd->timeoffs = wav->timeoffs;
			wmd->width = wav->width;
			
			BLI_addtail(&ob->modifiers, wmd);
			
			BLI_remlink(&ob->effect, paf);
			MEM_freeN(paf);
			
			paf = next;
			continue;
		}
		if (paf->type == EFF_BUILD) {
			BuildEff *baf = (BuildEff*) paf;
			PartEff *next = paf->next;
			BuildModifierData *bmd = (BuildModifierData*) modifier_new(eModifierType_Build);
			
			bmd->start = baf->sfra;
			bmd->length = baf->len;
			bmd->randomize = 0;
			bmd->seed = 1;
			
			BLI_addtail(&ob->modifiers, bmd);
			
			BLI_remlink(&ob->effect, paf);
			MEM_freeN(paf);
			
			paf = next;
			continue;
		}
		paf = paf->next;
	}
	
	ob->pd= newdataadr(fd, ob->pd);
	direct_link_partdeflect(ob->pd);
	ob->soft= newdataadr(fd, ob->soft);
	if (ob->soft) {
		SoftBody *sb = ob->soft;
		
		sb->bpoint = NULL;	// init pointers so it gets rebuilt nicely
		sb->bspring = NULL;
		sb->scratch = NULL;
		/* although not used anymore */
		/* still have to be loaded to be compatible with old files */
		sb->keys = newdataadr(fd, sb->keys);
		test_pointer_array(fd, (void **)&sb->keys);
		if (sb->keys) {
			int a;
			for (a = 0; a < sb->totkey; a++) {
				sb->keys[a] = newdataadr(fd, sb->keys[a]);
			}
		}
		
		sb->effector_weights = newdataadr(fd, sb->effector_weights);
		if (!sb->effector_weights)
			sb->effector_weights = BKE_add_effector_weights(NULL);
		
		direct_link_pointcache_list(fd, &sb->ptcaches, &sb->pointcache, 0);
	}
	ob->bsoft = newdataadr(fd, ob->bsoft);
	ob->fluidsimSettings= newdataadr(fd, ob->fluidsimSettings); /* NT */
	
	ob->rigidbody_object = newdataadr(fd, ob->rigidbody_object);
	if (ob->rigidbody_object) {
		RigidBodyOb *rbo = ob->rigidbody_object;
		
		/* must nullify the references to physics sim objects, since they no-longer exist 
		 * (and will need to be recalculated) 
		 */
		rbo->physics_object = NULL;
		rbo->physics_shape = NULL;
	}
	ob->rigidbody_constraint = newdataadr(fd, ob->rigidbody_constraint);
	if (ob->rigidbody_constraint)
		ob->rigidbody_constraint->physics_constraint = NULL;

	link_list(fd, &ob->particlesystem);
	direct_link_particlesystems(fd, &ob->particlesystem);
	
	link_list(fd, &ob->prop);
	for (prop = ob->prop.first; prop; prop = prop->next) {
		prop->poin = newdataadr(fd, prop->poin);
		if (prop->poin == NULL) 
			prop->poin = &prop->data;
	}

	link_list(fd, &ob->sensors);
	for (sens = ob->sensors.first; sens; sens = sens->next) {
		sens->data = newdataadr(fd, sens->data);
		sens->links = newdataadr(fd, sens->links);
		test_pointer_array(fd, (void **)&sens->links);
	}

	direct_link_constraints(fd, &ob->constraints);

	link_glob_list(fd, &ob->controllers);
	if (ob->init_state) {
		/* if a known first state is specified, set it so that the game will start ok */
		ob->state = ob->init_state;
	}
	else if (!ob->state) {
		ob->state = 1;
	}
	for (cont = ob->controllers.first; cont; cont = cont->next) {
		cont->data = newdataadr(fd, cont->data);
		cont->links = newdataadr(fd, cont->links);
		test_pointer_array(fd, (void **)&cont->links);
		if (cont->state_mask == 0)
			cont->state_mask = 1;
	}

	link_glob_list(fd, &ob->actuators);
	for (act = ob->actuators.first; act; act = act->next) {
		act->data = newdataadr(fd, act->data);
	}

	link_list(fd, &ob->hooks);
	while (ob->hooks.first) {
		ObHook *hook = ob->hooks.first;
		HookModifierData *hmd = (HookModifierData *)modifier_new(eModifierType_Hook);
		
		hook->indexar= newdataadr(fd, hook->indexar);
		if (fd->flags & FD_FLAGS_SWITCH_ENDIAN) {
			BLI_endian_switch_int32_array(hook->indexar, hook->totindex);
		}
		
		/* Do conversion here because if we have loaded
		 * a hook we need to make sure it gets converted
		 * and freed, regardless of version.
		 */
		copy_v3_v3(hmd->cent, hook->cent);
		hmd->falloff = hook->falloff;
		hmd->force = hook->force;
		hmd->indexar = hook->indexar;
		hmd->object = hook->parent;
		memcpy(hmd->parentinv, hook->parentinv, sizeof(hmd->parentinv));
		hmd->totindex = hook->totindex;
		
		BLI_addhead(&ob->modifiers, hmd);
		BLI_remlink(&ob->hooks, hook);
		
		modifier_unique_name(&ob->modifiers, (ModifierData*)hmd);
		
		MEM_freeN(hook);
	}
	
	ob->iuser = newdataadr(fd, ob->iuser);
	if (ob->type == OB_EMPTY && ob->empty_drawtype == OB_EMPTY_IMAGE && !ob->iuser) {
		BKE_object_empty_draw_type_set(ob, ob->empty_drawtype);
	}

	ob->customdata_mask = 0;
	ob->bb = NULL;
	ob->derivedDeform = NULL;
	ob->derivedFinal = NULL;
	BLI_listbase_clear(&ob->gpulamp);
	link_list(fd, &ob->pc_ids);

	/* Runtime curve data  */
	ob->curve_cache = NULL;

	/* in case this value changes in future, clamp else we get undefined behavior */
	CLAMP(ob->rotmode, ROT_MODE_MIN, ROT_MODE_MAX);

	if (ob->sculpt) {
		ob->sculpt = MEM_callocN(sizeof(SculptSession), "reload sculpt session");
	}

	link_list(fd, &ob->lodlevels);
	ob->currentlod = ob->lodlevels.first;

	ob->preview = direct_link_preview_image(fd, ob->preview);
}

/* ************ READ SCENE ***************** */

/* patch for missing scene IDs, can't be in do-versions */
static void composite_patch(bNodeTree *ntree, Scene *scene)
{
	bNode *node;
	
	for (node = ntree->nodes.first; node; node = node->next) {
		if (node->id==NULL && node->type == CMP_NODE_R_LAYERS)
			node->id = &scene->id;
	}
}

static void link_paint(FileData *fd, Scene *sce, Paint *p)
{
	if (p) {
		p->brush = newlibadr_us(fd, sce->id.lib, p->brush);
		p->palette = newlibadr_us(fd, sce->id.lib, p->palette);
		p->paint_cursor = NULL;
	}
}

static void lib_link_sequence_modifiers(FileData *fd, Scene *scene, ListBase *lb)
{
	SequenceModifierData *smd;

	for (smd = lb->first; smd; smd = smd->next) {
		if (smd->mask_id)
			smd->mask_id = newlibadr_us(fd, scene->id.lib, smd->mask_id);
	}
}

/* check for cyclic set-scene,
 * libs can cause this case which is normally prevented, see (T#####) */
#define USE_SETSCENE_CHECK

#ifdef USE_SETSCENE_CHECK
/**
 * A version of #BKE_scene_validate_setscene with special checks for linked libs.
 */
static bool scene_validate_setscene__liblink(Scene *sce, const int totscene)
{
	Scene *sce_iter;
	int a;

	if (sce->set == NULL) return 1;

	for (a = 0, sce_iter = sce; sce_iter->set; sce_iter = sce_iter->set, a++) {
		if (sce_iter->id.flag & LIB_NEED_LINK) {
			return 1;
		}

		if (a > totscene) {
			sce->set = NULL;
			return 0;
		}
	}

	return 1;
}
#endif

static void lib_link_scene(FileData *fd, Main *main)
{
	Scene *sce;
	Base *base, *next;
	Sequence *seq;
	SceneRenderLayer *srl;
	TimeMarker *marker;
	FreestyleModuleConfig *fmc;
	FreestyleLineSet *fls;

#ifdef USE_SETSCENE_CHECK
	bool need_check_set = false;
	int totscene = 0;
#endif
	
	for (sce = main->scene.first; sce; sce = sce->id.next) {
		if (sce->id.flag & LIB_NEED_LINK) {
			/* Link ID Properties -- and copy this comment EXACTLY for easy finding
			 * of library blocks that implement this.*/
			if (sce->id.properties) IDP_LibLinkProperty(sce->id.properties, (fd->flags & FD_FLAGS_SWITCH_ENDIAN), fd);
			if (sce->adt) lib_link_animdata(fd, &sce->id, sce->adt);
			
			lib_link_keyingsets(fd, &sce->id, &sce->keyingsets);
			
			sce->camera = newlibadr(fd, sce->id.lib, sce->camera);
			sce->world = newlibadr_us(fd, sce->id.lib, sce->world);
			sce->set = newlibadr(fd, sce->id.lib, sce->set);
			sce->gpd = newlibadr_us(fd, sce->id.lib, sce->gpd);
			
			link_paint(fd, sce, &sce->toolsettings->sculpt->paint);
			link_paint(fd, sce, &sce->toolsettings->vpaint->paint);
			link_paint(fd, sce, &sce->toolsettings->wpaint->paint);
			link_paint(fd, sce, &sce->toolsettings->imapaint.paint);
			link_paint(fd, sce, &sce->toolsettings->uvsculpt->paint);

			if (sce->toolsettings->sculpt)
				sce->toolsettings->sculpt->gravity_object =
						newlibadr_us(fd, sce->id.lib, sce->toolsettings->sculpt->gravity_object);

			if (sce->toolsettings->imapaint.stencil)
				sce->toolsettings->imapaint.stencil =
				        newlibadr_us(fd, sce->id.lib, sce->toolsettings->imapaint.stencil);

			if (sce->toolsettings->imapaint.clone)
				sce->toolsettings->imapaint.clone =
				        newlibadr_us(fd, sce->id.lib, sce->toolsettings->imapaint.clone);

			if (sce->toolsettings->imapaint.canvas)
				sce->toolsettings->imapaint.canvas =
				        newlibadr_us(fd, sce->id.lib, sce->toolsettings->imapaint.canvas);
			
			sce->toolsettings->skgen_template = newlibadr(fd, sce->id.lib, sce->toolsettings->skgen_template);
			
			sce->toolsettings->particle.shape_object = newlibadr(fd, sce->id.lib, sce->toolsettings->particle.shape_object);
			
			for (base = sce->base.first; base; base = next) {
				next = base->next;
				
				/* base->object= newlibadr_us(fd, sce->id.lib, base->object); */
				base->object = newlibadr_us(fd, sce->id.lib, base->object);
				
				if (base->object == NULL) {
					blo_reportf_wrap(fd->reports, RPT_WARNING, TIP_("LIB ERROR: object lost from scene: '%s'"),
					                 sce->id.name + 2);
					BLI_remlink(&sce->base, base);
					if (base == sce->basact) sce->basact = NULL;
					MEM_freeN(base);
				}
			}
			
			SEQ_BEGIN (sce->ed, seq)
			{
				if (seq->ipo) seq->ipo = newlibadr_us(fd, sce->id.lib, seq->ipo);
				seq->scene_sound = NULL;
				if (seq->scene) {
					seq->scene = newlibadr(fd, sce->id.lib, seq->scene);
					if (seq->scene) {
						seq->scene_sound = BKE_sound_scene_add_scene_sound_defaults(sce, seq);
					}
				}
				if (seq->clip) {
					seq->clip = newlibadr_us(fd, sce->id.lib, seq->clip);
				}
				if (seq->mask) {
					seq->mask = newlibadr_us(fd, sce->id.lib, seq->mask);
				}
				if (seq->scene_camera) {
					seq->scene_camera = newlibadr(fd, sce->id.lib, seq->scene_camera);
				}
				if (seq->sound) {
					seq->scene_sound = NULL;
					if (seq->type == SEQ_TYPE_SOUND_HD) {
						seq->type = SEQ_TYPE_SOUND_RAM;
					}
					else {
						seq->sound = newlibadr(fd, sce->id.lib, seq->sound);
					}
					if (seq->sound) {
						seq->sound->id.us++;
						seq->scene_sound = BKE_sound_add_scene_sound_defaults(sce, seq);
					}
				}
				BLI_listbase_clear(&seq->anims);

				lib_link_sequence_modifiers(fd, sce, &seq->modifiers);
			}
			SEQ_END

#ifdef DURIAN_CAMERA_SWITCH
			for (marker = sce->markers.first; marker; marker = marker->next) {
				if (marker->camera) {
					marker->camera = newlibadr(fd, sce->id.lib, marker->camera);
				}
			}
#else
			(void)marker;
#endif
			
			BKE_sequencer_update_muting(sce->ed);
			BKE_sequencer_update_sound_bounds_all(sce);
			
			
			/* rigidbody world relies on it's linked groups */
			if (sce->rigidbody_world) {
				RigidBodyWorld *rbw = sce->rigidbody_world;
				if (rbw->group)
					rbw->group = newlibadr(fd, sce->id.lib, rbw->group);
				if (rbw->constraints)
					rbw->constraints = newlibadr(fd, sce->id.lib, rbw->constraints);
				if (rbw->effector_weights)
					rbw->effector_weights->group = newlibadr(fd, sce->id.lib, rbw->effector_weights->group);
			}
			
			if (sce->nodetree) {
				lib_link_ntree(fd, &sce->id, sce->nodetree);
				sce->nodetree->id.lib = sce->id.lib;
				composite_patch(sce->nodetree, sce);
			}
			
			for (srl = sce->r.layers.first; srl; srl = srl->next) {
				srl->mat_override = newlibadr_us(fd, sce->id.lib, srl->mat_override);
				srl->light_override = newlibadr_us(fd, sce->id.lib, srl->light_override);
				for (fmc = srl->freestyleConfig.modules.first; fmc; fmc = fmc->next) {
					fmc->script = newlibadr(fd, sce->id.lib, fmc->script);
				}
				for (fls = srl->freestyleConfig.linesets.first; fls; fls = fls->next) {
					fls->linestyle = newlibadr_us(fd, sce->id.lib, fls->linestyle);
					fls->group = newlibadr_us(fd, sce->id.lib, fls->group);
				}
			}
			/*Game Settings: Dome Warp Text*/
			sce->gm.dome.warptext = newlibadr(fd, sce->id.lib, sce->gm.dome.warptext);
			
			/* Motion Tracking */
			sce->clip = newlibadr_us(fd, sce->id.lib, sce->clip);

#ifdef USE_SETSCENE_CHECK
			if (sce->set != NULL) {
				/* link flag for scenes with set would be reset later,
				 * so this way we only check cyclic for newly linked scenes.
				 */
				need_check_set = true;
			}
			else {
				/* postpone un-setting the flag until we've checked the set-scene */
				sce->id.flag &= ~LIB_NEED_LINK;
			}
#else
			sce->id.flag &= ~LIB_NEED_LINK;
#endif
		}

#ifdef USE_SETSCENE_CHECK
		totscene++;
#endif
	}

#ifdef USE_SETSCENE_CHECK
	if (need_check_set) {
		for (sce = main->scene.first; sce; sce = sce->id.next) {
			if (sce->id.flag & LIB_NEED_LINK) {
				sce->id.flag &= ~LIB_NEED_LINK;
				if (!scene_validate_setscene__liblink(sce, totscene)) {
					printf("Found cyclic background scene when linking %s\n", sce->id.name + 2);
				}
			}
		}
	}
#endif
}

#undef USE_SETSCENE_CHECK


static void link_recurs_seq(FileData *fd, ListBase *lb)
{
	Sequence *seq;
	
	link_list(fd, lb);
	
	for (seq = lb->first; seq; seq = seq->next) {
		if (seq->seqbase.first)
			link_recurs_seq(fd, &seq->seqbase);
	}
}

static void direct_link_paint(FileData *fd, Paint *p)
{
	if (p->num_input_samples < 1)
		p->num_input_samples = 1;

	p->cavity_curve = newdataadr(fd, p->cavity_curve);
	if (p->cavity_curve)
		direct_link_curvemapping(fd, p->cavity_curve);
	else
		BKE_paint_cavity_curve_preset(p, CURVE_PRESET_LINE);
}

static void direct_link_paint_helper(FileData *fd, Paint **paint)
{
	/* TODO. is this needed */
	(*paint) = newdataadr(fd, (*paint));

	if (*paint) {
		direct_link_paint(fd, *paint);
	}
}

static void direct_link_sequence_modifiers(FileData *fd, ListBase *lb)
{
	SequenceModifierData *smd;

	link_list(fd, lb);

	for (smd = lb->first; smd; smd = smd->next) {
		if (smd->mask_sequence)
			smd->mask_sequence = newdataadr(fd, smd->mask_sequence);

		if (smd->type == seqModifierType_Curves) {
			CurvesModifierData *cmd = (CurvesModifierData *) smd;

			direct_link_curvemapping(fd, &cmd->curve_mapping);
		}
		else if (smd->type == seqModifierType_HueCorrect) {
			HueCorrectModifierData *hcmd = (HueCorrectModifierData *) smd;

			direct_link_curvemapping(fd, &hcmd->curve_mapping);
		}
	}
}

static void direct_link_view_settings(FileData *fd, ColorManagedViewSettings *view_settings)
{
	view_settings->curve_mapping = newdataadr(fd, view_settings->curve_mapping);

	if (view_settings->curve_mapping)
		direct_link_curvemapping(fd, view_settings->curve_mapping);
}

static void direct_link_scene(FileData *fd, Scene *sce)
{
	Editing *ed;
	Sequence *seq;
	MetaStack *ms;
	RigidBodyWorld *rbw;
	SceneRenderLayer *srl;
	
	sce->theDag = NULL;
	sce->depsgraph = NULL;
	sce->obedit = NULL;
	sce->stats = NULL;
	sce->fps_info = NULL;
	sce->customdata_mask_modal = 0;
	sce->lay_updated = 0;
	
	BKE_sound_create_scene(sce);
	
	/* set users to one by default, not in lib-link, this will increase it for compo nodes */
	sce->id.us = 1;
	
	link_list(fd, &(sce->base));
	
	sce->adt = newdataadr(fd, sce->adt);
	direct_link_animdata(fd, sce->adt);
	
	link_list(fd, &sce->keyingsets);
	direct_link_keyingsets(fd, &sce->keyingsets);
	
	sce->basact = newdataadr(fd, sce->basact);
	
	sce->toolsettings= newdataadr(fd, sce->toolsettings);
	if (sce->toolsettings) {
		direct_link_paint_helper(fd, (Paint**)&sce->toolsettings->sculpt);
		direct_link_paint_helper(fd, (Paint**)&sce->toolsettings->vpaint);
		direct_link_paint_helper(fd, (Paint**)&sce->toolsettings->wpaint);
		direct_link_paint_helper(fd, (Paint**)&sce->toolsettings->uvsculpt);
		
		direct_link_paint(fd, &sce->toolsettings->imapaint.paint);

		sce->toolsettings->imapaint.paintcursor = NULL;
		sce->toolsettings->particle.paintcursor = NULL;
		sce->toolsettings->particle.scene = NULL;
		sce->toolsettings->particle.object = NULL;

		/* in rare cases this is needed, see [#33806] */
		if (sce->toolsettings->vpaint) {
			sce->toolsettings->vpaint->vpaint_prev = NULL;
			sce->toolsettings->vpaint->tot = 0;
		}
		if (sce->toolsettings->wpaint) {
			sce->toolsettings->wpaint->wpaint_prev = NULL;
			sce->toolsettings->wpaint->tot = 0;
		}
	}

	if (sce->ed) {
		ListBase *old_seqbasep = &sce->ed->seqbase;
		
		ed = sce->ed = newdataadr(fd, sce->ed);
		
		ed->act_seq = newdataadr(fd, ed->act_seq);
		
		/* recursive link sequences, lb will be correctly initialized */
		link_recurs_seq(fd, &ed->seqbase);
		
		SEQ_BEGIN (ed, seq)
		{
			seq->seq1= newdataadr(fd, seq->seq1);
			seq->seq2= newdataadr(fd, seq->seq2);
			seq->seq3= newdataadr(fd, seq->seq3);
			
			/* a patch: after introduction of effects with 3 input strips */
			if (seq->seq3 == NULL) seq->seq3 = seq->seq2;
			
			seq->effectdata = newdataadr(fd, seq->effectdata);
			seq->stereo3d_format = newdataadr(fd, seq->stereo3d_format);
			
			if (seq->type & SEQ_TYPE_EFFECT)
				seq->flag |= SEQ_EFFECT_NOT_LOADED;
			
			if (seq->type == SEQ_TYPE_SPEED) {
				SpeedControlVars *s = seq->effectdata;
				s->frameMap = NULL;
			}

			seq->prop = newdataadr(fd, seq->prop);
			IDP_DirectLinkGroup_OrFree(&seq->prop, (fd->flags & FD_FLAGS_SWITCH_ENDIAN), fd);

			seq->strip = newdataadr(fd, seq->strip);
			if (seq->strip && seq->strip->done==0) {
				seq->strip->done = true;
				
				if (ELEM(seq->type, SEQ_TYPE_IMAGE, SEQ_TYPE_MOVIE, SEQ_TYPE_SOUND_RAM, SEQ_TYPE_SOUND_HD)) {
					seq->strip->stripdata = newdataadr(fd, seq->strip->stripdata);
				}
				else {
					seq->strip->stripdata = NULL;
				}
				if (seq->flag & SEQ_USE_CROP) {
					seq->strip->crop = newdataadr(
						fd, seq->strip->crop);
				}
				else {
					seq->strip->crop = NULL;
				}
				if (seq->flag & SEQ_USE_TRANSFORM) {
					seq->strip->transform = newdataadr(
						fd, seq->strip->transform);
				}
				else {
					seq->strip->transform = NULL;
				}
				if (seq->flag & SEQ_USE_PROXY) {
					seq->strip->proxy = newdataadr(
						fd, seq->strip->proxy);
					seq->strip->proxy->anim = NULL;
				}
				else {
					seq->strip->proxy = NULL;
				}

				/* need to load color balance to it could be converted to modifier */
				seq->strip->color_balance = newdataadr(fd, seq->strip->color_balance);
			}

			direct_link_sequence_modifiers(fd, &seq->modifiers);
		}
		SEQ_END
		
		/* link metastack, slight abuse of structs here, have to restore pointer to internal part in struct */
		{
			Sequence temp;
			void *poin;
			intptr_t offset;
			
			offset = ((intptr_t)&(temp.seqbase)) - ((intptr_t)&temp);
			
			/* root pointer */
			if (ed->seqbasep == old_seqbasep) {
				ed->seqbasep = &ed->seqbase;
			}
			else {
				poin = POINTER_OFFSET(ed->seqbasep, -offset);
				
				poin = newdataadr(fd, poin);
				if (poin)
					ed->seqbasep = (ListBase *)POINTER_OFFSET(poin, offset);
				else
					ed->seqbasep = &ed->seqbase;
			}
			/* stack */
			link_list(fd, &(ed->metastack));
			
			for (ms = ed->metastack.first; ms; ms= ms->next) {
				ms->parseq = newdataadr(fd, ms->parseq);
				
				if (ms->oldbasep == old_seqbasep)
					ms->oldbasep= &ed->seqbase;
				else {
					poin = POINTER_OFFSET(ms->oldbasep, -offset);
					poin = newdataadr(fd, poin);
					if (poin) 
						ms->oldbasep = (ListBase *)POINTER_OFFSET(poin, offset);
					else 
						ms->oldbasep = &ed->seqbase;
				}
			}
		}
	}
	
	sce->r.avicodecdata = newdataadr(fd, sce->r.avicodecdata);
	if (sce->r.avicodecdata) {
		sce->r.avicodecdata->lpFormat = newdataadr(fd, sce->r.avicodecdata->lpFormat);
		sce->r.avicodecdata->lpParms = newdataadr(fd, sce->r.avicodecdata->lpParms);
	}
	
	sce->r.qtcodecdata = newdataadr(fd, sce->r.qtcodecdata);
	if (sce->r.qtcodecdata) {
		sce->r.qtcodecdata->cdParms = newdataadr(fd, sce->r.qtcodecdata->cdParms);
	}
	if (sce->r.ffcodecdata.properties) {
		sce->r.ffcodecdata.properties = newdataadr(fd, sce->r.ffcodecdata.properties);
		IDP_DirectLinkGroup_OrFree(&sce->r.ffcodecdata.properties, (fd->flags & FD_FLAGS_SWITCH_ENDIAN), fd);
	}
	
	link_list(fd, &(sce->markers));
	link_list(fd, &(sce->transform_spaces));
	link_list(fd, &(sce->r.layers));
	link_list(fd, &(sce->r.views));

	for (srl = sce->r.layers.first; srl; srl = srl->next) {
		link_list(fd, &(srl->freestyleConfig.modules));
	}
	for (srl = sce->r.layers.first; srl; srl = srl->next) {
		link_list(fd, &(srl->freestyleConfig.linesets));
	}
	
	sce->nodetree = newdataadr(fd, sce->nodetree);
	if (sce->nodetree) {
		direct_link_id(fd, &sce->nodetree->id);
		direct_link_nodetree(fd, sce->nodetree);
	}

	direct_link_view_settings(fd, &sce->view_settings);
	
	sce->rigidbody_world = newdataadr(fd, sce->rigidbody_world);
	rbw = sce->rigidbody_world;
	if (rbw) {
		/* must nullify the reference to physics sim object, since it no-longer exist 
		 * (and will need to be recalculated) 
		 */
		rbw->physics_world = NULL;
		rbw->objects = NULL;
		rbw->numbodies = 0;

		/* set effector weights */
		rbw->effector_weights = newdataadr(fd, rbw->effector_weights);
		if (!rbw->effector_weights)
			rbw->effector_weights = BKE_add_effector_weights(NULL);

		/* link cache */
		direct_link_pointcache_list(fd, &rbw->ptcaches, &rbw->pointcache, false);
		/* make sure simulation starts from the beginning after loading file */
		if (rbw->pointcache) {
			rbw->ltime = (float)rbw->pointcache->startframe;
		}
	}

	sce->preview = direct_link_preview_image(fd, sce->preview);
}

/* ************ READ WM ***************** */

static void direct_link_windowmanager(FileData *fd, wmWindowManager *wm)
{
	wmWindow *win;
	
	wm->id.us = 1;
	link_list(fd, &wm->windows);
	
	for (win = wm->windows.first; win; win = win->next) {
		win->ghostwin = NULL;
		win->eventstate = NULL;
		win->curswin = NULL;
		win->tweak = NULL;
#ifdef WIN32
		win->ime_data = NULL;
#endif
		
		BLI_listbase_clear(&win->queue);
		BLI_listbase_clear(&win->handlers);
		BLI_listbase_clear(&win->modalhandlers);
		BLI_listbase_clear(&win->subwindows);
		BLI_listbase_clear(&win->gesture);
		BLI_listbase_clear(&win->drawdata);
		
		win->drawmethod = -1;
		win->drawfail = 0;
		win->active = 0;

		win->cursor      = 0;
		win->lastcursor  = 0;
		win->modalcursor = 0;
		win->stereo3d_format = newdataadr(fd, win->stereo3d_format);

		/* multiview always fallback to anaglyph at file opening
		 * otherwise quadbuffer saved files can break Blender */
		if (win->stereo3d_format) {
			win->stereo3d_format->display_mode = S3D_DISPLAY_ANAGLYPH;
		}
	}
	
	BLI_listbase_clear(&wm->timers);
	BLI_listbase_clear(&wm->operators);
	BLI_listbase_clear(&wm->paintcursors);
	BLI_listbase_clear(&wm->queue);
	BKE_reports_init(&wm->reports, RPT_STORE);
	
	BLI_listbase_clear(&wm->keyconfigs);
	wm->defaultconf = NULL;
	wm->addonconf = NULL;
	wm->userconf = NULL;
	
	BLI_listbase_clear(&wm->jobs);
	BLI_listbase_clear(&wm->drags);
	
	wm->windrawable = NULL;
	wm->winactive = NULL;
	wm->initialized = 0;
	wm->op_undo_depth = 0;
	wm->is_interface_locked = 0;
}

static void lib_link_windowmanager(FileData *fd, Main *main)
{
	wmWindowManager *wm;
	wmWindow *win;
	
	for (wm = main->wm.first; wm; wm = wm->id.next) {
		if (wm->id.flag & LIB_NEED_LINK) {
			for (win = wm->windows.first; win; win = win->next)
				win->screen = newlibadr(fd, NULL, win->screen);
			
			wm->id.flag -= LIB_NEED_LINK;
		}
	}
}

/* ****************** READ GREASE PENCIL ***************** */

/* relink's grease pencil data's refs */
static void lib_link_gpencil(FileData *fd, Main *main)
{
	bGPdata *gpd;
	
	for (gpd = main->gpencil.first; gpd; gpd = gpd->id.next) {
		if (gpd->id.flag & LIB_NEED_LINK) {
			gpd->id.flag -= LIB_NEED_LINK;
			
			if (gpd->adt)
				lib_link_animdata(fd, &gpd->id, gpd->adt);
		}
	}
}

/* relinks grease-pencil data - used for direct_link and old file linkage */
static void direct_link_gpencil(FileData *fd, bGPdata *gpd)
{
	bGPDlayer *gpl;
	bGPDframe *gpf;
	bGPDstroke *gps;
	
	/* we must firstly have some grease-pencil data to link! */
	if (gpd == NULL)
		return;
	
	/* relink animdata */
	gpd->adt = newdataadr(fd, gpd->adt);
	direct_link_animdata(fd, gpd->adt);
	
	/* relink layers */
	link_list(fd, &gpd->layers);
	
	for (gpl = gpd->layers.first; gpl; gpl = gpl->next) {
		/* relink frames */
		link_list(fd, &gpl->frames);
		gpl->actframe = newdataadr(fd, gpl->actframe);
		
		for (gpf = gpl->frames.first; gpf; gpf = gpf->next) {
			/* relink strokes (and their points) */
			link_list(fd, &gpf->strokes);
			
			for (gps = gpf->strokes.first; gps; gps = gps->next) {
				gps->points = newdataadr(fd, gps->points);
			}
		}
	}
}

/* ****************** READ SCREEN ***************** */

/* note: file read without screens option G_FILE_NO_UI; 
 * check lib pointers in call below */
static void lib_link_screen(FileData *fd, Main *main)
{
	bScreen *sc;
	ScrArea *sa;
	
	for (sc = main->screen.first; sc; sc = sc->id.next) {
		if (sc->id.flag & LIB_NEED_LINK) {
			sc->id.us = 1;
			sc->scene = newlibadr(fd, sc->id.lib, sc->scene);

			/* this should not happen, but apparently it does somehow. Until we figure out the cause,
			 * just assign first available scene */
			if (!sc->scene)
				sc->scene = main->scene.first;

			sc->animtimer = NULL; /* saved in rare cases */
			sc->scrubbing = false;
			
			for (sa = sc->areabase.first; sa; sa = sa->next) {
				SpaceLink *sl;
				
				sa->full = newlibadr(fd, sc->id.lib, sa->full);
				
				for (sl = sa->spacedata.first; sl; sl= sl->next) {
					if (sl->spacetype == SPACE_VIEW3D) {
						View3D *v3d = (View3D*) sl;
						BGpic *bgpic = NULL;
						
						v3d->camera= newlibadr(fd, sc->id.lib, v3d->camera);
						v3d->ob_centre= newlibadr(fd, sc->id.lib, v3d->ob_centre);
						
						/* should be do_versions but not easy adding into the listbase */
						if (v3d->bgpic) {
							v3d->bgpic = newlibadr(fd, sc->id.lib, v3d->bgpic);
							BLI_addtail(&v3d->bgpicbase, bgpic);
							v3d->bgpic = NULL;
						}
						
						for (bgpic = v3d->bgpicbase.first; bgpic; bgpic = bgpic->next) {
							bgpic->ima = newlibadr_us(fd, sc->id.lib, bgpic->ima);
							bgpic->clip = newlibadr_us(fd, sc->id.lib, bgpic->clip);
						}
						if (v3d->localvd) {
							v3d->localvd->camera = newlibadr(fd, sc->id.lib, v3d->localvd->camera);
						}
					}
					else if (sl->spacetype == SPACE_IPO) {
						SpaceIpo *sipo = (SpaceIpo *)sl;
						bDopeSheet *ads = sipo->ads;
						
						if (ads) {
							ads->source = newlibadr(fd, sc->id.lib, ads->source);
							ads->filter_grp = newlibadr(fd, sc->id.lib, ads->filter_grp);
						}
					}
					else if (sl->spacetype == SPACE_BUTS) {
						SpaceButs *sbuts = (SpaceButs *)sl;
						sbuts->pinid = newlibadr(fd, sc->id.lib, sbuts->pinid);
						if (sbuts->pinid == NULL) {
							sbuts->flag &= ~SB_PIN_CONTEXT;
						}
					}
					else if (sl->spacetype == SPACE_FILE) {
						;
					}
					else if (sl->spacetype == SPACE_ACTION) {
						SpaceAction *saction = (SpaceAction *)sl;
						bDopeSheet *ads = &saction->ads;
						
						if (ads) {
							ads->source = newlibadr(fd, sc->id.lib, ads->source);
							ads->filter_grp = newlibadr(fd, sc->id.lib, ads->filter_grp);
						}
						
						saction->action = newlibadr(fd, sc->id.lib, saction->action);
					}
					else if (sl->spacetype == SPACE_IMAGE) {
						SpaceImage *sima = (SpaceImage *)sl;
						
						sima->image = newlibadr_us(fd, sc->id.lib, sima->image);
						sima->mask_info.mask = newlibadr_us(fd, sc->id.lib, sima->mask_info.mask);

						/* NOTE: pre-2.5, this was local data not lib data, but now we need this as lib data
						 * so fingers crossed this works fine!
						 */
						sima->gpd = newlibadr_us(fd, sc->id.lib, sima->gpd);
					}
					else if (sl->spacetype == SPACE_SEQ) {
						SpaceSeq *sseq = (SpaceSeq *)sl;
						
						/* NOTE: pre-2.5, this was local data not lib data, but now we need this as lib data
						 * so fingers crossed this works fine!
						 */
						sseq->gpd = newlibadr_us(fd, sc->id.lib, sseq->gpd);

					}
					else if (sl->spacetype == SPACE_NLA) {
						SpaceNla *snla= (SpaceNla *)sl;
						bDopeSheet *ads= snla->ads;
						
						if (ads) {
							ads->source = newlibadr(fd, sc->id.lib, ads->source);
							ads->filter_grp = newlibadr(fd, sc->id.lib, ads->filter_grp);
						}
					}
					else if (sl->spacetype == SPACE_TEXT) {
						SpaceText *st= (SpaceText *)sl;
						
						st->text= newlibadr(fd, sc->id.lib, st->text);
					}
					else if (sl->spacetype == SPACE_SCRIPT) {
						SpaceScript *scpt = (SpaceScript *)sl;
						/*scpt->script = NULL; - 2.45 set to null, better re-run the script */
						if (scpt->script) {
							scpt->script = newlibadr(fd, sc->id.lib, scpt->script);
							if (scpt->script) {
								SCRIPT_SET_NULL(scpt->script);
							}
						}
					}
					else if (sl->spacetype == SPACE_OUTLINER) {
						SpaceOops *so= (SpaceOops *)sl;
						so->search_tse.id = newlibadr(fd, NULL, so->search_tse.id);
						
						if (so->treestore) {
							TreeStoreElem *tselem;
							BLI_mempool_iter iter;

							BLI_mempool_iternew(so->treestore, &iter);
							while ((tselem = BLI_mempool_iterstep(&iter))) {
								tselem->id = newlibadr(fd, NULL, tselem->id);
							}
							if (so->treehash) {
								/* rebuild hash table, because it depends on ids too */
								so->storeflag |= SO_TREESTORE_REBUILD;
							}
						}
					}
					else if (sl->spacetype == SPACE_NODE) {
						SpaceNode *snode = (SpaceNode *)sl;
						bNodeTreePath *path, *path_next;
						bNodeTree *ntree;
						
						/* node tree can be stored locally in id too, link this first */
						snode->id = newlibadr(fd, sc->id.lib, snode->id);
						snode->from = newlibadr(fd, sc->id.lib, snode->from);
						
						ntree = nodetree_from_id(snode->id);
						if (ntree)
							snode->nodetree = ntree;
						else {
							snode->nodetree = newlibadr_us(fd, sc->id.lib, snode->nodetree);
						}
						
						for (path = snode->treepath.first; path; path = path->next) {
							if (path == snode->treepath.first) {
								/* first nodetree in path is same as snode->nodetree */
								path->nodetree = snode->nodetree;
							}
							else
								path->nodetree = newlibadr_us(fd, sc->id.lib, path->nodetree);
							
							if (!path->nodetree)
								break;
						}
						
						/* remaining path entries are invalid, remove */
						for (; path; path = path_next) {
							path_next = path->next;
							
							BLI_remlink(&snode->treepath, path);
							MEM_freeN(path);
						}
						
						/* edittree is just the last in the path,
						 * set this directly since the path may have been shortened above */
						if (snode->treepath.last) {
							path = snode->treepath.last;
							snode->edittree = path->nodetree;
						}
						else
							snode->edittree = NULL;
					}
					else if (sl->spacetype == SPACE_CLIP) {
						SpaceClip *sclip = (SpaceClip *)sl;
						
						sclip->clip = newlibadr_us(fd, sc->id.lib, sclip->clip);
						sclip->mask_info.mask = newlibadr_us(fd, sc->id.lib, sclip->mask_info.mask);
					}
					else if (sl->spacetype == SPACE_LOGIC) {
						SpaceLogic *slogic = (SpaceLogic *)sl;
						
						slogic->gpd = newlibadr_us(fd, sc->id.lib, slogic->gpd);
					}
				}
			}
			sc->id.flag -= LIB_NEED_LINK;
		}
	}
}

/* how to handle user count on pointer restore */
typedef enum ePointerUserMode {
	USER_IGNORE = 0,  /* ignore user count */
	USER_ONE    = 1,  /* ensure at least one user (fake also counts) */
	USER_REAL   = 2,  /* ensure at least one real user (fake user ignored) */
} ePointerUserMode;

static bool restore_pointer(ID *id, ID *newid, ePointerUserMode user)
{
	if (STREQ(newid->name + 2, id->name + 2)) {
		if (newid->lib == id->lib) {
			if (user == USER_ONE) {
				if (newid->us == 0) {
					newid->us++;
				}
			}
			else if (user == USER_REAL) {
				id_us_ensure_real(newid);
			}
			return true;
		}
	}
	return false;
}

/**
 * Only for undo files, or to restore a screen after reading without UI...
 *
 * user
 * - USER_IGNORE: no usercount change
 * - USER_ONE: ensure a user
 * - USER_REAL: ensure a real user (even if a fake one is set)
 */
static void *restore_pointer_by_name(Main *mainp, ID *id, ePointerUserMode user)
{
	if (id) {
		ListBase *lb = which_libbase(mainp, GS(id->name));
		if (lb) {	// there's still risk of checking corrupt mem (freed Ids in oops)
			ID *idn = lb->first;
			
			for (; idn; idn = idn->next) {
				if (restore_pointer(id, idn, user))
					break;
			}
			
			return idn;
		}
	}
	return NULL;
}

static void lib_link_seq_clipboard_pt_restore(ID *id, Main *newmain)
{
	if (id) {
		/* clipboard must ensure this */
		BLI_assert(id->newid != NULL);
		id->newid = restore_pointer_by_name(newmain, (ID *)id->newid, USER_ONE);
	}
}
static int lib_link_seq_clipboard_cb(Sequence *seq, void *arg_pt)
{
	Main *newmain = (Main *)arg_pt;

	lib_link_seq_clipboard_pt_restore((ID *)seq->scene, newmain);
	lib_link_seq_clipboard_pt_restore((ID *)seq->scene_camera, newmain);
	lib_link_seq_clipboard_pt_restore((ID *)seq->clip, newmain);
	lib_link_seq_clipboard_pt_restore((ID *)seq->mask, newmain);
	lib_link_seq_clipboard_pt_restore((ID *)seq->sound, newmain);
	return 1;
}

static void lib_link_clipboard_restore(Main *newmain)
{
	/* update IDs stored in sequencer clipboard */
	BKE_sequencer_base_recursive_apply(&seqbase_clipboard, lib_link_seq_clipboard_cb, newmain);
}

/* called from kernel/blender.c */
/* used to link a file (without UI) to the current UI */
/* note that it assumes the old pointers in UI are still valid, so old Main is not freed */
void blo_lib_link_screen_restore(Main *newmain, bScreen *curscreen, Scene *curscene)
{
	wmWindow *win;
	wmWindowManager *wm;
	bScreen *sc;
	ScrArea *sa;
	
	/* first windowmanager */
	for (wm = newmain->wm.first; wm; wm = wm->id.next) {
		for (win= wm->windows.first; win; win= win->next) {
			win->screen = restore_pointer_by_name(newmain, (ID *)win->screen, USER_ONE);
			
			if (win->screen == NULL)
				win->screen = curscreen;
			
			win->screen->winid = win->winid;
		}
	}
	
	
	for (sc = newmain->screen.first; sc; sc = sc->id.next) {
		Scene *oldscene = sc->scene;
		
		sc->scene= restore_pointer_by_name(newmain, (ID *)sc->scene, USER_ONE);
		if (sc->scene == NULL)
			sc->scene = curscene;
		
		/* keep cursor location through undo */
		copy_v3_v3(sc->scene->cursor, oldscene->cursor);
		
		for (sa = sc->areabase.first; sa; sa = sa->next) {
			SpaceLink *sl;
			
			for (sl = sa->spacedata.first; sl; sl = sl->next) {
				if (sl->spacetype == SPACE_VIEW3D) {
					View3D *v3d = (View3D *)sl;
					BGpic *bgpic;
					ARegion *ar;
					
					if (v3d->scenelock)
						v3d->camera = NULL; /* always get from scene */
					else
						v3d->camera = restore_pointer_by_name(newmain, (ID *)v3d->camera, USER_ONE);
					if (v3d->camera == NULL)
						v3d->camera = sc->scene->camera;
					v3d->ob_centre = restore_pointer_by_name(newmain, (ID *)v3d->ob_centre, USER_ONE);
					
					for (bgpic= v3d->bgpicbase.first; bgpic; bgpic= bgpic->next) {
						if ((bgpic->ima = restore_pointer_by_name(newmain, (ID *)bgpic->ima, USER_IGNORE))) {
							id_us_plus((ID *)bgpic->ima);
						}
						if ((bgpic->clip = restore_pointer_by_name(newmain, (ID *)bgpic->clip, USER_IGNORE))) {
							id_us_plus((ID *)bgpic->clip);
						}
					}
					if (v3d->localvd) {
						/*Base *base;*/
						
						v3d->localvd->camera = sc->scene->camera;
						
						/* localview can become invalid during undo/redo steps, so we exit it when no could be found */
#if 0					/* XXX  regionlocalview ? */
						for (base= sc->scene->base.first; base; base= base->next) {
							if (base->lay & v3d->lay) break;
						}
						if (base==NULL) {
							v3d->lay= v3d->localvd->lay;
							v3d->layact= v3d->localvd->layact;
							MEM_freeN(v3d->localvd); 
							v3d->localvd= NULL;
						}
#endif
					}
					else if (v3d->scenelock) {
						v3d->lay = sc->scene->lay;
					}
					
					/* not very nice, but could help */
					if ((v3d->layact & v3d->lay) == 0) v3d->layact = v3d->lay;

					/* free render engines for now */
					for (ar = sa->regionbase.first; ar; ar = ar->next) {
						RegionView3D *rv3d= ar->regiondata;
						
						if (rv3d && rv3d->render_engine) {
							RE_engine_free(rv3d->render_engine);
							rv3d->render_engine = NULL;
						}
					}
				}
				else if (sl->spacetype == SPACE_IPO) {
					SpaceIpo *sipo = (SpaceIpo *)sl;
					bDopeSheet *ads = sipo->ads;
					
					if (ads) {
						ads->source = restore_pointer_by_name(newmain, (ID *)ads->source, USER_ONE);
						
						if (ads->filter_grp)
							ads->filter_grp = restore_pointer_by_name(newmain, (ID *)ads->filter_grp, USER_IGNORE);
					}
					
					/* force recalc of list of channels (i.e. includes calculating F-Curve colors)
					 * thus preventing the "black curves" problem post-undo
					 */
					sipo->flag |= SIPO_TEMP_NEEDCHANSYNC;
				}
				else if (sl->spacetype == SPACE_BUTS) {
					SpaceButs *sbuts = (SpaceButs *)sl;
					sbuts->pinid = restore_pointer_by_name(newmain, sbuts->pinid, USER_IGNORE);
					if (sbuts->pinid == NULL) {
						sbuts->flag &= ~SB_PIN_CONTEXT;
					}

					/* TODO: restore path pointers: T40046
					 * (complicated because this contains data pointers too, not just ID)*/
					MEM_SAFE_FREE(sbuts->path);
				}
				else if (sl->spacetype == SPACE_FILE) {
					SpaceFile *sfile = (SpaceFile *)sl;
					sfile->op = NULL;
					sfile->previews_timer = NULL;
				}
				else if (sl->spacetype == SPACE_ACTION) {
					SpaceAction *saction = (SpaceAction *)sl;
					
					saction->action = restore_pointer_by_name(newmain, (ID *)saction->action, USER_ONE);
					saction->ads.source = restore_pointer_by_name(newmain, (ID *)saction->ads.source, USER_ONE);
					
					if (saction->ads.filter_grp)
						saction->ads.filter_grp = restore_pointer_by_name(newmain, (ID *)saction->ads.filter_grp, USER_IGNORE);
						
					
					/* force recalc of list of channels, potentially updating the active action 
					 * while we're at it (as it can only be updated that way) [#28962] 
					 */
					saction->flag |= SACTION_TEMP_NEEDCHANSYNC;
				}
				else if (sl->spacetype == SPACE_IMAGE) {
					SpaceImage *sima = (SpaceImage *)sl;
					
					sima->image = restore_pointer_by_name(newmain, (ID *)sima->image, USER_REAL);
					
					/* this will be freed, not worth attempting to find same scene,
					 * since it gets initialized later */
					sima->iuser.scene = NULL;
					
					sima->scopes.waveform_1 = NULL;
					sima->scopes.waveform_2 = NULL;
					sima->scopes.waveform_3 = NULL;
					sima->scopes.vecscope = NULL;
					sima->scopes.ok = 0;
					
					/* NOTE: pre-2.5, this was local data not lib data, but now we need this as lib data
					 * so assume that here we're doing for undo only...
					 */
					sima->gpd = restore_pointer_by_name(newmain, (ID *)sima->gpd, USER_ONE);
					sima->mask_info.mask = restore_pointer_by_name(newmain, (ID *)sima->mask_info.mask, USER_REAL);
				}
				else if (sl->spacetype == SPACE_SEQ) {
					SpaceSeq *sseq = (SpaceSeq *)sl;
					
					/* NOTE: pre-2.5, this was local data not lib data, but now we need this as lib data
					 * so assume that here we're doing for undo only...
					 */
					sseq->gpd = restore_pointer_by_name(newmain, (ID *)sseq->gpd, USER_ONE);
				}
				else if (sl->spacetype == SPACE_NLA) {
					SpaceNla *snla = (SpaceNla *)sl;
					bDopeSheet *ads = snla->ads;
					
					if (ads) {
						ads->source = restore_pointer_by_name(newmain, (ID *)ads->source, USER_ONE);
						
						if (ads->filter_grp)
							ads->filter_grp = restore_pointer_by_name(newmain, (ID *)ads->filter_grp, USER_IGNORE);
					}
				}
				else if (sl->spacetype == SPACE_TEXT) {
					SpaceText *st = (SpaceText *)sl;
					
					st->text = restore_pointer_by_name(newmain, (ID *)st->text, USER_ONE);
					if (st->text == NULL) st->text = newmain->text.first;
				}
				else if (sl->spacetype == SPACE_SCRIPT) {
					SpaceScript *scpt = (SpaceScript *)sl;
					
					scpt->script = restore_pointer_by_name(newmain, (ID *)scpt->script, USER_ONE);
					
					/*sc->script = NULL; - 2.45 set to null, better re-run the script */
					if (scpt->script) {
						SCRIPT_SET_NULL(scpt->script);
					}
				}
				else if (sl->spacetype == SPACE_OUTLINER) {
					SpaceOops *so= (SpaceOops *)sl;
					
					so->search_tse.id = restore_pointer_by_name(newmain, so->search_tse.id, USER_IGNORE);
					
					if (so->treestore) {
						TreeStoreElem *tselem;
						BLI_mempool_iter iter;

						BLI_mempool_iternew(so->treestore, &iter);
						while ((tselem = BLI_mempool_iterstep(&iter))) {
							/* Do not try to restore pointers to drivers/sequence/etc., can crash in undo case! */
							if (TSE_IS_REAL_ID(tselem)) {
								tselem->id = restore_pointer_by_name(newmain, tselem->id, USER_IGNORE);
							}
							else {
								tselem->id = NULL;
							}
						}
						if (so->treehash) {
							/* rebuild hash table, because it depends on ids too */
							so->storeflag |= SO_TREESTORE_REBUILD;
						}
					}
				}
				else if (sl->spacetype == SPACE_NODE) {
					SpaceNode *snode= (SpaceNode *)sl;
					bNodeTreePath *path, *path_next;
					bNodeTree *ntree;
					
					/* node tree can be stored locally in id too, link this first */
					snode->id = restore_pointer_by_name(newmain, snode->id, USER_ONE);
					snode->from = restore_pointer_by_name(newmain, snode->from, USER_IGNORE);
					
					ntree = nodetree_from_id(snode->id);
					if (ntree)
						snode->nodetree = ntree;
					else
						snode->nodetree = restore_pointer_by_name(newmain, (ID*)snode->nodetree, USER_REAL);
					
					for (path = snode->treepath.first; path; path = path->next) {
						if (path == snode->treepath.first) {
							/* first nodetree in path is same as snode->nodetree */
							path->nodetree = snode->nodetree;
						}
						else
							path->nodetree= restore_pointer_by_name(newmain, (ID*)path->nodetree, USER_REAL);
						
						if (!path->nodetree)
							break;
					}
					
					/* remaining path entries are invalid, remove */
					for (; path; path = path_next) {
						path_next = path->next;
						
						BLI_remlink(&snode->treepath, path);
						MEM_freeN(path);
					}
					
					/* edittree is just the last in the path,
					 * set this directly since the path may have been shortened above */
					if (snode->treepath.last) {
						path = snode->treepath.last;
						snode->edittree = path->nodetree;
					}
					else
						snode->edittree = NULL;
				}
				else if (sl->spacetype == SPACE_CLIP) {
					SpaceClip *sclip = (SpaceClip *)sl;
					
					sclip->clip = restore_pointer_by_name(newmain, (ID *)sclip->clip, USER_REAL);
					sclip->mask_info.mask = restore_pointer_by_name(newmain, (ID *)sclip->mask_info.mask, USER_REAL);
					
					sclip->scopes.ok = 0;
				}
				else if (sl->spacetype == SPACE_LOGIC) {
					SpaceLogic *slogic = (SpaceLogic *)sl;
					
					slogic->gpd = restore_pointer_by_name(newmain, (ID *)slogic->gpd, USER_ONE);
				}
			}
		}
	}

	/* update IDs stored in all possible clipboards */
	lib_link_clipboard_restore(newmain);
}

static void direct_link_region(FileData *fd, ARegion *ar, int spacetype)
{
	Panel *pa;
	uiList *ui_list;

	link_list(fd, &ar->panels);

	for (pa = ar->panels.first; pa; pa = pa->next) {
		pa->paneltab = newdataadr(fd, pa->paneltab);
		pa->runtime_flag = 0;
		pa->activedata = NULL;
		pa->type = NULL;
	}

	link_list(fd, &ar->panels_category_active);

	link_list(fd, &ar->ui_lists);

	for (ui_list = ar->ui_lists.first; ui_list; ui_list = ui_list->next) {
		ui_list->type = NULL;
		ui_list->dyn_data = NULL;
		ui_list->properties = newdataadr(fd, ui_list->properties);
		IDP_DirectLinkGroup_OrFree(&ui_list->properties, (fd->flags & FD_FLAGS_SWITCH_ENDIAN), fd);
	}

	link_list(fd, &ar->ui_previews);

	if (spacetype == SPACE_EMPTY) {
		/* unkown space type, don't leak regiondata */
		ar->regiondata = NULL;
	}
	else {
		ar->regiondata = newdataadr(fd, ar->regiondata);
		if (ar->regiondata) {
			if (spacetype == SPACE_VIEW3D) {
				RegionView3D *rv3d = ar->regiondata;

				rv3d->localvd = newdataadr(fd, rv3d->localvd);
				rv3d->clipbb = newdataadr(fd, rv3d->clipbb);

				rv3d->depths = NULL;
				rv3d->gpuoffscreen = NULL;
				rv3d->render_engine = NULL;
				rv3d->sms = NULL;
				rv3d->smooth_timer = NULL;
				rv3d->compositor = NULL;
			}
		}
	}
	
	ar->v2d.tab_offset = NULL;
	ar->v2d.tab_num = 0;
	ar->v2d.tab_cur = 0;
	ar->v2d.sms = NULL;
	BLI_listbase_clear(&ar->panels_category);
	BLI_listbase_clear(&ar->handlers);
	BLI_listbase_clear(&ar->uiblocks);
	ar->headerstr = NULL;
	ar->swinid = 0;
	ar->type = NULL;
	ar->swap = 0;
	ar->do_draw = 0;
	ar->regiontimer = NULL;
	memset(&ar->drawrct, 0, sizeof(ar->drawrct));
}

/* for the saved 2.50 files without regiondata */
/* and as patch for 2.48 and older */
void blo_do_versions_view3d_split_250(View3D *v3d, ListBase *regions)
{
	ARegion *ar;
	
	for (ar = regions->first; ar; ar = ar->next) {
		if (ar->regiontype==RGN_TYPE_WINDOW && ar->regiondata==NULL) {
			RegionView3D *rv3d;
			
			rv3d = ar->regiondata = MEM_callocN(sizeof(RegionView3D), "region v3d patch");
			rv3d->persp = (char)v3d->persp;
			rv3d->view = (char)v3d->view;
			rv3d->dist = v3d->dist;
			copy_v3_v3(rv3d->ofs, v3d->ofs);
			copy_qt_qt(rv3d->viewquat, v3d->viewquat);
		}
	}
	
	/* this was not initialized correct always */
	if (v3d->twtype == 0)
		v3d->twtype = V3D_MANIP_TRANSLATE;
	if (v3d->gridsubdiv == 0)
		v3d->gridsubdiv = 10;
}

static bool direct_link_screen(FileData *fd, bScreen *sc)
{
	ScrArea *sa;
	ScrVert *sv;
	ScrEdge *se;
	bool wrong_id = false;
	
	link_list(fd, &(sc->vertbase));
	link_list(fd, &(sc->edgebase));
	link_list(fd, &(sc->areabase));
	sc->regionbase.first = sc->regionbase.last= NULL;
	sc->context = NULL;
	
	sc->mainwin = sc->subwinactive= 0;	/* indices */
	sc->swap = 0;

	/* edges */
	for (se = sc->edgebase.first; se; se = se->next) {
		se->v1 = newdataadr(fd, se->v1);
		se->v2 = newdataadr(fd, se->v2);
		if ((intptr_t)se->v1 > (intptr_t)se->v2) {
			sv = se->v1;
			se->v1 = se->v2;
			se->v2 = sv;
		}
		
		if (se->v1 == NULL) {
			printf("Error reading Screen %s... removing it.\n", sc->id.name+2);
			BLI_remlink(&sc->edgebase, se);
			wrong_id = true;
		}
	}
	
	/* areas */
	for (sa = sc->areabase.first; sa; sa = sa->next) {
		SpaceLink *sl;
		ARegion *ar;
		
		link_list(fd, &(sa->spacedata));
		link_list(fd, &(sa->regionbase));
		
		BLI_listbase_clear(&sa->handlers);
		sa->type = NULL;	/* spacetype callbacks */
		sa->region_active_win = -1;

		/* if we do not have the spacetype registered (game player), we cannot
		 * free it, so don't allocate any new memory for such spacetypes. */
		if (!BKE_spacetype_exists(sa->spacetype))
			sa->spacetype = SPACE_EMPTY;
		
		for (ar = sa->regionbase.first; ar; ar = ar->next)
			direct_link_region(fd, ar, sa->spacetype);
		
		/* accident can happen when read/save new file with older version */
		/* 2.50: we now always add spacedata for info */
		if (sa->spacedata.first==NULL) {
			SpaceInfo *sinfo= MEM_callocN(sizeof(SpaceInfo), "spaceinfo");
			sa->spacetype= sinfo->spacetype= SPACE_INFO;
			BLI_addtail(&sa->spacedata, sinfo);
		}
		/* add local view3d too */
		else if (sa->spacetype == SPACE_VIEW3D)
			blo_do_versions_view3d_split_250(sa->spacedata.first, &sa->regionbase);

		/* incase we set above */
		sa->butspacetype = sa->spacetype;

		for (sl = sa->spacedata.first; sl; sl = sl->next) {
			link_list(fd, &(sl->regionbase));

			/* if we do not have the spacetype registered (game player), we cannot
			 * free it, so don't allocate any new memory for such spacetypes. */
			if (!BKE_spacetype_exists(sl->spacetype))
				sl->spacetype = SPACE_EMPTY;

			for (ar = sl->regionbase.first; ar; ar = ar->next)
				direct_link_region(fd, ar, sl->spacetype);
			
			if (sl->spacetype == SPACE_VIEW3D) {
				View3D *v3d= (View3D*) sl;
				BGpic *bgpic;
				
				v3d->flag |= V3D_INVALID_BACKBUF;
				
				link_list(fd, &v3d->bgpicbase);
				
				/* should be do_versions except this doesnt fit well there */
				if (v3d->bgpic) {
					bgpic = newdataadr(fd, v3d->bgpic);
					BLI_addtail(&v3d->bgpicbase, bgpic);
					v3d->bgpic = NULL;
				}
			
				for (bgpic = v3d->bgpicbase.first; bgpic; bgpic = bgpic->next)
					bgpic->iuser.ok = 1;
				
				if (v3d->gpd) {
					v3d->gpd = newdataadr(fd, v3d->gpd);
					direct_link_gpencil(fd, v3d->gpd);
				}
				v3d->localvd = newdataadr(fd, v3d->localvd);
				BLI_listbase_clear(&v3d->afterdraw_transp);
				BLI_listbase_clear(&v3d->afterdraw_xray);
				BLI_listbase_clear(&v3d->afterdraw_xraytransp);
				v3d->properties_storage = NULL;
				v3d->defmaterial = NULL;
				
				/* render can be quite heavy, set to solid on load */
				if (v3d->drawtype == OB_RENDER)
					v3d->drawtype = OB_SOLID;

				if (v3d->fx_settings.dof)
					v3d->fx_settings.dof = newdataadr(fd, v3d->fx_settings.dof);
				if (v3d->fx_settings.ssao)
					v3d->fx_settings.ssao = newdataadr(fd, v3d->fx_settings.ssao);
				
				blo_do_versions_view3d_split_250(v3d, &sl->regionbase);
			}
			else if (sl->spacetype == SPACE_IPO) {
				SpaceIpo *sipo = (SpaceIpo *)sl;
				
				sipo->ads = newdataadr(fd, sipo->ads);
				BLI_listbase_clear(&sipo->ghostCurves);
			}
			else if (sl->spacetype == SPACE_NLA) {
				SpaceNla *snla = (SpaceNla *)sl;
				
				snla->ads = newdataadr(fd, snla->ads);
			}
			else if (sl->spacetype == SPACE_OUTLINER) {
				SpaceOops *soops = (SpaceOops *) sl;
				
				/* use newdataadr_no_us and do not free old memory avoiding double
				 * frees and use of freed memory. this could happen because of a
				 * bug fixed in revision 58959 where the treestore memory address
				 * was not unique */
				TreeStore *ts = newdataadr_no_us(fd, soops->treestore);
				soops->treestore = NULL;
				if (ts) {
					TreeStoreElem *elems = newdataadr_no_us(fd, ts->data);
					
					soops->treestore = BLI_mempool_create(sizeof(TreeStoreElem), ts->usedelem,
					                                      512, BLI_MEMPOOL_ALLOW_ITER);
					if (ts->usedelem && elems) {
						int i;
						for (i = 0; i < ts->usedelem; i++) {
							TreeStoreElem *new_elem = BLI_mempool_alloc(soops->treestore);
							*new_elem = elems[i];
						}
					}
					/* we only saved what was used */
					soops->storeflag |= SO_TREESTORE_CLEANUP;	// at first draw
				}
				soops->treehash = NULL;
				soops->tree.first = soops->tree.last= NULL;
			}
			else if (sl->spacetype == SPACE_IMAGE) {
				SpaceImage *sima = (SpaceImage *)sl;
				
				sima->cumap = newdataadr(fd, sima->cumap);
				if (sima->cumap)
					direct_link_curvemapping(fd, sima->cumap);
				
				sima->iuser.scene = NULL;
				sima->iuser.ok = 1;
				sima->scopes.waveform_1 = NULL;
				sima->scopes.waveform_2 = NULL;
				sima->scopes.waveform_3 = NULL;
				sima->scopes.vecscope = NULL;
				sima->scopes.ok = 0;
				
				/* WARNING: gpencil data is no longer stored directly in sima after 2.5 
				 * so sacrifice a few old files for now to avoid crashes with new files!
				 * committed: r28002 */
#if 0
				sima->gpd = newdataadr(fd, sima->gpd);
				if (sima->gpd)
					direct_link_gpencil(fd, sima->gpd);
#endif
			}
			else if (sl->spacetype == SPACE_NODE) {
				SpaceNode *snode = (SpaceNode *)sl;
				
				if (snode->gpd) {
					snode->gpd = newdataadr(fd, snode->gpd);
					direct_link_gpencil(fd, snode->gpd);
				}
				
				link_list(fd, &snode->treepath);
				snode->edittree = NULL;
				snode->iofsd = NULL;
				BLI_listbase_clear(&snode->linkdrag);
			}
			else if (sl->spacetype == SPACE_TEXT) {
				SpaceText *st= (SpaceText *)sl;
				
				st->drawcache = NULL;
				st->scroll_accum[0] = 0.0f;
				st->scroll_accum[1] = 0.0f;
			}
			else if (sl->spacetype == SPACE_TIME) {
				SpaceTime *stime = (SpaceTime *)sl;
				BLI_listbase_clear(&stime->caches);
			}
			else if (sl->spacetype == SPACE_LOGIC) {
				SpaceLogic *slogic = (SpaceLogic *)sl;
				
				/* XXX: this is new stuff, which shouldn't be directly linking to gpd... */
				if (slogic->gpd) {
					slogic->gpd = newdataadr(fd, slogic->gpd);
					direct_link_gpencil(fd, slogic->gpd);
				}
			}
			else if (sl->spacetype == SPACE_SEQ) {
				SpaceSeq *sseq = (SpaceSeq *)sl;
				
				/* grease pencil data is not a direct data and can't be linked from direct_link*
				 * functions, it should be linked from lib_link* functions instead
				 *
				 * otherwise it'll lead to lost grease data on open because it'll likely be
				 * read from file after all other users of grease pencil and newdataadr would
				 * simple return NULL here (sergey)
				 */
#if 0
				if (sseq->gpd) {
					sseq->gpd = newdataadr(fd, sseq->gpd);
					direct_link_gpencil(fd, sseq->gpd);
				}
#endif
				sseq->scopes.reference_ibuf = NULL;
				sseq->scopes.zebra_ibuf = NULL;
				sseq->scopes.waveform_ibuf = NULL;
				sseq->scopes.sep_waveform_ibuf = NULL;
				sseq->scopes.vector_ibuf = NULL;
				sseq->scopes.histogram_ibuf = NULL;

			}
			else if (sl->spacetype == SPACE_BUTS) {
				SpaceButs *sbuts = (SpaceButs *)sl;
				
				sbuts->path= NULL;
				sbuts->texuser= NULL;
				sbuts->mainbo = sbuts->mainb;
				sbuts->mainbuser = sbuts->mainb;
			}
			else if (sl->spacetype == SPACE_CONSOLE) {
				SpaceConsole *sconsole = (SpaceConsole *)sl;
				ConsoleLine *cl, *cl_next;
				
				link_list(fd, &sconsole->scrollback);
				link_list(fd, &sconsole->history);
				
				//for (cl= sconsole->scrollback.first; cl; cl= cl->next)
				//	cl->line= newdataadr(fd, cl->line);
				
				/* comma expressions, (e.g. expr1, expr2, expr3) evaluate each expression,
				 * from left to right.  the right-most expression sets the result of the comma
				 * expression as a whole*/
				for (cl = sconsole->history.first; cl; cl = cl_next) {
					cl_next = cl->next;
					cl->line = newdataadr(fd, cl->line);
					if (cl->line) {
						/* the allocted length is not written, so reset here */
						cl->len_alloc = cl->len + 1;
					}
					else {
						BLI_remlink(&sconsole->history, cl);
						MEM_freeN(cl);
					}
				}
			}
			else if (sl->spacetype == SPACE_FILE) {
				SpaceFile *sfile = (SpaceFile *)sl;
				
				/* this sort of info is probably irrelevant for reloading...
				 * plus, it isn't saved to files yet!
				 */
				sfile->folders_prev = sfile->folders_next = NULL;
				sfile->files = NULL;
				sfile->layout = NULL;
				sfile->op = NULL;
				sfile->previews_timer = NULL;
				sfile->params = newdataadr(fd, sfile->params);
			}
			else if (sl->spacetype == SPACE_CLIP) {
				SpaceClip *sclip = (SpaceClip *)sl;
				
				sclip->scopes.track_search = NULL;
				sclip->scopes.track_preview = NULL;
				sclip->scopes.ok = 0;
			}
		}
		
		BLI_listbase_clear(&sa->actionzones);
		
		sa->v1 = newdataadr(fd, sa->v1);
		sa->v2 = newdataadr(fd, sa->v2);
		sa->v3 = newdataadr(fd, sa->v3);
		sa->v4 = newdataadr(fd, sa->v4);
	}
	
	return wrong_id;
}

/* ********** READ LIBRARY *************** */


static void direct_link_library(FileData *fd, Library *lib, Main *main)
{
	Main *newmain;
	
	/* check if the library was already read */
	for (newmain = fd->mainlist->first; newmain; newmain = newmain->next) {
		if (newmain->curlib) {
			if (BLI_path_cmp(newmain->curlib->filepath, lib->filepath) == 0) {
				blo_reportf_wrap(fd->reports, RPT_WARNING,
				                 TIP_("Library '%s', '%s' had multiple instances, save and reload!"),
				                 lib->name, lib->filepath);
				
				change_idid_adr(fd->mainlist, fd, lib, newmain->curlib);
/*				change_idid_adr_fd(fd, lib, newmain->curlib); */
				
				BLI_remlink(&main->library, lib);
				MEM_freeN(lib);
				
				
				return;
			}
		}
	}
	/* make sure we have full path in lib->filepath */
	BLI_strncpy(lib->filepath, lib->name, sizeof(lib->name));
	BLI_cleanup_path(fd->relabase, lib->filepath);
	
//	printf("direct_link_library: name %s\n", lib->name);
//	printf("direct_link_library: filepath %s\n", lib->filepath);
	
	lib->packedfile = direct_link_packedfile(fd, lib->packedfile);
	
	/* new main */
	newmain = BKE_main_new();
	BLI_addtail(fd->mainlist, newmain);
	newmain->curlib = lib;
	
	lib->parent = NULL;
}

static void lib_link_library(FileData *UNUSED(fd), Main *main)
{
	Library *lib;
	for (lib = main->library.first; lib; lib = lib->id.next) {
		lib->id.us = 1;
	}
}

/* Always call this once you have loaded new library data to set the relative paths correctly in relation to the blend file */
static void fix_relpaths_library(const char *basepath, Main *main)
{
	Library *lib;
	/* BLO_read_from_memory uses a blank filename */
	if (basepath == NULL || basepath[0] == '\0') {
		for (lib = main->library.first; lib; lib= lib->id.next) {
			/* when loading a linked lib into a file which has not been saved,
			 * there is nothing we can be relative to, so instead we need to make
			 * it absolute. This can happen when appending an object with a relative
			 * link into an unsaved blend file. See [#27405].
			 * The remap relative option will make it relative again on save - campbell */
			if (BLI_path_is_rel(lib->name)) {
				BLI_strncpy(lib->name, lib->filepath, sizeof(lib->name));
			}
		}
	}
	else {
		for (lib = main->library.first; lib; lib = lib->id.next) {
			/* Libraries store both relative and abs paths, recreate relative paths,
			 * relative to the blend file since indirectly linked libs will be relative to their direct linked library */
			if (BLI_path_is_rel(lib->name)) {  /* if this is relative to begin with? */
				BLI_strncpy(lib->name, lib->filepath, sizeof(lib->name));
				BLI_path_rel(lib->name, basepath);
			}
		}
	}
}

/* ************ READ SPEAKER ***************** */

static void lib_link_speaker(FileData *fd, Main *main)
{
	Speaker *spk;
	
	for (spk = main->speaker.first; spk; spk = spk->id.next) {
		if (spk->id.flag & LIB_NEED_LINK) {
			if (spk->adt) lib_link_animdata(fd, &spk->id, spk->adt);
			
			spk->sound = newlibadr_us(fd, spk->id.lib, spk->sound);
			spk->id.flag -= LIB_NEED_LINK;
		}
	}
}

static void direct_link_speaker(FileData *fd, Speaker *spk)
{
	spk->adt = newdataadr(fd, spk->adt);
	direct_link_animdata(fd, spk->adt);

#if 0
	spk->sound = newdataadr(fd, spk->sound);
	direct_link_sound(fd, spk->sound);
#endif
}

/* ************** READ SOUND ******************* */

static void direct_link_sound(FileData *fd, bSound *sound)
{
	sound->handle = NULL;
	sound->playback_handle = NULL;

	/* versioning stuff, if there was a cache, then we enable caching: */
	if (sound->cache) {
		sound->flags |= SOUND_FLAGS_CACHING;
		sound->cache = NULL;
	}

	if (fd->soundmap) {
		sound->waveform = newsoundadr(fd, sound->waveform);
	}	
	else {
		sound->waveform = NULL;
	}
		
	if (sound->spinlock) {
		sound->spinlock = MEM_mallocN(sizeof(SpinLock), "sound_spinlock");
		BLI_spin_init(sound->spinlock);
	}
	/* clear waveform loading flag */
	sound->flags &= ~SOUND_FLAGS_WAVEFORM_LOADING;

	sound->packedfile = direct_link_packedfile(fd, sound->packedfile);
	sound->newpackedfile = direct_link_packedfile(fd, sound->newpackedfile);
}

static void lib_link_sound(FileData *fd, Main *main)
{
	bSound *sound;
	
	for (sound = main->sound.first; sound; sound = sound->id.next) {
		if (sound->id.flag & LIB_NEED_LINK) {
			sound->id.flag -= LIB_NEED_LINK;
			sound->ipo = newlibadr_us(fd, sound->id.lib, sound->ipo); // XXX deprecated - old animation system
			
			BKE_sound_load(main, sound);
		}
	}
}
/* ***************** READ GROUP *************** */

static void direct_link_group(FileData *fd, Group *group)
{
	link_list(fd, &group->gobject);

	group->preview = direct_link_preview_image(fd, group->preview);
}

static void lib_link_group(FileData *fd, Main *main)
{
	Group *group;
	GroupObject *go;
	int add_us;
	
	for (group = main->group.first; group; group = group->id.next) {
		if (group->id.flag & LIB_NEED_LINK) {
			group->id.flag -= LIB_NEED_LINK;
			
			add_us = 0;
			
			for (go = group->gobject.first; go; go = go->next) {
				go->ob= newlibadr(fd, group->id.lib, go->ob);
				if (go->ob) {
					go->ob->flag |= OB_FROMGROUP;
					/* if group has an object, it increments user... */
					add_us = 1;
					if (go->ob->id.us == 0)
						go->ob->id.us = 1;
				}
			}
			if (add_us) group->id.us++;
			BKE_group_object_unlink(group, NULL, NULL, NULL);	/* removes NULL entries */
		}
	}
}

/* ***************** READ MOVIECLIP *************** */

static void direct_link_movieReconstruction(FileData *fd, MovieTrackingReconstruction *reconstruction)
{
	reconstruction->cameras = newdataadr(fd, reconstruction->cameras);
}

static void direct_link_movieTracks(FileData *fd, ListBase *tracksbase)
{
	MovieTrackingTrack *track;
	
	link_list(fd, tracksbase);
	
	for (track = tracksbase->first; track; track = track->next) {
		track->markers = newdataadr(fd, track->markers);
	}
}

static void direct_link_moviePlaneTracks(FileData *fd, ListBase *plane_tracks_base)
{
	MovieTrackingPlaneTrack *plane_track;

	link_list(fd, plane_tracks_base);

	for (plane_track = plane_tracks_base->first;
	     plane_track;
	     plane_track = plane_track->next)
	{
		int i;

		plane_track->point_tracks = newdataadr(fd, plane_track->point_tracks);
		test_pointer_array(fd, (void**)&plane_track->point_tracks);
		for (i = 0; i < plane_track->point_tracksnr; i++) {
			plane_track->point_tracks[i] = newdataadr(fd, plane_track->point_tracks[i]);
		}

		plane_track->markers = newdataadr(fd, plane_track->markers);
	}
}

static void direct_link_movieclip(FileData *fd, MovieClip *clip)
{
	MovieTracking *tracking = &clip->tracking;
	MovieTrackingObject *object;

	clip->adt= newdataadr(fd, clip->adt);

	if (fd->movieclipmap) clip->cache = newmclipadr(fd, clip->cache);
	else clip->cache = NULL;

	if (fd->movieclipmap) clip->tracking.camera.intrinsics = newmclipadr(fd, clip->tracking.camera.intrinsics);
	else clip->tracking.camera.intrinsics = NULL;

	direct_link_movieTracks(fd, &tracking->tracks);
	direct_link_moviePlaneTracks(fd, &tracking->plane_tracks);
	direct_link_movieReconstruction(fd, &tracking->reconstruction);

	clip->tracking.act_track = newdataadr(fd, clip->tracking.act_track);
	clip->tracking.act_plane_track = newdataadr(fd, clip->tracking.act_plane_track);

	clip->anim = NULL;
	clip->tracking_context = NULL;
	clip->tracking.stats = NULL;

	clip->tracking.stabilization.ok = 0;
	clip->tracking.stabilization.rot_track = newdataadr(fd, clip->tracking.stabilization.rot_track);

	clip->tracking.dopesheet.ok = 0;
	BLI_listbase_clear(&clip->tracking.dopesheet.channels);
	BLI_listbase_clear(&clip->tracking.dopesheet.coverage_segments);

	link_list(fd, &tracking->objects);
	
	for (object = tracking->objects.first; object; object = object->next) {
		direct_link_movieTracks(fd, &object->tracks);
		direct_link_moviePlaneTracks(fd, &object->plane_tracks);
		direct_link_movieReconstruction(fd, &object->reconstruction);
	}
}

static void lib_link_movieTracks(FileData *fd, MovieClip *clip, ListBase *tracksbase)
{
	MovieTrackingTrack *track;

	for (track = tracksbase->first; track; track = track->next) {
		track->gpd = newlibadr_us(fd, clip->id.lib, track->gpd);
	}
}

static void lib_link_moviePlaneTracks(FileData *fd, MovieClip *clip, ListBase *tracksbase)
{
	MovieTrackingPlaneTrack *plane_track;

	for (plane_track = tracksbase->first; plane_track; plane_track = plane_track->next) {
		plane_track->image = newlibadr_us(fd, clip->id.lib, plane_track->image);
	}
}

static void lib_link_movieclip(FileData *fd, Main *main)
{
	MovieClip *clip;
	
	for (clip = main->movieclip.first; clip; clip = clip->id.next) {
		if (clip->id.flag & LIB_NEED_LINK) {
			MovieTracking *tracking = &clip->tracking;
			MovieTrackingObject *object;

			if (clip->adt)
				lib_link_animdata(fd, &clip->id, clip->adt);
			
			clip->gpd = newlibadr_us(fd, clip->id.lib, clip->gpd);
			
			lib_link_movieTracks(fd, clip, &tracking->tracks);
			lib_link_moviePlaneTracks(fd, clip, &tracking->plane_tracks);

			for (object = tracking->objects.first; object; object = object->next) {
				lib_link_movieTracks(fd, clip, &object->tracks);
			}

			clip->id.flag -= LIB_NEED_LINK;
		}
	}
}

/* ***************** READ MOVIECLIP *************** */

static void direct_link_mask(FileData *fd, Mask *mask)
{
	MaskLayer *masklay;

	mask->adt = newdataadr(fd, mask->adt);

	link_list(fd, &mask->masklayers);

	for (masklay = mask->masklayers.first; masklay; masklay = masklay->next) {
		MaskSpline *spline;
		MaskLayerShape *masklay_shape;

		link_list(fd, &masklay->splines);

		for (spline = masklay->splines.first; spline; spline = spline->next) {
			int i;

			spline->points = newdataadr(fd, spline->points);

			for (i = 0; i < spline->tot_point; i++) {
				MaskSplinePoint *point = &spline->points[i];

				if (point->tot_uw)
					point->uw = newdataadr(fd, point->uw);
			}
		}

		link_list(fd, &masklay->splines_shapes);

		for (masklay_shape = masklay->splines_shapes.first; masklay_shape; masklay_shape = masklay_shape->next) {
			masklay_shape->data = newdataadr(fd, masklay_shape->data);

			if (masklay_shape->tot_vert) {
				if (fd->flags & FD_FLAGS_SWITCH_ENDIAN) {
					BLI_endian_switch_float_array(masklay_shape->data,
					                              masklay_shape->tot_vert * sizeof(float) * MASK_OBJECT_SHAPE_ELEM_SIZE);

				}
			}
		}

		masklay->act_spline = newdataadr(fd, masklay->act_spline);
		masklay->act_point = newdataadr(fd, masklay->act_point);
	}
}

static void lib_link_mask_parent(FileData *fd, Mask *mask, MaskParent *parent)
{
	parent->id = newlibadr_us(fd, mask->id.lib, parent->id);
}

static void lib_link_mask(FileData *fd, Main *main)
{
	Mask *mask;

	mask = main->mask.first;
	while (mask) {
		if (mask->id.flag & LIB_NEED_LINK) {
			MaskLayer *masklay;

			if (mask->adt)
				lib_link_animdata(fd, &mask->id, mask->adt);

			for (masklay = mask->masklayers.first; masklay; masklay = masklay->next) {
				MaskSpline *spline;

				spline = masklay->splines.first;
				while (spline) {
					int i;

					for (i = 0; i < spline->tot_point; i++) {
						MaskSplinePoint *point = &spline->points[i];

						lib_link_mask_parent(fd, mask, &point->parent);
					}

					lib_link_mask_parent(fd, mask, &spline->parent);

					spline = spline->next;
				}
			}

			mask->id.flag -= LIB_NEED_LINK;
		}
		mask = mask->id.next;
	}
}

/* ************ READ LINE STYLE ***************** */

static void lib_link_linestyle(FileData *fd, Main *main)
{
	FreestyleLineStyle *linestyle;
	LineStyleModifier *m;
	MTex *mtex;
	int a;

	linestyle = main->linestyle.first;
	while (linestyle) {
		if (linestyle->id.flag & LIB_NEED_LINK) {
			linestyle->id.flag -= LIB_NEED_LINK;

			if (linestyle->id.properties)
				IDP_LibLinkProperty(linestyle->id.properties, (fd->flags & FD_FLAGS_SWITCH_ENDIAN), fd);
			if (linestyle->adt)
				lib_link_animdata(fd, &linestyle->id, linestyle->adt);
			for (m = linestyle->color_modifiers.first; m; m = m->next) {
				switch (m->type) {
				case LS_MODIFIER_DISTANCE_FROM_OBJECT:
					{
						LineStyleColorModifier_DistanceFromObject *cm = (LineStyleColorModifier_DistanceFromObject *)m;
						cm->target = newlibadr(fd, linestyle->id.lib, cm->target);
					}
					break;
				}
			}
			for (m = linestyle->alpha_modifiers.first; m; m = m->next) {
				switch (m->type) {
				case LS_MODIFIER_DISTANCE_FROM_OBJECT:
					{
						LineStyleAlphaModifier_DistanceFromObject *am = (LineStyleAlphaModifier_DistanceFromObject *)m;
						am->target = newlibadr(fd, linestyle->id.lib, am->target);
					}
					break;
				}
			}
			for (m = linestyle->thickness_modifiers.first; m; m = m->next) {
				switch (m->type) {
				case LS_MODIFIER_DISTANCE_FROM_OBJECT:
					{
						LineStyleThicknessModifier_DistanceFromObject *tm = (LineStyleThicknessModifier_DistanceFromObject *)m;
						tm->target = newlibadr(fd, linestyle->id.lib, tm->target);
					}
					break;
				}
			}
			for (a=0; a < MAX_MTEX; a++) {
				mtex = linestyle->mtex[a];
				if (mtex) {
					mtex->tex = newlibadr_us(fd, linestyle->id.lib, mtex->tex);
					mtex->object = newlibadr(fd, linestyle->id.lib, mtex->object);
				}
			}
			if (linestyle->nodetree) {
				lib_link_ntree(fd, &linestyle->id, linestyle->nodetree);
				linestyle->nodetree->id.lib = linestyle->id.lib;
			}
		}
		linestyle = linestyle->id.next;
	}
}

static void direct_link_linestyle_color_modifier(FileData *fd, LineStyleModifier *modifier)
{
	switch (modifier->type) {
	case LS_MODIFIER_ALONG_STROKE:
		{
			LineStyleColorModifier_AlongStroke *m = (LineStyleColorModifier_AlongStroke *)modifier;
			m->color_ramp = newdataadr(fd, m->color_ramp);
		}
		break;
	case LS_MODIFIER_DISTANCE_FROM_CAMERA:
		{
			LineStyleColorModifier_DistanceFromCamera *m = (LineStyleColorModifier_DistanceFromCamera *)modifier;
			m->color_ramp = newdataadr(fd, m->color_ramp);
		}
		break;
	case LS_MODIFIER_DISTANCE_FROM_OBJECT:
		{
			LineStyleColorModifier_DistanceFromObject *m = (LineStyleColorModifier_DistanceFromObject *)modifier;
			m->color_ramp = newdataadr(fd, m->color_ramp);
		}
		break;
	case LS_MODIFIER_MATERIAL:
		{
			LineStyleColorModifier_Material *m = (LineStyleColorModifier_Material *)modifier;
			m->color_ramp = newdataadr(fd, m->color_ramp);
		}
		break;
	case LS_MODIFIER_TANGENT:
		{
			LineStyleColorModifier_Tangent *m = (LineStyleColorModifier_Tangent *)modifier;
			m->color_ramp = newdataadr(fd, m->color_ramp);
		}
		break;
	case LS_MODIFIER_NOISE:
		{
			LineStyleColorModifier_Noise *m = (LineStyleColorModifier_Noise *)modifier;
			m->color_ramp = newdataadr(fd, m->color_ramp);
		}
		break;
	case LS_MODIFIER_CREASE_ANGLE:
		{
			LineStyleColorModifier_CreaseAngle *m = (LineStyleColorModifier_CreaseAngle *)modifier;
			m->color_ramp = newdataadr(fd, m->color_ramp);
		}
		break;
	case LS_MODIFIER_CURVATURE_3D:
		{
			LineStyleColorModifier_Curvature_3D *m = (LineStyleColorModifier_Curvature_3D *)modifier;
			m->color_ramp = newdataadr(fd, m->color_ramp);
		}
		break;
	}
}

static void direct_link_linestyle_alpha_modifier(FileData *fd, LineStyleModifier *modifier)
{
	switch (modifier->type) {
	case LS_MODIFIER_ALONG_STROKE:
		{
			LineStyleAlphaModifier_AlongStroke *m = (LineStyleAlphaModifier_AlongStroke *)modifier;
			m->curve = newdataadr(fd, m->curve);
			direct_link_curvemapping(fd, m->curve);
		}
		break;
	case LS_MODIFIER_DISTANCE_FROM_CAMERA:
		{
			LineStyleAlphaModifier_DistanceFromCamera *m = (LineStyleAlphaModifier_DistanceFromCamera *)modifier;
			m->curve = newdataadr(fd, m->curve);
			direct_link_curvemapping(fd, m->curve);
		}
		break;
	case LS_MODIFIER_DISTANCE_FROM_OBJECT:
		{
			LineStyleAlphaModifier_DistanceFromObject *m = (LineStyleAlphaModifier_DistanceFromObject *)modifier;
			m->curve = newdataadr(fd, m->curve);
			direct_link_curvemapping(fd, m->curve);
		}
		break;
	case LS_MODIFIER_MATERIAL:
		{
			LineStyleAlphaModifier_Material *m = (LineStyleAlphaModifier_Material *)modifier;
			m->curve = newdataadr(fd, m->curve);
			direct_link_curvemapping(fd, m->curve);
		}
		break;
	case LS_MODIFIER_TANGENT:
		{
			LineStyleAlphaModifier_Tangent *m = (LineStyleAlphaModifier_Tangent *)modifier;
			m->curve = newdataadr(fd, m->curve);
			direct_link_curvemapping(fd, m->curve);
		}
		break;
	case LS_MODIFIER_NOISE:
		{
			LineStyleAlphaModifier_Noise *m = (LineStyleAlphaModifier_Noise *)modifier;
			m->curve = newdataadr(fd, m->curve);
			direct_link_curvemapping(fd, m->curve);
		}
		break;
	case LS_MODIFIER_CREASE_ANGLE:
		{
			LineStyleAlphaModifier_CreaseAngle *m = (LineStyleAlphaModifier_CreaseAngle *)modifier;
			m->curve = newdataadr(fd, m->curve);
			direct_link_curvemapping(fd, m->curve);
		}
		break;
	case LS_MODIFIER_CURVATURE_3D:
		{
			LineStyleAlphaModifier_Curvature_3D *m = (LineStyleAlphaModifier_Curvature_3D *)modifier;
			m->curve = newdataadr(fd, m->curve);
			direct_link_curvemapping(fd, m->curve);
		}
		break;
	}
}

static void direct_link_linestyle_thickness_modifier(FileData *fd, LineStyleModifier *modifier)
{
	switch (modifier->type) {
	case LS_MODIFIER_ALONG_STROKE:
		{
			LineStyleThicknessModifier_AlongStroke *m = (LineStyleThicknessModifier_AlongStroke *)modifier;
			m->curve = newdataadr(fd, m->curve);
			direct_link_curvemapping(fd, m->curve);
		}
		break;
	case LS_MODIFIER_DISTANCE_FROM_CAMERA:
		{
			LineStyleThicknessModifier_DistanceFromCamera *m = (LineStyleThicknessModifier_DistanceFromCamera *)modifier;
			m->curve = newdataadr(fd, m->curve);
			direct_link_curvemapping(fd, m->curve);
		}
		break;
	case LS_MODIFIER_DISTANCE_FROM_OBJECT:
		{
			LineStyleThicknessModifier_DistanceFromObject *m = (LineStyleThicknessModifier_DistanceFromObject *)modifier;
			m->curve = newdataadr(fd, m->curve);
			direct_link_curvemapping(fd, m->curve);
		}
		break;
	case LS_MODIFIER_MATERIAL:
		{
			LineStyleThicknessModifier_Material *m = (LineStyleThicknessModifier_Material *)modifier;
			m->curve = newdataadr(fd, m->curve);
			direct_link_curvemapping(fd, m->curve);
		}
		break;
	case LS_MODIFIER_TANGENT:
		{
			LineStyleThicknessModifier_Tangent *m = (LineStyleThicknessModifier_Tangent *)modifier;
			m->curve = newdataadr(fd, m->curve);
			direct_link_curvemapping(fd, m->curve);
		}
		break;
	case LS_MODIFIER_CREASE_ANGLE:
		{
			LineStyleThicknessModifier_CreaseAngle *m = (LineStyleThicknessModifier_CreaseAngle *)modifier;
			m->curve = newdataadr(fd, m->curve);
			direct_link_curvemapping(fd, m->curve);
		}
		break;
	case LS_MODIFIER_CURVATURE_3D:
		{
			LineStyleThicknessModifier_Curvature_3D *m = (LineStyleThicknessModifier_Curvature_3D *)modifier;
			m->curve = newdataadr(fd, m->curve);
			direct_link_curvemapping(fd, m->curve);
		}
		break;
	}
}

static void direct_link_linestyle_geometry_modifier(FileData *UNUSED(fd), LineStyleModifier *UNUSED(modifier))
{
}

static void direct_link_linestyle(FileData *fd, FreestyleLineStyle *linestyle)
{
	int a;
	LineStyleModifier *modifier;

	linestyle->adt= newdataadr(fd, linestyle->adt);
	direct_link_animdata(fd, linestyle->adt);
	link_list(fd, &linestyle->color_modifiers);
	for (modifier = linestyle->color_modifiers.first; modifier; modifier = modifier->next)
		direct_link_linestyle_color_modifier(fd, modifier);
	link_list(fd, &linestyle->alpha_modifiers);
	for (modifier = linestyle->alpha_modifiers.first; modifier; modifier = modifier->next)
		direct_link_linestyle_alpha_modifier(fd, modifier);
	link_list(fd, &linestyle->thickness_modifiers);
	for (modifier = linestyle->thickness_modifiers.first; modifier; modifier = modifier->next)
		direct_link_linestyle_thickness_modifier(fd, modifier);
	link_list(fd, &linestyle->geometry_modifiers);
	for (modifier = linestyle->geometry_modifiers.first; modifier; modifier = modifier->next)
		direct_link_linestyle_geometry_modifier(fd, modifier);
	for (a = 0; a < MAX_MTEX; a++) {
		linestyle->mtex[a] = newdataadr(fd, linestyle->mtex[a]);
	}
	linestyle->nodetree = newdataadr(fd, linestyle->nodetree);
	if (linestyle->nodetree) {
		direct_link_id(fd, &linestyle->nodetree->id);
		direct_link_nodetree(fd, linestyle->nodetree);
	}
}

/* ************** GENERAL & MAIN ******************** */


static const char *dataname(short id_code)
{
	switch (id_code) {
		case ID_OB: return "Data from OB";
		case ID_ME: return "Data from ME";
		case ID_IP: return "Data from IP";
		case ID_SCE: return "Data from SCE";
		case ID_MA: return "Data from MA";
		case ID_TE: return "Data from TE";
		case ID_CU: return "Data from CU";
		case ID_GR: return "Data from GR";
		case ID_AR: return "Data from AR";
		case ID_AC: return "Data from AC";
		case ID_LI: return "Data from LI";
		case ID_MB: return "Data from MB";
		case ID_IM: return "Data from IM";
		case ID_LT: return "Data from LT";
		case ID_LA: return "Data from LA";
		case ID_CA: return "Data from CA";
		case ID_KE: return "Data from KE";
		case ID_WO: return "Data from WO";
		case ID_SCR: return "Data from SCR";
		case ID_VF: return "Data from VF";
		case ID_TXT	: return "Data from TXT";
		case ID_SPK: return "Data from SPK";
		case ID_SO: return "Data from SO";
		case ID_NT: return "Data from NT";
		case ID_BR: return "Data from BR";
		case ID_PA: return "Data from PA";
		case ID_PAL: return "Data from PAL";
		case ID_PC: return "Data from PCRV";
		case ID_GD: return "Data from GD";
		case ID_WM: return "Data from WM";
		case ID_MC: return "Data from MC";
		case ID_MSK: return "Data from MSK";
		case ID_LS: return "Data from LS";
	}
	return "Data from Lib Block";
	
}

static BHead *read_data_into_oldnewmap(FileData *fd, BHead *bhead, const char *allocname)
{
	bhead = blo_nextbhead(fd, bhead);
	
	while (bhead && bhead->code==DATA) {
		void *data;
#if 0
		/* XXX DUMB DEBUGGING OPTION TO GIVE NAMES for guarded malloc errors */
		short *sp = fd->filesdna->structs[bhead->SDNAnr];
		char *tmp = malloc(100);
		allocname = fd->filesdna->types[ sp[0] ];
		strcpy(tmp, allocname);
		data = read_struct(fd, bhead, tmp);
#else
		data = read_struct(fd, bhead, allocname);
#endif
		
		if (data) {
			oldnewmap_insert(fd->datamap, bhead->old, data, 0);
		}
		
		bhead = blo_nextbhead(fd, bhead);
	}
	
	return bhead;
}

static BHead *read_libblock(FileData *fd, Main *main, BHead *bhead, int flag, ID **r_id)
{
	/* this routine reads a libblock and its direct data. Use link functions
	 * to connect it all
	 */
	ID *id;
	ListBase *lb;
	const char *allocname;
	bool wrong_id = false;
	
	/* read libblock */
	id = read_struct(fd, bhead, "lib block");
	if (r_id)
		*r_id = id;
	if (!id)
		return blo_nextbhead(fd, bhead);
	
	oldnewmap_insert(fd->libmap, bhead->old, id, bhead->code);	/* for ID_ID check */
	
	/* do after read_struct, for dna reconstruct */
	if (bhead->code == ID_ID) {
		lb = which_libbase(main, GS(id->name));
	}
	else {
		lb = which_libbase(main, bhead->code);
	}
	
	BLI_addtail(lb, id);
	
	/* clear first 8 bits */
	id->flag = (id->flag & 0xFF00) | flag | LIB_NEED_LINK;
	id->lib = main->curlib;
	if (id->flag & LIB_FAKEUSER) id->us= 1;
	else id->us = 0;
	id->icon_id = 0;
	id->flag &= ~(LIB_ID_RECALC|LIB_ID_RECALC_DATA|LIB_DOIT|LIB_MISSING);
	
	/* this case cannot be direct_linked: it's just the ID part */
	if (bhead->code == ID_ID) {
		return blo_nextbhead(fd, bhead);
	}
	
	/* need a name for the mallocN, just for debugging and sane prints on leaks */
	allocname = dataname(GS(id->name));
	
	/* read all data into fd->datamap */
	bhead = read_data_into_oldnewmap(fd, bhead, allocname);
	
	/* init pointers direct data */
	direct_link_id(fd, id);
	
	switch (GS(id->name)) {
		case ID_WM:
			direct_link_windowmanager(fd, (wmWindowManager *)id);
			break;
		case ID_SCR:
			wrong_id = direct_link_screen(fd, (bScreen *)id);
			break;
		case ID_SCE:
			direct_link_scene(fd, (Scene *)id);
			break;
		case ID_OB:
			direct_link_object(fd, (Object *)id);
			break;
		case ID_ME:
			direct_link_mesh(fd, (Mesh *)id);
			break;
		case ID_CU:
			direct_link_curve(fd, (Curve *)id);
			break;
		case ID_MB:
			direct_link_mball(fd, (MetaBall *)id);
			break;
		case ID_MA:
			direct_link_material(fd, (Material *)id);
			break;
		case ID_TE:
			direct_link_texture(fd, (Tex *)id);
			break;
		case ID_IM:
			direct_link_image(fd, (Image *)id);
			break;
		case ID_LA:
			direct_link_lamp(fd, (Lamp *)id);
			break;
		case ID_VF:
			direct_link_vfont(fd, (VFont *)id);
			break;
		case ID_TXT:
			direct_link_text(fd, (Text *)id);
			break;
		case ID_IP:
			direct_link_ipo(fd, (Ipo *)id);
			break;
		case ID_KE:
			direct_link_key(fd, (Key *)id);
			break;
		case ID_LT:
			direct_link_latt(fd, (Lattice *)id);
			break;
		case ID_WO:
			direct_link_world(fd, (World *)id);
			break;
		case ID_LI:
			direct_link_library(fd, (Library *)id, main);
			break;
		case ID_CA:
			direct_link_camera(fd, (Camera *)id);
			break;
		case ID_SPK:
			direct_link_speaker(fd, (Speaker *)id);
			break;
		case ID_SO:
			direct_link_sound(fd, (bSound *)id);
			break;
		case ID_GR:
			direct_link_group(fd, (Group *)id);
			break;
		case ID_AR:
			direct_link_armature(fd, (bArmature*)id);
			break;
		case ID_AC:
			direct_link_action(fd, (bAction*)id);
			break;
		case ID_NT:
			direct_link_nodetree(fd, (bNodeTree*)id);
			break;
		case ID_BR:
			direct_link_brush(fd, (Brush*)id);
			break;
		case ID_PA:
			direct_link_particlesettings(fd, (ParticleSettings*)id);
			break;
		case ID_SCRIPT:
			direct_link_script(fd, (Script*)id);
			break;
		case ID_GD:
			direct_link_gpencil(fd, (bGPdata *)id);
			break;
		case ID_MC:
			direct_link_movieclip(fd, (MovieClip *)id);
			break;
		case ID_MSK:
			direct_link_mask(fd, (Mask *)id);
			break;
		case ID_LS:
			direct_link_linestyle(fd, (FreestyleLineStyle *)id);
			break;
		case ID_PAL:
			direct_link_palette(fd, (Palette *)id);
			break;
		case ID_PC:
			direct_link_paint_curve(fd, (PaintCurve *)id);
			break;
	}
	
	oldnewmap_free_unused(fd->datamap);
	oldnewmap_clear(fd->datamap);
	
	if (wrong_id) {
		BKE_libblock_free(main, id);
	}
	
	return (bhead);
}

/* note, this has to be kept for reading older files... */
/* also version info is written here */
static BHead *read_global(BlendFileData *bfd, FileData *fd, BHead *bhead)
{
	FileGlobal *fg = read_struct(fd, bhead, "Global");
	
	/* copy to bfd handle */
	bfd->main->subversionfile = fg->subversion;
	bfd->main->minversionfile = fg->minversion;
	bfd->main->minsubversionfile = fg->minsubversion;
	bfd->main->build_commit_timestamp = fg->build_commit_timestamp;
	BLI_strncpy(bfd->main->build_hash, fg->build_hash, sizeof(bfd->main->build_hash));
	
	bfd->fileflags = fg->fileflags;
	bfd->globalf = fg->globalf;
	BLI_strncpy(bfd->filename, fg->filename, sizeof(bfd->filename));
	
	/* error in 2.65 and older: main->name was not set if you save from startup (not after loading file) */
	if (bfd->filename[0] == 0) {
		if (fd->fileversion < 265 || (fd->fileversion == 265 && fg->subversion < 1))
			if ((G.fileflags & G_FILE_RECOVER)==0)
				BLI_strncpy(bfd->filename, bfd->main->name, sizeof(bfd->filename));
		
		/* early 2.50 version patch - filename not in FileGlobal struct at all */
		if (fd->fileversion <= 250)
			BLI_strncpy(bfd->filename, bfd->main->name, sizeof(bfd->filename));
	}
	
	if (G.fileflags & G_FILE_RECOVER)
		BLI_strncpy(fd->relabase, fg->filename, sizeof(fd->relabase));
	
	bfd->curscreen = fg->curscreen;
	bfd->curscene = fg->curscene;
	
	MEM_freeN(fg);
	
	fd->globalf = bfd->globalf;
	fd->fileflags = bfd->fileflags;
	
	return blo_nextbhead(fd, bhead);
}

/* note, this has to be kept for reading older files... */
static void link_global(FileData *fd, BlendFileData *bfd)
{
	bfd->curscreen = newlibadr(fd, NULL, bfd->curscreen);
	bfd->curscene = newlibadr(fd, NULL, bfd->curscene);
	// this happens in files older than 2.35
	if (bfd->curscene == NULL) {
		if (bfd->curscreen) bfd->curscene = bfd->curscreen->scene;
	}
}

static void convert_tface_mt(FileData *fd, Main *main)
{
	Main *gmain;
	
	/* this is a delayed do_version (so it can create new materials) */
	if (main->versionfile < 259 || (main->versionfile == 259 && main->subversionfile < 3)) {
		//XXX hack, material.c uses G.main all over the place, instead of main
		// temporarily set G.main to the current main
		gmain = G.main;
		G.main = main;
		
		if (!(do_version_tface(main))) {
			BKE_report(fd->reports, RPT_WARNING, "Texface conversion problem (see error in console)");
		}
		
		//XXX hack, material.c uses G.main allover the place, instead of main
		G.main = gmain;
	}
}

/* initialize userdef with non-UI dependency stuff */
/* other initializers (such as theme color defaults) go to resources.c */
static void do_versions_userdef(FileData *fd, BlendFileData *bfd)
{
	Main *bmain = bfd->main;
	UserDef *user = bfd->user;
	
	if (user == NULL) return;
	
	if (MAIN_VERSION_OLDER(bmain, 266, 4)) {
		bTheme *btheme;
		
		/* themes for Node and Sequence editor were not using grid color, but back. we copy this over then */
		for (btheme = user->themes.first; btheme; btheme = btheme->next) {
			copy_v4_v4_char(btheme->tnode.grid, btheme->tnode.back);
			copy_v4_v4_char(btheme->tseq.grid, btheme->tseq.back);
		}
	}

	if (!DNA_struct_elem_find(fd->filesdna, "UserDef", "WalkNavigation", "walk_navigation")) {
		user->walk_navigation.mouse_speed = 1.0f;
		user->walk_navigation.walk_speed = 2.5f;       /* m/s */
		user->walk_navigation.walk_speed_factor = 5.0f;
		user->walk_navigation.view_height =  1.6f;   /* m */
		user->walk_navigation.jump_height = 0.4f;      /* m */
		user->walk_navigation.teleport_time = 0.2f; /* s */
	}
}

static void do_versions(FileData *fd, Library *lib, Main *main)
{
	/* WATCH IT!!!: pointers from libdata have not been converted */
	
	if (G.debug & G_DEBUG) {
		char build_commit_datetime[32];
		time_t temp_time = main->build_commit_timestamp;
		struct tm *tm = (temp_time) ? gmtime(&temp_time) : NULL;
		if (LIKELY(tm)) {
			strftime(build_commit_datetime, sizeof(build_commit_datetime), "%Y-%m-%d %H:%M", tm);
		}
		else {
			BLI_strncpy(build_commit_datetime, "unknown", sizeof(build_commit_datetime));
		}

		printf("read file %s\n  Version %d sub %d date %s hash %s\n",
		       fd->relabase, main->versionfile, main->subversionfile,
		       build_commit_datetime, main->build_hash);
	}
	
	blo_do_versions_pre250(fd, lib, main);
	blo_do_versions_250(fd, lib, main);
	blo_do_versions_260(fd, lib, main);
	blo_do_versions_270(fd, lib, main);

	/* WATCH IT!!!: pointers from libdata have not been converted yet here! */
	/* WATCH IT 2!: Userdef struct init see do_versions_userdef() above! */

	/* don't forget to set version number in BKE_blender.h! */
}

#if 0 // XXX: disabled for now... we still don't have this in the right place in the loading code for it to work
static void do_versions_after_linking(FileData *fd, Library *lib, Main *main)
{
	/* old Animation System (using IPO's) needs to be converted to the new Animato system */
	if (main->versionfile < 250)
		do_versions_ipos_to_animato(main);
}
#endif

static void lib_link_all(FileData *fd, Main *main)
{
	oldnewmap_sort(fd);
	
	/* No load UI for undo memfiles */
	if (fd->memfile == NULL) {
		lib_link_windowmanager(fd, main);
	}
	/* DO NOT skip screens here, 3Dview may contains pointers to other ID data (like bgpic)! See T41411. */
	lib_link_screen(fd, main);
	lib_link_scene(fd, main);
	lib_link_object(fd, main);
	lib_link_curve(fd, main);
	lib_link_mball(fd, main);
	lib_link_material(fd, main);
	lib_link_texture(fd, main);
	lib_link_image(fd, main);
	lib_link_ipo(fd, main);		// XXX deprecated... still needs to be maintained for version patches still
	lib_link_key(fd, main);
	lib_link_world(fd, main);
	lib_link_lamp(fd, main);
	lib_link_latt(fd, main);
	lib_link_text(fd, main);
	lib_link_camera(fd, main);
	lib_link_speaker(fd, main);
	lib_link_sound(fd, main);
	lib_link_group(fd, main);
	lib_link_armature(fd, main);
	lib_link_action(fd, main);
	lib_link_vfont(fd, main);
	lib_link_nodetree(fd, main);	/* has to be done after scene/materials, this will verify group nodes */
	lib_link_brush(fd, main);
	lib_link_palette(fd, main);
	lib_link_paint_curve(fd, main);
	lib_link_particlesettings(fd, main);
	lib_link_movieclip(fd, main);
	lib_link_mask(fd, main);
	lib_link_linestyle(fd, main);
	lib_link_gpencil(fd, main);

	lib_link_mesh(fd, main);		/* as last: tpage images with users at zero */
	
	lib_link_library(fd, main);		/* only init users */
}

static void direct_link_keymapitem(FileData *fd, wmKeyMapItem *kmi)
{
	kmi->properties = newdataadr(fd, kmi->properties);
	IDP_DirectLinkGroup_OrFree(&kmi->properties, (fd->flags & FD_FLAGS_SWITCH_ENDIAN), fd);
	kmi->ptr = NULL;
	kmi->flag &= ~KMI_UPDATE;
}

static BHead *read_userdef(BlendFileData *bfd, FileData *fd, BHead *bhead)
{
	UserDef *user;
	wmKeyMap *keymap;
	wmKeyMapItem *kmi;
	wmKeyMapDiffItem *kmdi;
	bAddon *addon;
	
	bfd->user = user= read_struct(fd, bhead, "user def");
	
	/* User struct has separate do-version handling */
	user->versionfile = bfd->main->versionfile;
	user->subversionfile = bfd->main->subversionfile;
	
	/* read all data into fd->datamap */
	bhead = read_data_into_oldnewmap(fd, bhead, "user def");
	
	if (user->keymaps.first) {
		/* backwards compatibility */
		user->user_keymaps= user->keymaps;
		user->keymaps.first= user->keymaps.last= NULL;
	}
	
	link_list(fd, &user->themes);
	link_list(fd, &user->user_keymaps);
	link_list(fd, &user->addons);
	link_list(fd, &user->autoexec_paths);

	for (keymap=user->user_keymaps.first; keymap; keymap=keymap->next) {
		keymap->modal_items= NULL;
		keymap->poll = NULL;
		keymap->flag &= ~KEYMAP_UPDATE;
		
		link_list(fd, &keymap->diff_items);
		link_list(fd, &keymap->items);
		
		for (kmdi=keymap->diff_items.first; kmdi; kmdi=kmdi->next) {
			kmdi->remove_item= newdataadr(fd, kmdi->remove_item);
			kmdi->add_item= newdataadr(fd, kmdi->add_item);
			
			if (kmdi->remove_item)
				direct_link_keymapitem(fd, kmdi->remove_item);
			if (kmdi->add_item)
				direct_link_keymapitem(fd, kmdi->add_item);
		}
		
		for (kmi=keymap->items.first; kmi; kmi=kmi->next)
			direct_link_keymapitem(fd, kmi);
	}

	for (addon = user->addons.first; addon; addon = addon->next) {
		addon->prop = newdataadr(fd, addon->prop);
		IDP_DirectLinkGroup_OrFree(&addon->prop, (fd->flags & FD_FLAGS_SWITCH_ENDIAN), fd);
	}

	// XXX
	user->uifonts.first = user->uifonts.last= NULL;
	
	link_list(fd, &user->uistyles);
	
	/* free fd->datamap again */
	oldnewmap_free_unused(fd->datamap);
	oldnewmap_clear(fd->datamap);
	
	return bhead;
}

BlendFileData *blo_read_file_internal(FileData *fd, const char *filepath)
{
	BHead *bhead = blo_firstbhead(fd);
	BlendFileData *bfd;
	ListBase mainlist = {NULL, NULL};
	
	bfd = MEM_callocN(sizeof(BlendFileData), "blendfiledata");
	bfd->main = BKE_main_new();
	BLI_addtail(&mainlist, bfd->main);
	fd->mainlist = &mainlist;
	
	bfd->main->versionfile = fd->fileversion;
	
	bfd->type = BLENFILETYPE_BLEND;
	BLI_strncpy(bfd->main->name, filepath, sizeof(bfd->main->name));

	if (G.background) {
		/* We only read & store .blend thumbnail in background mode
		 * (because we cannot re-generate it, no OpenGL available).
		 */
		const int *data = read_file_thumbnail(fd);

		if (data) {
			const size_t sz = BLEN_THUMB_MEMSIZE(data[0], data[1]);
			bfd->main->blen_thumb = MEM_mallocN(sz, __func__);

			BLI_assert((sz - sizeof(*bfd->main->blen_thumb)) ==
			           (BLEN_THUMB_MEMSIZE_FILE(data[0], data[1]) - (sizeof(*data) * 2)));
			bfd->main->blen_thumb->width = data[0];
			bfd->main->blen_thumb->height = data[1];
			memcpy(bfd->main->blen_thumb->rect, &data[2], sz - sizeof(*bfd->main->blen_thumb));
		}
	}

	while (bhead) {
		switch (bhead->code) {
		case DATA:
		case DNA1:
		case TEST: /* used as preview since 2.5x */
		case REND:
			bhead = blo_nextbhead(fd, bhead);
			break;
		case GLOB:
			bhead = read_global(bfd, fd, bhead);
			break;
		case USER:
			bhead = read_userdef(bfd, fd, bhead);
			break;
		case ENDB:
			bhead = NULL;
			break;
		
		case ID_LI:
			/* skip library datablocks in undo, this works together with
			 * BLO_read_from_memfile, where the old main->library is restored
			 * overwriting  the libraries from the memory file. previously
			 * it did not save ID_LI/ID_ID blocks in this case, but they are
			 * needed to make quit.blend recover them correctly. */
			if (fd->memfile)
				bhead = blo_nextbhead(fd, bhead);
			else
				bhead = read_libblock(fd, bfd->main, bhead, LIB_LOCAL, NULL);
			break;
		case ID_ID:
			/* same as above */
			if (fd->memfile)
				bhead = blo_nextbhead(fd, bhead);
			else
				/* always adds to the most recently loaded
				 * ID_LI block, see direct_link_library.
				 * this is part of the file format definition. */
				bhead = read_libblock(fd, mainlist.last, bhead, LIB_READ+LIB_EXTERN, NULL);
			break;
			
			/* in 2.50+ files, the file identifier for screens is patched, forward compatibility */
		case ID_SCRN:
			bhead->code = ID_SCR;
			/* deliberate pass on to default */
		default:
			bhead = read_libblock(fd, bfd->main, bhead, LIB_LOCAL, NULL);
		}
	}
	
	/* do before read_libraries, but skip undo case */
	if (fd->memfile == NULL) {
		do_versions(fd, NULL, bfd->main);
		do_versions_userdef(fd, bfd);
	}
	
	read_libraries(fd, &mainlist);
	
	blo_join_main(&mainlist);
	
	lib_link_all(fd, bfd->main);
	//do_versions_after_linking(fd, NULL, bfd->main); // XXX: not here (or even in this function at all)! this causes crashes on many files - Aligorith (July 04, 2010)
	lib_verify_nodetree(bfd->main, true);
	fix_relpaths_library(fd->relabase, bfd->main); /* make all relative paths, relative to the open blend file */
	
	link_global(fd, bfd);	/* as last */
	
	fd->mainlist = NULL;  /* Safety, this is local variable, shall not be used afterward. */

	return bfd;
}

/* ************* APPEND LIBRARY ************** */

struct BHeadSort {
	BHead *bhead;
	void *old;
};

static int verg_bheadsort(const void *v1, const void *v2)
{
	const struct BHeadSort *x1=v1, *x2=v2;
	
	if (x1->old > x2->old) return 1;
	else if (x1->old < x2->old) return -1;
	return 0;
}

static void sort_bhead_old_map(FileData *fd)
{
	BHead *bhead;
	struct BHeadSort *bhs;
	int tot = 0;
	
	for (bhead = blo_firstbhead(fd); bhead; bhead = blo_nextbhead(fd, bhead))
		tot++;
	
	fd->tot_bheadmap = tot;
	if (tot == 0) return;
	
	bhs = fd->bheadmap = MEM_mallocN(tot * sizeof(struct BHeadSort), "BHeadSort");
	
	for (bhead = blo_firstbhead(fd); bhead; bhead = blo_nextbhead(fd, bhead), bhs++) {
		bhs->bhead = bhead;
		bhs->old = bhead->old;
	}
	
	qsort(fd->bheadmap, tot, sizeof(struct BHeadSort), verg_bheadsort);
}

static BHead *find_previous_lib(FileData *fd, BHead *bhead)
{
	/* skip library datablocks in undo, see comment in read_libblock */
	if (fd->memfile)
		return NULL;

	for (; bhead; bhead = blo_prevbhead(fd, bhead)) {
		if (bhead->code == ID_LI)
			break;
	}

	return bhead;
}

static BHead *find_bhead(FileData *fd, void *old)
{
#if 0
	BHead *bhead;
#endif
	struct BHeadSort *bhs, bhs_s;
	
	if (!old)
		return NULL;

	if (fd->bheadmap == NULL)
		sort_bhead_old_map(fd);
	
	bhs_s.old = old;
	bhs = bsearch(&bhs_s, fd->bheadmap, fd->tot_bheadmap, sizeof(struct BHeadSort), verg_bheadsort);

	if (bhs)
		return bhs->bhead;
	
#if 0
	for (bhead = blo_firstbhead(fd); bhead; bhead= blo_nextbhead(fd, bhead)) {
		if (bhead->old == old)
			return bhead;
	}
#endif

	return NULL;
}

static BHead *find_bhead_from_code_name(FileData *fd, const short idcode, const char *name)
{
#ifdef USE_GHASH_BHEAD

	char idname_full[MAX_ID_NAME];

	*((short *)idname_full) = idcode;
	BLI_strncpy(idname_full + 2, name, sizeof(idname_full) - 2);

	return BLI_ghash_lookup(fd->bhead_idname_hash, idname_full);

#else
	BHead *bhead;

	for (bhead = blo_firstbhead(fd); bhead; bhead = blo_nextbhead(fd, bhead)) {
		if (bhead->code == idcode) {
			const char *idname_test = bhead_id_name(fd, bhead);
			if (STREQ(idname_test + 2, name)) {
				return bhead;
			}
		}
		else if (bhead->code == ENDB) {
			break;
		}
	}

	return NULL;
#endif
}

static BHead *find_bhead_from_idname(FileData *fd, const char *idname)
{
#ifdef USE_GHASH_BHEAD
	return BLI_ghash_lookup(fd->bhead_idname_hash, idname);
#else
	return find_bhead_from_code_name(fd, GS(idname), idname + 2);
#endif
}

const char *bhead_id_name(const FileData *fd, const BHead *bhead)
{
	return (const char *)POINTER_OFFSET(bhead, sizeof(*bhead) + fd->id_name_offs);
}

static ID *is_yet_read(FileData *fd, Main *mainvar, BHead *bhead)
{
	const char *idname= bhead_id_name(fd, bhead);
	/* which_libbase can be NULL, intentionally not using idname+2 */
	return BLI_findstring(which_libbase(mainvar, GS(idname)), idname, offsetof(ID, name));
}

static void expand_doit_library(void *fdhandle, Main *mainvar, void *old)
{
	BHead *bhead;
	FileData *fd = fdhandle;
	ID *id;
	
	bhead = find_bhead(fd, old);
	if (bhead) {
		/* from another library? */
		if (bhead->code == ID_ID) {
			BHead *bheadlib= find_previous_lib(fd, bhead);
			
			if (bheadlib) {
				Library *lib = read_struct(fd, bheadlib, "Library");
				Main *ptr = blo_find_main(fd, lib->name, fd->relabase);
				
				if (ptr->curlib == NULL) {
					const char *idname= bhead_id_name(fd, bhead);
					
					blo_reportf_wrap(fd->reports, RPT_WARNING, TIP_("LIB ERROR: Data refers to main .blend file: '%s' from %s"),
					                 idname, mainvar->curlib->filepath);
					return;
				}
				else
					id = is_yet_read(fd, ptr, bhead);
				
				if (id == NULL) {
					read_libblock(fd, ptr, bhead, LIB_READ+LIB_INDIRECT, NULL);
					// commented because this can print way too much
					// if (G.debug & G_DEBUG) printf("expand_doit: other lib %s\n", lib->name);
					
					/* for outliner dependency only */
					ptr->curlib->parent = mainvar->curlib;
				}
				else {
					/* The line below was commented by Ton (I assume), when Hos did the merge from the orange branch. rev 6568
					 * This line is NEEDED, the case is that you have 3 blend files...
					 * user.blend, lib.blend and lib_indirect.blend - if user.blend already references a "tree" from
					 * lib_indirect.blend but lib.blend does too, linking in a Scene or Group from lib.blend can result in an
					 * empty without the dupli group referenced. Once you save and reload the group would appear. - Campbell */
					/* This crashes files, must look further into it */
					
					/* Update: the issue is that in file reading, the oldnewmap is OK, but for existing data, it has to be
					 * inserted in the map to be found! */
					
					/* Update: previously it was checking for id->flag & LIB_PRE_EXISTING, however that does not affect file
					 * reading. For file reading we may need to insert it into the libmap as well, because you might have
					 * two files indirectly linking the same datablock, and in that case we need this in the libmap for the
					 * fd of both those files.
					 *
					 * The crash that this check avoided earlier was because bhead->code wasn't properly passed in, making
					 * change_idid_adr not detect the mapping was for an ID_ID datablock. */
					oldnewmap_insert(fd->libmap, bhead->old, id, bhead->code);
					change_idid_adr_fd(fd, bhead->old, id);
					
					// commented because this can print way too much
					// if (G.debug & G_DEBUG) printf("expand_doit: already linked: %s lib: %s\n", id->name, lib->name);
				}
				
				MEM_freeN(lib);
			}
		}
		else {
			id = is_yet_read(fd, mainvar, bhead);
			if (id == NULL) {
				read_libblock(fd, mainvar, bhead, LIB_TESTIND, NULL);
			}
			else {
				/* this is actually only needed on UI call? when ID was already read before, and another append
				 * happens which invokes same ID... in that case the lookup table needs this entry */
				oldnewmap_insert(fd->libmap, bhead->old, id, bhead->code);
				// commented because this can print way too much
				// if (G.debug & G_DEBUG) printf("expand: already read %s\n", id->name);
			}
		}
	}
}

static void (*expand_doit)(void *, Main *, void *);

// XXX deprecated - old animation system
static void expand_ipo(FileData *fd, Main *mainvar, Ipo *ipo)
{
	IpoCurve *icu;
	for (icu = ipo->curve.first; icu; icu = icu->next) {
		if (icu->driver)
			expand_doit(fd, mainvar, icu->driver->ob);
	}
}

// XXX deprecated - old animation system
static void expand_constraint_channels(FileData *fd, Main *mainvar, ListBase *chanbase)
{
	bConstraintChannel *chan;
	for (chan = chanbase->first; chan; chan = chan->next) {
		expand_doit(fd, mainvar, chan->ipo);
	}
}

static void expand_fmodifiers(FileData *fd, Main *mainvar, ListBase *list)
{
	FModifier *fcm;
	
	for (fcm = list->first; fcm; fcm = fcm->next) {
		/* library data for specific F-Modifier types */
		switch (fcm->type) {
			case FMODIFIER_TYPE_PYTHON:
			{
				FMod_Python *data = (FMod_Python *)fcm->data;
				
				expand_doit(fd, mainvar, data->script);

				break;
			}
		}
	}
}

static void expand_fcurves(FileData *fd, Main *mainvar, ListBase *list)
{
	FCurve *fcu;
	
	for (fcu = list->first; fcu; fcu = fcu->next) {
		/* Driver targets if there is a driver */
		if (fcu->driver) {
			ChannelDriver *driver = fcu->driver;
			DriverVar *dvar;
			
			for (dvar = driver->variables.first; dvar; dvar = dvar->next) {
				DRIVER_TARGETS_LOOPER(dvar) 
				{
					// TODO: only expand those that are going to get used?
					expand_doit(fd, mainvar, dtar->id);
				}
				DRIVER_TARGETS_LOOPER_END
			}
		}
		
		/* F-Curve Modifiers */
		expand_fmodifiers(fd, mainvar, &fcu->modifiers);
	}
}

static void expand_action(FileData *fd, Main *mainvar, bAction *act)
{
	bActionChannel *chan;
	
	// XXX deprecated - old animation system --------------
	for (chan=act->chanbase.first; chan; chan=chan->next) {
		expand_doit(fd, mainvar, chan->ipo);
		expand_constraint_channels(fd, mainvar, &chan->constraintChannels);
	}
	// ---------------------------------------------------
	
	/* F-Curves in Action */
	expand_fcurves(fd, mainvar, &act->curves);
}

static void expand_keyingsets(FileData *fd, Main *mainvar, ListBase *list)
{
	KeyingSet *ks;
	KS_Path *ksp;
	
	/* expand the ID-pointers in KeyingSets's paths */
	for (ks = list->first; ks; ks = ks->next) {
		for (ksp = ks->paths.first; ksp; ksp = ksp->next) {
			expand_doit(fd, mainvar, ksp->id);
		}
	}
}

static void expand_animdata_nlastrips(FileData *fd, Main *mainvar, ListBase *list)
{
	NlaStrip *strip;
	
	for (strip= list->first; strip; strip= strip->next) {
		/* check child strips */
		expand_animdata_nlastrips(fd, mainvar, &strip->strips);
		
		/* check F-Curves */
		expand_fcurves(fd, mainvar, &strip->fcurves);
		
		/* check F-Modifiers */
		expand_fmodifiers(fd, mainvar, &strip->modifiers);
		
		/* relink referenced action */
		expand_doit(fd, mainvar, strip->act);
	}
}

static void expand_animdata(FileData *fd, Main *mainvar, AnimData *adt)
{
	NlaTrack *nlt;
	
	/* own action */
	expand_doit(fd, mainvar, adt->action);
	expand_doit(fd, mainvar, adt->tmpact);
	
	/* drivers - assume that these F-Curves have driver data to be in this list... */
	expand_fcurves(fd, mainvar, &adt->drivers);
	
	/* nla-data - referenced actions */
	for (nlt = adt->nla_tracks.first; nlt; nlt = nlt->next) 
		expand_animdata_nlastrips(fd, mainvar, &nlt->strips);
}	

static void expand_particlesettings(FileData *fd, Main *mainvar, ParticleSettings *part)
{
	int a;
	
	expand_doit(fd, mainvar, part->dup_ob);
	expand_doit(fd, mainvar, part->dup_group);
	expand_doit(fd, mainvar, part->eff_group);
	expand_doit(fd, mainvar, part->bb_ob);
	
	if (part->adt)
		expand_animdata(fd, mainvar, part->adt);
	
	for (a = 0; a < MAX_MTEX; a++) {
		if (part->mtex[a]) {
			expand_doit(fd, mainvar, part->mtex[a]->tex);
			expand_doit(fd, mainvar, part->mtex[a]->object);
		}
	}
}

static void expand_group(FileData *fd, Main *mainvar, Group *group)
{
	GroupObject *go;
	
	for (go = group->gobject.first; go; go = go->next) {
		expand_doit(fd, mainvar, go->ob);
	}
}

static void expand_key(FileData *fd, Main *mainvar, Key *key)
{
	expand_doit(fd, mainvar, key->ipo); // XXX deprecated - old animation system
	
	if (key->adt)
		expand_animdata(fd, mainvar, key->adt);
}

static void expand_nodetree(FileData *fd, Main *mainvar, bNodeTree *ntree)
{
	bNode *node;
	
	if (ntree->adt)
		expand_animdata(fd, mainvar, ntree->adt);
		
	if (ntree->gpd)
		expand_doit(fd, mainvar, ntree->gpd);
	
	for (node = ntree->nodes.first; node; node = node->next) {
		if (node->id && node->type != CMP_NODE_R_LAYERS)
			expand_doit(fd, mainvar, node->id);
	}

}

static void expand_texture(FileData *fd, Main *mainvar, Tex *tex)
{
	expand_doit(fd, mainvar, tex->ima);
	expand_doit(fd, mainvar, tex->ipo); // XXX deprecated - old animation system
	
	if (tex->adt)
		expand_animdata(fd, mainvar, tex->adt);
	
	if (tex->nodetree)
		expand_nodetree(fd, mainvar, tex->nodetree);
}

static void expand_brush(FileData *fd, Main *mainvar, Brush *brush)
{
	expand_doit(fd, mainvar, brush->mtex.tex);
	expand_doit(fd, mainvar, brush->mask_mtex.tex);
	expand_doit(fd, mainvar, brush->clone.image);
	expand_doit(fd, mainvar, brush->paint_curve);
}

static void expand_material(FileData *fd, Main *mainvar, Material *ma)
{
	int a;
	
	for (a = 0; a < MAX_MTEX; a++) {
		if (ma->mtex[a]) {
			expand_doit(fd, mainvar, ma->mtex[a]->tex);
			expand_doit(fd, mainvar, ma->mtex[a]->object);
		}
	}
	
	expand_doit(fd, mainvar, ma->ipo); // XXX deprecated - old animation system
	
	if (ma->adt)
		expand_animdata(fd, mainvar, ma->adt);
	
	if (ma->nodetree)
		expand_nodetree(fd, mainvar, ma->nodetree);
	
	if (ma->group)
		expand_doit(fd, mainvar, ma->group);
}

static void expand_lamp(FileData *fd, Main *mainvar, Lamp *la)
{
	int a;
	
	for (a = 0; a < MAX_MTEX; a++) {
		if (la->mtex[a]) {
			expand_doit(fd, mainvar, la->mtex[a]->tex);
			expand_doit(fd, mainvar, la->mtex[a]->object);
		}
	}
	
	expand_doit(fd, mainvar, la->ipo); // XXX deprecated - old animation system
	
	if (la->adt)
		expand_animdata(fd, mainvar, la->adt);
	
	if (la->nodetree)
		expand_nodetree(fd, mainvar, la->nodetree);
}

static void expand_lattice(FileData *fd, Main *mainvar, Lattice *lt)
{
	expand_doit(fd, mainvar, lt->ipo); // XXX deprecated - old animation system
	expand_doit(fd, mainvar, lt->key);
	
	if (lt->adt)
		expand_animdata(fd, mainvar, lt->adt);
}


static void expand_world(FileData *fd, Main *mainvar, World *wrld)
{
	int a;
	
	for (a = 0; a < MAX_MTEX; a++) {
		if (wrld->mtex[a]) {
			expand_doit(fd, mainvar, wrld->mtex[a]->tex);
			expand_doit(fd, mainvar, wrld->mtex[a]->object);
		}
	}
	
	expand_doit(fd, mainvar, wrld->ipo); // XXX deprecated - old animation system
	
	if (wrld->adt)
		expand_animdata(fd, mainvar, wrld->adt);
	
	if (wrld->nodetree)
		expand_nodetree(fd, mainvar, wrld->nodetree);
}


static void expand_mball(FileData *fd, Main *mainvar, MetaBall *mb)
{
	int a;
	
	for (a = 0; a < mb->totcol; a++) {
		expand_doit(fd, mainvar, mb->mat[a]);
	}
	
	if (mb->adt)
		expand_animdata(fd, mainvar, mb->adt);
}

static void expand_curve(FileData *fd, Main *mainvar, Curve *cu)
{
	int a;
	
	for (a = 0; a < cu->totcol; a++) {
		expand_doit(fd, mainvar, cu->mat[a]);
	}
	
	expand_doit(fd, mainvar, cu->vfont);
	expand_doit(fd, mainvar, cu->vfontb);
	expand_doit(fd, mainvar, cu->vfonti);
	expand_doit(fd, mainvar, cu->vfontbi);
	expand_doit(fd, mainvar, cu->key);
	expand_doit(fd, mainvar, cu->ipo); // XXX deprecated - old animation system
	expand_doit(fd, mainvar, cu->bevobj);
	expand_doit(fd, mainvar, cu->taperobj);
	expand_doit(fd, mainvar, cu->textoncurve);
	
	if (cu->adt)
		expand_animdata(fd, mainvar, cu->adt);
}

static void expand_mesh(FileData *fd, Main *mainvar, Mesh *me)
{
	CustomDataLayer *layer;
	TFace *tf;
	int a, i;
	
	if (me->adt)
		expand_animdata(fd, mainvar, me->adt);
		
	for (a = 0; a < me->totcol; a++) {
		expand_doit(fd, mainvar, me->mat[a]);
	}
	
	expand_doit(fd, mainvar, me->key);
	expand_doit(fd, mainvar, me->texcomesh);
	
	if (me->tface) {
		tf = me->tface;
		for (i=0; i<me->totface; i++, tf++) {
			if (tf->tpage)
				expand_doit(fd, mainvar, tf->tpage);
		}
	}

	if (me->mface && !me->mpoly) {
		MTFace *mtf;

		for (a = 0; a < me->fdata.totlayer; a++) {
			layer = &me->fdata.layers[a];

			if (layer->type == CD_MTFACE) {
				mtf = (MTFace *) layer->data;
				for (i = 0; i < me->totface; i++, mtf++) {
					if (mtf->tpage)
						expand_doit(fd, mainvar, mtf->tpage);
				}
			}
		}
	}
	else {
		MTexPoly *mtp;

		for (a = 0; a < me->pdata.totlayer; a++) {
			layer = &me->pdata.layers[a];

			if (layer->type == CD_MTEXPOLY) {
				mtp = (MTexPoly *) layer->data;

				for (i = 0; i < me->totpoly; i++, mtp++) {
					if (mtp->tpage)
						expand_doit(fd, mainvar, mtp->tpage);
				}
			}
		}
	}
}

/* temp struct used to transport needed info to expand_constraint_cb() */
typedef struct tConstraintExpandData {
	FileData *fd;
	Main *mainvar;
} tConstraintExpandData;
/* callback function used to expand constraint ID-links */
static void expand_constraint_cb(bConstraint *UNUSED(con), ID **idpoin, bool UNUSED(is_reference), void *userdata)
{
	tConstraintExpandData *ced = (tConstraintExpandData *)userdata;
	expand_doit(ced->fd, ced->mainvar, *idpoin);
}

static void expand_constraints(FileData *fd, Main *mainvar, ListBase *lb)
{
	tConstraintExpandData ced;
	bConstraint *curcon;
	
	/* relink all ID-blocks used by the constraints */
	ced.fd = fd;
	ced.mainvar = mainvar;
	
	BKE_constraints_id_loop(lb, expand_constraint_cb, &ced);
	
	/* deprecated manual expansion stuff */
	for (curcon = lb->first; curcon; curcon = curcon->next) {
		if (curcon->ipo)
			expand_doit(fd, mainvar, curcon->ipo); // XXX deprecated - old animation system
	}
}

#if 0 /* Disabled as it doesn't actually do anything except recurse... */
static void expand_bones(FileData *fd, Main *mainvar, Bone *bone)
{
	Bone *curBone;
	
	for (curBone = bone->childbase.first; curBone; curBone=curBone->next) {
		expand_bones(fd, mainvar, curBone);
	}
}
#endif

static void expand_pose(FileData *fd, Main *mainvar, bPose *pose)
{
	bPoseChannel *chan;
	
	if (!pose)
		return;
	
	for (chan = pose->chanbase.first; chan; chan = chan->next) {
		expand_constraints(fd, mainvar, &chan->constraints);
		expand_doit(fd, mainvar, chan->custom);
	}
}

static void expand_armature(FileData *fd, Main *mainvar, bArmature *arm)
{	
	if (arm->adt)
		expand_animdata(fd, mainvar, arm->adt);
	
#if 0 /* Disabled as this currently only recurses down the chain doing nothing */
	{
		Bone *curBone;
		
		for (curBone = arm->bonebase.first; curBone; curBone=curBone->next) {
			expand_bones(fd, mainvar, curBone);
		}
	}
#endif
}

static void expand_object_expandModifiers(void *userData, Object *UNUSED(ob),
                                          ID **idpoin)
{
	struct { FileData *fd; Main *mainvar; } *data= userData;
	
	FileData *fd = data->fd;
	Main *mainvar = data->mainvar;
	
	expand_doit(fd, mainvar, *idpoin);
}

static void expand_object(FileData *fd, Main *mainvar, Object *ob)
{
	ParticleSystem *psys;
	bSensor *sens;
	bController *cont;
	bActuator *act;
	bActionStrip *strip;
	PartEff *paf;
	int a;
	
	expand_doit(fd, mainvar, ob->data);
	
	/* expand_object_expandModifier() */
	if (ob->modifiers.first) {
		struct { FileData *fd; Main *mainvar; } data;
		data.fd = fd;
		data.mainvar = mainvar;
		
		modifiers_foreachIDLink(ob, expand_object_expandModifiers, (void *)&data);
	}
	
	expand_pose(fd, mainvar, ob->pose);
	expand_doit(fd, mainvar, ob->poselib);
	expand_constraints(fd, mainvar, &ob->constraints);
	
	expand_doit(fd, mainvar, ob->gpd);
	
// XXX deprecated - old animation system (for version patching only)
	expand_doit(fd, mainvar, ob->ipo);
	expand_doit(fd, mainvar, ob->action);
	
	expand_constraint_channels(fd, mainvar, &ob->constraintChannels);
	
	for (strip=ob->nlastrips.first; strip; strip=strip->next) {
		expand_doit(fd, mainvar, strip->object);
		expand_doit(fd, mainvar, strip->act);
		expand_doit(fd, mainvar, strip->ipo);
	}
// XXX deprecated - old animation system (for version patching only)
	
	if (ob->adt)
		expand_animdata(fd, mainvar, ob->adt);
	
	for (a = 0; a < ob->totcol; a++) {
		expand_doit(fd, mainvar, ob->mat[a]);
	}
	
	paf = blo_do_version_give_parteff_245(ob);
	if (paf && paf->group) 
		expand_doit(fd, mainvar, paf->group);
	
	if (ob->dup_group)
		expand_doit(fd, mainvar, ob->dup_group);
	
	if (ob->proxy)
		expand_doit(fd, mainvar, ob->proxy);
	if (ob->proxy_group)
		expand_doit(fd, mainvar, ob->proxy_group);
	
	for (psys = ob->particlesystem.first; psys; psys = psys->next)
		expand_doit(fd, mainvar, psys->part);
	
	for (sens = ob->sensors.first; sens; sens = sens->next) {
		if (sens->type == SENS_MESSAGE) {
			bMessageSensor *ms = sens->data;
			expand_doit(fd, mainvar, ms->fromObject);
		}
	}
	
	for (cont = ob->controllers.first; cont; cont = cont->next) {
		if (cont->type == CONT_PYTHON) {
			bPythonCont *pc = cont->data;
			expand_doit(fd, mainvar, pc->text);
		}
	}
	
	for (act = ob->actuators.first; act; act = act->next) {
		if (act->type == ACT_SOUND) {
			bSoundActuator *sa = act->data;
			expand_doit(fd, mainvar, sa->sound);
		}
		else if (act->type == ACT_CAMERA) {
			bCameraActuator *ca = act->data;
			expand_doit(fd, mainvar, ca->ob);
		}
		else if (act->type == ACT_EDIT_OBJECT) {
			bEditObjectActuator *eoa = act->data;
			if (eoa) {
				expand_doit(fd, mainvar, eoa->ob);
				expand_doit(fd, mainvar, eoa->me);
			}
		}
		else if (act->type == ACT_OBJECT) {
			bObjectActuator *oa = act->data;
			expand_doit(fd, mainvar, oa->reference);
		}
		else if (act->type == ACT_ADD_OBJECT) {
			bAddObjectActuator *aoa = act->data;
			expand_doit(fd, mainvar, aoa->ob);
		}
		else if (act->type == ACT_SCENE) {
			bSceneActuator *sa = act->data;
			expand_doit(fd, mainvar, sa->camera);
			expand_doit(fd, mainvar, sa->scene);
		}
		else if (act->type == ACT_2DFILTER) {
			bTwoDFilterActuator *tdfa = act->data;
			expand_doit(fd, mainvar, tdfa->text);
		}
		else if (act->type == ACT_ACTION) {
			bActionActuator *aa = act->data;
			expand_doit(fd, mainvar, aa->act);
		}
		else if (act->type == ACT_SHAPEACTION) {
			bActionActuator *aa = act->data;
			expand_doit(fd, mainvar, aa->act);
		}
		else if (act->type == ACT_PROPERTY) {
			bPropertyActuator *pa = act->data;
			expand_doit(fd, mainvar, pa->ob);
		}
		else if (act->type == ACT_MESSAGE) {
			bMessageActuator *ma = act->data;
			expand_doit(fd, mainvar, ma->toObject);
		}
		else if (act->type==ACT_PARENT) {
			bParentActuator *pa = act->data;
			expand_doit(fd, mainvar, pa->ob);
		}
		else if (act->type == ACT_ARMATURE) {
			bArmatureActuator *arma = act->data;
			expand_doit(fd, mainvar, arma->target);
		}
		else if (act->type == ACT_STEERING) {
			bSteeringActuator *sta = act->data;
			expand_doit(fd, mainvar, sta->target);
			expand_doit(fd, mainvar, sta->navmesh);
		}
	}
	
	if (ob->pd && ob->pd->tex)
		expand_doit(fd, mainvar, ob->pd->tex);

	if (ob->rigidbody_constraint) {
		expand_doit(fd, mainvar, ob->rigidbody_constraint->ob1);
		expand_doit(fd, mainvar, ob->rigidbody_constraint->ob2);
	}

	if (ob->currentlod) {
		LodLevel *level;
		for (level = ob->lodlevels.first; level; level = level->next) {
			expand_doit(fd, mainvar, level->source);
		}
	}
}

static void expand_scene(FileData *fd, Main *mainvar, Scene *sce)
{
	Base *base;
	SceneRenderLayer *srl;
	FreestyleModuleConfig *module;
	FreestyleLineSet *lineset;
	
	for (base = sce->base.first; base; base = base->next) {
		expand_doit(fd, mainvar, base->object);
	}
	expand_doit(fd, mainvar, sce->camera);
	expand_doit(fd, mainvar, sce->world);
	
	if (sce->adt)
		expand_animdata(fd, mainvar, sce->adt);
	expand_keyingsets(fd, mainvar, &sce->keyingsets);
	
	if (sce->set)
		expand_doit(fd, mainvar, sce->set);
	
	if (sce->nodetree)
		expand_nodetree(fd, mainvar, sce->nodetree);
	
	for (srl = sce->r.layers.first; srl; srl = srl->next) {
		expand_doit(fd, mainvar, srl->mat_override);
		expand_doit(fd, mainvar, srl->light_override);
		for (module = srl->freestyleConfig.modules.first; module; module = module->next) {
			if (module->script)
				expand_doit(fd, mainvar, module->script);
		}
		for (lineset = srl->freestyleConfig.linesets.first; lineset; lineset = lineset->next) {
			if (lineset->group)
				expand_doit(fd, mainvar, lineset->group);
			expand_doit(fd, mainvar, lineset->linestyle);
		}
	}
	
	if (sce->r.dometext)
		expand_doit(fd, mainvar, sce->gm.dome.warptext);
	
	if (sce->gpd)
		expand_doit(fd, mainvar, sce->gpd);
		
	if (sce->ed) {
		Sequence *seq;
		
		SEQ_BEGIN (sce->ed, seq)
		{
			if (seq->scene) expand_doit(fd, mainvar, seq->scene);
			if (seq->scene_camera) expand_doit(fd, mainvar, seq->scene_camera);
			if (seq->clip) expand_doit(fd, mainvar, seq->clip);
			if (seq->mask) expand_doit(fd, mainvar, seq->mask);
			if (seq->sound) expand_doit(fd, mainvar, seq->sound);
		}
		SEQ_END
	}
	
	if (sce->rigidbody_world) {
		expand_doit(fd, mainvar, sce->rigidbody_world->group);
		expand_doit(fd, mainvar, sce->rigidbody_world->constraints);
	}

#ifdef DURIAN_CAMERA_SWITCH
	{
		TimeMarker *marker;
		
		for (marker = sce->markers.first; marker; marker = marker->next) {
			if (marker->camera) {
				expand_doit(fd, mainvar, marker->camera);
			}
		}
	}
#endif

	expand_doit(fd, mainvar, sce->clip);
}

static void expand_camera(FileData *fd, Main *mainvar, Camera *ca)
{
	expand_doit(fd, mainvar, ca->ipo); // XXX deprecated - old animation system
	
	if (ca->adt)
		expand_animdata(fd, mainvar, ca->adt);
}

static void expand_speaker(FileData *fd, Main *mainvar, Speaker *spk)
{
	expand_doit(fd, mainvar, spk->sound);

	if (spk->adt)
		expand_animdata(fd, mainvar, spk->adt);
}

static void expand_sound(FileData *fd, Main *mainvar, bSound *snd)
{
	expand_doit(fd, mainvar, snd->ipo); // XXX deprecated - old animation system
}

static void expand_movieclip(FileData *fd, Main *mainvar, MovieClip *clip)
{
	if (clip->adt)
		expand_animdata(fd, mainvar, clip->adt);
}

static void expand_mask_parent(FileData *fd, Main *mainvar, MaskParent *parent)
{
	if (parent->id) {
		expand_doit(fd, mainvar, parent->id);
	}
}

static void expand_mask(FileData *fd, Main *mainvar, Mask *mask)
{
	MaskLayer *mask_layer;

	if (mask->adt)
		expand_animdata(fd, mainvar, mask->adt);

	for (mask_layer = mask->masklayers.first; mask_layer; mask_layer = mask_layer->next) {
		MaskSpline *spline;

		for (spline = mask_layer->splines.first; spline; spline = spline->next) {
			int i;

			for (i = 0; i < spline->tot_point; i++) {
				MaskSplinePoint *point = &spline->points[i];

				expand_mask_parent(fd, mainvar, &point->parent);
			}

			expand_mask_parent(fd, mainvar, &spline->parent);
		}
	}
}

static void expand_linestyle(FileData *fd, Main *mainvar, FreestyleLineStyle *linestyle)
{
	int a;
	LineStyleModifier *m;

	for (a = 0; a < MAX_MTEX; a++) {
		if (linestyle->mtex[a]) {
			expand_doit(fd, mainvar, linestyle->mtex[a]->tex);
			expand_doit(fd, mainvar, linestyle->mtex[a]->object);
		}
	}
	if (linestyle->nodetree)
		expand_nodetree(fd, mainvar, linestyle->nodetree);

	if (linestyle->adt)
		expand_animdata(fd, mainvar, linestyle->adt);
	for (m = linestyle->color_modifiers.first; m; m = m->next) {
		if (m->type == LS_MODIFIER_DISTANCE_FROM_OBJECT)
			expand_doit(fd, mainvar, ((LineStyleColorModifier_DistanceFromObject *)m)->target);
	}
	for (m = linestyle->alpha_modifiers.first; m; m = m->next) {
		if (m->type == LS_MODIFIER_DISTANCE_FROM_OBJECT)
			expand_doit(fd, mainvar, ((LineStyleAlphaModifier_DistanceFromObject *)m)->target);
	}
	for (m = linestyle->thickness_modifiers.first; m; m = m->next) {
		if (m->type == LS_MODIFIER_DISTANCE_FROM_OBJECT)
			expand_doit(fd, mainvar, ((LineStyleThicknessModifier_DistanceFromObject *)m)->target);
	}
}

static void expand_gpencil(FileData *fd, Main *mainvar, bGPdata *gpd)
{
	if (gpd->adt)
		expand_animdata(fd, mainvar, gpd->adt);
}

void BLO_main_expander(void (*expand_doit_func)(void *, Main *, void *))
{
	expand_doit = expand_doit_func;
}

void BLO_expand_main(void *fdhandle, Main *mainvar)
{
	ListBase *lbarray[MAX_LIBARRAY];
	FileData *fd = fdhandle;
	ID *id;
	int a;
	bool do_it = true;
	
	while (do_it) {
		do_it = false;
		
		a = set_listbasepointers(mainvar, lbarray);
		while (a--) {
			id = lbarray[a]->first;
			while (id) {
				if (id->flag & LIB_NEED_EXPAND) {
					switch (GS(id->name)) {
					case ID_OB:
						expand_object(fd, mainvar, (Object *)id);
						break;
					case ID_ME:
						expand_mesh(fd, mainvar, (Mesh *)id);
						break;
					case ID_CU:
						expand_curve(fd, mainvar, (Curve *)id);
						break;
					case ID_MB:
						expand_mball(fd, mainvar, (MetaBall *)id);
						break;
					case ID_SCE:
						expand_scene(fd, mainvar, (Scene *)id);
						break;
					case ID_MA:
						expand_material(fd, mainvar, (Material *)id);
						break;
					case ID_TE:
						expand_texture(fd, mainvar, (Tex *)id);
						break;
					case ID_WO:
						expand_world(fd, mainvar, (World *)id);
						break;
					case ID_LT:
						expand_lattice(fd, mainvar, (Lattice *)id);
						break;
					case ID_LA:
						expand_lamp(fd, mainvar, (Lamp *)id);
						break;
					case ID_KE:
						expand_key(fd, mainvar, (Key *)id);
						break;
					case ID_CA:
						expand_camera(fd, mainvar, (Camera *)id);
						break;
					case ID_SPK:
						expand_speaker(fd, mainvar, (Speaker *)id);
						break;
					case ID_SO:
						expand_sound(fd, mainvar, (bSound *)id);
						break;
					case ID_AR:
						expand_armature(fd, mainvar, (bArmature *)id);
						break;
					case ID_AC:
						expand_action(fd, mainvar, (bAction *)id); // XXX deprecated - old animation system
						break;
					case ID_GR:
						expand_group(fd, mainvar, (Group *)id);
						break;
					case ID_NT:
						expand_nodetree(fd, mainvar, (bNodeTree *)id);
						break;
					case ID_BR:
						expand_brush(fd, mainvar, (Brush *)id);
						break;
					case ID_IP:
						expand_ipo(fd, mainvar, (Ipo *)id); // XXX deprecated - old animation system
						break;
					case ID_PA:
						expand_particlesettings(fd, mainvar, (ParticleSettings *)id);
						break;
					case ID_MC:
						expand_movieclip(fd, mainvar, (MovieClip *)id);
						break;
					case ID_MSK:
						expand_mask(fd, mainvar, (Mask *)id);
						break;
					case ID_LS:
						expand_linestyle(fd, mainvar, (FreestyleLineStyle *)id);
						break;
					case ID_GD:
						expand_gpencil(fd, mainvar, (bGPdata *)id);
						break;
					}
					
					do_it = true;
					id->flag -= LIB_NEED_EXPAND;
					
				}
				id = id->next;
			}
		}
	}
}


/* ***************************** */
	
static bool object_in_any_scene(Main *mainvar, Object *ob)
{
	Scene *sce;
	
	for (sce = mainvar->scene.first; sce; sce = sce->id.next) {
		if (BKE_scene_base_find(sce, ob)) {
			return true;
		}
	}
	
	return false;
}

static void give_base_to_objects(Main *mainvar, Scene *scene, View3D *v3d, Library *lib, const short flag)
{
	Object *ob;
	Base *base;
	const unsigned int active_lay = (flag & FILE_ACTIVELAY) ? BKE_screen_view3d_layer_active(v3d, scene) : 0;
	const bool is_link = (flag & FILE_LINK) != 0;

	BLI_assert(scene);

	/* give all objects which are LIB_INDIRECT a base, or for a group when *lib has been set */
	for (ob = mainvar->object.first; ob; ob = ob->id.next) {
		if ((ob->id.flag & LIB_INDIRECT) && (ob->id.flag & LIB_PRE_EXISTING) == 0) {
			bool do_it = false;

			if (ob->id.us == 0) {
				do_it = true;
			}
			else if (!is_link && (ob->id.lib == lib) && (object_in_any_scene(mainvar, ob) == 0)) {
				/* When appending, make sure any indirectly loaded objects get a base, else they cant be accessed at all
				 * (see T27437). */
				do_it = true;
			}

			if (do_it) {
				base = MEM_callocN(sizeof(Base), __func__);
				BLI_addtail(&scene->base, base);

				if (active_lay) {
					ob->lay = active_lay;
				}

				base->lay = ob->lay;
				base->object = ob;
				base->flag = ob->flag;

				CLAMP_MIN(ob->id.us, 0);
				ob->id.us += 1;

				ob->id.flag &= ~LIB_INDIRECT;
				ob->id.flag |= LIB_EXTERN;
			}
		}
	}
}

static void give_base_to_groups(
        Main *mainvar, Scene *scene, View3D *v3d, Library *UNUSED(lib), const short UNUSED(flag))
{
	Group *group;
	Base *base;
	Object *ob;
	const unsigned int active_lay = BKE_screen_view3d_layer_active(v3d, scene);

	/* give all objects which are tagged a base */
	for (group = mainvar->group.first; group; group = group->id.next) {
		if (group->id.flag & LIB_DOIT) {
			/* any indirect group should not have been tagged */
			BLI_assert((group->id.flag & LIB_INDIRECT) == 0);

			/* BKE_object_add(...) messes with the selection */
			ob = BKE_object_add_only_object(mainvar, OB_EMPTY, group->id.name + 2);
			ob->type = OB_EMPTY;
			ob->lay = active_lay;

			/* assign the base */
			base = BKE_scene_base_add(scene, ob);
			base->flag |= SELECT;
			base->object->flag = base->flag;
			DAG_id_tag_update(&ob->id, OB_RECALC_OB | OB_RECALC_DATA | OB_RECALC_TIME);
			scene->basact = base;

			/* assign the group */
			ob->dup_group = group;
			ob->transflag |= OB_DUPLIGROUP;
			copy_v3_v3(ob->loc, scene->cursor);
		}
	}
}

static ID *create_placeholder(Main *mainvar, const short idcode, const char *name, const short flag)
{
	ListBase *lb = which_libbase(mainvar, idcode);
	ID *ph_id = BKE_libblock_alloc_notest(idcode);

	*((short *)ph_id->name) = idcode;
	memcpy(ph_id->name + 2, name, sizeof(ph_id->name) - 2);
	BKE_libblock_init_empty(ph_id);
	ph_id->lib = mainvar->curlib;
	ph_id->flag = flag | LIB_MISSING;
	ph_id->us = (flag & LIB_FAKEUSER) ? 1 : 0;
	ph_id->icon_id = 0;

	BLI_addtail(lb, ph_id);
	id_sort_by_name(lb, ph_id);

	return ph_id;
}

/* returns true if the item was found
 * but it may already have already been appended/linked */
static ID *link_named_part(Main *mainl, FileData *fd, const char *idname, const short idcode)
{
	BHead *bhead = find_bhead_from_code_name(fd, idcode, idname);
	ID *id;

	if (bhead) {
		id = is_yet_read(fd, mainl, bhead);
		if (id == NULL) {
			/* not read yet */
			read_libblock(fd, mainl, bhead, LIB_TESTEXT, &id);

			if (id) {
				/* sort by name in list */
				ListBase *lb = which_libbase(mainl, idcode);
				id_sort_by_name(lb, id);
			}
		}
		else {
			/* already linked */
			if (G.debug)
				printf("append: already linked\n");
			oldnewmap_insert(fd->libmap, bhead->old, id, bhead->code);
			if (id->flag & LIB_INDIRECT) {
				id->flag -= LIB_INDIRECT;
				id->flag |= LIB_EXTERN;
			}
		}
	}
	else {
		id = NULL;
	}
	
	/* if we found the id but the id is NULL, this is really bad */
	BLI_assert((bhead != NULL) == (id != NULL));
	
	return id;
}

/* simple reader for copy/paste buffers */
void BLO_library_link_all(Main *mainl, BlendHandle *bh)
{
	FileData *fd = (FileData *)(bh);
	BHead *bhead;
	ID *id = NULL;
	
	for (bhead = blo_firstbhead(fd); bhead; bhead = blo_nextbhead(fd, bhead)) {
		if (bhead->code == ENDB)
			break;
		if (bhead->code == ID_OB)
			read_libblock(fd, mainl, bhead, LIB_TESTIND, &id);
			
		if (id) {
			/* sort by name in list */
			ListBase *lb = which_libbase(mainl, GS(id->name));
			id_sort_by_name(lb, id);
		}
	}
}

static ID *link_named_part_ex(
        Main *mainl, FileData *fd, const char *idname, const int idcode, const int flag,
		Scene *scene, View3D *v3d)
{
	ID *id = link_named_part(mainl, fd, idname, idcode);

	if (id && (GS(id->name) == ID_OB)) {	/* loose object: give a base */
		if (scene) {
			Base *base;
			Object *ob;

			base= MEM_callocN(sizeof(Base), "app_nam_part");
			BLI_addtail(&scene->base, base);

			ob = (Object *)id;

			/* link at active layer (view3d if available in context, else scene one */
			if (flag & FILE_ACTIVELAY) {
				ob->lay = BKE_screen_view3d_layer_active(v3d, scene);
			}

			ob->mode = OB_MODE_OBJECT;
			base->lay = ob->lay;
			base->object = ob;
			ob->id.us++;

			if (flag & FILE_AUTOSELECT) {
				base->flag |= SELECT;
				base->object->flag = base->flag;
				/* do NOT make base active here! screws up GUI stuff, if you want it do it on src/ level */
			}
		}
	}
	else if (id && (GS(id->name) == ID_GR)) {
		/* tag as needing to be instanced */
		if (flag & FILE_GROUP_INSTANCE)
			id->flag |= LIB_DOIT;
	}

	return id;
}

ID *BLO_library_link_named_part(Main *mainl, BlendHandle **bh, const char *idname, const int idcode)
{
	FileData *fd = (FileData*)(*bh);
	return link_named_part(mainl, fd, idname, idcode);
}

ID *BLO_library_link_named_part_ex(
        Main *mainl, BlendHandle **bh, const char *idname, const int idcode, const short flag,
        Scene *scene, View3D *v3d)
{
	FileData *fd = (FileData*)(*bh);
	return link_named_part_ex(mainl, fd, idname, idcode, flag, scene, v3d);
}

<<<<<<< HEAD
static void link_id_part(ReportList *reports, FileData *fd, Main *mainvar, ID *id, ID **r_id)
=======
static void link_id_part(FileData *fd, Main *mainvar, ID *id, ID **r_id)
>>>>>>> 32d9f756
{
	BHead *bhead = NULL;

	if (fd) {
		bhead = find_bhead_from_idname(fd, id->name);
	}

	id->flag &= ~LIB_READ;

	if (bhead) {
		id->flag |= LIB_NEED_EXPAND;
		// printf("read lib block %s\n", id->name);
		read_libblock(fd, mainvar, bhead, id->flag, r_id);
	}
	else {
		blo_reportf_wrap(
				reports, RPT_WARNING,
				TIP_("LIB ERROR: %s: '%s' missing from '%s', parent '%s'"),
				BKE_idcode_to_name(GS(id->name)),
				id->name + 2,
				mainvar->curlib->filepath,
				library_parent_filepath(mainvar->curlib));

		/* Generate a placeholder for this ID (limited version of read_libblock actually...). */
		if (r_id) {
			*r_id = create_placeholder(mainvar, GS(id->name), id->name + 2, id->flag);
		}
	}
}

/* common routine to append/link something from a library */

static Main *library_link_begin(Main *mainvar, FileData **fd, const char *filepath)
{
	Main *mainl;

	(*fd)->mainlist = MEM_callocN(sizeof(ListBase), "FileData.mainlist");
	
	/* clear for group instancing tag */
	BKE_main_id_tag_listbase(&(mainvar->group), false);

	/* make mains */
	blo_split_main((*fd)->mainlist, mainvar);
	
	/* which one do we need? */
	mainl = blo_find_main(*fd, filepath, G.main->name);
	
	/* needed for do_version */
	mainl->versionfile = (*fd)->fileversion;
	read_file_version(*fd, mainl);
#ifdef USE_GHASH_BHEAD
	read_file_bhead_idname_map_create(*fd);
#endif
	
	return mainl;
}

Main *BLO_library_link_begin(Main *mainvar, BlendHandle **bh, const char *filepath)
{
	FileData *fd = (FileData*)(*bh);
	return library_link_begin(mainvar, &fd, filepath);
}

/* scene and v3d may be NULL. */
static void library_link_end(Main *mainl, FileData **fd, const short flag, Scene *scene, View3D *v3d)
{
	Main *mainvar;
	Library *curlib;

	/* expander now is callback function */
	BLO_main_expander(expand_doit_library);

	/* make main consistent */
	BLO_expand_main(*fd, mainl);

	/* do this when expand found other libs */
	read_libraries(*fd, (*fd)->mainlist);

	curlib = mainl->curlib;

	/* make the lib path relative if required */
	if (flag & FILE_RELPATH) {
		/* use the full path, this could have been read by other library even */
		BLI_strncpy(curlib->name, curlib->filepath, sizeof(curlib->name));

		/* uses current .blend file as reference */
		BLI_path_rel(curlib->name, G.main->name);
	}

	blo_join_main((*fd)->mainlist);
	mainvar = (*fd)->mainlist->first;
	MEM_freeN((*fd)->mainlist);
	mainl = NULL; /* blo_join_main free's mainl, cant use anymore */

	lib_link_all(*fd, mainvar);
	lib_verify_nodetree(mainvar, false);
	fix_relpaths_library(G.main->name, mainvar); /* make all relative paths, relative to the open blend file */

	/* Give a base to loose objects. If group append, do it for objects too.
	 * Only directly linked objects & groups are instanciated by `BLO_library_link_named_part_ex()` & co,
	 * here we handle indirect ones and other possible edge-cases. */
	if (scene) {
		give_base_to_objects(mainvar, scene, v3d, curlib, flag);

		if (flag & FILE_GROUP_INSTANCE) {
			give_base_to_groups(mainvar, scene, v3d, curlib, flag);
		}
	}
	else {
		/* printf("library_append_end, scene is NULL (objects wont get bases)\n"); */
	}

	/* clear group instancing tag */
	BKE_main_id_tag_listbase(&(mainvar->group), false);

	/* patch to prevent switch_endian happens twice */
	if ((*fd)->flags & FD_FLAGS_SWITCH_ENDIAN) {
		blo_freefiledata(*fd);
		*fd = NULL;
	}
}

void BLO_library_link_end(Main *mainl, BlendHandle **bh, short flag, Scene *scene, View3D *v3d)
{
	FileData *fd = (FileData*)(*bh);
	library_link_end(mainl, &fd, flag, scene, v3d);
	*bh = (BlendHandle*)fd;
}

void *BLO_library_read_struct(FileData *fd, BHead *bh, const char *blockname)
{
	return read_struct(fd, bh, blockname);
}

/* ************* READ LIBRARY ************** */

static int mainvar_count_libread_blocks(Main *mainvar)
{
	ListBase *lbarray[MAX_LIBARRAY];
	int a, tot = 0;
	
	a = set_listbasepointers(mainvar, lbarray);
	while (a--) {
		ID *id;
		
		for (id = lbarray[a]->first; id; id = id->next) {
			if (id->flag & LIB_READ)
				tot++;
		}
	}
	return tot;
}

static void read_libraries(FileData *basefd, ListBase *mainlist)
{
	Main *mainl = mainlist->first;
	Main *mainptr;
	ListBase *lbarray[MAX_LIBARRAY];
	int a;
	bool do_it = true;
	
	/* expander now is callback function */
	BLO_main_expander(expand_doit_library);
	
	while (do_it) {
		do_it = false;
		
		/* test 1: read libdata */
		mainptr= mainl->next;
		while (mainptr) {
			int tot = mainvar_count_libread_blocks(mainptr);
			
			// printf("found LIB_READ %s\n", mainptr->curlib->name);
			if (tot) {
				FileData *fd = mainptr->curlib->filedata;
				
				if (fd == NULL) {
					
					/* printf and reports for now... its important users know this */
					
					/* if packed file... */
					if (mainptr->curlib->packedfile) {
						PackedFile *pf = mainptr->curlib->packedfile;
						
						blo_reportf_wrap(
						        basefd->reports, RPT_INFO, TIP_("Read packed library:  '%s', parent '%s'"),
						        mainptr->curlib->name,
						        library_parent_filepath(mainptr->curlib));
						fd = blo_openblendermemory(pf->data, pf->size, basefd->reports);
						
						
						/* needed for library_append and read_libraries */
						BLI_strncpy(fd->relabase, mainptr->curlib->filepath, sizeof(fd->relabase));
					}
					else {
						blo_reportf_wrap(
						        basefd->reports, RPT_INFO, TIP_("Read library:  '%s', '%s', parent '%s'"),
						        mainptr->curlib->filepath,
						        mainptr->curlib->name,
						        library_parent_filepath(mainptr->curlib));
						fd = blo_openblenderfile(mainptr->curlib->filepath, basefd->reports);
					}
					/* allow typing in a new lib path */
					if (G.debug_value == -666) {
						while (fd == NULL) {
							char newlib_path[FILE_MAX] = {0};
							printf("Missing library...'\n");
							printf("	current file: %s\n", G.main->name);
							printf("	absolute lib: %s\n", mainptr->curlib->filepath);
							printf("	relative lib: %s\n", mainptr->curlib->name);
							printf("  enter a new path:\n");
							
							if (scanf("%s", newlib_path) > 0) {
								BLI_strncpy(mainptr->curlib->name, newlib_path, sizeof(mainptr->curlib->name));
								BLI_strncpy(mainptr->curlib->filepath, newlib_path, sizeof(mainptr->curlib->filepath));
								BLI_cleanup_path(G.main->name, mainptr->curlib->filepath);
								
								fd = blo_openblenderfile(mainptr->curlib->filepath, basefd->reports);

								if (fd) {
									fd->mainlist = mainlist;
									printf("found: '%s', party on macuno!\n", mainptr->curlib->filepath);
								}
							}
						}
					}
					
					if (fd) {
						/* share the mainlist, so all libraries are added immediately in a
						 * single list. it used to be that all FileData's had their own list,
						 * but with indirectly linking this meant we didn't catch duplicate
						 * libraries properly */
						fd->mainlist = mainlist;

						fd->reports = basefd->reports;
						
						if (fd->libmap)
							oldnewmap_free(fd->libmap);
						
						fd->libmap = oldnewmap_new();
						
						mainptr->curlib->filedata = fd;
						mainptr->versionfile=  fd->fileversion;
						
						/* subversion */
						read_file_version(fd, mainptr);
#ifdef USE_GHASH_BHEAD
						read_file_bhead_idname_map_create(fd);
#endif

					}
					else {
						mainptr->curlib->filedata = NULL;
						mainptr->curlib->id.flag |= LIB_MISSING;
					}
					
					if (fd == NULL) {
						blo_reportf_wrap(basefd->reports, RPT_WARNING, TIP_("Cannot find lib '%s'"),
						                 mainptr->curlib->filepath);
					}
				}
				if (fd) {
					do_it = true;
<<<<<<< HEAD
				}
				a = set_listbasepointers(mainptr, lbarray);
				while (a--) {
					ID *id = lbarray[a]->first;

					while (id) {
						ID *idn = id->next;
						if (id->flag & LIB_READ) {
							ID *realid = NULL;
							BLI_remlink(lbarray[a], id);

							link_id_part(basefd->reports, fd, mainptr, id, &realid);

							BLI_assert(realid != NULL);

							change_idid_adr(mainlist, basefd, id, realid);

							MEM_freeN(id);
=======
					a = set_listbasepointers(mainptr, lbarray);
					while (a--) {
						ID *id = lbarray[a]->first;
						
						while (id) {
							ID *idn = id->next;
							if (id->flag & LIB_READ) {
								ID *realid = NULL;
								BLI_remlink(lbarray[a], id);
								
								link_id_part(fd, mainptr, id, &realid);
								if (!realid) {
									blo_reportf_wrap(
									        fd->reports, RPT_WARNING,
									        TIP_("LIB ERROR: %s: '%s' missing from '%s', parent '%s'"),
									        BKE_idcode_to_name(GS(id->name)),
									        id->name + 2,
									        mainptr->curlib->filepath,
									        library_parent_filepath(mainptr->curlib));
								}
								
								change_idid_adr(mainlist, basefd, id, realid);
								
								MEM_freeN(id);
							}
							id = idn;
>>>>>>> 32d9f756
						}
						id = idn;
					}
				}
				BLO_expand_main(fd, mainptr);
			}
			
			mainptr = mainptr->next;
		}
	}
	
	/* test if there are unread libblocks */
	for (mainptr = mainl->next; mainptr; mainptr = mainptr->next) {
		a = set_listbasepointers(mainptr, lbarray);
		while (a--) {
			ID *id, *idn = NULL;
			
			for (id = lbarray[a]->first; id; id = idn) {
				idn = id->next;
				if (id->flag & LIB_READ) {
					printf("SHALL NOT HAPPEN ANYMORE!!!!!!!\n");
					BLI_remlink(lbarray[a], id);
					blo_reportf_wrap(
					        basefd->reports, RPT_WARNING,
					        TIP_("LIB ERROR: %s: '%s' unread lib block missing from '%s', parent '%s'"),
					        BKE_idcode_to_name(GS(id->name)),
					        id->name + 2,
					        mainptr->curlib->filepath,
					        library_parent_filepath(mainptr->curlib));
					change_idid_adr(mainlist, basefd, id, NULL);
					
					MEM_freeN(id);
				}
			}
		}
	}
	
	/* do versions, link, and free */
	for (mainptr = mainl->next; mainptr; mainptr = mainptr->next) {
		/* some mains still have to be read, then
		 * versionfile is still zero! */
		if (mainptr->versionfile) {
			if (mainptr->curlib->filedata) // can be zero... with shift+f1 append
				do_versions(mainptr->curlib->filedata, mainptr->curlib, mainptr);
			else
				do_versions(basefd, NULL, mainptr);
		}
		
		if (mainptr->curlib->filedata)
			lib_link_all(mainptr->curlib->filedata, mainptr);
		
		if (mainptr->curlib->filedata) blo_freefiledata(mainptr->curlib->filedata);
		mainptr->curlib->filedata = NULL;
	}
}


/* reading runtime */

BlendFileData *blo_read_blendafterruntime(int file, const char *name, int actualsize, ReportList *reports)
{
	BlendFileData *bfd = NULL;
	FileData *fd = filedata_new();
	fd->filedes = file;
	fd->buffersize = actualsize;
	fd->read = fd_read_from_file;
	
	/* needed for library_append and read_libraries */
	BLI_strncpy(fd->relabase, name, sizeof(fd->relabase));
	
	fd = blo_decode_and_check(fd, reports);
	if (!fd)
		return NULL;
	
	fd->reports = reports;
	bfd = blo_read_file_internal(fd, "");
	blo_freefiledata(fd);
	
	return bfd;
}<|MERGE_RESOLUTION|>--- conflicted
+++ resolved
@@ -620,11 +620,7 @@
 	
 	/* Adapted from BKE_libblock_alloc(), with no lock of main, it's most likely already locked by caller code. */
 	lib = BKE_libblock_alloc_notest(ID_LI);
-<<<<<<< HEAD
-	if (lib) {
-=======
 	{
->>>>>>> 32d9f756
 		/* Add library datablock itself to 'main' Main, since libraries are **never** linked data.
 		 * Fixes bug where you could end with all ID_LI datablocks having the same name... */
 		ListBase *libraries = &((Main *)mainlist->first)->library;
@@ -9693,11 +9689,7 @@
 	return link_named_part_ex(mainl, fd, idname, idcode, flag, scene, v3d);
 }
 
-<<<<<<< HEAD
 static void link_id_part(ReportList *reports, FileData *fd, Main *mainvar, ID *id, ID **r_id)
-=======
-static void link_id_part(FileData *fd, Main *mainvar, ID *id, ID **r_id)
->>>>>>> 32d9f756
 {
 	BHead *bhead = NULL;
 
@@ -9961,7 +9953,6 @@
 				}
 				if (fd) {
 					do_it = true;
-<<<<<<< HEAD
 				}
 				a = set_listbasepointers(mainptr, lbarray);
 				while (a--) {
@@ -9980,34 +9971,6 @@
 							change_idid_adr(mainlist, basefd, id, realid);
 
 							MEM_freeN(id);
-=======
-					a = set_listbasepointers(mainptr, lbarray);
-					while (a--) {
-						ID *id = lbarray[a]->first;
-						
-						while (id) {
-							ID *idn = id->next;
-							if (id->flag & LIB_READ) {
-								ID *realid = NULL;
-								BLI_remlink(lbarray[a], id);
-								
-								link_id_part(fd, mainptr, id, &realid);
-								if (!realid) {
-									blo_reportf_wrap(
-									        fd->reports, RPT_WARNING,
-									        TIP_("LIB ERROR: %s: '%s' missing from '%s', parent '%s'"),
-									        BKE_idcode_to_name(GS(id->name)),
-									        id->name + 2,
-									        mainptr->curlib->filepath,
-									        library_parent_filepath(mainptr->curlib));
-								}
-								
-								change_idid_adr(mainlist, basefd, id, realid);
-								
-								MEM_freeN(id);
-							}
-							id = idn;
->>>>>>> 32d9f756
 						}
 						id = idn;
 					}
