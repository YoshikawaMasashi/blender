--- conflicted
+++ resolved
@@ -183,12 +183,8 @@
     else if (area->spacetype == SPACE_SEQ) {
       SpaceSeq *seq = area->spacedata.first;
       seq->flag |= SEQ_SHOW_MARKERS | SEQ_SHOW_FCURVES | SEQ_ZOOM_TO_FIT | SEQ_SHOW_STRIP_OVERLAY |
-<<<<<<< HEAD
-                   SEQ_SHOW_STRIP_SOURCE | SEQ_SHOW_STRIP_NAME | SEQ_SHOW_STRIP_DURATION | SEQ_SHOW_GRID;
-=======
                    SEQ_SHOW_STRIP_SOURCE | SEQ_SHOW_STRIP_NAME | SEQ_SHOW_STRIP_DURATION |
                    SEQ_SHOW_GRID;
->>>>>>> 54bd5efa
 
       seq->render_size = SEQ_RENDER_SIZE_PROXY_100;
       seq->flag |= SEQ_USE_PROXIES;
