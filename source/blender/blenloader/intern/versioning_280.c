--- conflicted
+++ resolved
@@ -875,20 +875,6 @@
 			printf("You need to combine transparency and emission shaders to the converted Principled shader nodes.\n");
 		}
 
-<<<<<<< HEAD
-		if (!DNA_struct_elem_find(fd->filesdna, "Scene", "ViewRender", "view_render")) {
-			for (Scene *scene = main->scene.first; scene; scene = scene->id.next) {
-				BLI_strncpy_utf8(scene->view_render.engine_id, scene->r.engine,
-					sizeof(scene->view_render.engine_id));
-			}
-
-			for (WorkSpace *workspace = main->workspaces.first; workspace; workspace = workspace->id.next) {
-				BKE_viewrender_init(&workspace->view_render);
-			}
-		}
-
-=======
->>>>>>> 785e8a63
 		if ((DNA_struct_elem_find(fd->filesdna, "ViewLayer", "FreestyleConfig", "freestyle_config") == false) &&
 			DNA_struct_elem_find(fd->filesdna, "Scene", "ListBase", "view_layers"))
 		{
@@ -1147,17 +1133,6 @@
 			}
 		}
 	}
-<<<<<<< HEAD
-	
-	/* Hero open movie special code. This could removed later */
-	/* if (!MAIN_VERSION_ATLEAST(main, 280, 6)) */
-	{
-		/* rescale old grease pencil pixel factor (needed for Hero open movie files) */
-		for (bGPdata *gpd = main->gpencil.first; gpd; gpd = gpd->id.next) {
-			/* old data was always bigger than 30 */
-			if (gpd->pixfactor > 30.0f) {
-				gpd->pixfactor = 1000.0f / gpd->pixfactor;
-=======
 
 	if (!MAIN_VERSION_ATLEAST(main, 280, 7)) {
 		/* Render engine storage moved elsewhere and back during 2.8
@@ -1166,7 +1141,6 @@
 		if (MAIN_VERSION_ATLEAST(main, 280, 0)) {
 			for (Scene *scene = main->scene.first; scene; scene = scene->id.next) {
 				BLI_strncpy(scene->r.engine, RE_engine_id_BLENDER_EEVEE, sizeof(scene->r.engine));
->>>>>>> 785e8a63
 			}
 		}
 	}
