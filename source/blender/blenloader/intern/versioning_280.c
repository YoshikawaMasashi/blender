/*
 * ***** BEGIN GPL LICENSE BLOCK *****
 *
 * This program is free software; you can redistribute it and/or
 * modify it under the terms of the GNU General Public License
 * as published by the Free Software Foundation; either version 2
 * of the License, or (at your option) any later version.
 *
 * This program is distributed in the hope that it will be useful,
 * but WITHOUT ANY WARRANTY; without even the implied warranty of
 * MERCHANTABILITY or FITNESS FOR A PARTICULAR PURPOSE.  See the
 * GNU General Public License for more details.
 *
 * You should have received a copy of the GNU General Public License
 * along with this program; if not, write to the Free Software Foundation,
 * Inc., 51 Franklin Street, Fifth Floor, Boston, MA 02110-1301, USA.
 *
 * Contributor(s): Dalai Felinto
 *
 * ***** END GPL LICENSE BLOCK *****
 *
 */

/** \file blender/blenloader/intern/versioning_280.c
 *  \ingroup blenloader
 */

/* allow readfile to use deprecated functionality */
#define DNA_DEPRECATED_ALLOW

#include <string.h>
#include <float.h>

#include "BLI_listbase.h"
#include "BLI_math.h"
#include "BLI_mempool.h"
#include "BLI_string.h"
#include "BLI_string_utf8.h"
#include "BLI_utildefines.h"

#include "DNA_object_types.h"
#include "DNA_camera_types.h"
#include "DNA_constraint_types.h"
#include "DNA_gpu_types.h"
#include "DNA_group_types.h"
#include "DNA_lamp_types.h"
#include "DNA_layer_types.h"
#include "DNA_lightprobe_types.h"
#include "DNA_material_types.h"
#include "DNA_mesh_types.h"
#include "DNA_particle_types.h"
#include "DNA_scene_types.h"
#include "DNA_screen_types.h"
#include "DNA_view3d_types.h"
#include "DNA_genfile.h"
#include "DNA_workspace_types.h"

#include "BKE_collection.h"
#include "BKE_constraint.h"
#include "BKE_customdata.h"
#include "BKE_freestyle.h"
#include "BKE_idprop.h"
#include "BKE_image.h"
#include "BKE_layer.h"
#include "BKE_main.h"
#include "BKE_mesh.h"
#include "BKE_node.h"
#include "BKE_report.h"
#include "BKE_scene.h"
#include "BKE_screen.h"
#include "BKE_studiolight.h"
#include "BKE_workspace.h"

#include "BLO_readfile.h"
#include "readfile.h"

#include "MEM_guardedalloc.h"

static bScreen *screen_parent_find(const bScreen *screen)
{
	/* can avoid lookup if screen state isn't maximized/full (parent and child store the same state) */
	if (ELEM(screen->state, SCREENMAXIMIZED, SCREENFULL)) {
		for (const ScrArea *sa = screen->areabase.first; sa; sa = sa->next) {
			if (sa->full && sa->full != screen) {
				BLI_assert(sa->full->state == screen->state);
				return sa->full;
			}
		}
	}

	return NULL;
}

static void do_version_workspaces_create_from_screens(Main *bmain)
{
	for (bScreen *screen = bmain->screen.first; screen; screen = screen->id.next) {
		const bScreen *screen_parent = screen_parent_find(screen);
		Scene *scene = screen->scene;
		WorkSpace *workspace;
		ViewLayer *layer = BLI_findlink(&scene->view_layers, scene->r.actlay);
		if (screen->temp) {
			continue;
		}
		if (!layer) {
			layer = BKE_view_layer_default_view(scene);
		}

		if (screen_parent) {
			/* fullscreen with "Back to Previous" option, don't create
			 * a new workspace, add layout workspace containing parent */
			workspace = BLI_findstring(
			        &bmain->workspaces, screen_parent->id.name + 2, offsetof(ID, name) + 2);
		}
		else {
			workspace = BKE_workspace_add(bmain, screen->id.name + 2);
		}
		BKE_workspace_layout_add(bmain, workspace, screen, screen->id.name + 2);
		BKE_workspace_view_layer_set(workspace, layer, scene);
	}
}

static void do_version_area_change_space_to_space_action(ScrArea *area, const Scene *scene)
{
	SpaceType *stype = BKE_spacetype_from_id(SPACE_ACTION);
	SpaceAction *saction = (SpaceAction *)stype->new(area, scene);
	ARegion *region_channels;

	/* Properly free current regions */
	for (ARegion *region = area->regionbase.first; region; region = region->next) {
		BKE_area_region_free(area->type, region);
	}
	BLI_freelistN(&area->regionbase);

	area->type = stype;
	area->spacetype = stype->spaceid;

	BLI_addhead(&area->spacedata, saction);
	area->regionbase = saction->regionbase;
	BLI_listbase_clear(&saction->regionbase);

	/* Different defaults for timeline */
	region_channels = BKE_area_find_region_type(area, RGN_TYPE_CHANNELS);
	region_channels->flag |= RGN_FLAG_HIDDEN;

	saction->mode = SACTCONT_TIMELINE;
	saction->ads.flag |= ADS_FLAG_SUMMARY_COLLAPSED;
}

/**
 * \brief After lib-link versioning for new workspace design.
 *
 * - Adds a workspace for (almost) each screen of the old file
 *   and adds the needed workspace-layout to wrap the screen.
 * - Active screen isn't stored directly in window anymore, but in the active workspace.
 * - Active scene isn't stored in screen anymore, but in window.
 * - Create workspace instance hook for each window.
 *
 * \note Some of the created workspaces might be deleted again in case of reading the default startup.blend.
 */
static void do_version_workspaces_after_lib_link(Main *bmain)
{
	BLI_assert(BLI_listbase_is_empty(&bmain->workspaces));

	do_version_workspaces_create_from_screens(bmain);

	for (wmWindowManager *wm = bmain->wm.first; wm; wm = wm->id.next) {
		for (wmWindow *win = wm->windows.first; win; win = win->next) {
			bScreen *screen_parent = screen_parent_find(win->screen);
			bScreen *screen = screen_parent ? screen_parent : win->screen;
			WorkSpace *workspace = BLI_findstring(&bmain->workspaces, screen->id.name + 2, offsetof(ID, name) + 2);
			ListBase *layouts = BKE_workspace_layouts_get(workspace);

			win->workspace_hook = BKE_workspace_instance_hook_create(bmain);

			BKE_workspace_active_set(win->workspace_hook, workspace);
			BKE_workspace_active_layout_set(win->workspace_hook, layouts->first);

			win->scene = screen->scene;
			/* Deprecated from now on! */
			win->screen = NULL;
		}
	}

	for (bScreen *screen = bmain->screen.first; screen; screen = screen->id.next) {
		/* Deprecated from now on! */
		BLI_freelistN(&screen->scene->transform_spaces);
		screen->scene = NULL;
	}
}

#ifdef USE_COLLECTION_COMPAT_28
enum {
	COLLECTION_DEPRECATED_VISIBLE    = (1 << 0),
	COLLECTION_DEPRECATED_VIEWPORT   = (1 << 0),
	COLLECTION_DEPRECATED_SELECTABLE = (1 << 1),
	COLLECTION_DEPRECATED_DISABLED   = (1 << 2),
	COLLECTION_DEPRECATED_RENDER     = (1 << 3),
};

static void do_version_view_layer_visibility(ViewLayer *view_layer)
{
	/* Convert from deprecated VISIBLE flag to DISABLED */
	LayerCollection *lc;
	for (lc = view_layer->layer_collections.first;
	     lc;
	     lc = lc->next)
	{
		if (lc->flag & COLLECTION_DEPRECATED_DISABLED) {
			lc->flag &= ~COLLECTION_DEPRECATED_DISABLED;
		}

		if ((lc->flag & COLLECTION_DEPRECATED_VISIBLE) == 0) {
			lc->flag |= COLLECTION_DEPRECATED_DISABLED;
		}

		lc->flag |= COLLECTION_DEPRECATED_VIEWPORT | COLLECTION_DEPRECATED_RENDER;
	}
}

static void do_version_layer_collection_pre(
        ViewLayer *view_layer,
        ListBase *lb,
        GSet *enabled_set,
        GSet *selectable_set)
{
	/* Convert from deprecated DISABLED to new layer collection and collection flags */
	for (LayerCollection *lc = lb->first; lc; lc = lc->next) {
		if (lc->scene_collection) {
			if (!(lc->flag & COLLECTION_DEPRECATED_DISABLED)) {
				BLI_gset_insert(enabled_set, lc->scene_collection);
			}
			if (lc->flag & COLLECTION_DEPRECATED_SELECTABLE) {
				BLI_gset_insert(selectable_set, lc->scene_collection);
			}
		}

		do_version_layer_collection_pre(view_layer, &lc->layer_collections, enabled_set, selectable_set);
	}
}

static void do_version_layer_collection_post(
        ViewLayer *view_layer,
        ListBase *lb,
        GSet *enabled_set,
        GSet *selectable_set,
        GHash *collection_map)
{
	/* Apply layer collection exclude flags. */
	for (LayerCollection *lc = lb->first; lc; lc = lc->next) {
		if (!(lc->collection->flag & COLLECTION_IS_MASTER)) {
			SceneCollection *sc = BLI_ghash_lookup(collection_map, lc->collection);
			const bool enabled = (sc && BLI_gset_haskey(enabled_set, sc));
			const bool selectable = (sc && BLI_gset_haskey(selectable_set, sc));

			if (!enabled) {
				lc->flag |= LAYER_COLLECTION_EXCLUDE;
			}
			if (enabled && !selectable) {
				lc->collection->flag |= COLLECTION_RESTRICT_SELECT;
			}
		}

		do_version_layer_collection_post(
		        view_layer, &lc->layer_collections, enabled_set, selectable_set, collection_map);
	}
}

static void do_version_scene_collection_convert(
        Main *bmain,
        ID *id,
        SceneCollection *sc,
        Collection *collection,
        GHash *collection_map)
{
	if (collection_map) {
		BLI_ghash_insert(collection_map, collection, sc);
	}

	for (SceneCollection *nsc = sc->scene_collections.first; nsc;) {
		SceneCollection *nsc_next = nsc->next;
		Collection *ncollection = BKE_collection_add(bmain, collection, nsc->name);
		ncollection->id.lib = id->lib;
		do_version_scene_collection_convert(bmain, id, nsc, ncollection, collection_map);
		nsc = nsc_next;
	}

	for (LinkData *link = sc->objects.first; link; link = link->next) {
		Object *ob = link->data;
		if (ob) {
			BKE_collection_object_add(bmain, collection, ob);
			id_us_min(&ob->id);
		}
	}

	BLI_freelistN(&sc->objects);
	MEM_freeN(sc);
}

static void do_version_group_collection_to_collection(Main *bmain, Collection *group)
{
	/* Convert old 2.8 group collections to new unified collections. */
	if (group->collection) {
		do_version_scene_collection_convert(bmain, &group->id, group->collection, group, NULL);
	}

	group->collection = NULL;
	group->view_layer = NULL;
	id_fake_user_set(&group->id);
}

static void do_version_scene_collection_to_collection(Main *bmain, Scene *scene)
{
	/* Convert old 2.8 scene collections to new unified collections. */

	/* Temporarily clear view layers so we don't do any layer collection syncing
	 * and destroy old flags that we want to restore. */
	ListBase view_layers = scene->view_layers;
	BLI_listbase_clear(&scene->view_layers);

	if (!scene->master_collection) {
		scene->master_collection = BKE_collection_master_add();
	}

	/* Convert scene collections. */
	GHash *collection_map = BLI_ghash_new(BLI_ghashutil_ptrhash, BLI_ghashutil_ptrcmp, __func__);
	if (scene->collection) {
		do_version_scene_collection_convert(bmain, &scene->id, scene->collection, scene->master_collection, collection_map);
		scene->collection = NULL;
	}

	scene->view_layers = view_layers;

	/* Convert layer collections. */
	ViewLayer *view_layer;
	for (view_layer = scene->view_layers.first; view_layer; view_layer = view_layer->next) {
		GSet *enabled_set = BLI_gset_new(BLI_ghashutil_ptrhash, BLI_ghashutil_ptrcmp, __func__);
		GSet *selectable_set = BLI_gset_new(BLI_ghashutil_ptrhash, BLI_ghashutil_ptrcmp, __func__);

		do_version_layer_collection_pre(
		        view_layer, &view_layer->layer_collections, enabled_set, selectable_set);

		BKE_layer_collection_sync(scene, view_layer);

		do_version_layer_collection_post(
		        view_layer, &view_layer->layer_collections, enabled_set, selectable_set, collection_map);

		BLI_gset_free(enabled_set, NULL);
		BLI_gset_free(selectable_set, NULL);

		BKE_layer_collection_sync(scene, view_layer);
	}

	BLI_ghash_free(collection_map, NULL, NULL);
}
#endif


enum {
	DO_VERSION_COLLECTION_VISIBLE     = 0,
	DO_VERSION_COLLECTION_HIDE        = 1,
	DO_VERSION_COLLECTION_HIDE_RENDER = 2,
	DO_VERSION_COLLECTION_HIDE_ALL    = 3,
};

static void do_version_layers_to_collections(Main *bmain, Scene *scene)
{
	/* Since we don't have access to FileData we check the (always valid) first
	 * render layer instead. */
	if (!scene->master_collection) {
		scene->master_collection = BKE_collection_master_add();
	}

	if (scene->view_layers.first) {
		return;
	}

	/* Create collections from layers. */
	Collection *collection_master = BKE_collection_master(scene);

	struct DoVersionSceneCollections {
		Collection *collections[20];
		int created;
		const char *suffix;
		int flag;
	} collections[] =
	{
		{
			.collections = {NULL},
			.created = 0,
			.suffix = "",
			.flag = 0,
		},
		{
			.collections = {NULL},
			.created = 0,
			.suffix = " - Hide Viewport",
			.flag = COLLECTION_RESTRICT_VIEW,
		},
		{
			.collections = {NULL},
			.created = 0,
			.suffix = " - Hide Render",
			.flag = COLLECTION_RESTRICT_RENDER,
		},
		{
			.collections = {NULL},
			.created = 0,
			.suffix = " - Hide Render All",
			.flag = COLLECTION_RESTRICT_VIEW | COLLECTION_RESTRICT_RENDER,
		}
	};

	for (int layer = 0; layer < 20; layer++) {
		for (Base *base = scene->base.first; base; base = base->next) {
			if (base->lay & (1 << layer)) {
				int collection_index = -1;
				if ((base->object->restrictflag & OB_RESTRICT_VIEW) &&
				    (base->object->restrictflag & OB_RESTRICT_RENDER))
				{
					collection_index = DO_VERSION_COLLECTION_HIDE_ALL;
				}
				else if (base->object->restrictflag & OB_RESTRICT_VIEW) {
					collection_index = DO_VERSION_COLLECTION_HIDE;
				}
				else if (base->object->restrictflag & OB_RESTRICT_RENDER) {
					collection_index = DO_VERSION_COLLECTION_HIDE_RENDER;
				}
				else {
					collection_index = DO_VERSION_COLLECTION_VISIBLE;
				}

				/* Create collections when needed only. */
				if ((collections[collection_index].created & (1 << layer)) == 0) {
					char name[MAX_NAME];

					if ((collections[DO_VERSION_COLLECTION_VISIBLE].created & (1 << layer)) == 0) {
						BLI_snprintf(name,
						             sizeof(collection_master->id.name),
						             "Collection %d%s",
						             layer + 1,
						             collections[DO_VERSION_COLLECTION_VISIBLE].suffix);

						Collection *collection = BKE_collection_add(bmain, collection_master, name);
						collection->id.lib = scene->id.lib;
						collection->flag |= collections[DO_VERSION_COLLECTION_VISIBLE].flag;
						collections[DO_VERSION_COLLECTION_VISIBLE].collections[layer] = collection;
						collections[DO_VERSION_COLLECTION_VISIBLE].created |= (1 << layer);

						if (!(scene->lay & (1 << layer))) {
							collection->flag |= COLLECTION_RESTRICT_VIEW | COLLECTION_RESTRICT_RENDER;
						}
					}

					if (collection_index != DO_VERSION_COLLECTION_VISIBLE) {
						Collection *collection_parent;
						collection_parent = collections[DO_VERSION_COLLECTION_VISIBLE].collections[layer];
						BLI_snprintf(name,
						             sizeof(collection_master->id.name),
						             "Collection %d%s",
						             layer + 1,
						             collections[collection_index].suffix);

						Collection *collection = BKE_collection_add(bmain, collection_parent, name);
						collection->id.lib = scene->id.lib;
						collection->flag |= collections[collection_index].flag;
						collections[collection_index].collections[layer] = collection;
						collections[collection_index].created |= (1 << layer);

						if (!(scene->lay & (1 << layer))) {
							collection->flag |= COLLECTION_RESTRICT_VIEW | COLLECTION_RESTRICT_RENDER;
						}
					}
				}

				/* Note usually this would do slow collection syncing for view layers,
				 * but since no view layers exists yet at this point it's fast. */
				BKE_collection_object_add(
				        bmain,
				        collections[collection_index].collections[layer], base->object);
			}

			if (base->flag & SELECT) {
				base->object->flag |= SELECT;
			}
			else {
				base->object->flag &= ~SELECT;
			}
		}
	}

	/* Re-order the nested hidden collections. */
	CollectionChild *child_parent = collection_master->children.first;
	Collection *collection_parent = (child_parent) ? child_parent->collection : NULL;

	for (int layer = 0; layer < 20; layer++) {
		if (collections[DO_VERSION_COLLECTION_VISIBLE].created & (1 << layer)) {
			CollectionChild *hide_child = BLI_findptr(
			        &collection_parent->children,
			        collections[DO_VERSION_COLLECTION_HIDE].collections[layer],
			        offsetof(CollectionChild, collection));

			if ((collections[DO_VERSION_COLLECTION_HIDE].created & (1 << layer)) &&
			    (hide_child != collection_parent->children.first))
			{
				BLI_listbase_swaplinks(
				        &collection_parent->children,
				        hide_child,
				        collection_parent->children.first);
			}

			CollectionChild *hide_all_child = BLI_findptr(
			        &collection_parent->children,
			        collections[DO_VERSION_COLLECTION_HIDE_ALL].collections[layer],
			        offsetof(CollectionChild, collection));

			if ((collections[DO_VERSION_COLLECTION_HIDE_ALL].created & (1 << layer)) &&
			    (hide_all_child != collection_parent->children.last))
			{
				BLI_listbase_swaplinks(
				        &collection_parent->children,
				        hide_all_child,
				        collection_parent->children.last);
			}

			child_parent = child_parent->next;
			collection_parent = (child_parent) ? child_parent->collection : NULL;
		}
	}
	BLI_assert(collection_parent == NULL);

	/* Handle legacy render layers. */
	bool have_override = false;

	for (SceneRenderLayer *srl = scene->r.layers.first; srl; srl = srl->next) {
		ViewLayer *view_layer = BKE_view_layer_add(scene, srl->name);

		if (srl->samples != 0) {
			have_override = true;

			/* It is up to the external engine to handle
			 * its own doversion in this case. */
			BKE_override_view_layer_int_add(
			        view_layer,
			        ID_SCE,
			        "samples",
			        srl->samples);
		}

		if (srl->mat_override) {
			have_override = true;

			BKE_override_view_layer_datablock_add(
			        view_layer,
			        ID_MA,
			        "self",
			        (ID *)srl->mat_override);
		}

		if (srl->layflag & SCE_LAY_DISABLE) {
			view_layer->flag &= ~VIEW_LAYER_RENDER;
		}

		if ((srl->layflag & SCE_LAY_FRS) == 0) {
			view_layer->flag &= ~VIEW_LAYER_FREESTYLE;
		}

		/* XXX If we are to keep layflag it should be merged with flag (dfelinto). */
		view_layer->layflag = srl->layflag;
		/* XXX Not sure if we should keep the passes (dfelinto). */
		view_layer->passflag = srl->passflag;
		view_layer->pass_xor = srl->pass_xor;
		view_layer->pass_alpha_threshold = srl->pass_alpha_threshold;

		BKE_freestyle_config_free(&view_layer->freestyle_config, true);
		view_layer->freestyle_config = srl->freestyleConfig;
		view_layer->id_properties = srl->prop;

		/* Set exclusion and overrides. */
		for (int layer = 0; layer < 20; layer++) {
			if (collections[DO_VERSION_COLLECTION_VISIBLE].created & (1 << layer)) {
				Collection *collection = collections[DO_VERSION_COLLECTION_VISIBLE].collections[layer];
				LayerCollection *lc = BKE_layer_collection_first_from_scene_collection(view_layer, collection);

				if (srl->lay_exclude & (1 << layer)) {
					/* Disable excluded layer. */
					have_override = true;
					lc->flag |= LAYER_COLLECTION_EXCLUDE;
					for (LayerCollection *nlc = lc->layer_collections.first; nlc; nlc = nlc->next) {
						nlc->flag |= LAYER_COLLECTION_EXCLUDE;
					}
				}
				else if ((scene->lay & srl->lay & ~(srl->lay_exclude) & (1 << layer)) ||
				         (srl->lay_zmask & (scene->lay | srl->lay_exclude) & (1 << layer)))
				{
					if (srl->lay_zmask & (1 << layer)) {
						have_override = true;

						BKE_override_layer_collection_boolean_add(
						        lc,
						        ID_OB,
						        "cycles.is_holdout",
						        true);
					}

					if ((srl->lay & (1 << layer)) == 0) {
						have_override = true;

						BKE_override_layer_collection_boolean_add(
						        lc,
						        ID_OB,
						        "cycles_visibility.camera",
						        false);
					}
				}

				LayerCollection *nlc = lc->layer_collections.first;
				for (int j = 1; j < 4; j++) {
					if (collections[j].created & (1 << layer)) {
						nlc = nlc->next;
					}
				}
				BLI_assert(nlc == NULL);
			}
		}

		/* for convenience set the same active object in all the layers */
		if (scene->basact) {
			view_layer->basact = BKE_view_layer_base_find(view_layer, scene->basact->object);
		}

		for (Base *base = view_layer->object_bases.first; base; base = base->next) {
			if ((base->flag & BASE_SELECTABLED) && (base->object->flag & SELECT)) {
				base->flag |= BASE_SELECTED;
			}
		}
	}

	BLI_freelistN(&scene->r.layers);

	/* If render layers included overrides, we also create a vanilla
	 * viewport layer without them. */
	if (have_override) {
		ViewLayer *view_layer = BKE_view_layer_add(scene, "Viewport");

		/* Make it first in the list. */
		BLI_remlink(&scene->view_layers, view_layer);
		BLI_addhead(&scene->view_layers, view_layer);

		/* If we ported all the original render layers, we don't need to make the viewport layer renderable. */
		if (!BLI_listbase_is_single(&scene->view_layers)) {
			view_layer->flag &= ~VIEW_LAYER_RENDER;
		}

		/* convert active base */
		if (scene->basact) {
			view_layer->basact = BKE_view_layer_base_find(view_layer, scene->basact->object);
		}

		/* convert selected bases */
		for (Base *base = view_layer->object_bases.first; base; base = base->next) {
			if ((base->flag & BASE_SELECTABLED) && (base->object->flag & SELECT)) {
				base->flag |= BASE_SELECTED;
			}

			/* keep lay around for forward compatibility (open those files in 2.79) */
			base->lay = base->object->lay;
		}
	}

	/* remove bases once and for all */
	for (Base *base = scene->base.first; base; base = base->next) {
		id_us_min(&base->object->id);
	}

	BLI_freelistN(&scene->base);
	scene->basact = NULL;
}

void do_versions_after_linking_280(Main *bmain)
{
	bool use_collection_compat_28 = true;

	if (!MAIN_VERSION_ATLEAST(bmain, 280, 0)) {
		use_collection_compat_28 = false;

		/* Convert group layer visibility flags to hidden nested collection. */
		for (Collection *collection = bmain->collection.first; collection; collection = collection->id.next) {
			/* Add fake user for all existing groups. */
			id_fake_user_set(&collection->id);

			if (collection->flag & (COLLECTION_RESTRICT_VIEW | COLLECTION_RESTRICT_RENDER)) {
				continue;
			}

			Collection *collection_hidden = NULL;
			for (CollectionObject *cob = collection->gobject.first, *cob_next = NULL; cob; cob = cob_next) {
				cob_next = cob->next;
				Object *ob = cob->ob;

				if (!(ob->lay & collection->layer)) {
					if (collection_hidden == NULL) {
						collection_hidden = BKE_collection_add(bmain, collection, "Hidden");
						collection_hidden->id.lib = collection->id.lib;
						collection_hidden->flag |= COLLECTION_RESTRICT_VIEW | COLLECTION_RESTRICT_RENDER;
					}

					BKE_collection_object_add(bmain, collection_hidden, ob);
					BKE_collection_object_remove(bmain, collection, ob, true);
				}
			}
		}

		/* Convert layers to collections. */
		for (Scene *scene = bmain->scene.first; scene; scene = scene->id.next) {
			do_version_layers_to_collections(bmain, scene);
		}
	}

	if (!MAIN_VERSION_ATLEAST(bmain, 280, 0)) {
		for (bScreen *screen = bmain->screen.first; screen; screen = screen->id.next) {
			/* same render-layer as do_version_workspaces_after_lib_link will activate,
			 * so same layer as BKE_view_layer_from_workspace_get would return */
			ViewLayer *layer = screen->scene->view_layers.first;

			for (ScrArea *sa = screen->areabase.first; sa; sa = sa->next) {
				for (SpaceLink *space = sa->spacedata.first; space; space = space->next) {
					if (space->spacetype == SPACE_OUTLINER) {
						SpaceOops *soutliner = (SpaceOops *)space;

						soutliner->outlinevis = SO_VIEW_LAYER;

						if (BLI_listbase_count_at_most(&layer->layer_collections, 2) == 1) {
							if (soutliner->treestore == NULL) {
								soutliner->treestore = BLI_mempool_create(
								        sizeof(TreeStoreElem), 1, 512, BLI_MEMPOOL_ALLOW_ITER);
							}

							/* Create a tree store element for the collection. This is normally
							 * done in check_persistent (outliner_tree.c), but we need to access
							 * it here :/ (expand element if it's the only one) */
							TreeStoreElem *tselem = BLI_mempool_calloc(soutliner->treestore);
							tselem->type = TSE_LAYER_COLLECTION;
							tselem->id = layer->layer_collections.first;
							tselem->nr = tselem->used = 0;
							tselem->flag &= ~TSE_CLOSED;
						}
					}
				}
			}
		}
	}

	/* New workspace design */
	if (!MAIN_VERSION_ATLEAST(bmain, 280, 1)) {
		do_version_workspaces_after_lib_link(bmain);
	}

	if (!MAIN_VERSION_ATLEAST(bmain, 280, 2)) {
		/* Cleanup any remaining SceneRenderLayer data for files that were created
		 * with Blender 2.8 before the SceneRenderLayer > RenderLayer refactor. */
		for (Scene *scene = bmain->scene.first; scene; scene = scene->id.next) {
			for (SceneRenderLayer *srl = scene->r.layers.first; srl; srl = srl->next) {
				if (srl->prop) {
					IDP_FreeProperty(srl->prop);
					MEM_freeN(srl->prop);
				}
				BKE_freestyle_config_free(&srl->freestyleConfig, true);
			}
			BLI_freelistN(&scene->r.layers);
		}
	}

	if (!MAIN_VERSION_ATLEAST(bmain, 280, 3)) {
		/* Due to several changes to particle RNA and draw code particles from older files may no longer
		 * be visible. Here we correct this by setting a default draw size for those files. */
		for (Object *object = bmain->object.first; object; object = object->id.next) {
			for (ParticleSystem *psys = object->particlesystem.first; psys; psys = psys->next) {
				if (psys->part->draw_size == 0.0f) {
					psys->part->draw_size = 0.1f;
				}
			}
		}
	}

	if (!MAIN_VERSION_ATLEAST(bmain, 280, 4)) {
		for (Object *object = bmain->object.first; object; object = object->id.next) {
#ifndef VERSION_280_SUBVERSION_4
			/* If any object already has an initialized value for
			 * duplicator_visibility_flag it means we've already doversioned it.
			 * TODO(all) remove the VERSION_280_SUBVERSION_4 code once the subversion was bumped. */
			if (object->duplicator_visibility_flag != 0) {
				break;
			}
#endif
			if (object->particlesystem.first) {
				object->duplicator_visibility_flag = OB_DUPLI_FLAG_VIEWPORT;
				for (ParticleSystem *psys = object->particlesystem.first; psys; psys = psys->next) {
					if (psys->part->draw & PART_DRAW_EMITTER) {
						object->duplicator_visibility_flag |= OB_DUPLI_FLAG_RENDER;
#ifndef VERSION_280_SUBVERSION_4
						psys->part->draw &= ~PART_DRAW_EMITTER;
#else
						break;
#endif
					}
				}
			}
			else if (object->transflag & OB_DUPLI) {
				object->duplicator_visibility_flag = OB_DUPLI_FLAG_VIEWPORT;
			}
			else {
				object->duplicator_visibility_flag = OB_DUPLI_FLAG_VIEWPORT | OB_DUPLI_FLAG_RENDER;
			}
		}
	}

	/* SpaceTime & SpaceLogic removal/replacing */
	if (!MAIN_VERSION_ATLEAST(bmain, 280, 9)) {
		const wmWindowManager *wm = bmain->wm.first;
		const Scene *scene = bmain->scene.first;

		if (wm != NULL) {
			/* Action editors need a scene for creation. First, update active
			 * screens using the active scene of the window they're displayed in.
			 * Next, update remaining screens using first scene in main listbase. */

			for (wmWindow *win = wm->windows.first; win; win = win->next) {
				const bScreen *screen = BKE_workspace_active_screen_get(win->workspace_hook);
				for (ScrArea *area = screen->areabase.first; area; area = area->next) {
					if (ELEM(area->butspacetype, SPACE_TIME, SPACE_LOGIC)) {
						do_version_area_change_space_to_space_action(area, win->scene);

						/* Don't forget to unset! */
						area->butspacetype = SPACE_EMPTY;
					}
				}
			}
		}
		if (scene != NULL) {
			for (bScreen *screen = bmain->screen.first; screen; screen = screen->id.next) {
				for (ScrArea *area = screen->areabase.first; area; area = area->next) {
					if (ELEM(area->butspacetype, SPACE_TIME, SPACE_LOGIC)) {
						/* Areas that were already handled won't be handled again */
						do_version_area_change_space_to_space_action(area, scene);

						/* Don't forget to unset! */
						area->butspacetype = SPACE_EMPTY;
					}
				}
			}
		}
	}

#ifdef USE_COLLECTION_COMPAT_28
	if (use_collection_compat_28 && !MAIN_VERSION_ATLEAST(bmain, 280, 14)) {
		for (Collection *group = bmain->collection.first; group; group = group->id.next) {
			do_version_group_collection_to_collection(bmain, group);
		}

		for (Scene *scene = bmain->scene.first; scene; scene = scene->id.next) {
			do_version_scene_collection_to_collection(bmain, scene);
		}
	}
#endif
}

void blo_do_versions_280(FileData *fd, Library *UNUSED(lib), Main *bmain)
{
	bool use_collection_compat_28 = true;

	if (!MAIN_VERSION_ATLEAST(bmain, 280, 0)) {
		use_collection_compat_28 = false;

		for (Scene *scene = bmain->scene.first; scene; scene = scene->id.next) {
			scene->r.gauss = 1.5f;
		}
	}

	if (!MAIN_VERSION_ATLEAST(bmain, 280, 1)) {
		if (!DNA_struct_elem_find(fd->filesdna, "Lamp", "float", "bleedexp")) {
			for (Lamp *la = bmain->lamp.first; la; la = la->id.next) {
				la->bleedexp = 2.5f;
			}
		}

		if (!DNA_struct_elem_find(fd->filesdna, "GPUDOFSettings", "float", "ratio")) {
			for (Camera *ca = bmain->camera.first; ca; ca = ca->id.next) {
				ca->gpu_dof.ratio = 1.0f;
			}
		}

		/* MTexPoly now removed. */
		if (DNA_struct_find(fd->filesdna, "MTexPoly")) {
			const int cd_mtexpoly = 15;  /* CD_MTEXPOLY, deprecated */
			for (Mesh *me = bmain->mesh.first; me; me = me->id.next) {
				/* If we have UV's, so this file will have MTexPoly layers too! */
				if (me->mloopuv != NULL) {
					CustomData_update_typemap(&me->pdata);
					CustomData_free_layers(&me->pdata, cd_mtexpoly, me->totpoly);
					BKE_mesh_update_customdata_pointers(me, false);
				}
			}
		}
	}

	if (!MAIN_VERSION_ATLEAST(bmain, 280, 2)) {
		if (!DNA_struct_elem_find(fd->filesdna, "Lamp", "float", "cascade_max_dist")) {
			for (Lamp *la = bmain->lamp.first; la; la = la->id.next) {
				la->cascade_max_dist = 1000.0f;
				la->cascade_count = 4;
				la->cascade_exponent = 0.8f;
				la->cascade_fade = 0.1f;
			}
		}

		if (!DNA_struct_elem_find(fd->filesdna, "Lamp", "float", "contact_dist")) {
			for (Lamp *la = bmain->lamp.first; la; la = la->id.next) {
				la->contact_dist = 1.0f;
				la->contact_bias = 0.03f;
				la->contact_spread = 0.2f;
				la->contact_thickness = 0.5f;
			}
		}

		if (!DNA_struct_elem_find(fd->filesdna, "LightProbe", "float", "vis_bias")) {
			for (LightProbe *probe = bmain->lightprobe.first; probe; probe = probe->id.next) {
				probe->vis_bias = 1.0f;
				probe->vis_blur = 0.2f;
			}
		}

		typedef enum eNTreeDoVersionErrors {
			NTREE_DOVERSION_NO_ERROR = 0,
			NTREE_DOVERSION_NEED_OUTPUT = (1 << 0),
			NTREE_DOVERSION_TRANSPARENCY_EMISSION = (1 << 1),
		} eNTreeDoVersionErrors;

		/* Eevee shader nodes renamed because of the output node system.
		 * Note that a new output node is not being added here, because it would be overkill
		 * to handle this case in lib_verify_nodetree.
		 *
		 * Also, metallic node is now unified into the principled node. */
		eNTreeDoVersionErrors error = NTREE_DOVERSION_NO_ERROR;

		FOREACH_NODETREE(bmain, ntree, id) {
			if (ntree->type == NTREE_SHADER) {
				for (bNode *node = ntree->nodes.first; node; node = node->next) {
					if (node->type == 194 /* SH_NODE_EEVEE_METALLIC */ &&
					    STREQ(node->idname, "ShaderNodeOutputMetallic"))
					{
						BLI_strncpy(node->idname, "ShaderNodeEeveeMetallic", sizeof(node->idname));
						error |= NTREE_DOVERSION_NEED_OUTPUT;
					}

					else if (node->type == SH_NODE_EEVEE_SPECULAR && STREQ(node->idname, "ShaderNodeOutputSpecular")) {
						BLI_strncpy(node->idname, "ShaderNodeEeveeSpecular", sizeof(node->idname));
						error |= NTREE_DOVERSION_NEED_OUTPUT;
					}

					else if (node->type == 196 /* SH_NODE_OUTPUT_EEVEE_MATERIAL */ &&
					         STREQ(node->idname, "ShaderNodeOutputEeveeMaterial"))
					{
						node->type = SH_NODE_OUTPUT_MATERIAL;
						BLI_strncpy(node->idname, "ShaderNodeOutputMaterial", sizeof(node->idname));
					}

					else if (node->type == 194 /* SH_NODE_EEVEE_METALLIC */ &&
					         STREQ(node->idname, "ShaderNodeEeveeMetallic"))
					{
						node->type = SH_NODE_BSDF_PRINCIPLED;
						BLI_strncpy(node->idname, "ShaderNodeBsdfPrincipled", sizeof(node->idname));
						node->custom1 = SHD_GLOSSY_MULTI_GGX;
						error |= NTREE_DOVERSION_TRANSPARENCY_EMISSION;
					}
				}
			}
		} FOREACH_NODETREE_END

		if (error & NTREE_DOVERSION_NEED_OUTPUT) {
			BKE_report(fd->reports, RPT_ERROR, "Eevee material conversion problem. Error in console");
			printf("You need to connect Principled and Eevee Specular shader nodes to new material output nodes.\n");
		}

		if (error & NTREE_DOVERSION_TRANSPARENCY_EMISSION) {
			BKE_report(fd->reports, RPT_ERROR, "Eevee material conversion problem. Error in console");
			printf("You need to combine transparency and emission shaders to the converted Principled shader nodes.\n");
		}

#ifdef USE_COLLECTION_COMPAT_28
		if (use_collection_compat_28 &&
		    (DNA_struct_elem_find(fd->filesdna, "ViewLayer", "FreestyleConfig", "freestyle_config") == false) &&
		    DNA_struct_elem_find(fd->filesdna, "Scene", "ListBase", "view_layers"))
		{
			for (Scene *scene = bmain->scene.first; scene; scene = scene->id.next) {
				ViewLayer *view_layer;
				for (view_layer = scene->view_layers.first; view_layer; view_layer = view_layer->next) {
					view_layer->flag |= VIEW_LAYER_FREESTYLE;
					view_layer->layflag = 0x7FFF;   /* solid ztra halo edge strand */
					view_layer->passflag = SCE_PASS_COMBINED | SCE_PASS_Z;
					view_layer->pass_alpha_threshold = 0.5f;
					BKE_freestyle_config_init(&view_layer->freestyle_config);
				}
			}
		}
#endif
	}

#ifdef USE_COLLECTION_COMPAT_28
	if (use_collection_compat_28 && !MAIN_VERSION_ATLEAST(bmain, 280, 3)) {
		for (Scene *scene = bmain->scene.first; scene; scene = scene->id.next) {
			ViewLayer *view_layer;
			for (view_layer = scene->view_layers.first; view_layer; view_layer = view_layer->next) {
				do_version_view_layer_visibility(view_layer);
			}
		}

		for (Collection *group = bmain->collection.first; group; group = group->id.next) {
			if (group->view_layer != NULL) {
				do_version_view_layer_visibility(group->view_layer);
			}
		}
	}
#endif

	if (!MAIN_VERSION_ATLEAST(bmain, 280, 6)) {
		if (DNA_struct_elem_find(fd->filesdna, "SpaceOops", "int", "filter") == false) {
			bScreen *sc;
			ScrArea *sa;
			SpaceLink *sl;

			/* Update files using invalid (outdated) outlinevis Outliner values. */
			for (sc = bmain->screen.first; sc; sc = sc->id.next) {
				for (sa = sc->areabase.first; sa; sa = sa->next) {
					for (sl = sa->spacedata.first; sl; sl = sl->next) {
						if (sl->spacetype == SPACE_OUTLINER) {
							SpaceOops *so = (SpaceOops *)sl;

							if (!ELEM(so->outlinevis,
							          SO_SCENES,
							          SO_LIBRARIES,
							          SO_SEQUENCE,
							          SO_DATA_API,
							          SO_ID_ORPHANS))
							{
								so->outlinevis = SO_VIEW_LAYER;
							}
						}
					}
				}
			}
		}

		if (!DNA_struct_elem_find(fd->filesdna, "LightProbe", "float", "intensity")) {
			for (LightProbe *probe = bmain->lightprobe.first; probe; probe = probe->id.next) {
				probe->intensity = 1.0f;
			}
		}

		for (Object *ob = bmain->object.first; ob; ob = ob->id.next) {
			bConstraint *con, *con_next;
			con = ob->constraints.first;
			while (con) {
				con_next = con->next;
				if (con->type == 17) { /* CONSTRAINT_TYPE_RIGIDBODYJOINT */
					BLI_remlink(&ob->constraints, con);
					BKE_constraint_free_data(con);
					MEM_freeN(con);
				}
				con = con_next;
			}
		}

		if (!DNA_struct_elem_find(fd->filesdna, "Scene", "int", "orientation_index_custom")) {
			for (Scene *scene = bmain->scene.first; scene; scene = scene->id.next) {
				scene->orientation_index_custom = -1;
			}
		}

		for (bScreen *sc = bmain->screen.first; sc; sc = sc->id.next) {
			for (ScrArea *sa = sc->areabase.first; sa; sa = sa->next) {
				for (SpaceLink *sl = sa->spacedata.first; sl; sl = sl->next) {
					if (sl->spacetype == SPACE_VIEW3D) {
						View3D *v3d = (View3D *)sl;
						v3d->shading.light = V3D_LIGHTING_STUDIO;
						v3d->shading.flag |= V3D_SHADING_OBJECT_OUTLINE;

						/* Assume (demo) files written with 2.8 want to show
						 * Eevee renders in the viewport. */
						if (MAIN_VERSION_ATLEAST(bmain, 280, 0)) {
							v3d->drawtype = OB_MATERIAL;
						}
					}
				}
			}
		}
	}

	if (!MAIN_VERSION_ATLEAST(bmain, 280, 7)) {
		/* Render engine storage moved elsewhere and back during 2.8
		 * development, we assume any files saved in 2.8 had Eevee set
		 * as scene render engine. */
		if (MAIN_VERSION_ATLEAST(bmain, 280, 0)) {
			for (Scene *scene = bmain->scene.first; scene; scene = scene->id.next) {
				BLI_strncpy(scene->r.engine, RE_engine_id_BLENDER_EEVEE, sizeof(scene->r.engine));
			}
		}
	}

	if (!MAIN_VERSION_ATLEAST(bmain, 280, 8)) {
		/* Blender Internal removal */
		for (Scene *scene = bmain->scene.first; scene; scene = scene->id.next) {
			if (STREQ(scene->r.engine, "BLENDER_RENDER") ||
			    STREQ(scene->r.engine, "BLENDER_GAME"))
			{
				BLI_strncpy(scene->r.engine, RE_engine_id_BLENDER_EEVEE, sizeof(scene->r.engine));
			}

			scene->r.bake_mode = 0;
		}

		for (Tex *tex = bmain->tex.first; tex; tex = tex->id.next) {
			/* Removed envmap, pointdensity, voxeldata, ocean textures. */
			if (ELEM(tex->type, 10, 14, 15, 16)) {
				tex->type = 0;
			}
		}
	}

	if (!MAIN_VERSION_ATLEAST(bmain, 280, 11)) {

		/* Remove info editor, but only if at the top of the window. */
		for (bScreen *screen = bmain->screen.first; screen; screen = screen->id.next) {
			/* Calculate window width/height from screen vertices */
			int win_width = 0, win_height = 0;
			for (ScrVert *vert = screen->vertbase.first; vert; vert = vert->next) {
				win_width  = MAX2(win_width, vert->vec.x);
				win_height = MAX2(win_height, vert->vec.y);
			}

			for (ScrArea *area = screen->areabase.first, *area_next; area; area = area_next) {
				area_next = area->next;

				if (area->spacetype == SPACE_INFO) {
					if ((area->v2->vec.y == win_height) && (area->v1->vec.x == 0) && (area->v4->vec.x == win_width)) {
						BKE_screen_area_free(area);

						BLI_remlink(&screen->areabase, area);

						BKE_screen_remove_double_scredges(screen);
						BKE_screen_remove_unused_scredges(screen);
						BKE_screen_remove_unused_scrverts(screen);

						MEM_freeN(area);
					}
				}
				/* AREA_TEMP_INFO is deprecated from now on, it should only be set for info areas
				 * which are deleted above, so don't need to unset it. Its slot/bit can be reused */
			}
		}
	}

	if (!MAIN_VERSION_ATLEAST(bmain, 280, 11)) {
		for (Lamp *lamp = bmain->lamp.first; lamp; lamp = lamp->id.next) {
			if (lamp->mode & (1 << 13)) { /* LA_SHAD_RAY */
				lamp->mode |= LA_SHADOW;
				lamp->mode &= ~(1 << 13);
			}
		}
	}

	if (!MAIN_VERSION_ATLEAST(bmain, 280, 12)) {
		/* Remove tool property regions. */
		for (bScreen *screen = bmain->screen.first; screen; screen = screen->id.next) {
			for (ScrArea *sa = screen->areabase.first; sa; sa = sa->next) {
				for (SpaceLink *sl = sa->spacedata.first; sl; sl = sl->next) {
					if (ELEM(sl->spacetype, SPACE_VIEW3D, SPACE_CLIP)) {
						ListBase *regionbase = (sl == sa->spacedata.first) ? &sa->regionbase : &sl->regionbase;

						for (ARegion *region = regionbase->first, *region_next; region; region = region_next) {
							region_next = region->next;

							if (region->regiontype == RGN_TYPE_TOOL_PROPS) {
								BKE_area_region_free(NULL, region);
								BLI_freelinkN(regionbase, region);
							}
						}
					}
				}
			}
		}
	}

	if (!MAIN_VERSION_ATLEAST(bmain, 280, 13)) {
		/* Initialize specular factor. */
		if (!DNA_struct_elem_find(fd->filesdna, "Lamp", "float", "spec_fac")) {
			for (Lamp *la = bmain->lamp.first; la; la = la->id.next) {
				la->spec_fac = 1.0f;
			}
		}

		/* Initialize new view3D options. */
		for (bScreen *screen = bmain->screen.first; screen; screen = screen->id.next) {
			for (ScrArea *sa = screen->areabase.first; sa; sa = sa->next) {
				for (SpaceLink *sl = sa->spacedata.first; sl; sl = sl->next) {
					if (sl->spacetype == SPACE_VIEW3D) {
						View3D *v3d = (View3D *)sl;
						v3d->shading.light = V3D_LIGHTING_STUDIO;
						v3d->shading.color_type = V3D_SHADING_MATERIAL_COLOR;
						copy_v3_fl(v3d->shading.single_color, 0.8f);
						v3d->shading.shadow_intensity = 0.5;

						v3d->overlay.backwire_opacity = 0.5f;
						v3d->overlay.normals_length = 0.1f;
						v3d->overlay.flag = V3D_OVERLAY_LOOK_DEV;
					}
				}
			}
		}

		if (!DNA_struct_find(fd->filesdna, "View3DCursor")) {
			for (Scene *scene = bmain->scene.first; scene; scene = scene->id.next) {
				unit_qt(scene->cursor.rotation);
			}
			for (bScreen *screen = bmain->screen.first; screen; screen = screen->id.next) {
				for (ScrArea *sa = screen->areabase.first; sa; sa = sa->next) {
					for (SpaceLink *sl = sa->spacedata.first; sl; sl = sl->next) {
						if (sl->spacetype == SPACE_VIEW3D) {
							View3D *v3d = (View3D *)sl;
							unit_qt(v3d->cursor.rotation);
						}
					}
				}
			}
		}
	}

	if (!MAIN_VERSION_ATLEAST(bmain, 280, 14)) {
		if (!DNA_struct_elem_find(fd->filesdna, "Scene", "SceneDisplay", "display")) {
			/* Initialize new scene.SceneDisplay */
			for (Scene *scene = bmain->scene.first; scene; scene = scene->id.next) {
				copy_v3_v3(scene->display.light_direction, (float[3]){-M_SQRT1_3, -M_SQRT1_3, M_SQRT1_3});
			}
		}
		if (!DNA_struct_elem_find(fd->filesdna, "SceneDisplay", "float", "shadow_shift")) {
			for (Scene *scene = bmain->scene.first; scene; scene = scene->id.next) {
				scene->display.shadow_shift = 0.1;
			}
		}

		if (!DNA_struct_elem_find(fd->filesdna, "Object", "ObjectDisplay", "display")) {
			/* Initialize new object.ObjectDisplay */
			for (Object *ob = bmain->object.first; ob; ob = ob->id.next) {
				ob->display.flag = OB_SHOW_SHADOW;
			}
		}

		if (!DNA_struct_elem_find(fd->filesdna, "ToolSettings", "char", "transform_pivot_point")) {
			for (Scene *scene = bmain->scene.first; scene; scene = scene->id.next) {
				scene->toolsettings->transform_pivot_point = V3D_AROUND_CENTER_MEAN;
			}
		}

		if (!DNA_struct_find(fd->filesdna, "SceneEEVEE")) {
			for (Scene *scene = bmain->scene.first; scene; scene = scene->id.next) {
				/* First set the default for all the properties. */

				scene->eevee.gi_diffuse_bounces = 3;
				scene->eevee.gi_cubemap_resolution = 512;
				scene->eevee.gi_visibility_resolution = 32;

				scene->eevee.taa_samples = 16;
				scene->eevee.taa_render_samples = 64;

				scene->eevee.sss_samples = 7;
				scene->eevee.sss_jitter_threshold = 0.3f;

				scene->eevee.ssr_quality = 0.25f;
				scene->eevee.ssr_max_roughness = 0.5f;
				scene->eevee.ssr_thickness = 0.2f;
				scene->eevee.ssr_border_fade = 0.075f;
				scene->eevee.ssr_firefly_fac = 10.0f;

				scene->eevee.volumetric_start = 0.1f;
				scene->eevee.volumetric_end = 100.0f;
				scene->eevee.volumetric_tile_size = 8;
				scene->eevee.volumetric_samples = 64;
				scene->eevee.volumetric_sample_distribution = 0.8f;
				scene->eevee.volumetric_light_clamp = 0.0f;
				scene->eevee.volumetric_shadow_samples = 16;

				scene->eevee.gtao_distance = 0.2f;
				scene->eevee.gtao_factor = 1.0f;
				scene->eevee.gtao_quality = 0.25f;

				scene->eevee.bokeh_max_size = 100.0f;
				scene->eevee.bokeh_threshold = 1.0f;

				copy_v3_fl(scene->eevee.bloom_color, 1.0f);
				scene->eevee.bloom_threshold = 0.8f;
				scene->eevee.bloom_knee = 0.5f;
				scene->eevee.bloom_intensity = 0.8f;
				scene->eevee.bloom_radius = 6.5f;
				scene->eevee.bloom_clamp = 1.0f;

				scene->eevee.motion_blur_samples = 8;
				scene->eevee.motion_blur_shutter = 1.0f;

				scene->eevee.shadow_method = SHADOW_ESM;
				scene->eevee.shadow_cube_size = 512;
				scene->eevee.shadow_cascade_size = 1024;

				scene->eevee.flag =
					SCE_EEVEE_VOLUMETRIC_LIGHTS |
					SCE_EEVEE_VOLUMETRIC_COLORED |
					SCE_EEVEE_GTAO_BENT_NORMALS |
					SCE_EEVEE_GTAO_BOUNCE |
					SCE_EEVEE_TAA_REPROJECTION |
					SCE_EEVEE_SSR_HALF_RESOLUTION;


				/* If the file is pre-2.80 move on. */
				if (scene->layer_properties == NULL) {
					continue;
				}

				/* Now we handle eventual properties that may be set in the file. */
#define EEVEE_GET_BOOL(_props, _name, _flag) \
				{ \
					IDProperty *_idprop = IDP_GetPropertyFromGroup(_props, #_name); \
					if (_idprop != NULL) { \
						const int _value = IDP_Int(_idprop); \
						if (_value) { \
							scene->eevee.flag |= _flag; \
						} \
						else { \
							scene->eevee.flag &= ~_flag; \
						} \
					} \
				}

#define EEVEE_GET_INT(_props, _name) \
				{ \
					IDProperty *_idprop = IDP_GetPropertyFromGroup(_props, #_name); \
					if (_idprop != NULL) { \
						scene->eevee._name = IDP_Int(_idprop); \
					} \
				}

#define EEVEE_GET_FLOAT(_props, _name) \
				{ \
					IDProperty *_idprop = IDP_GetPropertyFromGroup(_props, #_name); \
					if (_idprop != NULL) { \
						scene->eevee._name = IDP_Float(_idprop); \
					} \
				}

#define EEVEE_GET_FLOAT_ARRAY(_props, _name, _length) \
				{ \
					IDProperty *_idprop = IDP_GetPropertyFromGroup(_props, #_name); \
					if (_idprop != NULL) { \
						const float *_values = IDP_Array(_idprop); \
						for (int _i = 0; _i < _length; _i++) { \
							scene->eevee._name [_i] = _values[_i]; \
						} \
					} \
				}

				IDProperty *props = IDP_GetPropertyFromGroup(scene->layer_properties, RE_engine_id_BLENDER_EEVEE);
				EEVEE_GET_BOOL(props, volumetric_enable, SCE_EEVEE_VOLUMETRIC_ENABLED);
				EEVEE_GET_BOOL(props, volumetric_lights, SCE_EEVEE_VOLUMETRIC_LIGHTS);
				EEVEE_GET_BOOL(props, volumetric_shadows, SCE_EEVEE_VOLUMETRIC_SHADOWS);
				EEVEE_GET_BOOL(props, volumetric_colored_transmittance, SCE_EEVEE_VOLUMETRIC_COLORED);
				EEVEE_GET_BOOL(props, gtao_enable, SCE_EEVEE_GTAO_ENABLED);
				EEVEE_GET_BOOL(props, gtao_use_bent_normals, SCE_EEVEE_GTAO_BENT_NORMALS);
				EEVEE_GET_BOOL(props, gtao_bounce, SCE_EEVEE_GTAO_BOUNCE);
				EEVEE_GET_BOOL(props, dof_enable, SCE_EEVEE_DOF_ENABLED);
				EEVEE_GET_BOOL(props, bloom_enable, SCE_EEVEE_BLOOM_ENABLED);
				EEVEE_GET_BOOL(props, motion_blur_enable, SCE_EEVEE_MOTION_BLUR_ENABLED);
				EEVEE_GET_BOOL(props, shadow_high_bitdepth, SCE_EEVEE_SHADOW_HIGH_BITDEPTH);
				EEVEE_GET_BOOL(props, taa_reprojection, SCE_EEVEE_TAA_REPROJECTION);
				EEVEE_GET_BOOL(props, sss_enable, SCE_EEVEE_SSS_ENABLED);
				EEVEE_GET_BOOL(props, sss_separate_albedo, SCE_EEVEE_SSS_SEPARATE_ALBEDO);
				EEVEE_GET_BOOL(props, ssr_enable, SCE_EEVEE_SSR_ENABLED);
				EEVEE_GET_BOOL(props, ssr_refraction, SCE_EEVEE_SSR_REFRACTION);
				EEVEE_GET_BOOL(props, ssr_halfres, SCE_EEVEE_SSR_HALF_RESOLUTION);

				EEVEE_GET_INT(props, gi_diffuse_bounces);
				EEVEE_GET_INT(props, gi_diffuse_bounces);
				EEVEE_GET_INT(props, gi_cubemap_resolution);
				EEVEE_GET_INT(props, gi_visibility_resolution);

				EEVEE_GET_INT(props, taa_samples);
				EEVEE_GET_INT(props, taa_render_samples);

				EEVEE_GET_INT(props, sss_samples);
				EEVEE_GET_FLOAT(props, sss_jitter_threshold);

				EEVEE_GET_FLOAT(props, ssr_quality);
				EEVEE_GET_FLOAT(props, ssr_max_roughness);
				EEVEE_GET_FLOAT(props, ssr_thickness);
				EEVEE_GET_FLOAT(props, ssr_border_fade);
				EEVEE_GET_FLOAT(props, ssr_firefly_fac);

				EEVEE_GET_FLOAT(props, volumetric_start);
				EEVEE_GET_FLOAT(props, volumetric_end);
				EEVEE_GET_INT(props, volumetric_tile_size);
				EEVEE_GET_INT(props, volumetric_samples);
				EEVEE_GET_FLOAT(props, volumetric_sample_distribution);
				EEVEE_GET_FLOAT(props, volumetric_light_clamp);
				EEVEE_GET_INT(props, volumetric_shadow_samples);

				EEVEE_GET_FLOAT(props, gtao_distance);
				EEVEE_GET_FLOAT(props, gtao_factor);
				EEVEE_GET_FLOAT(props, gtao_quality);

				EEVEE_GET_FLOAT(props, bokeh_max_size);
				EEVEE_GET_FLOAT(props, bokeh_threshold);

				EEVEE_GET_FLOAT_ARRAY(props, bloom_color, 3);
				EEVEE_GET_FLOAT(props, bloom_threshold);
				EEVEE_GET_FLOAT(props, bloom_knee);
				EEVEE_GET_FLOAT(props, bloom_intensity);
				EEVEE_GET_FLOAT(props, bloom_radius);
				EEVEE_GET_FLOAT(props, bloom_clamp);

				EEVEE_GET_INT(props, motion_blur_samples);
				EEVEE_GET_FLOAT(props, motion_blur_shutter);

				EEVEE_GET_INT(props, shadow_method);
				EEVEE_GET_INT(props, shadow_cube_size);
				EEVEE_GET_INT(props, shadow_cascade_size);

				/* Cleanup. */
				IDP_FreeProperty(scene->layer_properties);
				MEM_freeN(scene->layer_properties);
				scene->layer_properties = NULL;

#undef EEVEE_GET_FLOAT_ARRAY
#undef EEVEE_GET_FLOAT
#undef EEVEE_GET_INT
#undef EEVEE_GET_BOOL
			}
		}


		if (!MAIN_VERSION_ATLEAST(bmain, 280, 15)) {
			for (Scene *scene = bmain->scene.first; scene; scene = scene->id.next) {
				scene->display.matcap_ssao_distance = 0.2f;
				scene->display.matcap_ssao_attenuation = 1.0f;
				scene->display.matcap_ssao_samples = 16;
			}

			for (bScreen *screen = bmain->screen.first; screen; screen = screen->id.next) {
				for (ScrArea *sa = screen->areabase.first; sa; sa = sa->next) {
					for (SpaceLink *sl = sa->spacedata.first; sl; sl = sl->next) {
						if (sl->spacetype == SPACE_OUTLINER) {
							SpaceOops *soops = (SpaceOops *)sl;
							soops->filter_id_type = ID_GR;
							soops->outlinevis = SO_VIEW_LAYER;
						}
					}
				}
			}

			for (Scene *scene = bmain->scene.first; scene; scene = scene->id.next) {
				switch (scene->toolsettings->snap_mode) {
					case 0: scene->toolsettings->snap_mode = SCE_SNAP_MODE_INCREMENT; break;
					case 1: scene->toolsettings->snap_mode = SCE_SNAP_MODE_VERTEX   ; break;
					case 2: scene->toolsettings->snap_mode = SCE_SNAP_MODE_EDGE     ; break;
					case 3: scene->toolsettings->snap_mode = SCE_SNAP_MODE_FACE     ; break;
					case 4: scene->toolsettings->snap_mode = SCE_SNAP_MODE_VOLUME   ; break;
				}
				switch (scene->toolsettings->snap_node_mode) {
					case 5: scene->toolsettings->snap_node_mode = SCE_SNAP_MODE_NODE_X; break;
					case 6: scene->toolsettings->snap_node_mode = SCE_SNAP_MODE_NODE_Y; break;
					case 7: scene->toolsettings->snap_node_mode = SCE_SNAP_MODE_NODE_X | SCE_SNAP_MODE_NODE_Y; break;
					case 8: scene->toolsettings->snap_node_mode = SCE_SNAP_MODE_GRID  ; break;
				}
				switch (scene->toolsettings->snap_uv_mode) {
					case 0: scene->toolsettings->snap_uv_mode = SCE_SNAP_MODE_INCREMENT; break;
					case 1: scene->toolsettings->snap_uv_mode = SCE_SNAP_MODE_VERTEX   ; break;
				}
			}

			ParticleSettings *part;
			for (part = bmain->particle.first; part; part = part->id.next) {
				part->shape_flag = PART_SHAPE_CLOSE_TIP;
				part->shape = 0.0f;
				part->rad_root = 1.0f;
				part->rad_tip = 0.0f;
				part->rad_scale = 0.01f;
			}
		}

	}

	if (!MAIN_VERSION_ATLEAST(bmain, 280, 18)) {
		if (!DNA_struct_elem_find(fd->filesdna, "Material", "float", "roughness")) {
			for (Material *mat = bmain->mat.first; mat; mat = mat->id.next) {
				if (mat->use_nodes) {
					if (MAIN_VERSION_ATLEAST(bmain, 280, 0)) {
						mat->roughness = mat->gloss_mir;
					}
					else {
						mat->roughness = 0.25f;
					}
				}
				else {
					mat->roughness = 1.0f - mat->gloss_mir;
				}
				mat->metallic = mat->ray_mirror;
			}

			for (bScreen *screen = bmain->screen.first; screen; screen = screen->id.next) {
				for (ScrArea *sa = screen->areabase.first; sa; sa = sa->next) {
					for (SpaceLink *sl = sa->spacedata.first; sl; sl = sl->next) {
						if (sl->spacetype == SPACE_VIEW3D) {
							View3D *v3d = (View3D *)sl;
							v3d->shading.flag |= V3D_SHADING_SPECULAR_HIGHLIGHT;
						}
					}
				}
			}
		}

		if (!DNA_struct_elem_find(fd->filesdna, "View3DShading", "float", "xray_alpha")) {
			for (bScreen *screen = bmain->screen.first; screen; screen = screen->id.next) {
				for (ScrArea *sa = screen->areabase.first; sa; sa = sa->next) {
					for (SpaceLink *sl = sa->spacedata.first; sl; sl = sl->next) {
						if (sl->spacetype == SPACE_VIEW3D) {
							View3D *v3d = (View3D *)sl;
							v3d->shading.xray_alpha = 0.5f;
						}
					}
				}
			}
		}
		if (!DNA_struct_elem_find(fd->filesdna, "View3DShading", "char", "matcap[256]")) {
			StudioLight *default_matcap = BKE_studiolight_find_first(STUDIOLIGHT_ORIENTATION_VIEWNORMAL);
			/* when loading the internal file is loaded before the matcaps */
			if (default_matcap) {
				for (bScreen *screen = bmain->screen.first; screen; screen = screen->id.next) {
					for (ScrArea *sa = screen->areabase.first; sa; sa = sa->next) {
						for (SpaceLink *sl = sa->spacedata.first; sl; sl = sl->next) {
							if (sl->spacetype == SPACE_VIEW3D) {
								View3D *v3d = (View3D *)sl;
								BLI_strncpy(v3d->shading.matcap, default_matcap->name, FILE_MAXFILE);
							}
						}
					}
				}
			}
		}
		if (!DNA_struct_elem_find(fd->filesdna, "View3DOverlay", "float", "wireframe_threshold")) {
			for (bScreen *screen = bmain->screen.first; screen; screen = screen->id.next) {
				for (ScrArea *sa = screen->areabase.first; sa; sa = sa->next) {
					for (SpaceLink *sl = sa->spacedata.first; sl; sl = sl->next) {
						if (sl->spacetype == SPACE_VIEW3D) {
							View3D *v3d = (View3D *)sl;
							v3d->overlay.wireframe_threshold = 0.5f;
						}
					}
				}
			}
		}
		if (!DNA_struct_elem_find(fd->filesdna, "View3DShading", "float", "cavity_valley_factor")) {
			for (bScreen *screen = bmain->screen.first; screen; screen = screen->id.next) {
				for (ScrArea *sa = screen->areabase.first; sa; sa = sa->next) {
					for (SpaceLink *sl = sa->spacedata.first; sl; sl = sl->next) {
						if (sl->spacetype == SPACE_VIEW3D) {
							View3D *v3d = (View3D *)sl;
							v3d->shading.cavity_valley_factor = 1.0f;
							v3d->shading.cavity_ridge_factor = 1.0f;
						}
					}
				}
			}
		}
		if (!DNA_struct_elem_find(fd->filesdna, "View3DOverlay", "float", "bone_selection_alpha")) {
			for (bScreen *screen = bmain->screen.first; screen; screen = screen->id.next) {
				for (ScrArea *sa = screen->areabase.first; sa; sa = sa->next) {
					for (SpaceLink *sl = sa->spacedata.first; sl; sl = sl->next) {
						if (sl->spacetype == SPACE_VIEW3D) {
							View3D *v3d = (View3D *)sl;
							v3d->overlay.bone_selection_alpha = 0.5f;
						}
					}
				}
			}
		}
<<<<<<< HEAD

		if (!DNA_struct_elem_find(fd->filesdna, "Image", "short", "num_tiles")) {
			for (Image *ima = bmain->image.first; ima; ima = ima->id.next) {
				ImageTile *tile = MEM_callocN(sizeof(ImageTile), "Image Tiles");
				tile->ok = 1;
				BLI_addtail(&ima->tiles, tile);
			}
		}

=======
	}

	if (!MAIN_VERSION_ATLEAST(bmain, 280, 19)) {
>>>>>>> d44c40d9
		if (!DNA_struct_elem_find(fd->filesdna, "Image", "ListBase", "renderslot")) {
			for (Image *ima = bmain->image.first; ima; ima = ima->id.next) {
				if (ima->type == IMA_TYPE_R_RESULT) {
					for (int i = 0; i < 8; i++) {
						RenderSlot *slot = MEM_callocN(sizeof(RenderSlot), "Image Render Slot Init");
						BLI_snprintf(slot->name, sizeof(slot->name), "Slot %d", i + 1);
						BLI_addtail(&ima->renderslots, slot);
					}
				}
			}
		}
	}
}<|MERGE_RESOLUTION|>--- conflicted
+++ resolved
@@ -1588,21 +1588,9 @@
 				}
 			}
 		}
-<<<<<<< HEAD
-
-		if (!DNA_struct_elem_find(fd->filesdna, "Image", "short", "num_tiles")) {
-			for (Image *ima = bmain->image.first; ima; ima = ima->id.next) {
-				ImageTile *tile = MEM_callocN(sizeof(ImageTile), "Image Tiles");
-				tile->ok = 1;
-				BLI_addtail(&ima->tiles, tile);
-			}
-		}
-
-=======
 	}
 
 	if (!MAIN_VERSION_ATLEAST(bmain, 280, 19)) {
->>>>>>> d44c40d9
 		if (!DNA_struct_elem_find(fd->filesdna, "Image", "ListBase", "renderslot")) {
 			for (Image *ima = bmain->image.first; ima; ima = ima->id.next) {
 				if (ima->type == IMA_TYPE_R_RESULT) {
@@ -1614,5 +1602,14 @@
 				}
 			}
 		}
-	}
+
+		if (!DNA_struct_elem_find(fd->filesdna, "Image", "short", "num_tiles")) {
+			for (Image *ima = bmain->image.first; ima; ima = ima->id.next) {
+				ImageTile *tile = MEM_callocN(sizeof(ImageTile), "Image Tiles");
+				tile->ok = 1;
+				BLI_addtail(&ima->tiles, tile);
+			}
+		}
+	}
+	
 }