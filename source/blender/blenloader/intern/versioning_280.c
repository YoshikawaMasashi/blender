--- conflicted
+++ resolved
@@ -2429,7 +2429,6 @@
 	}
 
 	{
-<<<<<<< HEAD
 		for (bScreen *screen = bmain->screen.first; screen; screen = screen->id.next) {
 			for (ScrArea *area = screen->areabase.first; area; area = area->next) {
 				for (SpaceLink *slink = area->spacedata.first; slink; slink = slink->next) {
@@ -2450,8 +2449,9 @@
 				}
 			}
 		}
-=======
+	}
+
+	{
 		/* Versioning code until next subversion bump goes here. */
->>>>>>> 4c3ed98c
 	}
 }