/*
 * This program is free software; you can redistribute it and/or
 * modify it under the terms of the GNU General Public License
 * as published by the Free Software Foundation; either version 2
 * of the License, or (at your option) any later version.
 *
 * This program is distributed in the hope that it will be useful,
 * but WITHOUT ANY WARRANTY; without even the implied warranty of
 * MERCHANTABILITY or FITNESS FOR A PARTICULAR PURPOSE.  See the
 * GNU General Public License for more details.
 *
 * You should have received a copy of the GNU General Public License
 * along with this program; if not, write to the Free Software Foundation,
 * Inc., 51 Franklin Street, Fifth Floor, Boston, MA 02110-1301, USA.
 */

/** \file
 * \ingroup blenloader
 */

/* allow readfile to use deprecated functionality */
#define DNA_DEPRECATED_ALLOW

#include <string.h>
#include <float.h>

#include "BLI_listbase.h"
#include "BLI_math.h"
#include "BLI_mempool.h"
#include "BLI_string.h"
#include "BLI_utildefines.h"

#include "DNA_anim_types.h"
#include "DNA_object_types.h"
#include "DNA_camera_types.h"
#include "DNA_cloth_types.h"
#include "DNA_collection_types.h"
#include "DNA_constraint_types.h"
#include "DNA_gpu_types.h"
#include "DNA_light_types.h"
#include "DNA_layer_types.h"
#include "DNA_lightprobe_types.h"
#include "DNA_material_types.h"
#include "DNA_mesh_types.h"
#include "DNA_modifier_types.h"
#include "DNA_particle_types.h"
#include "DNA_rigidbody_types.h"
#include "DNA_scene_types.h"
#include "DNA_screen_types.h"
#include "DNA_view3d_types.h"
#include "DNA_genfile.h"
#include "DNA_gpencil_types.h"
#include "DNA_workspace_types.h"
#include "DNA_key_types.h"
#include "DNA_curve_types.h"
#include "DNA_armature_types.h"
#include "DNA_text_types.h"
#include "DNA_world_types.h"

#include "BKE_animsys.h"
#include "BKE_cloth.h"
#include "BKE_collection.h"
#include "BKE_constraint.h"
#include "BKE_colortools.h"
#include "BKE_customdata.h"
#include "BKE_fcurve.h"
#include "BKE_freestyle.h"
#include "BKE_idprop.h"
#include "BKE_key.h"
#include "BKE_library.h"
#include "BKE_layer.h"
#include "BKE_main.h"
#include "BKE_mesh.h"
#include "BKE_node.h"
#include "BKE_paint.h"
#include "BKE_pointcache.h"
#include "BKE_report.h"
#include "BKE_rigidbody.h"
#include "BKE_screen.h"
#include "BKE_sequencer.h"
#include "BKE_studiolight.h"
#include "BKE_unit.h"
#include "BKE_workspace.h"

/* Only for IMB_BlendMode */
#include "IMB_imbuf.h"

#include "DEG_depsgraph.h"

#include "BLT_translation.h"

#include "BLO_readfile.h"
#include "readfile.h"

#include "MEM_guardedalloc.h"

static bScreen *screen_parent_find(const bScreen *screen)
{
  /* Can avoid lookup if screen state isn't maximized/full
   * (parent and child store the same state). */
  if (ELEM(screen->state, SCREENMAXIMIZED, SCREENFULL)) {
    for (const ScrArea *sa = screen->areabase.first; sa; sa = sa->next) {
      if (sa->full && sa->full != screen) {
        BLI_assert(sa->full->state == screen->state);
        return sa->full;
      }
    }
  }

  return NULL;
}

static void do_version_workspaces_create_from_screens(Main *bmain)
{
  for (bScreen *screen = bmain->screens.first; screen; screen = screen->id.next) {
    const bScreen *screen_parent = screen_parent_find(screen);
    WorkSpace *workspace;
    if (screen->temp) {
      continue;
    }

    if (screen_parent) {
      /* Full-screen with "Back to Previous" option, don't create
       * a new workspace, add layout workspace containing parent. */
      workspace = BLI_findstring(
          &bmain->workspaces, screen_parent->id.name + 2, offsetof(ID, name) + 2);
    }
    else {
      workspace = BKE_workspace_add(bmain, screen->id.name + 2);
    }
    if (workspace == NULL) {
      continue; /* Not much we can do.. */
    }
    BKE_workspace_layout_add(bmain, workspace, screen, screen->id.name + 2);
  }
}

static void do_version_area_change_space_to_space_action(ScrArea *area, const Scene *scene)
{
  SpaceType *stype = BKE_spacetype_from_id(SPACE_ACTION);
  SpaceAction *saction = (SpaceAction *)stype->new (area, scene);
  ARegion *region_channels;

  /* Properly free current regions */
  for (ARegion *region = area->regionbase.first; region; region = region->next) {
    BKE_area_region_free(area->type, region);
  }
  BLI_freelistN(&area->regionbase);

  area->type = stype;
  area->spacetype = stype->spaceid;

  BLI_addhead(&area->spacedata, saction);
  area->regionbase = saction->regionbase;
  BLI_listbase_clear(&saction->regionbase);

  /* Different defaults for timeline */
  region_channels = BKE_area_find_region_type(area, RGN_TYPE_CHANNELS);
  region_channels->flag |= RGN_FLAG_HIDDEN;

  saction->mode = SACTCONT_TIMELINE;
  saction->ads.flag |= ADS_FLAG_SUMMARY_COLLAPSED;
  saction->ads.filterflag |= ADS_FILTER_SUMMARY;
}

/**
 * \brief After lib-link versioning for new workspace design.
 *
 * - Adds a workspace for (almost) each screen of the old file
 *   and adds the needed workspace-layout to wrap the screen.
 * - Active screen isn't stored directly in window anymore, but in the active workspace.
 * - Active scene isn't stored in screen anymore, but in window.
 * - Create workspace instance hook for each window.
 *
 * \note Some of the created workspaces might be deleted again
 * in case of reading the default `startup.blend`.
 */
static void do_version_workspaces_after_lib_link(Main *bmain)
{
  BLI_assert(BLI_listbase_is_empty(&bmain->workspaces));

  do_version_workspaces_create_from_screens(bmain);

  for (wmWindowManager *wm = bmain->wm.first; wm; wm = wm->id.next) {
    for (wmWindow *win = wm->windows.first; win; win = win->next) {
      bScreen *screen_parent = screen_parent_find(win->screen);
      bScreen *screen = screen_parent ? screen_parent : win->screen;

      if (screen->temp) {
        /* We do not generate a new workspace for those screens...
         * still need to set some data in win. */
        win->workspace_hook = BKE_workspace_instance_hook_create(bmain);
        win->scene = screen->scene;
        /* Deprecated from now on! */
        win->screen = NULL;
        continue;
      }

      WorkSpace *workspace = BLI_findstring(
          &bmain->workspaces, screen->id.name + 2, offsetof(ID, name) + 2);
      BLI_assert(workspace != NULL);
      WorkSpaceLayout *layout = BKE_workspace_layout_find(workspace, win->screen);
      BLI_assert(layout != NULL);

      win->workspace_hook = BKE_workspace_instance_hook_create(bmain);

      BKE_workspace_active_set(win->workspace_hook, workspace);
      BKE_workspace_active_layout_set(win->workspace_hook, layout);

      /* Move scene and view layer to window. */
      Scene *scene = screen->scene;
      ViewLayer *layer = BLI_findlink(&scene->view_layers, scene->r.actlay);
      if (!layer) {
        layer = BKE_view_layer_default_view(scene);
      }

      win->scene = scene;
      STRNCPY(win->view_layer_name, layer->name);

      /* Deprecated from now on! */
      win->screen = NULL;
    }
  }

  for (bScreen *screen = bmain->screens.first; screen; screen = screen->id.next) {
    /* Deprecated from now on! */
    BLI_freelistN(&screen->scene->transform_spaces);
    screen->scene = NULL;
  }
}

#ifdef USE_COLLECTION_COMPAT_28
enum {
  COLLECTION_DEPRECATED_VISIBLE = (1 << 0),
  COLLECTION_DEPRECATED_VIEWPORT = (1 << 0),
  COLLECTION_DEPRECATED_SELECTABLE = (1 << 1),
  COLLECTION_DEPRECATED_DISABLED = (1 << 2),
  COLLECTION_DEPRECATED_RENDER = (1 << 3),
};

static void do_version_view_layer_visibility(ViewLayer *view_layer)
{
  /* Convert from deprecated VISIBLE flag to DISABLED */
  LayerCollection *lc;
  for (lc = view_layer->layer_collections.first; lc; lc = lc->next) {
    if (lc->flag & COLLECTION_DEPRECATED_DISABLED) {
      lc->flag &= ~COLLECTION_DEPRECATED_DISABLED;
    }

    if ((lc->flag & COLLECTION_DEPRECATED_VISIBLE) == 0) {
      lc->flag |= COLLECTION_DEPRECATED_DISABLED;
    }

    lc->flag |= COLLECTION_DEPRECATED_VIEWPORT | COLLECTION_DEPRECATED_RENDER;
  }
}

static void do_version_layer_collection_pre(ViewLayer *view_layer,
                                            ListBase *lb,
                                            GSet *enabled_set,
                                            GSet *selectable_set)
{
  /* Convert from deprecated DISABLED to new layer collection and collection flags */
  for (LayerCollection *lc = lb->first; lc; lc = lc->next) {
    if (lc->scene_collection) {
      if (!(lc->flag & COLLECTION_DEPRECATED_DISABLED)) {
        BLI_gset_insert(enabled_set, lc->scene_collection);
      }
      if (lc->flag & COLLECTION_DEPRECATED_SELECTABLE) {
        BLI_gset_insert(selectable_set, lc->scene_collection);
      }
    }

    do_version_layer_collection_pre(
        view_layer, &lc->layer_collections, enabled_set, selectable_set);
  }
}

static void do_version_layer_collection_post(ViewLayer *view_layer,
                                             ListBase *lb,
                                             GSet *enabled_set,
                                             GSet *selectable_set,
                                             GHash *collection_map)
{
  /* Apply layer collection exclude flags. */
  for (LayerCollection *lc = lb->first; lc; lc = lc->next) {
    if (!(lc->collection->flag & COLLECTION_IS_MASTER)) {
      SceneCollection *sc = BLI_ghash_lookup(collection_map, lc->collection);
      const bool enabled = (sc && BLI_gset_haskey(enabled_set, sc));
      const bool selectable = (sc && BLI_gset_haskey(selectable_set, sc));

      if (!enabled) {
        lc->flag |= LAYER_COLLECTION_EXCLUDE;
      }
      if (enabled && !selectable) {
        lc->collection->flag |= COLLECTION_RESTRICT_SELECT;
      }
    }

    do_version_layer_collection_post(
        view_layer, &lc->layer_collections, enabled_set, selectable_set, collection_map);
  }
}

static void do_version_scene_collection_convert(
    Main *bmain, ID *id, SceneCollection *sc, Collection *collection, GHash *collection_map)
{
  if (collection_map) {
    BLI_ghash_insert(collection_map, collection, sc);
  }

  for (SceneCollection *nsc = sc->scene_collections.first; nsc;) {
    SceneCollection *nsc_next = nsc->next;
    Collection *ncollection = BKE_collection_add(bmain, collection, nsc->name);
    ncollection->id.lib = id->lib;
    do_version_scene_collection_convert(bmain, id, nsc, ncollection, collection_map);
    nsc = nsc_next;
  }

  for (LinkData *link = sc->objects.first; link; link = link->next) {
    Object *ob = link->data;
    if (ob) {
      BKE_collection_object_add(bmain, collection, ob);
      id_us_min(&ob->id);
    }
  }

  BLI_freelistN(&sc->objects);
  MEM_freeN(sc);
}

static void do_version_group_collection_to_collection(Main *bmain, Collection *group)
{
  /* Convert old 2.8 group collections to new unified collections. */
  if (group->collection) {
    do_version_scene_collection_convert(bmain, &group->id, group->collection, group, NULL);
  }

  group->collection = NULL;
  group->view_layer = NULL;
  id_fake_user_set(&group->id);
}

static void do_version_scene_collection_to_collection(Main *bmain, Scene *scene)
{
  /* Convert old 2.8 scene collections to new unified collections. */

  /* Temporarily clear view layers so we don't do any layer collection syncing
   * and destroy old flags that we want to restore. */
  ListBase view_layers = scene->view_layers;
  BLI_listbase_clear(&scene->view_layers);

  if (!scene->master_collection) {
    scene->master_collection = BKE_collection_master_add();
  }

  /* Convert scene collections. */
  GHash *collection_map = BLI_ghash_new(BLI_ghashutil_ptrhash, BLI_ghashutil_ptrcmp, __func__);
  if (scene->collection) {
    do_version_scene_collection_convert(
        bmain, &scene->id, scene->collection, scene->master_collection, collection_map);
    scene->collection = NULL;
  }

  scene->view_layers = view_layers;

  /* Convert layer collections. */
  ViewLayer *view_layer;
  for (view_layer = scene->view_layers.first; view_layer; view_layer = view_layer->next) {
    GSet *enabled_set = BLI_gset_new(BLI_ghashutil_ptrhash, BLI_ghashutil_ptrcmp, __func__);
    GSet *selectable_set = BLI_gset_new(BLI_ghashutil_ptrhash, BLI_ghashutil_ptrcmp, __func__);

    do_version_layer_collection_pre(
        view_layer, &view_layer->layer_collections, enabled_set, selectable_set);

    BKE_layer_collection_sync(scene, view_layer);

    do_version_layer_collection_post(
        view_layer, &view_layer->layer_collections, enabled_set, selectable_set, collection_map);

    BLI_gset_free(enabled_set, NULL);
    BLI_gset_free(selectable_set, NULL);

    BKE_layer_collection_sync(scene, view_layer);
  }

  BLI_ghash_free(collection_map, NULL, NULL);
}
#endif

static void do_version_layers_to_collections(Main *bmain, Scene *scene)
{
  /* Since we don't have access to FileData we check the (always valid) first
   * render layer instead. */
  if (!scene->master_collection) {
    scene->master_collection = BKE_collection_master_add();
  }

  if (scene->view_layers.first) {
    return;
  }

  /* Create collections from layers. */
  Collection *collection_master = scene->master_collection;
  Collection *collections[20] = {NULL};

  for (int layer = 0; layer < 20; layer++) {
    for (Base *base = scene->base.first; base; base = base->next) {
      if (base->lay & (1 << layer)) {
        /* Create collections when needed only. */
        if (collections[layer] == NULL) {
          char name[MAX_NAME];

          BLI_snprintf(
              name, sizeof(collection_master->id.name), DATA_("Collection %d"), layer + 1);

          Collection *collection = BKE_collection_add(bmain, collection_master, name);
          collection->id.lib = scene->id.lib;
          if (collection->id.lib != NULL) {
            collection->id.tag |= LIB_TAG_INDIRECT;
          }
          collections[layer] = collection;

          if (!(scene->lay & (1 << layer))) {
            collection->flag |= COLLECTION_RESTRICT_VIEWPORT | COLLECTION_RESTRICT_RENDER;
          }
        }

        /* Note usually this would do slow collection syncing for view layers,
         * but since no view layers exists yet at this point it's fast. */
        BKE_collection_object_add(bmain, collections[layer], base->object);
      }

      if (base->flag & SELECT) {
        base->object->flag |= SELECT;
      }
      else {
        base->object->flag &= ~SELECT;
      }
    }
  }

  /* Handle legacy render layers. */
  bool have_override = false;
  const bool need_default_renderlayer = scene->r.layers.first == NULL;

  for (SceneRenderLayer *srl = scene->r.layers.first; srl; srl = srl->next) {
    ViewLayer *view_layer = BKE_view_layer_add(scene, srl->name);

    if (srl->layflag & SCE_LAY_DISABLE) {
      view_layer->flag &= ~VIEW_LAYER_RENDER;
    }

    if ((srl->layflag & SCE_LAY_FRS) == 0) {
      view_layer->flag &= ~VIEW_LAYER_FREESTYLE;
    }

    view_layer->layflag = srl->layflag;
    view_layer->passflag = srl->passflag;
    view_layer->pass_alpha_threshold = srl->pass_alpha_threshold;
    view_layer->samples = srl->samples;
    view_layer->mat_override = srl->mat_override;

    BKE_freestyle_config_free(&view_layer->freestyle_config, true);
    view_layer->freestyle_config = srl->freestyleConfig;
    view_layer->id_properties = srl->prop;

    /* Set exclusion and overrides. */
    for (int layer = 0; layer < 20; layer++) {
      Collection *collection = collections[layer];
      if (collection) {
        LayerCollection *lc = BKE_layer_collection_first_from_scene_collection(view_layer,
                                                                               collection);

        if (srl->lay_exclude & (1 << layer)) {
          /* Disable excluded layer. */
          have_override = true;
          lc->flag |= LAYER_COLLECTION_EXCLUDE;
          for (LayerCollection *nlc = lc->layer_collections.first; nlc; nlc = nlc->next) {
            nlc->flag |= LAYER_COLLECTION_EXCLUDE;
          }
        }
        else {
          if (srl->lay_zmask & (1 << layer)) {
            have_override = true;
            lc->flag |= LAYER_COLLECTION_HOLDOUT;
          }

          if ((srl->lay & (1 << layer)) == 0) {
            have_override = true;
            lc->flag |= LAYER_COLLECTION_INDIRECT_ONLY;
          }
        }
      }
    }

    /* for convenience set the same active object in all the layers */
    if (scene->basact) {
      view_layer->basact = BKE_view_layer_base_find(view_layer, scene->basact->object);
    }

    for (Base *base = view_layer->object_bases.first; base; base = base->next) {
      if ((base->flag & BASE_SELECTABLE) && (base->object->flag & SELECT)) {
        base->flag |= BASE_SELECTED;
      }
    }
  }

  BLI_freelistN(&scene->r.layers);

  /* If render layers included overrides, or there are no render layers,
   * we also create a vanilla viewport layer. */
  if (have_override || need_default_renderlayer) {
    ViewLayer *view_layer = BKE_view_layer_add(scene, "Viewport");

    /* If we ported all the original render layers,
     * we don't need to make the viewport layer renderable. */
    if (!BLI_listbase_is_single(&scene->view_layers)) {
      view_layer->flag &= ~VIEW_LAYER_RENDER;
    }

    /* convert active base */
    if (scene->basact) {
      view_layer->basact = BKE_view_layer_base_find(view_layer, scene->basact->object);
    }

    /* convert selected bases */
    for (Base *base = view_layer->object_bases.first; base; base = base->next) {
      if ((base->flag & BASE_SELECTABLE) && (base->object->flag & SELECT)) {
        base->flag |= BASE_SELECTED;
      }

      /* keep lay around for forward compatibility (open those files in 2.79) */
      base->lay = base->object->lay;
    }
  }

  /* remove bases once and for all */
  for (Base *base = scene->base.first; base; base = base->next) {
    id_us_min(&base->object->id);
  }

  BLI_freelistN(&scene->base);
  scene->basact = NULL;
}

static void do_version_collection_propagate_lib_to_children(Collection *collection)
{
  if (collection->id.lib != NULL) {
    for (CollectionChild *collection_child = collection->children.first; collection_child != NULL;
         collection_child = collection_child->next) {
      if (collection_child->collection->id.lib == NULL) {
        collection_child->collection->id.lib = collection->id.lib;
      }
      do_version_collection_propagate_lib_to_children(collection_child->collection);
    }
  }
}

/** convert old annotations colors */
static void do_versions_fix_annotations(bGPdata *gpd)
{
  for (const bGPDpalette *palette = gpd->palettes.first; palette; palette = palette->next) {
    for (bGPDpalettecolor *palcolor = palette->colors.first; palcolor; palcolor = palcolor->next) {
      /* fix layers */
      for (bGPDlayer *gpl = gpd->layers.first; gpl; gpl = gpl->next) {
        /* unlock/unhide layer */
        gpl->flag &= ~GP_LAYER_LOCKED;
        gpl->flag &= ~GP_LAYER_HIDE;
        /* set opacity to 1 */
        gpl->opacity = 1.0f;
        /* disable tint */
        gpl->tintcolor[3] = 0.0f;

        for (bGPDframe *gpf = gpl->frames.first; gpf; gpf = gpf->next) {
          for (bGPDstroke *gps = gpf->strokes.first; gps; gps = gps->next) {
            if ((gps->colorname[0] != '\0') && (STREQ(gps->colorname, palcolor->info))) {
              /* copy color settings */
              copy_v4_v4(gpl->color, palcolor->color);
            }
          }
        }
      }
    }
  }
}

static void do_versions_remove_region(ListBase *regionbase, ARegion *ar)
{
  BLI_freelinkN(regionbase, ar);
}

static void do_versions_remove_regions_by_type(ListBase *regionbase, int regiontype)
{
  ARegion *ar, *ar_next;
  for (ar = regionbase->first; ar; ar = ar_next) {
    ar_next = ar->next;
    if (ar->regiontype == regiontype) {
      do_versions_remove_region(regionbase, ar);
    }
  }
}

static ARegion *do_versions_find_region_or_null(ListBase *regionbase, int regiontype)
{
  for (ARegion *ar = regionbase->first; ar; ar = ar->next) {
    if (ar->regiontype == regiontype) {
      return ar;
    }
  }
  return NULL;
}

static ARegion *do_versions_find_region(ListBase *regionbase, int regiontype)
{
  ARegion *ar = do_versions_find_region_or_null(regionbase, regiontype);
  if (ar == NULL) {
    BLI_assert(!"Did not find expected region in versioning");
  }
  return ar;
}

static ARegion *do_versions_add_region(int regiontype, const char *name)
{
  ARegion *ar = MEM_callocN(sizeof(ARegion), name);
  ar->regiontype = regiontype;
  return ar;
}

static void do_version_bones_split_bbone_scale(ListBase *lb)
{
  for (Bone *bone = lb->first; bone; bone = bone->next) {
    bone->scale_in_y = bone->scale_in_x;
    bone->scale_out_y = bone->scale_out_x;

    do_version_bones_split_bbone_scale(&bone->childbase);
  }
}

static void do_version_bones_inherit_scale(ListBase *lb)
{
  for (Bone *bone = lb->first; bone; bone = bone->next) {
    if (bone->flag & BONE_NO_SCALE) {
      bone->inherit_scale_mode = BONE_INHERIT_SCALE_NONE_LEGACY;
      bone->flag &= ~BONE_NO_SCALE;
    }

    do_version_bones_inherit_scale(&bone->childbase);
  }
}

static bool replace_bbone_scale_rnapath(char **p_old_path)
{
  char *old_path = *p_old_path;

  if (old_path == NULL) {
    return false;
  }

  if (BLI_str_endswith(old_path, "bbone_scalein") ||
      BLI_str_endswith(old_path, "bbone_scaleout")) {
    *p_old_path = BLI_strdupcat(old_path, "x");

    MEM_freeN(old_path);
    return true;
  }

  return false;
}

static void do_version_bbone_scale_fcurve_fix(ListBase *curves, FCurve *fcu)
{
  /* Update driver variable paths. */
  if (fcu->driver) {
    LISTBASE_FOREACH (DriverVar *, dvar, &fcu->driver->variables) {
      DRIVER_TARGETS_LOOPER_BEGIN (dvar) {
        replace_bbone_scale_rnapath(&dtar->rna_path);
      }
      DRIVER_TARGETS_LOOPER_END;
    }
  }

  /* Update F-Curve's path. */
  if (replace_bbone_scale_rnapath(&fcu->rna_path)) {
    /* If matched, duplicate the curve and tweak name. */
    FCurve *second = copy_fcurve(fcu);

    second->rna_path[strlen(second->rna_path) - 1] = 'y';

    BLI_insertlinkafter(curves, fcu, second);

    /* Add to the curve group. */
    second->grp = fcu->grp;

    if (fcu->grp != NULL && fcu->grp->channels.last == fcu) {
      fcu->grp->channels.last = second;
    }
  }
}

static void do_version_bbone_scale_animdata_cb(ID *UNUSED(id),
                                               AnimData *adt,
                                               void *UNUSED(wrapper_data))
{
  LISTBASE_FOREACH_MUTABLE (FCurve *, fcu, &adt->drivers) {
    do_version_bbone_scale_fcurve_fix(&adt->drivers, fcu);
  }
}

static void do_version_constraints_maintain_volume_mode_uniform(ListBase *lb)
{
  for (bConstraint *con = lb->first; con; con = con->next) {
    if (con->type == CONSTRAINT_TYPE_SAMEVOL) {
      bSameVolumeConstraint *data = (bSameVolumeConstraint *)con->data;
      data->mode = SAMEVOL_UNIFORM;
    }
  }
}

static void do_version_constraints_copy_scale_power(ListBase *lb)
{
  for (bConstraint *con = lb->first; con; con = con->next) {
    if (con->type == CONSTRAINT_TYPE_SIZELIKE) {
      bSizeLikeConstraint *data = (bSizeLikeConstraint *)con->data;
      data->power = 1.0f;
    }
  }
}

static void do_version_constraints_copy_rotation_mix_mode(ListBase *lb)
{
  for (bConstraint *con = lb->first; con; con = con->next) {
    if (con->type == CONSTRAINT_TYPE_ROTLIKE) {
      bRotateLikeConstraint *data = (bRotateLikeConstraint *)con->data;
      data->mix_mode = (data->flag & ROTLIKE_OFFSET) ? ROTLIKE_MIX_OFFSET : ROTLIKE_MIX_REPLACE;
      data->flag &= ~ROTLIKE_OFFSET;
    }
  }
}

static void do_versions_seq_alloc_transform_and_crop(ListBase *seqbase)
{
  for (Sequence *seq = seqbase->first; seq != NULL; seq = seq->next) {
    if (ELEM(seq->type, SEQ_TYPE_SOUND_RAM, SEQ_TYPE_SOUND_HD) == 0) {
      if (seq->strip->transform == NULL) {
        seq->strip->transform = MEM_callocN(sizeof(struct StripTransform), "StripTransform");
      }

      if (seq->strip->crop == NULL) {
        seq->strip->crop = MEM_callocN(sizeof(struct StripCrop), "StripCrop");
      }

      if (seq->seqbase.first != NULL) {
        do_versions_seq_alloc_transform_and_crop(&seq->seqbase);
      }
    }
  }
}

/* Return true if there is something to convert. */
static void do_versions_material_convert_legacy_blend_mode(bNodeTree *ntree, char blend_method)
{
  bool need_update = false;

  /* Iterate backwards from end so we don't encounter newly added links. */
  bNodeLink *prevlink;
  for (bNodeLink *link = ntree->links.last; link; link = prevlink) {
    prevlink = link->prev;

    /* Detect link to replace. */
    bNode *fromnode = link->fromnode;
    bNodeSocket *fromsock = link->fromsock;
    bNode *tonode = link->tonode;
    bNodeSocket *tosock = link->tosock;

    if (!(tonode->type == SH_NODE_OUTPUT_MATERIAL && STREQ(tosock->identifier, "Surface"))) {
      continue;
    }

    /* Only do outputs that are enabled for EEVEE */
    if (!ELEM(tonode->custom1, SHD_OUTPUT_ALL, SHD_OUTPUT_EEVEE)) {
      continue;
    }

    if (blend_method == 1 /* MA_BM_ADD */) {
      nodeRemLink(ntree, link);

      bNode *add_node = nodeAddStaticNode(NULL, ntree, SH_NODE_ADD_SHADER);
      add_node->locx = 0.5f * (fromnode->locx + tonode->locx);
      add_node->locy = 0.5f * (fromnode->locy + tonode->locy);

      bNodeSocket *shader1_socket = add_node->inputs.first;
      bNodeSocket *shader2_socket = add_node->inputs.last;
      bNodeSocket *add_socket = nodeFindSocket(add_node, SOCK_OUT, "Shader");

      bNode *transp_node = nodeAddStaticNode(NULL, ntree, SH_NODE_BSDF_TRANSPARENT);
      transp_node->locx = add_node->locx;
      transp_node->locy = add_node->locy - 110.0f;

      bNodeSocket *transp_socket = nodeFindSocket(transp_node, SOCK_OUT, "BSDF");

      /* Link to input and material output node. */
      nodeAddLink(ntree, fromnode, fromsock, add_node, shader1_socket);
      nodeAddLink(ntree, transp_node, transp_socket, add_node, shader2_socket);
      nodeAddLink(ntree, add_node, add_socket, tonode, tosock);

      need_update = true;
    }
    else if (blend_method == 2 /* MA_BM_MULTIPLY */) {
      nodeRemLink(ntree, link);

      bNode *transp_node = nodeAddStaticNode(NULL, ntree, SH_NODE_BSDF_TRANSPARENT);

      bNodeSocket *color_socket = nodeFindSocket(transp_node, SOCK_IN, "Color");
      bNodeSocket *transp_socket = nodeFindSocket(transp_node, SOCK_OUT, "BSDF");

      /* If incomming link is from a closure socket, we need to convert it. */
      if (fromsock->type == SOCK_SHADER) {
        transp_node->locx = 0.33f * fromnode->locx + 0.66f * tonode->locx;
        transp_node->locy = 0.33f * fromnode->locy + 0.66f * tonode->locy;

        bNode *shtorgb_node = nodeAddStaticNode(NULL, ntree, SH_NODE_SHADERTORGB);
        shtorgb_node->locx = 0.66f * fromnode->locx + 0.33f * tonode->locx;
        shtorgb_node->locy = 0.66f * fromnode->locy + 0.33f * tonode->locy;

        bNodeSocket *shader_socket = nodeFindSocket(shtorgb_node, SOCK_IN, "Shader");
        bNodeSocket *rgba_socket = nodeFindSocket(shtorgb_node, SOCK_OUT, "Color");

        nodeAddLink(ntree, fromnode, fromsock, shtorgb_node, shader_socket);
        nodeAddLink(ntree, shtorgb_node, rgba_socket, transp_node, color_socket);
      }
      else {
        transp_node->locx = 0.5f * (fromnode->locx + tonode->locx);
        transp_node->locy = 0.5f * (fromnode->locy + tonode->locy);

        nodeAddLink(ntree, fromnode, fromsock, transp_node, color_socket);
      }

      /* Link to input and material output node. */
      nodeAddLink(ntree, transp_node, transp_socket, tonode, tosock);

      need_update = true;
    }
  }

  if (need_update) {
    ntreeUpdateTree(NULL, ntree);
  }
}

static void do_versions_local_collection_bits_set(LayerCollection *layer_collection)
{
  layer_collection->local_collections_bits = ~(0);
  LISTBASE_FOREACH (LayerCollection *, child, &layer_collection->layer_collections) {
    do_versions_local_collection_bits_set(child);
  }
}

void do_versions_after_linking_280(Main *bmain, ReportList *UNUSED(reports))
{
  bool use_collection_compat_28 = true;

  if (!MAIN_VERSION_ATLEAST(bmain, 280, 0)) {
    use_collection_compat_28 = false;

    /* Convert group layer visibility flags to hidden nested collection. */
    for (Collection *collection = bmain->collections.first; collection;
         collection = collection->id.next) {
      /* Add fake user for all existing groups. */
      id_fake_user_set(&collection->id);

      if (collection->flag & (COLLECTION_RESTRICT_VIEWPORT | COLLECTION_RESTRICT_RENDER)) {
        continue;
      }

      Collection *hidden_collection_array[20] = {NULL};
      for (CollectionObject *cob = collection->gobject.first, *cob_next = NULL; cob;
           cob = cob_next) {
        cob_next = cob->next;
        Object *ob = cob->ob;

        if (!(ob->lay & collection->layer)) {
          /* Find or create hidden collection matching object's first layer. */
          Collection **collection_hidden = NULL;
          int coll_idx = 0;
          for (; coll_idx < 20; coll_idx++) {
            if (ob->lay & (1 << coll_idx)) {
              collection_hidden = &hidden_collection_array[coll_idx];
              break;
            }
          }
          BLI_assert(collection_hidden != NULL);

          if (*collection_hidden == NULL) {
            char name[MAX_ID_NAME];
            BLI_snprintf(name, sizeof(name), DATA_("Hidden %d"), coll_idx + 1);
            *collection_hidden = BKE_collection_add(bmain, collection, name);
            (*collection_hidden)->flag |= COLLECTION_RESTRICT_VIEWPORT |
                                          COLLECTION_RESTRICT_RENDER;
          }

          BKE_collection_object_add(bmain, *collection_hidden, ob);
          BKE_collection_object_remove(bmain, collection, ob, true);
        }
      }
    }

    /* We need to assign lib pointer to generated hidden collections *after* all have been created,
     * otherwise we'll end up with several data-blocks sharing same name/library,
     * which is FORBIDDEN!
     * Note: we need this to be recursive,
     * since a child collection may be sorted before its parent in bmain. */
    for (Collection *collection = bmain->collections.first; collection != NULL;
         collection = collection->id.next) {
      do_version_collection_propagate_lib_to_children(collection);
    }

    /* Convert layers to collections. */
    for (Scene *scene = bmain->scenes.first; scene; scene = scene->id.next) {
      do_version_layers_to_collections(bmain, scene);
    }
  }

  if (!MAIN_VERSION_ATLEAST(bmain, 280, 0)) {
    for (bScreen *screen = bmain->screens.first; screen; screen = screen->id.next) {
      /* same render-layer as do_version_workspaces_after_lib_link will activate,
       * so same layer as BKE_view_layer_default_view would return */
      ViewLayer *layer = screen->scene->view_layers.first;

      for (ScrArea *sa = screen->areabase.first; sa; sa = sa->next) {
        for (SpaceLink *space = sa->spacedata.first; space; space = space->next) {
          if (space->spacetype == SPACE_OUTLINER) {
            SpaceOutliner *soutliner = (SpaceOutliner *)space;

            soutliner->outlinevis = SO_VIEW_LAYER;

            if (BLI_listbase_count_at_most(&layer->layer_collections, 2) == 1) {
              if (soutliner->treestore == NULL) {
                soutliner->treestore = BLI_mempool_create(
                    sizeof(TreeStoreElem), 1, 512, BLI_MEMPOOL_ALLOW_ITER);
              }

              /* Create a tree store element for the collection. This is normally
               * done in check_persistent (outliner_tree.c), but we need to access
               * it here :/ (expand element if it's the only one) */
              TreeStoreElem *tselem = BLI_mempool_calloc(soutliner->treestore);
              tselem->type = TSE_LAYER_COLLECTION;
              tselem->id = layer->layer_collections.first;
              tselem->nr = tselem->used = 0;
              tselem->flag &= ~TSE_CLOSED;
            }
          }
        }
      }
    }
  }

  if (!MAIN_VERSION_ATLEAST(bmain, 280, 0)) {
    for (bScreen *screen = bmain->screens.first; screen; screen = screen->id.next) {
      for (ScrArea *sa = screen->areabase.first; sa; sa = sa->next) {
        for (SpaceLink *space = sa->spacedata.first; space; space = space->next) {
          if (space->spacetype == SPACE_IMAGE) {
            SpaceImage *sima = (SpaceImage *)space;
            if ((sima) && (sima->gpd)) {
              sima->gpd->flag |= GP_DATA_ANNOTATIONS;
              do_versions_fix_annotations(sima->gpd);
            }
          }
          if (space->spacetype == SPACE_CLIP) {
            SpaceClip *spclip = (SpaceClip *)space;
            MovieClip *clip = spclip->clip;
            if ((clip) && (clip->gpd)) {
              clip->gpd->flag |= GP_DATA_ANNOTATIONS;
              do_versions_fix_annotations(clip->gpd);
            }
          }
        }
      }
    }
  }

  /* New workspace design */
  if (!MAIN_VERSION_ATLEAST(bmain, 280, 1)) {
    do_version_workspaces_after_lib_link(bmain);
  }

  if (!MAIN_VERSION_ATLEAST(bmain, 280, 2)) {
    /* Cleanup any remaining SceneRenderLayer data for files that were created
     * with Blender 2.8 before the SceneRenderLayer > RenderLayer refactor. */
    for (Scene *scene = bmain->scenes.first; scene; scene = scene->id.next) {
      for (SceneRenderLayer *srl = scene->r.layers.first; srl; srl = srl->next) {
        if (srl->prop) {
          IDP_FreeProperty(srl->prop);
        }
        BKE_freestyle_config_free(&srl->freestyleConfig, true);
      }
      BLI_freelistN(&scene->r.layers);
    }
  }

  if (!MAIN_VERSION_ATLEAST(bmain, 280, 3)) {
    /* Due to several changes to particle RNA and draw code particles from older files may
     * no longer be visible.
     * Here we correct this by setting a default draw size for those files. */
    for (Object *object = bmain->objects.first; object; object = object->id.next) {
      for (ParticleSystem *psys = object->particlesystem.first; psys; psys = psys->next) {
        if (psys->part->draw_size == 0.0f) {
          psys->part->draw_size = 0.1f;
        }
      }
    }
  }

  if (!MAIN_VERSION_ATLEAST(bmain, 280, 4)) {
    for (Object *object = bmain->objects.first; object; object = object->id.next) {
      if (object->particlesystem.first) {
        object->duplicator_visibility_flag = OB_DUPLI_FLAG_VIEWPORT;
        for (ParticleSystem *psys = object->particlesystem.first; psys; psys = psys->next) {
          if (psys->part->draw & PART_DRAW_EMITTER) {
            object->duplicator_visibility_flag |= OB_DUPLI_FLAG_RENDER;
            break;
          }
        }
      }
      else if (object->transflag & OB_DUPLI) {
        object->duplicator_visibility_flag = OB_DUPLI_FLAG_VIEWPORT;
      }
      else {
        object->duplicator_visibility_flag = OB_DUPLI_FLAG_VIEWPORT | OB_DUPLI_FLAG_RENDER;
      }
    }

    /* Cleanup deprecated flag from particlesettings data-blocks. */
    for (ParticleSettings *part = bmain->particles.first; part; part = part->id.next) {
      part->draw &= ~PART_DRAW_EMITTER;
    }
  }

  /* SpaceTime & SpaceLogic removal/replacing */
  if (!MAIN_VERSION_ATLEAST(bmain, 280, 9)) {
    const wmWindowManager *wm = bmain->wm.first;
    const Scene *scene = bmain->scenes.first;

    if (wm != NULL) {
      /* Action editors need a scene for creation. First, update active
       * screens using the active scene of the window they're displayed in.
       * Next, update remaining screens using first scene in main listbase. */

      for (wmWindow *win = wm->windows.first; win; win = win->next) {
        const bScreen *screen = BKE_workspace_active_screen_get(win->workspace_hook);
        for (ScrArea *area = screen->areabase.first; area; area = area->next) {
          if (ELEM(area->butspacetype, SPACE_TIME, SPACE_LOGIC)) {
            do_version_area_change_space_to_space_action(area, win->scene);

            /* Don't forget to unset! */
            area->butspacetype = SPACE_EMPTY;
          }
        }
      }
    }
    if (scene != NULL) {
      for (bScreen *screen = bmain->screens.first; screen; screen = screen->id.next) {
        for (ScrArea *area = screen->areabase.first; area; area = area->next) {
          if (ELEM(area->butspacetype, SPACE_TIME, SPACE_LOGIC)) {
            /* Areas that were already handled won't be handled again */
            do_version_area_change_space_to_space_action(area, scene);

            /* Don't forget to unset! */
            area->butspacetype = SPACE_EMPTY;
          }
        }
      }
    }
  }

#ifdef USE_COLLECTION_COMPAT_28
  if (use_collection_compat_28 && !MAIN_VERSION_ATLEAST(bmain, 280, 14)) {
    for (Collection *group = bmain->collections.first; group; group = group->id.next) {
      do_version_group_collection_to_collection(bmain, group);
    }

    for (Scene *scene = bmain->scenes.first; scene; scene = scene->id.next) {
      do_version_scene_collection_to_collection(bmain, scene);
    }
  }
#endif

  /* Update Curve object Shape Key data layout to include the Radius property */
  if (!MAIN_VERSION_ATLEAST(bmain, 280, 23)) {
    for (Curve *cu = bmain->curves.first; cu; cu = cu->id.next) {
      if (!cu->key || cu->key->elemsize != sizeof(float[4])) {
        continue;
      }

      cu->key->elemstr[0] = 3; /*KEYELEM_ELEM_SIZE_CURVE*/
      cu->key->elemsize = sizeof(float[3]);

      int new_count = BKE_keyblock_curve_element_count(&cu->nurb);

      for (KeyBlock *block = cu->key->block.first; block; block = block->next) {
        int old_count = block->totelem;
        void *old_data = block->data;

        if (!old_data || old_count <= 0) {
          continue;
        }

        block->totelem = new_count;
        block->data = MEM_callocN(sizeof(float[3]) * new_count, __func__);

        float *oldptr = old_data;
        float(*newptr)[3] = block->data;

        for (Nurb *nu = cu->nurb.first; nu; nu = nu->next) {
          if (nu->bezt) {
            BezTriple *bezt = nu->bezt;

            for (int a = 0; a < nu->pntsu; a++, bezt++) {
              if ((old_count -= 3) < 0) {
                memcpy(newptr, bezt->vec, sizeof(float[3][3]));
                newptr[3][0] = bezt->tilt;
              }
              else {
                memcpy(newptr, oldptr, sizeof(float[3][4]));
              }

              newptr[3][1] = bezt->radius;

              oldptr += 3 * 4;
              newptr += 4; /*KEYELEM_ELEM_LEN_BEZTRIPLE*/
            }
          }
          else if (nu->bp) {
            BPoint *bp = nu->bp;

            for (int a = 0; a < nu->pntsu * nu->pntsv; a++, bp++) {
              if (--old_count < 0) {
                copy_v3_v3(newptr[0], bp->vec);
                newptr[1][0] = bp->tilt;
              }
              else {
                memcpy(newptr, oldptr, sizeof(float[4]));
              }

              newptr[1][1] = bp->radius;

              oldptr += 4;
              newptr += 2; /*KEYELEM_ELEM_LEN_BPOINT*/
            }
          }
        }

        MEM_freeN(old_data);
      }
    }
  }

  /* Move B-Bone custom handle settings from bPoseChannel to Bone. */
  if (!MAIN_VERSION_ATLEAST(bmain, 280, 25)) {
    for (Object *ob = bmain->objects.first; ob; ob = ob->id.next) {
      bArmature *arm = ob->data;

      /* If it is an armature from the same file. */
      if (ob->pose && arm && arm->id.lib == ob->id.lib) {
        bool rebuild = false;

        for (bPoseChannel *pchan = ob->pose->chanbase.first; pchan; pchan = pchan->next) {
          /* If the 2.7 flag is enabled, processing is needed. */
          if (pchan->bone && (pchan->bboneflag & PCHAN_BBONE_CUSTOM_HANDLES)) {
            /* If the settings in the Bone are not set, copy. */
            if (pchan->bone->bbone_prev_type == BBONE_HANDLE_AUTO &&
                pchan->bone->bbone_next_type == BBONE_HANDLE_AUTO &&
                pchan->bone->bbone_prev == NULL && pchan->bone->bbone_next == NULL) {
              pchan->bone->bbone_prev_type = (pchan->bboneflag & PCHAN_BBONE_CUSTOM_START_REL) ?
                                                 BBONE_HANDLE_RELATIVE :
                                                 BBONE_HANDLE_ABSOLUTE;
              pchan->bone->bbone_next_type = (pchan->bboneflag & PCHAN_BBONE_CUSTOM_END_REL) ?
                                                 BBONE_HANDLE_RELATIVE :
                                                 BBONE_HANDLE_ABSOLUTE;

              if (pchan->bbone_prev) {
                pchan->bone->bbone_prev = pchan->bbone_prev->bone;
              }
              if (pchan->bbone_next) {
                pchan->bone->bbone_next = pchan->bbone_next->bone;
              }
            }

            rebuild = true;
            pchan->bboneflag = 0;
          }
        }

        /* Tag pose rebuild for all objects that use this armature. */
        if (rebuild) {
          for (Object *ob2 = bmain->objects.first; ob2; ob2 = ob2->id.next) {
            if (ob2->pose && ob2->data == arm) {
              ob2->pose->flag |= POSE_RECALC;
            }
          }
        }
      }
    }
  }

  if (!MAIN_VERSION_ATLEAST(bmain, 280, 30)) {
    for (Brush *brush = bmain->brushes.first; brush; brush = brush->id.next) {
      if (brush->gpencil_settings != NULL) {
        brush->gpencil_tool = brush->gpencil_settings->brush_type;
      }
    }
    BKE_paint_toolslots_init_from_main(bmain);
  }

  if (!MAIN_VERSION_ATLEAST(bmain, 280, 38)) {
    /* Ensure we get valid rigidbody object/constraint data in relevant collections' objects. */
    for (Scene *scene = bmain->scenes.first; scene; scene = scene->id.next) {
      RigidBodyWorld *rbw = scene->rigidbody_world;

      if (rbw == NULL) {
        continue;
      }

      BKE_rigidbody_objects_collection_validate(scene, rbw);
      BKE_rigidbody_constraints_collection_validate(scene, rbw);
    }
  }

  if (!MAIN_VERSION_ATLEAST(bmain, 280, 69)) {
    /* Unify DOF settings (EEVEE part only) */
    const int SCE_EEVEE_DOF_ENABLED = (1 << 7);
    LISTBASE_FOREACH (Scene *, scene, &bmain->scenes) {
      if (STREQ(scene->r.engine, RE_engine_id_BLENDER_EEVEE)) {
        if (scene->eevee.flag & SCE_EEVEE_DOF_ENABLED) {
          Object *cam_ob = scene->camera;
          if (cam_ob && cam_ob->type == OB_CAMERA) {
            Camera *cam = cam_ob->data;
            cam->dof.flag |= CAM_DOF_ENABLED;
          }
        }
      }
    }

    LISTBASE_FOREACH (Camera *, camera, &bmain->cameras) {
      camera->dof.focus_object = camera->dof_ob;
      camera->dof.focus_distance = camera->dof_distance;
      camera->dof.aperture_fstop = camera->gpu_dof.fstop;
      camera->dof.aperture_rotation = camera->gpu_dof.rotation;
      camera->dof.aperture_ratio = camera->gpu_dof.ratio;
      camera->dof.aperture_blades = camera->gpu_dof.num_blades;
      camera->dof_ob = NULL;
    }
  }

  if (!MAIN_VERSION_ATLEAST(bmain, 281, 2)) {
    /* Replace Multiply and Additive blend mode by Alpha Blend
     * now that we use dualsource blending. */
    /* We take care of doing only nodetrees that are always part of materials
     * with old blending modes. */
    for (Material *ma = bmain->materials.first; ma; ma = ma->id.next) {
      bNodeTree *ntree = ma->nodetree;
      if (ma->blend_method == 1 /* MA_BM_ADD */) {
        if (ma->use_nodes) {
          do_versions_material_convert_legacy_blend_mode(ntree, 1 /* MA_BM_ADD */);
        }
        ma->blend_method = MA_BM_BLEND;
      }
      else if (ma->blend_method == 2 /* MA_BM_MULTIPLY */) {
        if (ma->use_nodes) {
          do_versions_material_convert_legacy_blend_mode(ntree, 2 /* MA_BM_MULTIPLY */);
        }
        ma->blend_method = MA_BM_BLEND;
      }
    }

    {
      /* Update all ruler layers to set new flag. */
      LISTBASE_FOREACH (Scene *, scene, &bmain->scenes) {
        bGPdata *gpd = scene->gpd;
        if (gpd == NULL) {
          continue;
        }
        for (bGPDlayer *gpl = gpd->layers.first; gpl; gpl = gpl->next) {
          if (STREQ(gpl->info, "RulerData3D")) {
            gpl->flag |= GP_LAYER_IS_RULER;
            break;
          }
        }
      }
    }
  }
}

/* NOTE: This version patch is intended for versions < 2.52.2,
 * but was initially introduced in 2.27 already.
 * But in 2.79 another case generating non-unique names was discovered
 * (see T55668, involving Meta strips). */
static void do_versions_seq_unique_name_all_strips(Scene *sce, ListBase *seqbasep)
{
  for (Sequence *seq = seqbasep->first; seq != NULL; seq = seq->next) {
    BKE_sequence_base_unique_name_recursive(&sce->ed->seqbase, seq);
    if (seq->seqbase.first != NULL) {
      do_versions_seq_unique_name_all_strips(sce, &seq->seqbase);
    }
  }
}

static void do_versions_seq_set_cache_defaults(Editing *ed)
{
  ed->cache_flag = SEQ_CACHE_STORE_FINAL_OUT;
  ed->cache_flag |= SEQ_CACHE_VIEW_FINAL_OUT;
  ed->cache_flag |= SEQ_CACHE_VIEW_ENABLE;
  ed->recycle_max_cost = 10.0f;
}

void blo_do_versions_280(FileData *fd, Library *UNUSED(lib), Main *bmain)
{
  bool use_collection_compat_28 = true;

  if (!MAIN_VERSION_ATLEAST(bmain, 280, 0)) {
    use_collection_compat_28 = false;

    for (Scene *scene = bmain->scenes.first; scene; scene = scene->id.next) {
      scene->r.gauss = 1.5f;
    }
  }

  if (!MAIN_VERSION_ATLEAST(bmain, 280, 1)) {
    if (!DNA_struct_elem_find(fd->filesdna, "Light", "float", "bleedexp")) {
      for (Light *la = bmain->lights.first; la; la = la->id.next) {
        la->bleedexp = 2.5f;
      }
    }

    if (!DNA_struct_elem_find(fd->filesdna, "GPUDOFSettings", "float", "ratio")) {
      for (Camera *ca = bmain->cameras.first; ca; ca = ca->id.next) {
        ca->gpu_dof.ratio = 1.0f;
      }
    }

    /* MTexPoly now removed. */
    if (DNA_struct_find(fd->filesdna, "MTexPoly")) {
      for (Mesh *me = bmain->meshes.first; me; me = me->id.next) {
        /* If we have UV's, so this file will have MTexPoly layers too! */
        if (me->mloopuv != NULL) {
          CustomData_update_typemap(&me->pdata);
          CustomData_free_layers(&me->pdata, CD_MTEXPOLY, me->totpoly);
          BKE_mesh_update_customdata_pointers(me, false);
        }
      }
    }
  }

  if (!MAIN_VERSION_ATLEAST(bmain, 280, 2)) {
    if (!DNA_struct_elem_find(fd->filesdna, "Light", "float", "cascade_max_dist")) {
      for (Light *la = bmain->lights.first; la; la = la->id.next) {
        la->cascade_max_dist = 1000.0f;
        la->cascade_count = 4;
        la->cascade_exponent = 0.8f;
        la->cascade_fade = 0.1f;
      }
    }

    if (!DNA_struct_elem_find(fd->filesdna, "Light", "float", "contact_dist")) {
      for (Light *la = bmain->lights.first; la; la = la->id.next) {
        la->contact_dist = 0.2f;
        la->contact_bias = 0.03f;
        la->contact_spread = 0.2f;
        la->contact_thickness = 0.2f;
      }
    }

    if (!DNA_struct_elem_find(fd->filesdna, "LightProbe", "float", "vis_bias")) {
      for (LightProbe *probe = bmain->lightprobes.first; probe; probe = probe->id.next) {
        probe->vis_bias = 1.0f;
        probe->vis_blur = 0.2f;
      }
    }

    typedef enum eNTreeDoVersionErrors {
      NTREE_DOVERSION_NO_ERROR = 0,
      NTREE_DOVERSION_NEED_OUTPUT = (1 << 0),
      NTREE_DOVERSION_TRANSPARENCY_EMISSION = (1 << 1),
    } eNTreeDoVersionErrors;

    /* Eevee shader nodes renamed because of the output node system.
     * Note that a new output node is not being added here, because it would be overkill
     * to handle this case in lib_verify_nodetree.
     *
     * Also, metallic node is now unified into the principled node. */
    eNTreeDoVersionErrors error = NTREE_DOVERSION_NO_ERROR;

    FOREACH_NODETREE_BEGIN (bmain, ntree, id) {
      if (ntree->type == NTREE_SHADER) {
        for (bNode *node = ntree->nodes.first; node; node = node->next) {
          if (node->type == 194 /* SH_NODE_EEVEE_METALLIC */ &&
              STREQ(node->idname, "ShaderNodeOutputMetallic")) {
            BLI_strncpy(node->idname, "ShaderNodeEeveeMetallic", sizeof(node->idname));
            error |= NTREE_DOVERSION_NEED_OUTPUT;
          }

          else if (node->type == SH_NODE_EEVEE_SPECULAR &&
                   STREQ(node->idname, "ShaderNodeOutputSpecular")) {
            BLI_strncpy(node->idname, "ShaderNodeEeveeSpecular", sizeof(node->idname));
            error |= NTREE_DOVERSION_NEED_OUTPUT;
          }

          else if (node->type == 196 /* SH_NODE_OUTPUT_EEVEE_MATERIAL */ &&
                   STREQ(node->idname, "ShaderNodeOutputEeveeMaterial")) {
            node->type = SH_NODE_OUTPUT_MATERIAL;
            BLI_strncpy(node->idname, "ShaderNodeOutputMaterial", sizeof(node->idname));
          }

          else if (node->type == 194 /* SH_NODE_EEVEE_METALLIC */ &&
                   STREQ(node->idname, "ShaderNodeEeveeMetallic")) {
            node->type = SH_NODE_BSDF_PRINCIPLED;
            BLI_strncpy(node->idname, "ShaderNodeBsdfPrincipled", sizeof(node->idname));
            node->custom1 = SHD_GLOSSY_MULTI_GGX;
            error |= NTREE_DOVERSION_TRANSPARENCY_EMISSION;
          }
        }
      }
    }
    FOREACH_NODETREE_END;

    if (error & NTREE_DOVERSION_NEED_OUTPUT) {
      BKE_report(fd->reports, RPT_ERROR, "Eevee material conversion problem. Error in console");
      printf(
          "You need to connect Principled and Eevee Specular shader nodes to new material output "
          "nodes.\n");
    }

    if (error & NTREE_DOVERSION_TRANSPARENCY_EMISSION) {
      BKE_report(fd->reports, RPT_ERROR, "Eevee material conversion problem. Error in console");
      printf(
          "You need to combine transparency and emission shaders to the converted Principled "
          "shader nodes.\n");
    }

#ifdef USE_COLLECTION_COMPAT_28
    if (use_collection_compat_28 &&
        (DNA_struct_elem_find(fd->filesdna, "ViewLayer", "FreestyleConfig", "freestyle_config") ==
         false) &&
        DNA_struct_elem_find(fd->filesdna, "Scene", "ListBase", "view_layers")) {
      for (Scene *scene = bmain->scenes.first; scene; scene = scene->id.next) {
        ViewLayer *view_layer;
        for (view_layer = scene->view_layers.first; view_layer; view_layer = view_layer->next) {
          view_layer->flag |= VIEW_LAYER_FREESTYLE;
          view_layer->layflag = 0x7FFF; /* solid ztra halo edge strand */
          view_layer->passflag = SCE_PASS_COMBINED | SCE_PASS_Z;
          view_layer->pass_alpha_threshold = 0.5f;
          BKE_freestyle_config_init(&view_layer->freestyle_config);
        }
      }
    }
#endif

    {
      /* Grease pencil sculpt and paint cursors */
      if (!DNA_struct_elem_find(fd->filesdna, "GP_Sculpt_Settings", "int", "weighttype")) {
        for (Scene *scene = bmain->scenes.first; scene; scene = scene->id.next) {
          /* sculpt brushes */
          GP_Sculpt_Settings *gset = &scene->toolsettings->gp_sculpt;
          if (gset) {
            gset->weighttype = GP_SCULPT_TYPE_WEIGHT;
          }
        }
      }

      {
        float curcolor_add[3], curcolor_sub[3];
        ARRAY_SET_ITEMS(curcolor_add, 1.0f, 0.6f, 0.6f);
        ARRAY_SET_ITEMS(curcolor_sub, 0.6f, 0.6f, 1.0f);
        GP_Sculpt_Data *gp_brush;

        for (Scene *scene = bmain->scenes.first; scene; scene = scene->id.next) {
          ToolSettings *ts = scene->toolsettings;
          /* sculpt brushes */
          GP_Sculpt_Settings *gset = &ts->gp_sculpt;
          for (int i = 0; i < GP_SCULPT_TYPE_MAX; i++) {
            gp_brush = &gset->brush[i];
            gp_brush->flag |= GP_SCULPT_FLAG_ENABLE_CURSOR;
            copy_v3_v3(gp_brush->curcolor_add, curcolor_add);
            copy_v3_v3(gp_brush->curcolor_sub, curcolor_sub);
          }
        }
      }

      /* Init grease pencil edit line color */
      if (!DNA_struct_elem_find(fd->filesdna, "bGPdata", "float", "line_color[4]")) {
        for (bGPdata *gpd = bmain->gpencils.first; gpd; gpd = gpd->id.next) {
          ARRAY_SET_ITEMS(gpd->line_color, 0.6f, 0.6f, 0.6f, 0.5f);
        }
      }

      /* Init grease pencil pixel size factor */
      if (!DNA_struct_elem_find(fd->filesdna, "bGPdata", "float", "pixfactor")) {
        for (bGPdata *gpd = bmain->gpencils.first; gpd; gpd = gpd->id.next) {
          gpd->pixfactor = GP_DEFAULT_PIX_FACTOR;
        }
      }

      /* Grease pencil multiframe falloff curve */
      if (!DNA_struct_elem_find(
              fd->filesdna, "GP_Sculpt_Settings", "CurveMapping", "cur_falloff")) {
        for (Scene *scene = bmain->scenes.first; scene; scene = scene->id.next) {
          /* sculpt brushes */
          GP_Sculpt_Settings *gset = &scene->toolsettings->gp_sculpt;
          if ((gset) && (gset->cur_falloff == NULL)) {
            gset->cur_falloff = BKE_curvemapping_add(1, 0.0f, 0.0f, 1.0f, 1.0f);
            BKE_curvemapping_initialize(gset->cur_falloff);
            BKE_curvemap_reset(gset->cur_falloff->cm,
                               &gset->cur_falloff->clipr,
                               CURVE_PRESET_GAUSS,
                               CURVEMAP_SLOPE_POSITIVE);
          }
        }
      }
    }

    /* 2.79 style Maintain Volume mode. */
    LISTBASE_FOREACH (Object *, ob, &bmain->objects) {
      do_version_constraints_maintain_volume_mode_uniform(&ob->constraints);
      if (ob->pose) {
        LISTBASE_FOREACH (bPoseChannel *, pchan, &ob->pose->chanbase) {
          do_version_constraints_maintain_volume_mode_uniform(&pchan->constraints);
        }
      }
    }
  }

#ifdef USE_COLLECTION_COMPAT_28
  if (use_collection_compat_28 && !MAIN_VERSION_ATLEAST(bmain, 280, 3)) {
    for (Scene *scene = bmain->scenes.first; scene; scene = scene->id.next) {
      ViewLayer *view_layer;
      for (view_layer = scene->view_layers.first; view_layer; view_layer = view_layer->next) {
        do_version_view_layer_visibility(view_layer);
      }
    }

    for (Collection *group = bmain->collections.first; group; group = group->id.next) {
      if (group->view_layer != NULL) {
        do_version_view_layer_visibility(group->view_layer);
      }
    }
  }
#endif

  if (!MAIN_VERSION_ATLEAST(bmain, 280, 3)) {
    /* init grease pencil grids and paper */
    if (!DNA_struct_elem_find(
            fd->filesdna, "gp_paper_opacity", "float", "gpencil_paper_color[3]")) {
      for (bScreen *screen = bmain->screens.first; screen; screen = screen->id.next) {
        for (ScrArea *area = screen->areabase.first; area; area = area->next) {
          for (SpaceLink *sl = area->spacedata.first; sl; sl = sl->next) {
            if (sl->spacetype == SPACE_VIEW3D) {
              View3D *v3d = (View3D *)sl;
              v3d->overlay.gpencil_paper_opacity = 0.5f;
              v3d->overlay.gpencil_grid_opacity = 0.9f;
            }
          }
        }
      }
    }
  }

  if (!MAIN_VERSION_ATLEAST(bmain, 280, 6)) {
    if (DNA_struct_elem_find(fd->filesdna, "SpaceOutliner", "int", "filter") == false) {
      bScreen *sc;
      ScrArea *sa;
      SpaceLink *sl;

      /* Update files using invalid (outdated) outlinevis Outliner values. */
      for (sc = bmain->screens.first; sc; sc = sc->id.next) {
        for (sa = sc->areabase.first; sa; sa = sa->next) {
          for (sl = sa->spacedata.first; sl; sl = sl->next) {
            if (sl->spacetype == SPACE_OUTLINER) {
              SpaceOutliner *so = (SpaceOutliner *)sl;

              if (!ELEM(so->outlinevis,
                        SO_SCENES,
                        SO_LIBRARIES,
                        SO_SEQUENCE,
                        SO_DATA_API,
                        SO_ID_ORPHANS)) {
                so->outlinevis = SO_VIEW_LAYER;
              }
            }
          }
        }
      }
    }

    if (!DNA_struct_elem_find(fd->filesdna, "LightProbe", "float", "intensity")) {
      for (LightProbe *probe = bmain->lightprobes.first; probe; probe = probe->id.next) {
        probe->intensity = 1.0f;
      }
    }

    for (Object *ob = bmain->objects.first; ob; ob = ob->id.next) {
      bConstraint *con, *con_next;
      con = ob->constraints.first;
      while (con) {
        con_next = con->next;
        if (con->type == 17) { /* CONSTRAINT_TYPE_RIGIDBODYJOINT */
          BLI_remlink(&ob->constraints, con);
          BKE_constraint_free_data(con);
          MEM_freeN(con);
        }
        con = con_next;
      }
    }

    for (bScreen *sc = bmain->screens.first; sc; sc = sc->id.next) {
      for (ScrArea *sa = sc->areabase.first; sa; sa = sa->next) {
        for (SpaceLink *sl = sa->spacedata.first; sl; sl = sl->next) {
          if (sl->spacetype == SPACE_VIEW3D) {
            View3D *v3d = (View3D *)sl;
            v3d->shading.light = V3D_LIGHTING_STUDIO;
            v3d->shading.flag |= V3D_SHADING_OBJECT_OUTLINE;

            /* Assume (demo) files written with 2.8 want to show
             * Eevee renders in the viewport. */
            if (MAIN_VERSION_ATLEAST(bmain, 280, 0)) {
              v3d->drawtype = OB_MATERIAL;
            }
          }
        }
      }
    }
  }

  if (!MAIN_VERSION_ATLEAST(bmain, 280, 7)) {
    /* Render engine storage moved elsewhere and back during 2.8
     * development, we assume any files saved in 2.8 had Eevee set
     * as scene render engine. */
    if (MAIN_VERSION_ATLEAST(bmain, 280, 0)) {
      for (Scene *scene = bmain->scenes.first; scene; scene = scene->id.next) {
        BLI_strncpy(scene->r.engine, RE_engine_id_BLENDER_EEVEE, sizeof(scene->r.engine));
      }
    }
  }

  if (!MAIN_VERSION_ATLEAST(bmain, 280, 8)) {
    /* Blender Internal removal */
    for (Scene *scene = bmain->scenes.first; scene; scene = scene->id.next) {
      if (STREQ(scene->r.engine, "BLENDER_RENDER") || STREQ(scene->r.engine, "BLENDER_GAME")) {
        BLI_strncpy(scene->r.engine, RE_engine_id_BLENDER_EEVEE, sizeof(scene->r.engine));
      }

      scene->r.bake_mode = 0;
    }

    for (Tex *tex = bmain->textures.first; tex; tex = tex->id.next) {
      /* Removed envmap, pointdensity, voxeldata, ocean textures. */
      if (ELEM(tex->type, 10, 14, 15, 16)) {
        tex->type = 0;
      }
    }
  }

  if (!MAIN_VERSION_ATLEAST(bmain, 280, 11)) {

    /* Remove info editor, but only if at the top of the window. */
    for (bScreen *screen = bmain->screens.first; screen; screen = screen->id.next) {
      /* Calculate window width/height from screen vertices */
      int win_width = 0, win_height = 0;
      for (ScrVert *vert = screen->vertbase.first; vert; vert = vert->next) {
        win_width = MAX2(win_width, vert->vec.x);
        win_height = MAX2(win_height, vert->vec.y);
      }

      for (ScrArea *area = screen->areabase.first, *area_next; area; area = area_next) {
        area_next = area->next;

        if (area->spacetype == SPACE_INFO) {
          if ((area->v2->vec.y == win_height) && (area->v1->vec.x == 0) &&
              (area->v4->vec.x == win_width)) {
            BKE_screen_area_free(area);

            BLI_remlink(&screen->areabase, area);

            BKE_screen_remove_double_scredges(screen);
            BKE_screen_remove_unused_scredges(screen);
            BKE_screen_remove_unused_scrverts(screen);

            MEM_freeN(area);
          }
        }
        /* AREA_TEMP_INFO is deprecated from now on, it should only be set for info areas
         * which are deleted above, so don't need to unset it. Its slot/bit can be reused */
      }
    }
  }

  if (!MAIN_VERSION_ATLEAST(bmain, 280, 11)) {
    for (Light *la = bmain->lights.first; la; la = la->id.next) {
      if (la->mode & (1 << 13)) { /* LA_SHAD_RAY */
        la->mode |= LA_SHADOW;
        la->mode &= ~(1 << 13);
      }
    }
  }

  if (!MAIN_VERSION_ATLEAST(bmain, 280, 12)) {
    /* Remove tool property regions. */
    for (bScreen *screen = bmain->screens.first; screen; screen = screen->id.next) {
      for (ScrArea *sa = screen->areabase.first; sa; sa = sa->next) {
        for (SpaceLink *sl = sa->spacedata.first; sl; sl = sl->next) {
          if (ELEM(sl->spacetype, SPACE_VIEW3D, SPACE_CLIP)) {
            ListBase *regionbase = (sl == sa->spacedata.first) ? &sa->regionbase : &sl->regionbase;

            for (ARegion *region = regionbase->first, *region_next; region; region = region_next) {
              region_next = region->next;

              if (region->regiontype == RGN_TYPE_TOOL_PROPS) {
                BKE_area_region_free(NULL, region);
                BLI_freelinkN(regionbase, region);
              }
            }
          }
        }
      }
    }
  }

  if (!MAIN_VERSION_ATLEAST(bmain, 280, 13)) {
    /* Initialize specular factor. */
    if (!DNA_struct_elem_find(fd->filesdna, "Light", "float", "spec_fac")) {
      for (Light *la = bmain->lights.first; la; la = la->id.next) {
        la->spec_fac = 1.0f;
      }
    }

    /* Initialize new view3D options. */
    for (bScreen *screen = bmain->screens.first; screen; screen = screen->id.next) {
      for (ScrArea *sa = screen->areabase.first; sa; sa = sa->next) {
        for (SpaceLink *sl = sa->spacedata.first; sl; sl = sl->next) {
          if (sl->spacetype == SPACE_VIEW3D) {
            View3D *v3d = (View3D *)sl;
            v3d->shading.light = V3D_LIGHTING_STUDIO;
            v3d->shading.color_type = V3D_SHADING_MATERIAL_COLOR;
            copy_v3_fl(v3d->shading.single_color, 0.8f);
            v3d->shading.shadow_intensity = 0.5;

            v3d->overlay.backwire_opacity = 0.5f;
            v3d->overlay.normals_length = 0.1f;
            v3d->overlay.flag = 0;
          }
        }
      }
    }
  }

  if (!MAIN_VERSION_ATLEAST(bmain, 280, 14)) {
    if (!DNA_struct_elem_find(fd->filesdna, "Scene", "SceneDisplay", "display")) {
      /* Initialize new scene.SceneDisplay */
      for (Scene *scene = bmain->scenes.first; scene; scene = scene->id.next) {
        copy_v3_v3(scene->display.light_direction, (float[3]){-M_SQRT1_3, -M_SQRT1_3, M_SQRT1_3});
      }
    }
    if (!DNA_struct_elem_find(fd->filesdna, "SceneDisplay", "float", "shadow_shift")) {
      for (Scene *scene = bmain->scenes.first; scene; scene = scene->id.next) {
        scene->display.shadow_shift = 0.1;
      }
    }

    if (!DNA_struct_elem_find(fd->filesdna, "ToolSettings", "char", "transform_pivot_point")) {
      for (Scene *scene = bmain->scenes.first; scene; scene = scene->id.next) {
        scene->toolsettings->transform_pivot_point = V3D_AROUND_CENTER_MEDIAN;
      }
    }

    if (!DNA_struct_find(fd->filesdna, "SceneEEVEE")) {
      for (Scene *scene = bmain->scenes.first; scene; scene = scene->id.next) {
        /* First set the default for all the properties. */

        scene->eevee.gi_diffuse_bounces = 3;
        scene->eevee.gi_cubemap_resolution = 512;
        scene->eevee.gi_visibility_resolution = 32;

        scene->eevee.taa_samples = 16;
        scene->eevee.taa_render_samples = 64;

        scene->eevee.sss_samples = 7;
        scene->eevee.sss_jitter_threshold = 0.3f;

        scene->eevee.ssr_quality = 0.25f;
        scene->eevee.ssr_max_roughness = 0.5f;
        scene->eevee.ssr_thickness = 0.2f;
        scene->eevee.ssr_border_fade = 0.075f;
        scene->eevee.ssr_firefly_fac = 10.0f;

        scene->eevee.volumetric_start = 0.1f;
        scene->eevee.volumetric_end = 100.0f;
        scene->eevee.volumetric_tile_size = 8;
        scene->eevee.volumetric_samples = 64;
        scene->eevee.volumetric_sample_distribution = 0.8f;
        scene->eevee.volumetric_light_clamp = 0.0f;
        scene->eevee.volumetric_shadow_samples = 16;

        scene->eevee.gtao_distance = 0.2f;
        scene->eevee.gtao_factor = 1.0f;
        scene->eevee.gtao_quality = 0.25f;

        scene->eevee.bokeh_max_size = 100.0f;
        scene->eevee.bokeh_threshold = 1.0f;

        copy_v3_fl(scene->eevee.bloom_color, 1.0f);
        scene->eevee.bloom_threshold = 0.8f;
        scene->eevee.bloom_knee = 0.5f;
        scene->eevee.bloom_intensity = 0.05f;
        scene->eevee.bloom_radius = 6.5f;
        scene->eevee.bloom_clamp = 0.0f;

        scene->eevee.motion_blur_samples = 8;
        scene->eevee.motion_blur_shutter = 0.5f;

        scene->eevee.shadow_method = SHADOW_ESM;
        scene->eevee.shadow_cube_size = 512;
        scene->eevee.shadow_cascade_size = 1024;

        scene->eevee.flag = SCE_EEVEE_VOLUMETRIC_LIGHTS | SCE_EEVEE_GTAO_BENT_NORMALS |
                            SCE_EEVEE_GTAO_BOUNCE | SCE_EEVEE_TAA_REPROJECTION |
                            SCE_EEVEE_SSR_HALF_RESOLUTION;

        /* If the file is pre-2.80 move on. */
        if (scene->layer_properties == NULL) {
          continue;
        }

        /* Now we handle eventual properties that may be set in the file. */
#define EEVEE_GET_BOOL(_props, _name, _flag) \
  { \
    IDProperty *_idprop = IDP_GetPropertyFromGroup(_props, #_name); \
    if (_idprop != NULL) { \
      const int _value = IDP_Int(_idprop); \
      if (_value) { \
        scene->eevee.flag |= _flag; \
      } \
      else { \
        scene->eevee.flag &= ~_flag; \
      } \
    } \
  } \
  ((void)0)

#define EEVEE_GET_INT(_props, _name) \
  { \
    IDProperty *_idprop = IDP_GetPropertyFromGroup(_props, #_name); \
    if (_idprop != NULL) { \
      scene->eevee._name = IDP_Int(_idprop); \
    } \
  } \
  ((void)0)

#define EEVEE_GET_FLOAT(_props, _name) \
  { \
    IDProperty *_idprop = IDP_GetPropertyFromGroup(_props, #_name); \
    if (_idprop != NULL) { \
      scene->eevee._name = IDP_Float(_idprop); \
    } \
  } \
  ((void)0)

#define EEVEE_GET_FLOAT_ARRAY(_props, _name, _length) \
  { \
    IDProperty *_idprop = IDP_GetPropertyFromGroup(_props, #_name); \
    if (_idprop != NULL) { \
      const float *_values = IDP_Array(_idprop); \
      for (int _i = 0; _i < _length; _i++) { \
        scene->eevee._name[_i] = _values[_i]; \
      } \
    } \
  } \
  ((void)0)
        const int SCE_EEVEE_DOF_ENABLED = (1 << 7);
        IDProperty *props = IDP_GetPropertyFromGroup(scene->layer_properties,
                                                     RE_engine_id_BLENDER_EEVEE);
        // EEVEE_GET_BOOL(props, volumetric_enable, SCE_EEVEE_VOLUMETRIC_ENABLED);
        EEVEE_GET_BOOL(props, volumetric_lights, SCE_EEVEE_VOLUMETRIC_LIGHTS);
        EEVEE_GET_BOOL(props, volumetric_shadows, SCE_EEVEE_VOLUMETRIC_SHADOWS);
        EEVEE_GET_BOOL(props, gtao_enable, SCE_EEVEE_GTAO_ENABLED);
        EEVEE_GET_BOOL(props, gtao_use_bent_normals, SCE_EEVEE_GTAO_BENT_NORMALS);
        EEVEE_GET_BOOL(props, gtao_bounce, SCE_EEVEE_GTAO_BOUNCE);
        EEVEE_GET_BOOL(props, dof_enable, SCE_EEVEE_DOF_ENABLED);
        EEVEE_GET_BOOL(props, bloom_enable, SCE_EEVEE_BLOOM_ENABLED);
        EEVEE_GET_BOOL(props, motion_blur_enable, SCE_EEVEE_MOTION_BLUR_ENABLED);
        EEVEE_GET_BOOL(props, shadow_high_bitdepth, SCE_EEVEE_SHADOW_HIGH_BITDEPTH);
        EEVEE_GET_BOOL(props, taa_reprojection, SCE_EEVEE_TAA_REPROJECTION);
        // EEVEE_GET_BOOL(props, sss_enable, SCE_EEVEE_SSS_ENABLED);
        // EEVEE_GET_BOOL(props, sss_separate_albedo, SCE_EEVEE_SSS_SEPARATE_ALBEDO);
        EEVEE_GET_BOOL(props, ssr_enable, SCE_EEVEE_SSR_ENABLED);
        EEVEE_GET_BOOL(props, ssr_refraction, SCE_EEVEE_SSR_REFRACTION);
        EEVEE_GET_BOOL(props, ssr_halfres, SCE_EEVEE_SSR_HALF_RESOLUTION);

        EEVEE_GET_INT(props, gi_diffuse_bounces);
        EEVEE_GET_INT(props, gi_diffuse_bounces);
        EEVEE_GET_INT(props, gi_cubemap_resolution);
        EEVEE_GET_INT(props, gi_visibility_resolution);

        EEVEE_GET_INT(props, taa_samples);
        EEVEE_GET_INT(props, taa_render_samples);

        EEVEE_GET_INT(props, sss_samples);
        EEVEE_GET_FLOAT(props, sss_jitter_threshold);

        EEVEE_GET_FLOAT(props, ssr_quality);
        EEVEE_GET_FLOAT(props, ssr_max_roughness);
        EEVEE_GET_FLOAT(props, ssr_thickness);
        EEVEE_GET_FLOAT(props, ssr_border_fade);
        EEVEE_GET_FLOAT(props, ssr_firefly_fac);

        EEVEE_GET_FLOAT(props, volumetric_start);
        EEVEE_GET_FLOAT(props, volumetric_end);
        EEVEE_GET_INT(props, volumetric_tile_size);
        EEVEE_GET_INT(props, volumetric_samples);
        EEVEE_GET_FLOAT(props, volumetric_sample_distribution);
        EEVEE_GET_FLOAT(props, volumetric_light_clamp);
        EEVEE_GET_INT(props, volumetric_shadow_samples);

        EEVEE_GET_FLOAT(props, gtao_distance);
        EEVEE_GET_FLOAT(props, gtao_factor);
        EEVEE_GET_FLOAT(props, gtao_quality);

        EEVEE_GET_FLOAT(props, bokeh_max_size);
        EEVEE_GET_FLOAT(props, bokeh_threshold);

        EEVEE_GET_FLOAT_ARRAY(props, bloom_color, 3);
        EEVEE_GET_FLOAT(props, bloom_threshold);
        EEVEE_GET_FLOAT(props, bloom_knee);
        EEVEE_GET_FLOAT(props, bloom_intensity);
        EEVEE_GET_FLOAT(props, bloom_radius);
        EEVEE_GET_FLOAT(props, bloom_clamp);

        EEVEE_GET_INT(props, motion_blur_samples);
        EEVEE_GET_FLOAT(props, motion_blur_shutter);

        EEVEE_GET_INT(props, shadow_method);
        EEVEE_GET_INT(props, shadow_cube_size);
        EEVEE_GET_INT(props, shadow_cascade_size);

        /* Cleanup. */
        IDP_FreeProperty(scene->layer_properties);
        scene->layer_properties = NULL;

#undef EEVEE_GET_FLOAT_ARRAY
#undef EEVEE_GET_FLOAT
#undef EEVEE_GET_INT
#undef EEVEE_GET_BOOL
      }
    }

    if (!MAIN_VERSION_ATLEAST(bmain, 280, 15)) {
      for (Scene *scene = bmain->scenes.first; scene; scene = scene->id.next) {
        scene->display.matcap_ssao_distance = 0.2f;
        scene->display.matcap_ssao_attenuation = 1.0f;
        scene->display.matcap_ssao_samples = 16;
      }

      for (bScreen *screen = bmain->screens.first; screen; screen = screen->id.next) {
        for (ScrArea *sa = screen->areabase.first; sa; sa = sa->next) {
          for (SpaceLink *sl = sa->spacedata.first; sl; sl = sl->next) {
            if (sl->spacetype == SPACE_OUTLINER) {
              SpaceOutliner *soops = (SpaceOutliner *)sl;
              soops->filter_id_type = ID_GR;
              soops->outlinevis = SO_VIEW_LAYER;
            }
          }
        }
      }

      for (Scene *scene = bmain->scenes.first; scene; scene = scene->id.next) {
        switch (scene->toolsettings->snap_mode) {
          case 0:
            scene->toolsettings->snap_mode = SCE_SNAP_MODE_INCREMENT;
            break;
          case 1:
            scene->toolsettings->snap_mode = SCE_SNAP_MODE_VERTEX;
            break;
          case 2:
            scene->toolsettings->snap_mode = SCE_SNAP_MODE_EDGE;
            break;
          case 3:
            scene->toolsettings->snap_mode = SCE_SNAP_MODE_FACE;
            break;
          case 4:
            scene->toolsettings->snap_mode = SCE_SNAP_MODE_VOLUME;
            break;
        }
        switch (scene->toolsettings->snap_node_mode) {
          case 5:
            scene->toolsettings->snap_node_mode = SCE_SNAP_MODE_NODE_X;
            break;
          case 6:
            scene->toolsettings->snap_node_mode = SCE_SNAP_MODE_NODE_Y;
            break;
          case 7:
            scene->toolsettings->snap_node_mode = SCE_SNAP_MODE_NODE_X | SCE_SNAP_MODE_NODE_Y;
            break;
          case 8:
            scene->toolsettings->snap_node_mode = SCE_SNAP_MODE_GRID;
            break;
        }
        switch (scene->toolsettings->snap_uv_mode) {
          case 0:
            scene->toolsettings->snap_uv_mode = SCE_SNAP_MODE_INCREMENT;
            break;
          case 1:
            scene->toolsettings->snap_uv_mode = SCE_SNAP_MODE_VERTEX;
            break;
        }
      }

      ParticleSettings *part;
      for (part = bmain->particles.first; part; part = part->id.next) {
        part->shape_flag = PART_SHAPE_CLOSE_TIP;
        part->shape = 0.0f;
        part->rad_root = 1.0f;
        part->rad_tip = 0.0f;
        part->rad_scale = 0.01f;
      }
    }
  }

  if (!MAIN_VERSION_ATLEAST(bmain, 280, 18)) {
    if (!DNA_struct_elem_find(fd->filesdna, "Material", "float", "roughness")) {
      for (Material *mat = bmain->materials.first; mat; mat = mat->id.next) {
        if (mat->use_nodes) {
          if (MAIN_VERSION_ATLEAST(bmain, 280, 0)) {
            mat->roughness = mat->gloss_mir;
          }
          else {
            mat->roughness = 0.25f;
          }
        }
        else {
          mat->roughness = 1.0f - mat->gloss_mir;
        }
        mat->metallic = mat->ray_mirror;
      }

      for (bScreen *screen = bmain->screens.first; screen; screen = screen->id.next) {
        for (ScrArea *sa = screen->areabase.first; sa; sa = sa->next) {
          for (SpaceLink *sl = sa->spacedata.first; sl; sl = sl->next) {
            if (sl->spacetype == SPACE_VIEW3D) {
              View3D *v3d = (View3D *)sl;
              v3d->shading.flag |= V3D_SHADING_SPECULAR_HIGHLIGHT;
            }
          }
        }
      }
    }

    if (!DNA_struct_elem_find(fd->filesdna, "View3DShading", "float", "xray_alpha")) {
      for (bScreen *screen = bmain->screens.first; screen; screen = screen->id.next) {
        for (ScrArea *sa = screen->areabase.first; sa; sa = sa->next) {
          for (SpaceLink *sl = sa->spacedata.first; sl; sl = sl->next) {
            if (sl->spacetype == SPACE_VIEW3D) {
              View3D *v3d = (View3D *)sl;
              v3d->shading.xray_alpha = 0.5f;
            }
          }
        }
      }
    }
    if (!DNA_struct_elem_find(fd->filesdna, "View3DShading", "char", "matcap[256]")) {
      StudioLight *default_matcap = BKE_studiolight_find_default(STUDIOLIGHT_TYPE_MATCAP);
      /* when loading the internal file is loaded before the matcaps */
      if (default_matcap) {
        for (bScreen *screen = bmain->screens.first; screen; screen = screen->id.next) {
          for (ScrArea *sa = screen->areabase.first; sa; sa = sa->next) {
            for (SpaceLink *sl = sa->spacedata.first; sl; sl = sl->next) {
              if (sl->spacetype == SPACE_VIEW3D) {
                View3D *v3d = (View3D *)sl;
                BLI_strncpy(v3d->shading.matcap, default_matcap->name, FILE_MAXFILE);
              }
            }
          }
        }
      }
    }
    if (!DNA_struct_elem_find(fd->filesdna, "View3DOverlay", "float", "wireframe_threshold")) {
      for (bScreen *screen = bmain->screens.first; screen; screen = screen->id.next) {
        for (ScrArea *sa = screen->areabase.first; sa; sa = sa->next) {
          for (SpaceLink *sl = sa->spacedata.first; sl; sl = sl->next) {
            if (sl->spacetype == SPACE_VIEW3D) {
              View3D *v3d = (View3D *)sl;
              v3d->overlay.wireframe_threshold = 0.5f;
            }
          }
        }
      }
    }
    if (!DNA_struct_elem_find(fd->filesdna, "View3DShading", "float", "cavity_valley_factor")) {
      for (bScreen *screen = bmain->screens.first; screen; screen = screen->id.next) {
        for (ScrArea *sa = screen->areabase.first; sa; sa = sa->next) {
          for (SpaceLink *sl = sa->spacedata.first; sl; sl = sl->next) {
            if (sl->spacetype == SPACE_VIEW3D) {
              View3D *v3d = (View3D *)sl;
              v3d->shading.cavity_valley_factor = 1.0f;
              v3d->shading.cavity_ridge_factor = 1.0f;
            }
          }
        }
      }
    }
    if (!DNA_struct_elem_find(fd->filesdna, "View3DOverlay", "float", "xray_alpha_bone")) {
      for (bScreen *screen = bmain->screens.first; screen; screen = screen->id.next) {
        for (ScrArea *sa = screen->areabase.first; sa; sa = sa->next) {
          for (SpaceLink *sl = sa->spacedata.first; sl; sl = sl->next) {
            if (sl->spacetype == SPACE_VIEW3D) {
              View3D *v3d = (View3D *)sl;
              v3d->overlay.xray_alpha_bone = 0.5f;
            }
          }
        }
      }
    }
  }

  if (!MAIN_VERSION_ATLEAST(bmain, 280, 19)) {
    if (!DNA_struct_elem_find(fd->filesdna, "Image", "ListBase", "renderslot")) {
      for (Image *ima = bmain->images.first; ima; ima = ima->id.next) {
        if (ima->type == IMA_TYPE_R_RESULT) {
          for (int i = 0; i < 8; i++) {
            RenderSlot *slot = MEM_callocN(sizeof(RenderSlot), "Image Render Slot Init");
            BLI_snprintf(slot->name, sizeof(slot->name), "Slot %d", i + 1);
            BLI_addtail(&ima->renderslots, slot);
          }
        }
      }
    }

    if (!DNA_struct_elem_find(fd->filesdna, "SpaceAction", "char", "mode_prev")) {
      for (bScreen *screen = bmain->screens.first; screen; screen = screen->id.next) {
        for (ScrArea *sa = screen->areabase.first; sa; sa = sa->next) {
          for (SpaceLink *sl = sa->spacedata.first; sl; sl = sl->next) {
            if (sl->spacetype == SPACE_ACTION) {
              SpaceAction *saction = (SpaceAction *)sl;
              /* "Dopesheet" should be default here,
               * unless it looks like the Action Editor was active instead. */
              if ((saction->mode_prev == 0) && (saction->action == NULL)) {
                saction->mode_prev = SACTCONT_DOPESHEET;
              }
            }
          }
        }
      }
    }

    for (bScreen *screen = bmain->screens.first; screen; screen = screen->id.next) {
      for (ScrArea *sa = screen->areabase.first; sa; sa = sa->next) {
        for (SpaceLink *sl = sa->spacedata.first; sl; sl = sl->next) {
          if (sl->spacetype == SPACE_VIEW3D) {
            View3D *v3d = (View3D *)sl;
            if (v3d->drawtype == OB_TEXTURE) {
              v3d->drawtype = OB_SOLID;
              v3d->shading.light = V3D_LIGHTING_STUDIO;
              v3d->shading.color_type = V3D_SHADING_TEXTURE_COLOR;
            }
          }
        }
      }
    }
  }

  if (!MAIN_VERSION_ATLEAST(bmain, 280, 21)) {
    for (Scene *sce = bmain->scenes.first; sce != NULL; sce = sce->id.next) {
      if (sce->ed != NULL && sce->ed->seqbase.first != NULL) {
        do_versions_seq_unique_name_all_strips(sce, &sce->ed->seqbase);
      }
    }

    if (!DNA_struct_elem_find(
            fd->filesdna, "View3DOverlay", "float", "texture_paint_mode_opacity")) {
      for (bScreen *screen = bmain->screens.first; screen; screen = screen->id.next) {
        for (ScrArea *sa = screen->areabase.first; sa; sa = sa->next) {
          for (SpaceLink *sl = sa->spacedata.first; sl; sl = sl->next) {
            if (sl->spacetype == SPACE_VIEW3D) {
              enum {
                V3D_SHOW_MODE_SHADE_OVERRIDE = (1 << 15),
              };
              View3D *v3d = (View3D *)sl;
              float alpha = v3d->flag2 & V3D_SHOW_MODE_SHADE_OVERRIDE ? 0.0f : 1.0f;
              v3d->overlay.texture_paint_mode_opacity = alpha;
              v3d->overlay.vertex_paint_mode_opacity = alpha;
              v3d->overlay.weight_paint_mode_opacity = alpha;
            }
          }
        }
      }
    }

    if (!DNA_struct_elem_find(fd->filesdna, "View3DShading", "char", "background_type")) {
      for (bScreen *screen = bmain->screens.first; screen; screen = screen->id.next) {
        for (ScrArea *sa = screen->areabase.first; sa; sa = sa->next) {
          for (SpaceLink *sl = sa->spacedata.first; sl; sl = sl->next) {
            if (sl->spacetype == SPACE_VIEW3D) {
              View3D *v3d = (View3D *)sl;
              copy_v3_fl(v3d->shading.background_color, 0.05f);
            }
          }
        }
      }
    }

    if (!DNA_struct_elem_find(fd->filesdna, "SceneEEVEE", "float", "gi_cubemap_draw_size")) {
      for (Scene *scene = bmain->scenes.first; scene; scene = scene->id.next) {
        scene->eevee.gi_irradiance_draw_size = 0.1f;
        scene->eevee.gi_cubemap_draw_size = 0.3f;
      }
    }

    if (!DNA_struct_elem_find(
            fd->filesdna, "RigidBodyWorld", "RigidBodyWorld_Shared", "*shared")) {
      for (Scene *scene = bmain->scenes.first; scene; scene = scene->id.next) {
        RigidBodyWorld *rbw = scene->rigidbody_world;

        if (rbw == NULL) {
          continue;
        }

        if (rbw->shared == NULL) {
          rbw->shared = MEM_callocN(sizeof(*rbw->shared), "RigidBodyWorld_Shared");
        }

        /* Move shared pointers from deprecated location to current location */
        rbw->shared->pointcache = rbw->pointcache;
        rbw->shared->ptcaches = rbw->ptcaches;

        rbw->pointcache = NULL;
        BLI_listbase_clear(&rbw->ptcaches);

        if (rbw->shared->pointcache == NULL) {
          rbw->shared->pointcache = BKE_ptcache_add(&(rbw->shared->ptcaches));
        }
      }
    }

    if (!DNA_struct_elem_find(fd->filesdna, "SoftBody", "SoftBody_Shared", "*shared")) {
      for (Object *ob = bmain->objects.first; ob; ob = ob->id.next) {
        SoftBody *sb = ob->soft;
        if (sb == NULL) {
          continue;
        }
        if (sb->shared == NULL) {
          sb->shared = MEM_callocN(sizeof(*sb->shared), "SoftBody_Shared");
        }

        /* Move shared pointers from deprecated location to current location */
        sb->shared->pointcache = sb->pointcache;
        sb->shared->ptcaches = sb->ptcaches;

        sb->pointcache = NULL;
        BLI_listbase_clear(&sb->ptcaches);
      }
    }

    if (!DNA_struct_elem_find(fd->filesdna, "View3DShading", "short", "type")) {
      for (bScreen *screen = bmain->screens.first; screen; screen = screen->id.next) {
        for (ScrArea *sa = screen->areabase.first; sa; sa = sa->next) {
          for (SpaceLink *sl = sa->spacedata.first; sl; sl = sl->next) {
            if (sl->spacetype == SPACE_VIEW3D) {
              View3D *v3d = (View3D *)sl;
              if (v3d->drawtype == OB_RENDER) {
                v3d->drawtype = OB_SOLID;
              }
              v3d->shading.type = v3d->drawtype;
              v3d->shading.prev_type = OB_SOLID;
            }
          }
        }
      }
    }

    if (!DNA_struct_elem_find(fd->filesdna, "SceneDisplay", "View3DShading", "shading")) {
      for (Scene *scene = bmain->scenes.first; scene; scene = scene->id.next) {
        BKE_screen_view3d_shading_init(&scene->display.shading);
      }
    }
    /* initialize grease pencil view data */
    if (!DNA_struct_elem_find(fd->filesdna, "SpaceView3D", "float", "vertex_opacity")) {
      for (bScreen *sc = bmain->screens.first; sc; sc = sc->id.next) {
        for (ScrArea *sa = sc->areabase.first; sa; sa = sa->next) {
          for (SpaceLink *sl = sa->spacedata.first; sl; sl = sl->next) {
            if (sl->spacetype == SPACE_VIEW3D) {
              View3D *v3d = (View3D *)sl;
              v3d->vertex_opacity = 1.0f;
              v3d->gp_flag |= V3D_GP_SHOW_EDIT_LINES;
            }
          }
        }
      }
    }
  }

  if (!MAIN_VERSION_ATLEAST(bmain, 280, 22)) {
    if (!DNA_struct_elem_find(fd->filesdna, "ToolSettings", "char", "annotate_v3d_align")) {
      for (Scene *scene = bmain->scenes.first; scene; scene = scene->id.next) {
        scene->toolsettings->annotate_v3d_align = GP_PROJECT_VIEWSPACE | GP_PROJECT_CURSOR;
        scene->toolsettings->annotate_thickness = 3;
      }
    }
    if (!DNA_struct_elem_find(fd->filesdna, "bGPDlayer", "short", "line_change")) {
      for (bGPdata *gpd = bmain->gpencils.first; gpd; gpd = gpd->id.next) {
        for (bGPDlayer *gpl = gpd->layers.first; gpl; gpl = gpl->next) {
          gpl->line_change = gpl->thickness;
          if ((gpl->thickness < 1) || (gpl->thickness > 10)) {
            gpl->thickness = 3;
          }
        }
      }
    }
    if (!DNA_struct_elem_find(fd->filesdna, "View3DOverlay", "float", "gpencil_paper_opacity")) {
      for (bScreen *screen = bmain->screens.first; screen; screen = screen->id.next) {
        for (ScrArea *sa = screen->areabase.first; sa; sa = sa->next) {
          for (SpaceLink *sl = sa->spacedata.first; sl; sl = sl->next) {
            if (sl->spacetype == SPACE_VIEW3D) {
              View3D *v3d = (View3D *)sl;
              v3d->overlay.gpencil_paper_opacity = 0.5f;
            }
          }
        }
      }
    }
    if (!DNA_struct_elem_find(fd->filesdna, "View3DOverlay", "float", "gpencil_grid_opacity")) {
      for (bScreen *screen = bmain->screens.first; screen; screen = screen->id.next) {
        for (ScrArea *sa = screen->areabase.first; sa; sa = sa->next) {
          for (SpaceLink *sl = sa->spacedata.first; sl; sl = sl->next) {
            if (sl->spacetype == SPACE_VIEW3D) {
              View3D *v3d = (View3D *)sl;
              v3d->overlay.gpencil_grid_opacity = 0.5f;
            }
          }
        }
      }
    }

    /* default loc axis */
    if (!DNA_struct_elem_find(fd->filesdna, "GP_Sculpt_Settings", "int", "lock_axis")) {
      for (Scene *scene = bmain->scenes.first; scene; scene = scene->id.next) {
        /* lock axis */
        GP_Sculpt_Settings *gset = &scene->toolsettings->gp_sculpt;
        if (gset) {
          gset->lock_axis = GP_LOCKAXIS_Y;
        }
      }
    }

    /* Versioning code for Subsurf modifier. */
    if (!DNA_struct_elem_find(fd->filesdna, "SubsurfModifier", "short", "uv_smooth")) {
      for (Object *object = bmain->objects.first; object != NULL; object = object->id.next) {
        for (ModifierData *md = object->modifiers.first; md; md = md->next) {
          if (md->type == eModifierType_Subsurf) {
            SubsurfModifierData *smd = (SubsurfModifierData *)md;
            if (smd->flags & eSubsurfModifierFlag_SubsurfUv_DEPRECATED) {
              smd->uv_smooth = SUBSURF_UV_SMOOTH_PRESERVE_CORNERS;
            }
            else {
              smd->uv_smooth = SUBSURF_UV_SMOOTH_NONE;
            }
          }
        }
      }
    }

    if (!DNA_struct_elem_find(fd->filesdna, "SubsurfModifier", "short", "quality")) {
      for (Object *object = bmain->objects.first; object != NULL; object = object->id.next) {
        for (ModifierData *md = object->modifiers.first; md; md = md->next) {
          if (md->type == eModifierType_Subsurf) {
            SubsurfModifierData *smd = (SubsurfModifierData *)md;
            smd->quality = min_ii(smd->renderLevels, 3);
          }
        }
      }
    }
    /* Versioning code for Multires modifier. */
    if (!DNA_struct_elem_find(fd->filesdna, "MultiresModifier", "short", "quality")) {
      for (Object *object = bmain->objects.first; object != NULL; object = object->id.next) {
        for (ModifierData *md = object->modifiers.first; md; md = md->next) {
          if (md->type == eModifierType_Multires) {
            MultiresModifierData *mmd = (MultiresModifierData *)md;
            mmd->quality = 3;
            if (mmd->flags & eMultiresModifierFlag_PlainUv_DEPRECATED) {
              mmd->uv_smooth = SUBSURF_UV_SMOOTH_NONE;
            }
            else {
              mmd->uv_smooth = SUBSURF_UV_SMOOTH_PRESERVE_CORNERS;
            }
          }
        }
      }
    }

    if (!DNA_struct_elem_find(fd->filesdna, "ClothSimSettings", "short", "bending_model")) {
      for (Object *ob = bmain->objects.first; ob; ob = ob->id.next) {
        for (ModifierData *md = ob->modifiers.first; md; md = md->next) {
          ClothModifierData *clmd = NULL;
          if (md->type == eModifierType_Cloth) {
            clmd = (ClothModifierData *)md;
          }
          else if (md->type == eModifierType_ParticleSystem) {
            ParticleSystemModifierData *psmd = (ParticleSystemModifierData *)md;
            ParticleSystem *psys = psmd->psys;
            clmd = psys->clmd;
          }
          if (clmd != NULL) {
            clmd->sim_parms->bending_model = CLOTH_BENDING_LINEAR;
            clmd->sim_parms->tension = clmd->sim_parms->structural;
            clmd->sim_parms->compression = clmd->sim_parms->structural;
            clmd->sim_parms->shear = clmd->sim_parms->structural;
            clmd->sim_parms->max_tension = clmd->sim_parms->max_struct;
            clmd->sim_parms->max_compression = clmd->sim_parms->max_struct;
            clmd->sim_parms->max_shear = clmd->sim_parms->max_struct;
            clmd->sim_parms->vgroup_shear = clmd->sim_parms->vgroup_struct;
            clmd->sim_parms->tension_damp = clmd->sim_parms->Cdis;
            clmd->sim_parms->compression_damp = clmd->sim_parms->Cdis;
            clmd->sim_parms->shear_damp = clmd->sim_parms->Cdis;
          }
        }
      }
    }

    if (!DNA_struct_elem_find(fd->filesdna, "BrushGpencilSettings", "float", "era_strength_f")) {
      for (Brush *brush = bmain->brushes.first; brush; brush = brush->id.next) {
        if (brush->gpencil_settings != NULL) {
          BrushGpencilSettings *gp = brush->gpencil_settings;
          if (gp->brush_type == GPAINT_TOOL_ERASE) {
            gp->era_strength_f = 100.0f;
            gp->era_thickness_f = 10.0f;
          }
        }
      }
    }

    for (Object *ob = bmain->objects.first; ob; ob = ob->id.next) {
      for (ModifierData *md = ob->modifiers.first; md; md = md->next) {
        if (md->type == eModifierType_Cloth) {
          ClothModifierData *clmd = (ClothModifierData *)md;

          if (!(clmd->sim_parms->flags & CLOTH_SIMSETTINGS_FLAG_GOAL)) {
            clmd->sim_parms->vgroup_mass = 0;
          }

          if (!(clmd->sim_parms->flags & CLOTH_SIMSETTINGS_FLAG_SCALING)) {
            clmd->sim_parms->vgroup_struct = 0;
            clmd->sim_parms->vgroup_shear = 0;
            clmd->sim_parms->vgroup_bend = 0;
          }

          if (!(clmd->sim_parms->flags & CLOTH_SIMSETTINGS_FLAG_SEW)) {
            clmd->sim_parms->shrink_min = 0.0f;
            clmd->sim_parms->vgroup_shrink = 0;
          }

          if (!(clmd->coll_parms->flags & CLOTH_COLLSETTINGS_FLAG_ENABLED)) {
            clmd->coll_parms->flags &= ~CLOTH_COLLSETTINGS_FLAG_SELF;
          }
        }
      }
    }
  }

  if (!MAIN_VERSION_ATLEAST(bmain, 280, 24)) {
    for (bScreen *screen = bmain->screens.first; screen; screen = screen->id.next) {
      for (ScrArea *sa = screen->areabase.first; sa; sa = sa->next) {
        for (SpaceLink *sl = sa->spacedata.first; sl; sl = sl->next) {
          if (sl->spacetype == SPACE_VIEW3D) {
            View3D *v3d = (View3D *)sl;
            v3d->overlay.edit_flag |= V3D_OVERLAY_EDIT_FACES | V3D_OVERLAY_EDIT_SEAMS |
                                      V3D_OVERLAY_EDIT_SHARP | V3D_OVERLAY_EDIT_FREESTYLE_EDGE |
                                      V3D_OVERLAY_EDIT_FREESTYLE_FACE | V3D_OVERLAY_EDIT_EDGES |
                                      V3D_OVERLAY_EDIT_CREASES | V3D_OVERLAY_EDIT_BWEIGHTS |
                                      V3D_OVERLAY_EDIT_CU_HANDLES | V3D_OVERLAY_EDIT_CU_NORMALS;
          }
        }
      }
    }

    if (!DNA_struct_elem_find(fd->filesdna, "ShrinkwrapModifierData", "char", "shrinkMode")) {
      for (Object *ob = bmain->objects.first; ob; ob = ob->id.next) {
        for (ModifierData *md = ob->modifiers.first; md; md = md->next) {
          if (md->type == eModifierType_Shrinkwrap) {
            ShrinkwrapModifierData *smd = (ShrinkwrapModifierData *)md;
            if (smd->shrinkOpts & MOD_SHRINKWRAP_KEEP_ABOVE_SURFACE) {
              smd->shrinkMode = MOD_SHRINKWRAP_ABOVE_SURFACE;
              smd->shrinkOpts &= ~MOD_SHRINKWRAP_KEEP_ABOVE_SURFACE;
            }
          }
        }
      }
    }

    if (!DNA_struct_elem_find(fd->filesdna, "PartDeflect", "float", "pdef_cfrict")) {
      for (Object *ob = bmain->objects.first; ob; ob = ob->id.next) {
        if (ob->pd) {
          ob->pd->pdef_cfrict = 5.0f;
        }

        for (ModifierData *md = ob->modifiers.first; md; md = md->next) {
          if (md->type == eModifierType_Cloth) {
            ClothModifierData *clmd = (ClothModifierData *)md;

            clmd->coll_parms->selfepsilon = 0.015f;
          }
        }
      }
    }

    if (!DNA_struct_elem_find(fd->filesdna, "View3DShading", "float", "xray_alpha_wire")) {
      for (bScreen *screen = bmain->screens.first; screen; screen = screen->id.next) {
        for (ScrArea *sa = screen->areabase.first; sa; sa = sa->next) {
          for (SpaceLink *sl = sa->spacedata.first; sl; sl = sl->next) {
            if (sl->spacetype == SPACE_VIEW3D) {
              View3D *v3d = (View3D *)sl;
              v3d->shading.flag |= V3D_SHADING_XRAY_WIREFRAME;
            }
          }
        }
      }
    }
  }

  if (!MAIN_VERSION_ATLEAST(bmain, 280, 25)) {
    for (Scene *scene = bmain->scenes.first; scene; scene = scene->id.next) {
      UnitSettings *unit = &scene->unit;
      if (unit->system != USER_UNIT_NONE) {
        unit->length_unit = bUnit_GetBaseUnitOfType(scene->unit.system, B_UNIT_LENGTH);
        unit->mass_unit = bUnit_GetBaseUnitOfType(scene->unit.system, B_UNIT_MASS);
      }
      unit->time_unit = bUnit_GetBaseUnitOfType(USER_UNIT_NONE, B_UNIT_TIME);
    }

    /* gpencil grid settings */
    for (bGPdata *gpd = bmain->gpencils.first; gpd; gpd = gpd->id.next) {
      ARRAY_SET_ITEMS(gpd->grid.color, 0.5f, 0.5f, 0.5f);  // Color
      ARRAY_SET_ITEMS(gpd->grid.scale, 1.0f, 1.0f);        // Scale
      gpd->grid.lines = GP_DEFAULT_GRID_LINES;             // Number of lines
    }
  }

  if (!MAIN_VERSION_ATLEAST(bmain, 280, 28)) {
    for (Mesh *mesh = bmain->meshes.first; mesh; mesh = mesh->id.next) {
      BKE_mesh_calc_edges_loose(mesh);
    }
  }

  if (!MAIN_VERSION_ATLEAST(bmain, 280, 29)) {
    for (bScreen *screen = bmain->screens.first; screen; screen = screen->id.next) {
      for (ScrArea *sa = screen->areabase.first; sa; sa = sa->next) {
        for (SpaceLink *sl = sa->spacedata.first; sl; sl = sl->next) {
          if (sl->spacetype == SPACE_VIEW3D) {
            enum { V3D_OCCLUDE_WIRE = (1 << 14) };
            View3D *v3d = (View3D *)sl;
            if (v3d->flag2 & V3D_OCCLUDE_WIRE) {
              v3d->overlay.edit_flag |= V3D_OVERLAY_EDIT_OCCLUDE_WIRE;
              v3d->flag2 &= ~V3D_OCCLUDE_WIRE;
            }
          }
        }
      }
    }

    for (bScreen *screen = bmain->screens.first; screen; screen = screen->id.next) {
      for (ScrArea *sa = screen->areabase.first; sa; sa = sa->next) {
        for (SpaceLink *sl = sa->spacedata.first; sl; sl = sl->next) {
          if (sl->spacetype == SPACE_PROPERTIES) {
            ListBase *regionbase = (sl == sa->spacedata.first) ? &sa->regionbase : &sl->regionbase;
            ARegion *ar = MEM_callocN(sizeof(ARegion), "navigation bar for properties");
            ARegion *ar_header = NULL;

            for (ar_header = regionbase->first; ar_header; ar_header = ar_header->next) {
              if (ar_header->regiontype == RGN_TYPE_HEADER) {
                break;
              }
            }
            BLI_assert(ar_header);

            BLI_insertlinkafter(regionbase, ar_header, ar);

            ar->regiontype = RGN_TYPE_NAV_BAR;
            ar->alignment = RGN_ALIGN_LEFT;
          }
        }
      }
    }

    /* grease pencil fade layer opacity */
    if (!DNA_struct_elem_find(fd->filesdna, "View3DOverlay", "float", "gpencil_fade_layer")) {
      for (bScreen *screen = bmain->screens.first; screen; screen = screen->id.next) {
        for (ScrArea *sa = screen->areabase.first; sa; sa = sa->next) {
          for (SpaceLink *sl = sa->spacedata.first; sl; sl = sl->next) {
            if (sl->spacetype == SPACE_VIEW3D) {
              View3D *v3d = (View3D *)sl;
              v3d->overlay.gpencil_fade_layer = 0.5f;
            }
          }
        }
      }
    }
  }

  if (!MAIN_VERSION_ATLEAST(bmain, 280, 30)) {
    /* grease pencil main material show switches */
    for (Material *mat = bmain->materials.first; mat; mat = mat->id.next) {
      if (mat->gp_style) {
        mat->gp_style->flag |= GP_STYLE_STROKE_SHOW;
        mat->gp_style->flag |= GP_STYLE_FILL_SHOW;
      }
    }
  }

  if (!MAIN_VERSION_ATLEAST(bmain, 280, 33)) {
    /* Grease pencil reset sculpt brushes after struct rename  */
    if (!DNA_struct_elem_find(fd->filesdna, "GP_Sculpt_Settings", "int", "weighttype")) {
      float curcolor_add[3], curcolor_sub[3];
      ARRAY_SET_ITEMS(curcolor_add, 1.0f, 0.6f, 0.6f);
      ARRAY_SET_ITEMS(curcolor_sub, 0.6f, 0.6f, 1.0f);

      for (Scene *scene = bmain->scenes.first; scene; scene = scene->id.next) {
        /* sculpt brushes */
        GP_Sculpt_Settings *gset = &scene->toolsettings->gp_sculpt;
        if (gset) {
          for (int i = 0; i < GP_SCULPT_TYPE_MAX; i++) {
            GP_Sculpt_Data *gp_brush = &gset->brush[i];
            gp_brush->size = 30;
            gp_brush->strength = 0.5f;
            gp_brush->flag = GP_SCULPT_FLAG_USE_FALLOFF | GP_SCULPT_FLAG_ENABLE_CURSOR;
            copy_v3_v3(gp_brush->curcolor_add, curcolor_add);
            copy_v3_v3(gp_brush->curcolor_sub, curcolor_sub);
          }
        }
      }
    }

    if (!DNA_struct_elem_find(fd->filesdna, "SceneEEVEE", "float", "overscan")) {
      for (Scene *scene = bmain->scenes.first; scene; scene = scene->id.next) {
        scene->eevee.overscan = 3.0f;
      }
    }

    for (Light *la = bmain->lights.first; la; la = la->id.next) {
      /* Removed Hemi lights. */
      if (!ELEM(la->type, LA_LOCAL, LA_SUN, LA_SPOT, LA_AREA)) {
        la->type = LA_SUN;
      }
    }

    if (!DNA_struct_elem_find(fd->filesdna, "SceneEEVEE", "float", "light_threshold")) {
      for (Scene *scene = bmain->scenes.first; scene; scene = scene->id.next) {
        scene->eevee.light_threshold = 0.01f;
      }
    }

    if (!DNA_struct_elem_find(fd->filesdna, "SceneEEVEE", "float", "gi_irradiance_smoothing")) {
      for (Scene *scene = bmain->scenes.first; scene; scene = scene->id.next) {
        scene->eevee.gi_irradiance_smoothing = 0.1f;
      }
    }

    if (!DNA_struct_elem_find(fd->filesdna, "SceneEEVEE", "float", "gi_filter_quality")) {
      for (Scene *scene = bmain->scenes.first; scene; scene = scene->id.next) {
        scene->eevee.gi_filter_quality = 1.0f;
      }
    }

    if (!DNA_struct_elem_find(fd->filesdna, "Light", "float", "att_dist")) {
      for (Light *la = bmain->lights.first; la; la = la->id.next) {
        la->att_dist = la->clipend;
      }
    }

    if (!DNA_struct_elem_find(fd->filesdna, "Brush", "char", "weightpaint_tool")) {
      /* Magic defines from old files (2.7x) */

#define PAINT_BLEND_MIX 0
#define PAINT_BLEND_ADD 1
#define PAINT_BLEND_SUB 2
#define PAINT_BLEND_MUL 3
#define PAINT_BLEND_BLUR 4
#define PAINT_BLEND_LIGHTEN 5
#define PAINT_BLEND_DARKEN 6
#define PAINT_BLEND_AVERAGE 7
#define PAINT_BLEND_SMEAR 8
#define PAINT_BLEND_COLORDODGE 9
#define PAINT_BLEND_DIFFERENCE 10
#define PAINT_BLEND_SCREEN 11
#define PAINT_BLEND_HARDLIGHT 12
#define PAINT_BLEND_OVERLAY 13
#define PAINT_BLEND_SOFTLIGHT 14
#define PAINT_BLEND_EXCLUSION 15
#define PAINT_BLEND_LUMINOSITY 16
#define PAINT_BLEND_SATURATION 17
#define PAINT_BLEND_HUE 18
#define PAINT_BLEND_ALPHA_SUB 19
#define PAINT_BLEND_ALPHA_ADD 20

      for (Brush *brush = bmain->brushes.first; brush; brush = brush->id.next) {
        if (brush->ob_mode & (OB_MODE_VERTEX_PAINT | OB_MODE_WEIGHT_PAINT)) {
          const char tool_init = brush->vertexpaint_tool;
          bool is_blend = false;

          {
            char tool = tool_init;
            switch (tool_init) {
              case PAINT_BLEND_MIX:
                tool = VPAINT_TOOL_DRAW;
                break;
              case PAINT_BLEND_BLUR:
                tool = VPAINT_TOOL_BLUR;
                break;
              case PAINT_BLEND_AVERAGE:
                tool = VPAINT_TOOL_AVERAGE;
                break;
              case PAINT_BLEND_SMEAR:
                tool = VPAINT_TOOL_SMEAR;
                break;
              default:
                tool = VPAINT_TOOL_DRAW;
                is_blend = true;
                break;
            }
            brush->vertexpaint_tool = tool;
          }

          if (is_blend == false) {
            brush->blend = IMB_BLEND_MIX;
          }
          else {
            short blend = IMB_BLEND_MIX;
            switch (tool_init) {
              case PAINT_BLEND_ADD:
                blend = IMB_BLEND_ADD;
                break;
              case PAINT_BLEND_SUB:
                blend = IMB_BLEND_SUB;
                break;
              case PAINT_BLEND_MUL:
                blend = IMB_BLEND_MUL;
                break;
              case PAINT_BLEND_LIGHTEN:
                blend = IMB_BLEND_LIGHTEN;
                break;
              case PAINT_BLEND_DARKEN:
                blend = IMB_BLEND_DARKEN;
                break;
              case PAINT_BLEND_COLORDODGE:
                blend = IMB_BLEND_COLORDODGE;
                break;
              case PAINT_BLEND_DIFFERENCE:
                blend = IMB_BLEND_DIFFERENCE;
                break;
              case PAINT_BLEND_SCREEN:
                blend = IMB_BLEND_SCREEN;
                break;
              case PAINT_BLEND_HARDLIGHT:
                blend = IMB_BLEND_HARDLIGHT;
                break;
              case PAINT_BLEND_OVERLAY:
                blend = IMB_BLEND_OVERLAY;
                break;
              case PAINT_BLEND_SOFTLIGHT:
                blend = IMB_BLEND_SOFTLIGHT;
                break;
              case PAINT_BLEND_EXCLUSION:
                blend = IMB_BLEND_EXCLUSION;
                break;
              case PAINT_BLEND_LUMINOSITY:
                blend = IMB_BLEND_LUMINOSITY;
                break;
              case PAINT_BLEND_SATURATION:
                blend = IMB_BLEND_SATURATION;
                break;
              case PAINT_BLEND_HUE:
                blend = IMB_BLEND_HUE;
                break;
              case PAINT_BLEND_ALPHA_SUB:
                blend = IMB_BLEND_ERASE_ALPHA;
                break;
              case PAINT_BLEND_ALPHA_ADD:
                blend = IMB_BLEND_ADD_ALPHA;
                break;
            }
            brush->blend = blend;
          }
        }
        /* For now these match, in the future new items may not. */
        brush->weightpaint_tool = brush->vertexpaint_tool;
      }

#undef PAINT_BLEND_MIX
#undef PAINT_BLEND_ADD
#undef PAINT_BLEND_SUB
#undef PAINT_BLEND_MUL
#undef PAINT_BLEND_BLUR
#undef PAINT_BLEND_LIGHTEN
#undef PAINT_BLEND_DARKEN
#undef PAINT_BLEND_AVERAGE
#undef PAINT_BLEND_SMEAR
#undef PAINT_BLEND_COLORDODGE
#undef PAINT_BLEND_DIFFERENCE
#undef PAINT_BLEND_SCREEN
#undef PAINT_BLEND_HARDLIGHT
#undef PAINT_BLEND_OVERLAY
#undef PAINT_BLEND_SOFTLIGHT
#undef PAINT_BLEND_EXCLUSION
#undef PAINT_BLEND_LUMINOSITY
#undef PAINT_BLEND_SATURATION
#undef PAINT_BLEND_HUE
#undef PAINT_BLEND_ALPHA_SUB
#undef PAINT_BLEND_ALPHA_ADD
    }
  }

  if (!MAIN_VERSION_ATLEAST(bmain, 280, 34)) {
    for (bScreen *screen = bmain->screens.first; screen; screen = screen->id.next) {
      for (ScrArea *area = screen->areabase.first; area; area = area->next) {
        for (SpaceLink *slink = area->spacedata.first; slink; slink = slink->next) {
          if (slink->spacetype == SPACE_USERPREF) {
            ARegion *navigation_region = BKE_spacedata_find_region_type(
                slink, area, RGN_TYPE_NAV_BAR);

            if (!navigation_region) {
              ARegion *main_region = BKE_spacedata_find_region_type(slink, area, RGN_TYPE_WINDOW);
              ListBase *regionbase = (slink == area->spacedata.first) ? &area->regionbase :
                                                                        &slink->regionbase;

              navigation_region = MEM_callocN(sizeof(ARegion),
                                              "userpref navigation-region do_versions");

              /* Order matters, addhead not addtail! */
              BLI_insertlinkbefore(regionbase, main_region, navigation_region);

              navigation_region->regiontype = RGN_TYPE_NAV_BAR;
              navigation_region->alignment = RGN_ALIGN_LEFT;
            }
          }
        }
      }
    }
  }

  if (!MAIN_VERSION_ATLEAST(bmain, 280, 36)) {
    if (!DNA_struct_elem_find(fd->filesdna, "View3DShading", "float", "curvature_ridge_factor")) {
      for (bScreen *screen = bmain->screens.first; screen; screen = screen->id.next) {
        for (ScrArea *sa = screen->areabase.first; sa; sa = sa->next) {
          for (SpaceLink *sl = sa->spacedata.first; sl; sl = sl->next) {
            if (sl->spacetype == SPACE_VIEW3D) {
              View3D *v3d = (View3D *)sl;
              v3d->shading.curvature_ridge_factor = 1.0f;
              v3d->shading.curvature_valley_factor = 1.0f;
            }
          }
        }
      }
    }

    /* Rename OpenGL to Workbench. */
    for (Scene *scene = bmain->scenes.first; scene; scene = scene->id.next) {
      if (STREQ(scene->r.engine, "BLENDER_OPENGL")) {
        STRNCPY(scene->r.engine, RE_engine_id_BLENDER_WORKBENCH);
      }
    }

    /* init Annotations onion skin */
    if (!DNA_struct_elem_find(fd->filesdna, "bGPDlayer", "int", "gstep")) {
      for (bGPdata *gpd = bmain->gpencils.first; gpd; gpd = gpd->id.next) {
        for (bGPDlayer *gpl = gpd->layers.first; gpl; gpl = gpl->next) {
          ARRAY_SET_ITEMS(gpl->gcolor_prev, 0.302f, 0.851f, 0.302f);
          ARRAY_SET_ITEMS(gpl->gcolor_next, 0.250f, 0.1f, 1.0f);
        }
      }
    }

    /* Move studio_light selection to lookdev_light. */
    if (!DNA_struct_elem_find(fd->filesdna, "View3DShading", "char", "lookdev_light[256]")) {
      for (bScreen *screen = bmain->screens.first; screen; screen = screen->id.next) {
        for (ScrArea *sa = screen->areabase.first; sa; sa = sa->next) {
          for (SpaceLink *sl = sa->spacedata.first; sl; sl = sl->next) {
            if (sl->spacetype == SPACE_VIEW3D) {
              View3D *v3d = (View3D *)sl;
              memcpy(v3d->shading.lookdev_light, v3d->shading.studio_light, sizeof(char) * 256);
            }
          }
        }
      }
    }

    /* Change Solid mode shadow orientation. */
    if (!DNA_struct_elem_find(fd->filesdna, "SceneDisplay", "float", "shadow_focus")) {
      for (Scene *scene = bmain->scenes.first; scene; scene = scene->id.next) {
        float *dir = scene->display.light_direction;
        SWAP(float, dir[2], dir[1]);
        dir[2] = -dir[2];
        dir[0] = -dir[0];
      }
    }
  }

  if (!MAIN_VERSION_ATLEAST(bmain, 280, 37)) {
    for (Camera *ca = bmain->cameras.first; ca; ca = ca->id.next) {
      ca->drawsize *= 2.0f;
    }

    /* Grease pencil primitive curve */
    if (!DNA_struct_elem_find(
            fd->filesdna, "GP_Sculpt_Settings", "CurveMapping", "cur_primitive")) {
      for (Scene *scene = bmain->scenes.first; scene; scene = scene->id.next) {
        GP_Sculpt_Settings *gset = &scene->toolsettings->gp_sculpt;
        if ((gset) && (gset->cur_primitive == NULL)) {
          gset->cur_primitive = BKE_curvemapping_add(1, 0.0f, 0.0f, 1.0f, 1.0f);
          BKE_curvemapping_initialize(gset->cur_primitive);
          BKE_curvemap_reset(gset->cur_primitive->cm,
                             &gset->cur_primitive->clipr,
                             CURVE_PRESET_BELL,
                             CURVEMAP_SLOPE_POSITIVE);
        }
      }
    }
  }

  if (!MAIN_VERSION_ATLEAST(bmain, 280, 38)) {
    if (DNA_struct_elem_find(fd->filesdna, "Object", "char", "empty_image_visibility_flag")) {
      for (Object *ob = bmain->objects.first; ob; ob = ob->id.next) {
        ob->empty_image_visibility_flag ^= (OB_EMPTY_IMAGE_HIDE_PERSPECTIVE |
                                            OB_EMPTY_IMAGE_HIDE_ORTHOGRAPHIC |
                                            OB_EMPTY_IMAGE_HIDE_BACK);
      }
    }

    for (bScreen *screen = bmain->screens.first; screen; screen = screen->id.next) {
      for (ScrArea *area = screen->areabase.first; area; area = area->next) {
        for (SpaceLink *sl = area->spacedata.first; sl; sl = sl->next) {
          switch (sl->spacetype) {
            case SPACE_IMAGE: {
              SpaceImage *sima = (SpaceImage *)sl;
              sima->flag &= ~(SI_FLAG_UNUSED_0 | SI_FLAG_UNUSED_1 | SI_FLAG_UNUSED_3 |
                              SI_FLAG_UNUSED_6 | SI_FLAG_UNUSED_7 | SI_FLAG_UNUSED_8 |
                              SI_FLAG_UNUSED_17 | SI_FLAG_UNUSED_18 | SI_FLAG_UNUSED_23 |
                              SI_FLAG_UNUSED_24);
              break;
            }
            case SPACE_VIEW3D: {
              View3D *v3d = (View3D *)sl;
              v3d->flag &= ~(V3D_LOCAL_COLLECTIONS | V3D_FLAG_UNUSED_1 | V3D_FLAG_UNUSED_10 |
                             V3D_FLAG_UNUSED_12);
              v3d->flag2 &= ~(V3D_FLAG2_UNUSED_3 | V3D_FLAG2_UNUSED_6 | V3D_FLAG2_UNUSED_12 |
                              V3D_FLAG2_UNUSED_13 | V3D_FLAG2_UNUSED_14 | V3D_FLAG2_UNUSED_15);
              break;
            }
            case SPACE_OUTLINER: {
              SpaceOutliner *so = (SpaceOutliner *)sl;
              so->filter &= ~(SO_FILTER_UNUSED_1 | SO_FILTER_UNUSED_5 | SO_FILTER_UNUSED_12);
              so->storeflag &= ~(SO_TREESTORE_UNUSED_1);
              break;
            }
            case SPACE_FILE: {
              SpaceFile *sfile = (SpaceFile *)sl;
              if (sfile->params) {
                sfile->params->flag &= ~(FILE_PARAMS_FLAG_UNUSED_1 | FILE_PARAMS_FLAG_UNUSED_6 |
                                         FILE_PARAMS_FLAG_UNUSED_9);
              }
              break;
            }
            case SPACE_NODE: {
              SpaceNode *snode = (SpaceNode *)sl;
              snode->flag &= ~(SNODE_FLAG_UNUSED_6 | SNODE_FLAG_UNUSED_10 | SNODE_FLAG_UNUSED_11);
              break;
            }
            case SPACE_PROPERTIES: {
              SpaceProperties *sbuts = (SpaceProperties *)sl;
              sbuts->flag &= ~(SB_FLAG_UNUSED_2 | SB_FLAG_UNUSED_3);
              break;
            }
            case SPACE_NLA: {
              SpaceNla *snla = (SpaceNla *)sl;
              snla->flag &= ~(SNLA_FLAG_UNUSED_0 | SNLA_FLAG_UNUSED_1 | SNLA_FLAG_UNUSED_3);
              break;
            }
          }
        }
      }
    }

    for (Scene *scene = bmain->scenes.first; scene; scene = scene->id.next) {
      scene->r.mode &= ~(R_MODE_UNUSED_1 | R_MODE_UNUSED_2 | R_MODE_UNUSED_3 | R_MODE_UNUSED_4 |
                         R_MODE_UNUSED_5 | R_MODE_UNUSED_6 | R_MODE_UNUSED_7 | R_MODE_UNUSED_8 |
                         R_MODE_UNUSED_10 | R_MODE_UNUSED_13 | R_MODE_UNUSED_16 |
                         R_MODE_UNUSED_17 | R_MODE_UNUSED_18 | R_MODE_UNUSED_19 |
                         R_MODE_UNUSED_20 | R_MODE_UNUSED_21 | R_MODE_UNUSED_27);

      scene->r.scemode &= ~(R_SCEMODE_UNUSED_8 | R_SCEMODE_UNUSED_11 | R_SCEMODE_UNUSED_13 |
                            R_SCEMODE_UNUSED_16 | R_SCEMODE_UNUSED_17 | R_SCEMODE_UNUSED_19);

      if (scene->toolsettings->sculpt) {
        scene->toolsettings->sculpt->flags &= ~(SCULPT_FLAG_UNUSED_0 | SCULPT_FLAG_UNUSED_1 |
                                                SCULPT_FLAG_UNUSED_2);
      }

      if (scene->ed) {
        Sequence *seq;
        SEQ_BEGIN (scene->ed, seq) {
          seq->flag &= ~(SEQ_FLAG_UNUSED_6 | SEQ_FLAG_UNUSED_18 | SEQ_FLAG_UNUSED_19 |
                         SEQ_FLAG_UNUSED_21);
          if (seq->type == SEQ_TYPE_SPEED) {
            SpeedControlVars *s = (SpeedControlVars *)seq->effectdata;
            s->flags &= ~(SEQ_SPEED_UNUSED_1);
          }
        }
        SEQ_END;
      }
    }

    for (World *world = bmain->worlds.first; world; world = world->id.next) {
      world->flag &= ~(WO_MODE_UNUSED_1 | WO_MODE_UNUSED_2 | WO_MODE_UNUSED_3 | WO_MODE_UNUSED_4 |
                       WO_MODE_UNUSED_5 | WO_MODE_UNUSED_7);
    }

    for (Image *image = bmain->images.first; image; image = image->id.next) {
      image->flag &= ~(IMA_FLAG_UNUSED_0 | IMA_FLAG_UNUSED_1 | IMA_FLAG_UNUSED_4 |
                       IMA_FLAG_UNUSED_6 | IMA_FLAG_UNUSED_8 | IMA_FLAG_UNUSED_15 |
                       IMA_FLAG_UNUSED_16);
    }

    for (Object *ob = bmain->objects.first; ob; ob = ob->id.next) {
      ob->flag &= ~(OB_FLAG_UNUSED_11 | OB_FLAG_UNUSED_12);
      ob->transflag &= ~(OB_TRANSFLAG_UNUSED_0 | OB_TRANSFLAG_UNUSED_1);
      ob->shapeflag &= ~OB_SHAPE_FLAG_UNUSED_1;
    }

    for (Mesh *me = bmain->meshes.first; me; me = me->id.next) {
      me->flag &= ~(ME_FLAG_UNUSED_0 | ME_FLAG_UNUSED_1 | ME_FLAG_UNUSED_3 | ME_FLAG_UNUSED_4 |
                    ME_FLAG_UNUSED_6 | ME_FLAG_UNUSED_7 | ME_FLAG_UNUSED_8);
    }

    for (Material *mat = bmain->materials.first; mat; mat = mat->id.next) {
      mat->blend_flag &= ~(1 << 2); /* UNUSED */
    }
  }

  if (!MAIN_VERSION_ATLEAST(bmain, 280, 40)) {
    if (!DNA_struct_elem_find(fd->filesdna, "ToolSettings", "char", "snap_transform_mode_flag")) {
      for (Scene *scene = bmain->scenes.first; scene; scene = scene->id.next) {
        scene->toolsettings->snap_transform_mode_flag = SCE_SNAP_TRANSFORM_MODE_TRANSLATE;
      }
    }

    for (bScreen *screen = bmain->screens.first; screen; screen = screen->id.next) {
      for (ScrArea *area = screen->areabase.first; area; area = area->next) {
        for (SpaceLink *sl = area->spacedata.first; sl; sl = sl->next) {
          switch (sl->spacetype) {
            case SPACE_VIEW3D: {
              enum { V3D_BACKFACE_CULLING = (1 << 10) };
              View3D *v3d = (View3D *)sl;
              if (v3d->flag2 & V3D_BACKFACE_CULLING) {
                v3d->flag2 &= ~V3D_BACKFACE_CULLING;
                v3d->shading.flag |= V3D_SHADING_BACKFACE_CULLING;
              }
              break;
            }
          }
        }
      }
    }

    if (!DNA_struct_find(fd->filesdna, "TransformOrientationSlot")) {
      for (Scene *scene = bmain->scenes.first; scene; scene = scene->id.next) {
        for (int i = 0; i < ARRAY_SIZE(scene->orientation_slots); i++) {
          scene->orientation_slots[i].index_custom = -1;
        }
      }
    }

    /* Grease pencil target weight  */
    if (!DNA_struct_elem_find(fd->filesdna, "GP_Sculpt_Settings", "float", "weight")) {
      for (Scene *scene = bmain->scenes.first; scene; scene = scene->id.next) {
        /* sculpt brushes */
        GP_Sculpt_Settings *gset = &scene->toolsettings->gp_sculpt;
        if (gset) {
          for (int i = 0; i < GP_SCULPT_TYPE_MAX; i++) {
            GP_Sculpt_Data *gp_brush = &gset->brush[i];
            gp_brush->weight = 1.0f;
          }
        }
      }
    }

    /* Grease pencil cutter/select segment intersection threshold  */
    if (!DNA_struct_elem_find(fd->filesdna, "GP_Sculpt_Settings", "float", "isect_threshold")) {
      for (Scene *scene = bmain->scenes.first; scene; scene = scene->id.next) {
        GP_Sculpt_Settings *gset = &scene->toolsettings->gp_sculpt;
        if (gset) {
          gset->isect_threshold = 0.1f;
        }
      }
    }

    /* Fix anamorphic bokeh eevee rna limits.*/
    for (Camera *ca = bmain->cameras.first; ca; ca = ca->id.next) {
      if (ca->gpu_dof.ratio < 0.01f) {
        ca->gpu_dof.ratio = 0.01f;
      }
    }

    for (bScreen *screen = bmain->screens.first; screen; screen = screen->id.next) {
      for (ScrArea *area = screen->areabase.first; area; area = area->next) {
        for (SpaceLink *sl = area->spacedata.first; sl; sl = sl->next) {
          if (sl->spacetype == SPACE_USERPREF) {
            ARegion *execute_region = BKE_spacedata_find_region_type(sl, area, RGN_TYPE_EXECUTE);

            if (!execute_region) {
              ListBase *regionbase = (sl == area->spacedata.first) ? &area->regionbase :
                                                                     &sl->regionbase;
              ARegion *ar_navbar = BKE_spacedata_find_region_type(sl, area, RGN_TYPE_NAV_BAR);

              execute_region = MEM_callocN(sizeof(ARegion), "execute region for properties");

              BLI_assert(ar_navbar);

              BLI_insertlinkafter(regionbase, ar_navbar, execute_region);

              execute_region->regiontype = RGN_TYPE_EXECUTE;
              execute_region->alignment = RGN_ALIGN_BOTTOM | RGN_SPLIT_PREV;
              execute_region->flag |= RGN_FLAG_DYNAMIC_SIZE;
            }
          }
        }
      }
    }
  }

  if (!MAIN_VERSION_ATLEAST(bmain, 280, 43)) {
    ListBase *lb = which_libbase(bmain, ID_BR);
    BKE_main_id_repair_duplicate_names_listbase(lb);
  }

  if (!MAIN_VERSION_ATLEAST(bmain, 280, 44)) {
    if (!DNA_struct_elem_find(fd->filesdna, "Material", "float", "a")) {
      for (Material *mat = bmain->materials.first; mat; mat = mat->id.next) {
        mat->a = 1.0f;
      }
    }

    for (Scene *scene = bmain->scenes.first; scene; scene = scene->id.next) {
      enum {
        R_ALPHAKEY = 2,
      };
      scene->r.seq_flag &= ~(R_SEQ_UNUSED_0 | R_SEQ_UNUSED_1 | R_SEQ_UNUSED_2);
      scene->r.color_mgt_flag &= ~R_COLOR_MANAGEMENT_UNUSED_1;
      if (scene->r.alphamode == R_ALPHAKEY) {
        scene->r.alphamode = R_ADDSKY;
      }
      ToolSettings *ts = scene->toolsettings;
      ts->particle.flag &= ~PE_UNUSED_6;
      if (ts->sculpt != NULL) {
        ts->sculpt->flags &= ~SCULPT_FLAG_UNUSED_6;
      }
    }
  }

  if (!MAIN_VERSION_ATLEAST(bmain, 280, 45)) {
    for (bScreen *screen = bmain->screens.first; screen; screen = screen->id.next) {
      for (ScrArea *area = screen->areabase.first; area; area = area->next) {
        for (SpaceLink *sl = area->spacedata.first; sl; sl = sl->next) {
          if (sl->spacetype == SPACE_SEQ) {
            SpaceSeq *sseq = (SpaceSeq *)sl;
            sseq->flag |= SEQ_SHOW_MARKER_LINES;
          }
        }
      }
    }
  }

  if (!MAIN_VERSION_ATLEAST(bmain, 280, 46)) {
    /* Add wireframe color. */
    if (!DNA_struct_elem_find(fd->filesdna, "View3DShading", "char", "wire_color_type")) {
      for (bScreen *screen = bmain->screens.first; screen; screen = screen->id.next) {
        for (ScrArea *sa = screen->areabase.first; sa; sa = sa->next) {
          for (SpaceLink *sl = sa->spacedata.first; sl; sl = sl->next) {
            if (sl->spacetype == SPACE_VIEW3D) {
              View3D *v3d = (View3D *)sl;
              v3d->shading.wire_color_type = V3D_SHADING_SINGLE_COLOR;
            }
          }
        }
      }
    }

    if (!DNA_struct_elem_find(fd->filesdna, "View3DCursor", "short", "rotation_mode")) {
      for (Scene *scene = bmain->scenes.first; scene; scene = scene->id.next) {
        if (is_zero_v3(scene->cursor.rotation_axis)) {
          scene->cursor.rotation_mode = ROT_MODE_XYZ;
          scene->cursor.rotation_quaternion[0] = 1.0f;
          scene->cursor.rotation_axis[1] = 1.0f;
        }
      }
    }
  }

  if (!MAIN_VERSION_ATLEAST(bmain, 280, 47)) {
    LISTBASE_FOREACH (Scene *, scene, &bmain->scenes) {
      ParticleEditSettings *pset = &scene->toolsettings->particle;
      if (pset->brushtype < 0) {
        pset->brushtype = PE_BRUSH_COMB;
      }
    }

    LISTBASE_FOREACH (Object *, ob, &bmain->objects) {
      {
        enum { PARCURVE = 1, PARKEY = 2, PAR_DEPRECATED = 16 };
        if (ELEM(ob->partype, PARCURVE, PARKEY, PAR_DEPRECATED)) {
          ob->partype = PAROBJECT;
        }
      }

      {
        enum { OB_WAVE = 21, OB_LIFE = 23, OB_SECTOR = 24 };
        if (ELEM(ob->type, OB_WAVE, OB_LIFE, OB_SECTOR)) {
          ob->type = OB_EMPTY;
        }
      }

      ob->transflag &= ~(OB_TRANSFLAG_UNUSED_0 | OB_TRANSFLAG_UNUSED_1 | OB_TRANSFLAG_UNUSED_3 |
                         OB_TRANSFLAG_UNUSED_6 | OB_TRANSFLAG_UNUSED_12);

      ob->nlaflag &= ~(OB_ADS_UNUSED_1 | OB_ADS_UNUSED_2);
    }

    LISTBASE_FOREACH (bArmature *, arm, &bmain->armatures) {
      arm->flag &= ~(ARM_FLAG_UNUSED_1 | ARM_FLAG_UNUSED_5 | ARM_FLAG_UNUSED_6 |
                     ARM_FLAG_UNUSED_7 | ARM_FLAG_UNUSED_12);
    }

    LISTBASE_FOREACH (Text *, text, &bmain->texts) {
      text->flags &= ~(TXT_FLAG_UNUSED_8 | TXT_FLAG_UNUSED_9);
    }
  }

  if (!MAIN_VERSION_ATLEAST(bmain, 280, 48)) {
    for (Scene *scene = bmain->scenes.first; scene; scene = scene->id.next) {
      /* Those are not currently used, but are accessible through RNA API and were not
       * properly initialized previously. This is mere copy of BKE_init_scene() code. */
      if (scene->r.im_format.view_settings.look[0] == '\0') {
        BKE_color_managed_display_settings_init(&scene->r.im_format.display_settings);
        BKE_color_managed_view_settings_init_render(
            &scene->r.im_format.view_settings, &scene->r.im_format.display_settings, "Filmic");
      }

      if (scene->r.bake.im_format.view_settings.look[0] == '\0') {
        BKE_color_managed_display_settings_init(&scene->r.bake.im_format.display_settings);
        BKE_color_managed_view_settings_init_render(&scene->r.bake.im_format.view_settings,
                                                    &scene->r.bake.im_format.display_settings,
                                                    "Filmic");
      }
    }
  }

  if (!MAIN_VERSION_ATLEAST(bmain, 280, 49)) {
    /* All tool names changed, reset to defaults. */
    for (WorkSpace *workspace = bmain->workspaces.first; workspace;
         workspace = workspace->id.next) {
      while (!BLI_listbase_is_empty(&workspace->tools)) {
        BKE_workspace_tool_remove(workspace, workspace->tools.first);
      }
    }
  }

  if (!MAIN_VERSION_ATLEAST(bmain, 280, 52)) {
    LISTBASE_FOREACH (ParticleSettings *, part, &bmain->particles) {
      /* Replace deprecated PART_DRAW_BB by PART_DRAW_NOT */
      if (part->ren_as == PART_DRAW_BB) {
        part->ren_as = PART_DRAW_NOT;
      }
      if (part->draw_as == PART_DRAW_BB) {
        part->draw_as = PART_DRAW_NOT;
      }
    }

    if (!DNA_struct_elem_find(fd->filesdna, "TriangulateModifierData", "int", "min_vertices")) {
      for (Object *ob = bmain->objects.first; ob; ob = ob->id.next) {
        for (ModifierData *md = ob->modifiers.first; md; md = md->next) {
          if (md->type == eModifierType_Triangulate) {
            TriangulateModifierData *smd = (TriangulateModifierData *)md;
            smd->min_vertices = 4;
          }
        }
      }
    }

    FOREACH_NODETREE_BEGIN (bmain, ntree, id) {
      if (ntree->type == NTREE_SHADER) {
        for (bNode *node = ntree->nodes.first; node; node = node->next) {
          /* Fix missing version patching from earlier changes. */
          if (STREQ(node->idname, "ShaderNodeOutputLamp")) {
            STRNCPY(node->idname, "ShaderNodeOutputLight");
          }
          if (node->type == SH_NODE_BSDF_PRINCIPLED && node->custom2 == 0) {
            node->custom2 = SHD_SUBSURFACE_BURLEY;
          }
        }
      }
    }
    FOREACH_NODETREE_END;
  }

  if (!MAIN_VERSION_ATLEAST(bmain, 280, 53)) {
    for (Material *mat = bmain->materials.first; mat; mat = mat->id.next) {
      /* Eevee: Keep material appearance consistent with previous behavior. */
      if (!mat->use_nodes || !mat->nodetree || mat->blend_method == MA_BM_SOLID) {
        mat->blend_shadow = MA_BS_SOLID;
      }
    }

    /* grease pencil default animation channel color */
    {
      for (bGPdata *gpd = bmain->gpencils.first; gpd; gpd = gpd->id.next) {
        if (gpd->flag & GP_DATA_ANNOTATIONS) {
          continue;
        }
        for (bGPDlayer *gpl = gpd->layers.first; gpl; gpl = gpl->next) {
          /* default channel color */
          ARRAY_SET_ITEMS(gpl->color, 0.2f, 0.2f, 0.2f);
        }
      }
    }
  }

  if (!MAIN_VERSION_ATLEAST(bmain, 280, 54)) {
    for (Object *ob = bmain->objects.first; ob; ob = ob->id.next) {
      bool is_first_subdiv = true;
      for (ModifierData *md = ob->modifiers.first; md; md = md->next) {
        if (md->type == eModifierType_Subsurf) {
          SubsurfModifierData *smd = (SubsurfModifierData *)md;
          if (is_first_subdiv) {
            smd->flags |= eSubsurfModifierFlag_UseCrease;
          }
          else {
            smd->flags &= ~eSubsurfModifierFlag_UseCrease;
          }
          is_first_subdiv = false;
        }
        else if (md->type == eModifierType_Multires) {
          MultiresModifierData *mmd = (MultiresModifierData *)md;
          if (is_first_subdiv) {
            mmd->flags |= eMultiresModifierFlag_UseCrease;
          }
          else {
            mmd->flags &= ~eMultiresModifierFlag_UseCrease;
          }
          is_first_subdiv = false;
        }
      }
    }
  }

  if (!MAIN_VERSION_ATLEAST(bmain, 280, 55)) {
    for (bScreen *screen = bmain->screens.first; screen; screen = screen->id.next) {
      for (ScrArea *sa = screen->areabase.first; sa; sa = sa->next) {
        for (SpaceLink *sl = sa->spacedata.first; sl; sl = sl->next) {
          if (sl->spacetype == SPACE_TEXT) {
            ListBase *regionbase = (sl == sa->spacedata.first) ? &sa->regionbase : &sl->regionbase;

            /* Remove multiple footers that were added by mistake. */
            do_versions_remove_regions_by_type(regionbase, RGN_TYPE_FOOTER);

            /* Add footer. */
            ARegion *ar = do_versions_add_region(RGN_TYPE_FOOTER, "footer for text");
            ar->alignment = (U.uiflag & USER_HEADER_BOTTOM) ? RGN_ALIGN_TOP : RGN_ALIGN_BOTTOM;

            ARegion *ar_header = do_versions_find_region(regionbase, RGN_TYPE_HEADER);
            BLI_insertlinkafter(regionbase, ar_header, ar);
          }
        }
      }
    }
  }

  if (!MAIN_VERSION_ATLEAST(bmain, 280, 56)) {
    for (bScreen *screen = bmain->screens.first; screen; screen = screen->id.next) {
      for (ScrArea *area = screen->areabase.first; area; area = area->next) {
        for (SpaceLink *sl = area->spacedata.first; sl; sl = sl->next) {
          if (sl->spacetype == SPACE_VIEW3D) {
            View3D *v3d = (View3D *)sl;
            v3d->gizmo_show_armature = V3D_GIZMO_SHOW_ARMATURE_BBONE |
                                       V3D_GIZMO_SHOW_ARMATURE_ROLL;
            v3d->gizmo_show_empty = V3D_GIZMO_SHOW_EMPTY_IMAGE | V3D_GIZMO_SHOW_EMPTY_FORCE_FIELD;
            v3d->gizmo_show_light = V3D_GIZMO_SHOW_LIGHT_SIZE | V3D_GIZMO_SHOW_LIGHT_LOOK_AT;
            v3d->gizmo_show_camera = V3D_GIZMO_SHOW_CAMERA_LENS | V3D_GIZMO_SHOW_CAMERA_DOF_DIST;
          }
        }
      }
    }
  }

  if (!MAIN_VERSION_ATLEAST(bmain, 280, 57)) {
    /* Enable Show Interpolation in dopesheet by default. */
    for (bScreen *screen = bmain->screens.first; screen; screen = screen->id.next) {
      for (ScrArea *sa = screen->areabase.first; sa; sa = sa->next) {
        for (SpaceLink *sl = sa->spacedata.first; sl; sl = sl->next) {
          if (sl->spacetype == SPACE_ACTION) {
            SpaceAction *saction = (SpaceAction *)sl;
            if ((saction->flag & SACTION_SHOW_EXTREMES) == 0) {
              saction->flag |= SACTION_SHOW_INTERPOLATION;
            }
          }
        }
      }
    }

    /* init grease pencil brush gradients */
    if (!DNA_struct_elem_find(fd->filesdna, "BrushGpencilSettings", "float", "gradient_f")) {
      for (Brush *brush = bmain->brushes.first; brush; brush = brush->id.next) {
        if (brush->gpencil_settings != NULL) {
          BrushGpencilSettings *gp = brush->gpencil_settings;
          gp->gradient_f = 1.0f;
          gp->gradient_s[0] = 1.0f;
          gp->gradient_s[1] = 1.0f;
        }
      }
    }

    /* init grease pencil stroke gradients */
    if (!DNA_struct_elem_find(fd->filesdna, "bGPDstroke", "float", "gradient_f")) {
      for (bGPdata *gpd = bmain->gpencils.first; gpd; gpd = gpd->id.next) {
        for (bGPDlayer *gpl = gpd->layers.first; gpl; gpl = gpl->next) {
          for (bGPDframe *gpf = gpl->frames.first; gpf; gpf = gpf->next) {
            for (bGPDstroke *gps = gpf->strokes.first; gps; gps = gps->next) {
              gps->gradient_f = 1.0f;
              gps->gradient_s[0] = 1.0f;
              gps->gradient_s[1] = 1.0f;
            }
          }
        }
      }
    }

    /* enable the axis aligned ortho grid by default */
    for (bScreen *screen = bmain->screens.first; screen; screen = screen->id.next) {
      for (ScrArea *area = screen->areabase.first; area; area = area->next) {
        for (SpaceLink *sl = area->spacedata.first; sl; sl = sl->next) {
          if (sl->spacetype == SPACE_VIEW3D) {
            View3D *v3d = (View3D *)sl;
            v3d->gridflag |= V3D_SHOW_ORTHO_GRID;
          }
        }
      }
    }
  }

  /* Keep un-versioned until we're finished adding space types. */
  {
    for (bScreen *screen = bmain->screens.first; screen; screen = screen->id.next) {
      for (ScrArea *sa = screen->areabase.first; sa; sa = sa->next) {
        for (SpaceLink *sl = sa->spacedata.first; sl; sl = sl->next) {
          ListBase *regionbase = (sl == sa->spacedata.first) ? &sa->regionbase : &sl->regionbase;
          /* All spaces that use tools must be eventually added. */
          ARegion *ar = NULL;
          if (ELEM(sl->spacetype, SPACE_VIEW3D, SPACE_IMAGE) &&
              ((ar = do_versions_find_region_or_null(regionbase, RGN_TYPE_TOOL_HEADER)) == NULL)) {
            /* Add tool header. */
            ar = do_versions_add_region(RGN_TYPE_TOOL_HEADER, "tool header");
            ar->alignment = (U.uiflag & USER_HEADER_BOTTOM) ? RGN_ALIGN_BOTTOM : RGN_ALIGN_TOP;

            ARegion *ar_header = do_versions_find_region(regionbase, RGN_TYPE_HEADER);
            BLI_insertlinkbefore(regionbase, ar_header, ar);
            /* Hide by default, enable for painting workspaces (startup only). */
            ar->flag |= RGN_FLAG_HIDDEN | RGN_FLAG_HIDDEN_BY_USER;
          }
          if (ar != NULL) {
            SET_FLAG_FROM_TEST(ar->flag, ar->flag & RGN_FLAG_HIDDEN_BY_USER, RGN_FLAG_HIDDEN);
          }
        }
      }
    }
  }

  if (!MAIN_VERSION_ATLEAST(bmain, 280, 60)) {
    if (!DNA_struct_elem_find(fd->filesdna, "bSplineIKConstraint", "short", "yScaleMode")) {
      for (Object *ob = bmain->objects.first; ob; ob = ob->id.next) {
        if (ob->pose) {
          for (bPoseChannel *pchan = ob->pose->chanbase.first; pchan; pchan = pchan->next) {
            for (bConstraint *con = pchan->constraints.first; con; con = con->next) {
              if (con->type == CONSTRAINT_TYPE_SPLINEIK) {
                bSplineIKConstraint *data = (bSplineIKConstraint *)con->data;
                if ((data->flag & CONSTRAINT_SPLINEIK_SCALE_LIMITED) == 0) {
                  data->yScaleMode = CONSTRAINT_SPLINEIK_YS_FIT_CURVE;
                }
              }
            }
          }
        }
      }
    }

    if (!DNA_struct_elem_find(
            fd->filesdna, "View3DOverlay", "float", "sculpt_mode_mask_opacity")) {
      for (bScreen *screen = bmain->screens.first; screen; screen = screen->id.next) {
        for (ScrArea *sa = screen->areabase.first; sa; sa = sa->next) {
          for (SpaceLink *sl = sa->spacedata.first; sl; sl = sl->next) {
            if (sl->spacetype == SPACE_VIEW3D) {
              View3D *v3d = (View3D *)sl;
              v3d->overlay.sculpt_mode_mask_opacity = 0.75f;
            }
          }
        }
      }
    }
    if (!DNA_struct_elem_find(fd->filesdna, "SceneDisplay", "char", "render_aa")) {
      LISTBASE_FOREACH (Scene *, scene, &bmain->scenes) {
        scene->display.render_aa = SCE_DISPLAY_AA_SAMPLES_8;
        scene->display.viewport_aa = SCE_DISPLAY_AA_FXAA;
      }
    }

    /* Split bbone_scalein/bbone_scaleout into x and y fields. */
    if (!DNA_struct_elem_find(fd->filesdna, "bPoseChannel", "float", "scale_out_y")) {
      /* Update armature data and pose channels. */
      LISTBASE_FOREACH (bArmature *, arm, &bmain->armatures) {
        do_version_bones_split_bbone_scale(&arm->bonebase);
      }

      LISTBASE_FOREACH (Object *, ob, &bmain->objects) {
        if (ob->pose) {
          LISTBASE_FOREACH (bPoseChannel *, pchan, &ob->pose->chanbase) {
            pchan->scale_in_y = pchan->scale_in_x;
            pchan->scale_out_y = pchan->scale_out_x;
          }
        }
      }

      /* Update action curves and drivers. */
      LISTBASE_FOREACH (bAction *, act, &bmain->actions) {
        LISTBASE_FOREACH_MUTABLE (FCurve *, fcu, &act->curves) {
          do_version_bbone_scale_fcurve_fix(&act->curves, fcu);
        }
      }

      BKE_animdata_main_cb(bmain, do_version_bbone_scale_animdata_cb, NULL);
    }

    for (Scene *sce = bmain->scenes.first; sce != NULL; sce = sce->id.next) {
      if (sce->ed != NULL) {
        do_versions_seq_set_cache_defaults(sce->ed);
      }
    }
  }

  if (!MAIN_VERSION_ATLEAST(bmain, 280, 61)) {
    /* Added a power option to Copy Scale. */
    if (!DNA_struct_elem_find(fd->filesdna, "bSizeLikeConstraint", "float", "power")) {
      LISTBASE_FOREACH (Object *, ob, &bmain->objects) {
        do_version_constraints_copy_scale_power(&ob->constraints);
        if (ob->pose) {
          LISTBASE_FOREACH (bPoseChannel *, pchan, &ob->pose->chanbase) {
            do_version_constraints_copy_scale_power(&pchan->constraints);
          }
        }
      }
    }

    for (bScreen *screen = bmain->screens.first; screen; screen = screen->id.next) {
      for (ScrArea *sa = screen->areabase.first; sa; sa = sa->next) {
        for (SpaceLink *sl = sa->spacedata.first; sl; sl = sl->next) {
          if (ELEM(sl->spacetype, SPACE_CLIP, SPACE_GRAPH, SPACE_SEQ)) {
            ListBase *regionbase = (sl == sa->spacedata.first) ? &sa->regionbase : &sl->regionbase;

            ARegion *ar = NULL;
            if (sl->spacetype == SPACE_CLIP) {
              if (((SpaceClip *)sl)->view == SC_VIEW_GRAPH) {
                ar = do_versions_find_region_or_null(regionbase, RGN_TYPE_PREVIEW);
              }
            }
            else {
              ar = do_versions_find_region_or_null(regionbase, RGN_TYPE_WINDOW);
            }

            if (ar != NULL) {
              ar->v2d.scroll &= ~V2D_SCROLL_LEFT;
              ar->v2d.scroll |= V2D_SCROLL_RIGHT;
            }
          }
        }
      }
    }

    for (bScreen *screen = bmain->screens.first; screen; screen = screen->id.next) {
      for (ScrArea *area = screen->areabase.first; area; area = area->next) {
        for (SpaceLink *sl = area->spacedata.first; sl; sl = sl->next) {
          if (sl->spacetype != SPACE_OUTLINER) {
            continue;
          }
          SpaceOutliner *so = (SpaceOutliner *)sl;
          so->filter &= ~SO_FLAG_UNUSED_1;
          so->show_restrict_flags = SO_RESTRICT_ENABLE | SO_RESTRICT_HIDE;
        }
      }
    }
  }

  if (!MAIN_VERSION_ATLEAST(bmain, 280, 69)) {
    LISTBASE_FOREACH (bArmature *, arm, &bmain->armatures) {
      arm->flag &= ~(ARM_FLAG_UNUSED_7 | ARM_FLAG_UNUSED_9);
    }

    /* Initializes sun lights with the new angular diameter property */
    if (!DNA_struct_elem_find(fd->filesdna, "Light", "float", "sun_angle")) {
      LISTBASE_FOREACH (Light *, light, &bmain->lights) {
        light->sun_angle = 2.0f * atanf(light->area_size);
      }
    }
  }

  if (!MAIN_VERSION_ATLEAST(bmain, 280, 70)) {
    /* New image alpha modes. */
    LISTBASE_FOREACH (Image *, image, &bmain->images) {
      const int IMA_IGNORE_ALPHA = (1 << 12);
      if (image->flag & IMA_IGNORE_ALPHA) {
        image->alpha_mode = IMA_ALPHA_IGNORE;
        image->flag &= ~IMA_IGNORE_ALPHA;
      }
    }
  }

  if (!MAIN_VERSION_ATLEAST(bmain, 280, 71)) {
    /* This assumes the Blender builtin config. Depending on the OCIO
     * environment variable for versioning is weak, and these deprecated view
     * transforms and look names don't seem to exist in other commonly used
     * OCIO configs so .blend files created for those would be unaffected. */
    for (Scene *scene = bmain->scenes.first; scene; scene = scene->id.next) {
      ColorManagedViewSettings *view_settings;
      view_settings = &scene->view_settings;

      if (STREQ(view_settings->view_transform, "Default")) {
        STRNCPY(view_settings->view_transform, "Standard");
      }
      else if (STREQ(view_settings->view_transform, "RRT") ||
               STREQ(view_settings->view_transform, "Film")) {
        STRNCPY(view_settings->view_transform, "Filmic");
      }
      else if (STREQ(view_settings->view_transform, "Log")) {
        STRNCPY(view_settings->view_transform, "Filmic Log");
      }

      if (STREQ(view_settings->look, "Filmic - Base Contrast")) {
        STRNCPY(view_settings->look, "None");
      }
    }
  }

  if (!MAIN_VERSION_ATLEAST(bmain, 280, 74)) {
    for (Scene *scene = bmain->scenes.first; scene; scene = scene->id.next) {
      if (scene->ed != NULL) {
        do_versions_seq_alloc_transform_and_crop(&scene->ed->seqbase);
      }
    }
  }

  if (!MAIN_VERSION_ATLEAST(bmain, 280, 75)) {
    for (Scene *scene = bmain->scenes.first; scene; scene = scene->id.next) {
      if (scene->master_collection != NULL) {
        scene->master_collection->flag &= ~(COLLECTION_RESTRICT_VIEWPORT |
                                            COLLECTION_RESTRICT_SELECT |
                                            COLLECTION_RESTRICT_RENDER);
      }

      UnitSettings *unit = &scene->unit;
      if (unit->system == USER_UNIT_NONE) {
        unit->length_unit = (char)USER_UNIT_ADAPTIVE;
        unit->mass_unit = (char)USER_UNIT_ADAPTIVE;
      }

      RenderData *render_data = &scene->r;
      switch (render_data->ffcodecdata.ffmpeg_preset) {
        case FFM_PRESET_ULTRAFAST:
        case FFM_PRESET_SUPERFAST:
          render_data->ffcodecdata.ffmpeg_preset = FFM_PRESET_REALTIME;
          break;
        case FFM_PRESET_VERYFAST:
        case FFM_PRESET_FASTER:
        case FFM_PRESET_FAST:
        case FFM_PRESET_MEDIUM:
          render_data->ffcodecdata.ffmpeg_preset = FFM_PRESET_GOOD;
          break;
        case FFM_PRESET_SLOW:
        case FFM_PRESET_SLOWER:
        case FFM_PRESET_VERYSLOW:
          render_data->ffcodecdata.ffmpeg_preset = FFM_PRESET_BEST;
      }
    }

    LISTBASE_FOREACH (bArmature *, arm, &bmain->armatures) {
      arm->flag &= ~(ARM_FLAG_UNUSED_6);
    }
  }

  if (!MAIN_VERSION_ATLEAST(bmain, 281, 1)) {
    LISTBASE_FOREACH (Object *, ob, &bmain->objects) {
      for (ModifierData *md = ob->modifiers.first; md; md = md->next) {
        if (md->type == eModifierType_DataTransfer) {
          /* Now datatransfer's mix factor is multiplied with weights when any,
           * instead of being ignored,
           * we need to take care of that to keep 'old' files compatible. */
          DataTransferModifierData *dtmd = (DataTransferModifierData *)md;
          if (dtmd->defgrp_name[0] != '\0') {
            dtmd->mix_factor = 1.0f;
          }
        }
      }
    }
  }

  if (!MAIN_VERSION_ATLEAST(bmain, 281, 3)) {
    if (U.view_rotate_sensitivity_turntable == 0) {
      U.view_rotate_sensitivity_turntable = DEG2RADF(0.4f);
      U.view_rotate_sensitivity_trackball = 1.0f;
    }
    for (bScreen *screen = bmain->screens.first; screen; screen = screen->id.next) {
      for (ScrArea *sa = screen->areabase.first; sa; sa = sa->next) {
        for (SpaceLink *sl = sa->spacedata.first; sl; sl = sl->next) {
          if (sl->spacetype == SPACE_TEXT) {
            ListBase *regionbase = (sl == sa->spacedata.first) ? &sa->regionbase : &sl->regionbase;
            ARegion *ar = do_versions_find_region_or_null(regionbase, RGN_TYPE_UI);
            if (ar) {
              ar->alignment = RGN_ALIGN_RIGHT;
            }
          }
          /* Mark outliners as dirty for syncing and enable synced selection */
          if (sl->spacetype == SPACE_OUTLINER) {
            SpaceOutliner *soutliner = (SpaceOutliner *)sl;
            soutliner->sync_select_dirty |= WM_OUTLINER_SYNC_SELECT_FROM_ALL;
            soutliner->flag |= SO_SYNC_SELECT;
          }
        }
      }
    }
    for (Mesh *mesh = bmain->meshes.first; mesh; mesh = mesh->id.next) {
      if (mesh->remesh_voxel_size == 0.0f) {
        mesh->remesh_voxel_size = 0.1f;
      }
    }
  }

  if (!MAIN_VERSION_ATLEAST(bmain, 281, 4)) {
    ID *id;
    FOREACH_MAIN_ID_BEGIN (bmain, id) {
      bNodeTree *ntree = ntreeFromID(id);
      if (ntree) {
        ntree->id.flag |= LIB_PRIVATE_DATA;
      }
    }
    FOREACH_MAIN_ID_END;
  }

  if (!MAIN_VERSION_ATLEAST(bmain, 281, 5)) {
    for (Brush *br = bmain->brushes.first; br; br = br->id.next) {
      if (br->ob_mode & OB_MODE_SCULPT && br->normal_radius_factor == 0.0f) {
        br->normal_radius_factor = 0.5f;
      }
    }

    LISTBASE_FOREACH (Scene *, scene, &bmain->scenes) {
      /* Older files do not have a master collection, which is then added through
       * `BKE_collection_master_add()`, so everything is fine. */
      if (scene->master_collection != NULL) {
        scene->master_collection->id.flag |= LIB_PRIVATE_DATA;
      }
    }
  }

  if (!MAIN_VERSION_ATLEAST(bmain, 281, 6)) {
    for (bScreen *screen = bmain->screens.first; screen; screen = screen->id.next) {
      for (ScrArea *sa = screen->areabase.first; sa; sa = sa->next) {
        for (SpaceLink *sl = sa->spacedata.first; sl; sl = sl->next) {
          if (sl->spacetype == SPACE_VIEW3D) {
            View3D *v3d = (View3D *)sl;
            v3d->shading.flag |= V3D_SHADING_SCENE_LIGHTS_RENDER | V3D_SHADING_SCENE_WORLD_RENDER;

            /* files by default don't have studio lights selected unless interacted
             * with the shading popover. When no studiolight could be read, we will
             * select the default world one. */
            StudioLight *studio_light = BKE_studiolight_find(v3d->shading.lookdev_light,
                                                             STUDIOLIGHT_TYPE_WORLD);
            if (studio_light != NULL) {
              STRNCPY(v3d->shading.lookdev_light, studio_light->name);
            }
          }
        }
      }
    }
  }

  if (!MAIN_VERSION_ATLEAST(bmain, 281, 9)) {
    for (bScreen *screen = bmain->screens.first; screen; screen = screen->id.next) {
      for (ScrArea *sa = screen->areabase.first; sa; sa = sa->next) {
        for (SpaceLink *sl = sa->spacedata.first; sl; sl = sl->next) {
          if (sl->spacetype == SPACE_FILE) {
            SpaceFile *sfile = (SpaceFile *)sl;
            ListBase *regionbase = (sl == sa->spacedata.first) ? &sa->regionbase : &sl->regionbase;
            ARegion *ar_ui = do_versions_find_region(regionbase, RGN_TYPE_UI);
            ARegion *ar_header = do_versions_find_region(regionbase, RGN_TYPE_HEADER);
            ARegion *ar_toolprops = do_versions_find_region_or_null(regionbase,
                                                                    RGN_TYPE_TOOL_PROPS);

            /* Reinsert UI region so that it spawns entire area width */
            BLI_remlink(regionbase, ar_ui);
            BLI_insertlinkafter(regionbase, ar_header, ar_ui);

            ar_ui->flag |= RGN_FLAG_DYNAMIC_SIZE;

            if (ar_toolprops && (ar_toolprops->alignment == (RGN_ALIGN_BOTTOM | RGN_SPLIT_PREV))) {
              SpaceType *stype = BKE_spacetype_from_id(sl->spacetype);

              /* Remove empty region at old location. */
              BLI_assert(sfile->op == NULL);
              BKE_area_region_free(stype, ar_toolprops);
              BLI_freelinkN(regionbase, ar_toolprops);
            }

            if (sfile->params) {
              sfile->params->details_flags |= FILE_DETAILS_SIZE | FILE_DETAILS_DATETIME;
            }
          }
        }
      }
    }

    /* Convert the BONE_NO_SCALE flag to inherit_scale_mode enum. */
    if (!DNA_struct_elem_find(fd->filesdna, "Bone", "char", "inherit_scale_mode")) {
      LISTBASE_FOREACH (bArmature *, arm, &bmain->armatures) {
        do_version_bones_inherit_scale(&arm->bonebase);
      }
    }

    /* Convert the Offset flag to the mix mode enum. */
    if (!DNA_struct_elem_find(fd->filesdna, "bRotateLikeConstraint", "char", "mix_mode")) {
      LISTBASE_FOREACH (Object *, ob, &bmain->objects) {
        do_version_constraints_copy_rotation_mix_mode(&ob->constraints);
        if (ob->pose) {
          LISTBASE_FOREACH (bPoseChannel *, pchan, &ob->pose->chanbase) {
            do_version_constraints_copy_rotation_mix_mode(&pchan->constraints);
          }
        }
      }
    }

    /* Added studiolight intensity */
    if (!DNA_struct_elem_find(fd->filesdna, "View3DShading", "float", "studiolight_intensity")) {
      for (bScreen *screen = bmain->screens.first; screen; screen = screen->id.next) {
        for (ScrArea *sa = screen->areabase.first; sa; sa = sa->next) {
          for (SpaceLink *sl = sa->spacedata.first; sl; sl = sl->next) {
            if (sl->spacetype == SPACE_VIEW3D) {
              View3D *v3d = (View3D *)sl;
              v3d->shading.studiolight_intensity = 1.0f;
            }
          }
        }
      }
    }

    /* Elatic deform brush */
    for (Brush *br = bmain->brushes.first; br; br = br->id.next) {
      if (br->ob_mode & OB_MODE_SCULPT && br->elastic_deform_volume_preservation == 0.0f) {
        br->elastic_deform_volume_preservation = 0.5f;
      }
    }
  }

  if (!MAIN_VERSION_ATLEAST(bmain, 281, 15)) {
    LISTBASE_FOREACH (Scene *, scene, &bmain->scenes) {
      if (scene->toolsettings->snap_node_mode == SCE_SNAP_MODE_NODE_X) {
        scene->toolsettings->snap_node_mode = SCE_SNAP_MODE_GRID;
      }
    }

<<<<<<< HEAD
  if (1 || !DNA_struct_find(fd->filesdna, "AssetUUID")) {
    /* struct_find will have to wait, not working for now... */
    /* Move non-op filebrowsers to 'library browsing' type/mode. */
    for (bScreen *screen = bmain->screens.first; screen; screen = screen->id.next) {
      for (ScrArea *sa = screen->areabase.first; sa; sa = sa->next) {
        for (SpaceLink *sl = sa->spacedata.first; sl; sl = sl->next) {
          if (sl->spacetype == SPACE_FILE) {
            SpaceFile *sfile = (SpaceFile *)sl;
            if (sfile->params != NULL) {
              sfile->params->type = FILE_LOADLIB;
              sfile->params->filter = FILE_TYPE_FOLDER | FILE_TYPE_BLENDERLIB;
              /* For now, always init filterid to 'all true' */
              sfile->params->filter_id = FILTER_ID_AC | FILTER_ID_AR | FILTER_ID_BR |
                                         FILTER_ID_CA | FILTER_ID_CU | FILTER_ID_GD |
                                         FILTER_ID_GR | FILTER_ID_IM | FILTER_ID_LA |
                                         FILTER_ID_LS | FILTER_ID_LT | FILTER_ID_MA |
                                         FILTER_ID_MB | FILTER_ID_MC | FILTER_ID_ME |
                                         FILTER_ID_MSK | FILTER_ID_NT | FILTER_ID_OB |
                                         FILTER_ID_PA | FILTER_ID_PAL | FILTER_ID_PC |
                                         FILTER_ID_SCE | FILTER_ID_SPK | FILTER_ID_SO |
                                         FILTER_ID_TE | FILTER_ID_TXT | FILTER_ID_VF |
                                         FILTER_ID_WO | FILTER_ID_CF;
            }
          }
        }
      }
    }
  }

  {
    /* Versioning code until next subversion bump goes here. */
=======
>>>>>>> 519891c6
    if (!DNA_struct_elem_find(
            fd->filesdna, "LayerCollection", "short", "local_collections_bits")) {
      LISTBASE_FOREACH (Scene *, scene, &bmain->scenes) {
        LISTBASE_FOREACH (ViewLayer *, view_layer, &scene->view_layers) {
          LISTBASE_FOREACH (LayerCollection *, layer_collection, &view_layer->layer_collections) {
            do_versions_local_collection_bits_set(layer_collection);
          }
        }
      }
    }

    /* Fix wrong 3D viewport copying causing corrupt pointers (T69974). */
    for (bScreen *screen = bmain->screens.first; screen; screen = screen->id.next) {
      for (ScrArea *sa = screen->areabase.first; sa; sa = sa->next) {
        for (SpaceLink *sl = sa->spacedata.first; sl; sl = sl->next) {
          if (sl->spacetype == SPACE_VIEW3D) {
            View3D *v3d = (View3D *)sl;

            for (ScrArea *sa_other = screen->areabase.first; sa_other; sa_other = sa_other->next) {
              for (SpaceLink *sl_other = sa_other->spacedata.first; sl_other;
                   sl_other = sl_other->next) {
                if (sl != sl_other && sl_other->spacetype == SPACE_VIEW3D) {
                  View3D *v3d_other = (View3D *)sl_other;

                  if (v3d->shading.prop == v3d_other->shading.prop) {
                    v3d_other->shading.prop = NULL;
                  }
                }
              }
            }
          }
          else if (sl->spacetype == SPACE_FILE) {
            ListBase *regionbase = (sl == sa->spacedata.first) ? &sa->regionbase : &sl->regionbase;
            ARegion *ar_tools = do_versions_find_region_or_null(regionbase, RGN_TYPE_TOOLS);
            ARegion *ar_header = do_versions_find_region(regionbase, RGN_TYPE_HEADER);

            if (ar_tools) {
              ARegion *ar_next = ar_tools->next;

              /* We temporarily had two tools regions, get rid of the second one. */
              if (ar_next && ar_next->regiontype == RGN_TYPE_TOOLS) {
                do_versions_remove_region(regionbase, ar_next);
              }

              BLI_remlink(regionbase, ar_tools);
              BLI_insertlinkafter(regionbase, ar_header, ar_tools);
            }
            else {
              ar_tools = do_versions_add_region(RGN_TYPE_TOOLS, "versioning file tools region");
              BLI_insertlinkafter(regionbase, ar_header, ar_tools);
              ar_tools->alignment = RGN_ALIGN_LEFT;
            }
          }
        }
      }
    }
  }

  {
    /* Versioning code until next subversion bump goes here. */
  }
}<|MERGE_RESOLUTION|>--- conflicted
+++ resolved
@@ -3873,7 +3873,64 @@
       }
     }
 
-<<<<<<< HEAD
+    if (!DNA_struct_elem_find(
+            fd->filesdna, "LayerCollection", "short", "local_collections_bits")) {
+      LISTBASE_FOREACH (Scene *, scene, &bmain->scenes) {
+        LISTBASE_FOREACH (ViewLayer *, view_layer, &scene->view_layers) {
+          LISTBASE_FOREACH (LayerCollection *, layer_collection, &view_layer->layer_collections) {
+            do_versions_local_collection_bits_set(layer_collection);
+          }
+        }
+      }
+    }
+
+    /* Fix wrong 3D viewport copying causing corrupt pointers (T69974). */
+    for (bScreen *screen = bmain->screens.first; screen; screen = screen->id.next) {
+      for (ScrArea *sa = screen->areabase.first; sa; sa = sa->next) {
+        for (SpaceLink *sl = sa->spacedata.first; sl; sl = sl->next) {
+          if (sl->spacetype == SPACE_VIEW3D) {
+            View3D *v3d = (View3D *)sl;
+
+            for (ScrArea *sa_other = screen->areabase.first; sa_other; sa_other = sa_other->next) {
+              for (SpaceLink *sl_other = sa_other->spacedata.first; sl_other;
+                   sl_other = sl_other->next) {
+                if (sl != sl_other && sl_other->spacetype == SPACE_VIEW3D) {
+                  View3D *v3d_other = (View3D *)sl_other;
+
+                  if (v3d->shading.prop == v3d_other->shading.prop) {
+                    v3d_other->shading.prop = NULL;
+                  }
+                }
+              }
+            }
+          }
+          else if (sl->spacetype == SPACE_FILE) {
+            ListBase *regionbase = (sl == sa->spacedata.first) ? &sa->regionbase : &sl->regionbase;
+            ARegion *ar_tools = do_versions_find_region_or_null(regionbase, RGN_TYPE_TOOLS);
+            ARegion *ar_header = do_versions_find_region(regionbase, RGN_TYPE_HEADER);
+
+            if (ar_tools) {
+              ARegion *ar_next = ar_tools->next;
+
+              /* We temporarily had two tools regions, get rid of the second one. */
+              if (ar_next && ar_next->regiontype == RGN_TYPE_TOOLS) {
+                do_versions_remove_region(regionbase, ar_next);
+              }
+
+              BLI_remlink(regionbase, ar_tools);
+              BLI_insertlinkafter(regionbase, ar_header, ar_tools);
+            }
+            else {
+              ar_tools = do_versions_add_region(RGN_TYPE_TOOLS, "versioning file tools region");
+              BLI_insertlinkafter(regionbase, ar_header, ar_tools);
+              ar_tools->alignment = RGN_ALIGN_LEFT;
+            }
+          }
+        }
+      }
+    }
+  }
+
   if (1 || !DNA_struct_find(fd->filesdna, "AssetUUID")) {
     /* struct_find will have to wait, not working for now... */
     /* Move non-op filebrowsers to 'library browsing' type/mode. */
@@ -3905,67 +3962,5 @@
 
   {
     /* Versioning code until next subversion bump goes here. */
-=======
->>>>>>> 519891c6
-    if (!DNA_struct_elem_find(
-            fd->filesdna, "LayerCollection", "short", "local_collections_bits")) {
-      LISTBASE_FOREACH (Scene *, scene, &bmain->scenes) {
-        LISTBASE_FOREACH (ViewLayer *, view_layer, &scene->view_layers) {
-          LISTBASE_FOREACH (LayerCollection *, layer_collection, &view_layer->layer_collections) {
-            do_versions_local_collection_bits_set(layer_collection);
-          }
-        }
-      }
-    }
-
-    /* Fix wrong 3D viewport copying causing corrupt pointers (T69974). */
-    for (bScreen *screen = bmain->screens.first; screen; screen = screen->id.next) {
-      for (ScrArea *sa = screen->areabase.first; sa; sa = sa->next) {
-        for (SpaceLink *sl = sa->spacedata.first; sl; sl = sl->next) {
-          if (sl->spacetype == SPACE_VIEW3D) {
-            View3D *v3d = (View3D *)sl;
-
-            for (ScrArea *sa_other = screen->areabase.first; sa_other; sa_other = sa_other->next) {
-              for (SpaceLink *sl_other = sa_other->spacedata.first; sl_other;
-                   sl_other = sl_other->next) {
-                if (sl != sl_other && sl_other->spacetype == SPACE_VIEW3D) {
-                  View3D *v3d_other = (View3D *)sl_other;
-
-                  if (v3d->shading.prop == v3d_other->shading.prop) {
-                    v3d_other->shading.prop = NULL;
-                  }
-                }
-              }
-            }
-          }
-          else if (sl->spacetype == SPACE_FILE) {
-            ListBase *regionbase = (sl == sa->spacedata.first) ? &sa->regionbase : &sl->regionbase;
-            ARegion *ar_tools = do_versions_find_region_or_null(regionbase, RGN_TYPE_TOOLS);
-            ARegion *ar_header = do_versions_find_region(regionbase, RGN_TYPE_HEADER);
-
-            if (ar_tools) {
-              ARegion *ar_next = ar_tools->next;
-
-              /* We temporarily had two tools regions, get rid of the second one. */
-              if (ar_next && ar_next->regiontype == RGN_TYPE_TOOLS) {
-                do_versions_remove_region(regionbase, ar_next);
-              }
-
-              BLI_remlink(regionbase, ar_tools);
-              BLI_insertlinkafter(regionbase, ar_header, ar_tools);
-            }
-            else {
-              ar_tools = do_versions_add_region(RGN_TYPE_TOOLS, "versioning file tools region");
-              BLI_insertlinkafter(regionbase, ar_header, ar_tools);
-              ar_tools->alignment = RGN_ALIGN_LEFT;
-            }
-          }
-        }
-      }
-    }
-  }
-
-  {
-    /* Versioning code until next subversion bump goes here. */
   }
 }