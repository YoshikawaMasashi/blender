/*
 * ***** BEGIN GPL LICENSE BLOCK *****
 *
 * This program is free software; you can redistribute it and/or
 * modify it under the terms of the GNU General Public License
 * as published by the Free Software Foundation; either version 2
 * of the License, or (at your option) any later version.
 *
 * This program is distributed in the hope that it will be useful,
 * but WITHOUT ANY WARRANTY; without even the implied warranty of
 * MERCHANTABILITY or FITNESS FOR A PARTICULAR PURPOSE.  See the
 * GNU General Public License for more details.
 *
 * You should have received a copy of the GNU General Public License
 * along with this program; if not, write to the Free Software Foundation,
 * Inc., 51 Franklin Street, Fifth Floor, Boston, MA 02110-1301, USA.
 *
 * Contributor(s): Blender Foundation
 *
 * ***** END GPL LICENSE BLOCK *****
 *
 */

/** \file blender/blenloader/intern/versioning_270.c
 *  \ingroup blenloader
 */

#include "BLI_utildefines.h"
#include "BLI_compiler_attrs.h"

/* for MinGW32 definition of NULL, could use BLI_blenlib.h instead too */
#include <stddef.h>

/* allow readfile to use deprecated functionality */
#define DNA_DEPRECATED_ALLOW

#include "DNA_constraint_types.h"
#include "DNA_curve_types.h"
#include "DNA_sdna_types.h"
#include "DNA_space_types.h"
#include "DNA_screen_types.h"
#include "DNA_object_types.h"
#include "DNA_mesh_types.h"
#include "DNA_modifier_types.h"
#include "DNA_linestyle_types.h"

#include "DNA_genfile.h"

#include "BLI_blenlib.h"
#include "BLI_math.h"

#include "BKE_main.h"
#include "BKE_node.h"

#include "BLI_math.h"
#include "BLI_string.h"

#include "BLO_readfile.h"

#include "readfile.h"


static void do_version_constraints_radians_degrees_270_1(ListBase *lb)
{
	bConstraint *con;

	for (con = lb->first; con; con = con->next) {
		if (con->type == CONSTRAINT_TYPE_TRANSFORM) {
			bTransformConstraint *data = (bTransformConstraint *)con->data;
			const float deg_to_rad_f = DEG2RADF(1.0f);

			if (data->from == TRANS_ROTATION) {
				mul_v3_fl(data->from_min, deg_to_rad_f);
				mul_v3_fl(data->from_max, deg_to_rad_f);
			}

			if (data->to == TRANS_ROTATION) {
				mul_v3_fl(data->to_min, deg_to_rad_f);
				mul_v3_fl(data->to_max, deg_to_rad_f);
			}
		}
	}
}


void blo_do_versions_270(FileData *fd, Library *UNUSED(lib), Main *main)
{
	if (!MAIN_VERSION_ATLEAST(main, 270, 0)) {

		if (!DNA_struct_elem_find(fd->filesdna, "BevelModifierData", "float", "profile")) {
			Object *ob;

			for (ob = main->object.first; ob; ob = ob->id.next) {
				ModifierData *md;
				for (md = ob->modifiers.first; md; md = md->next) {
					if (md->type == eModifierType_Bevel) {
						BevelModifierData *bmd = (BevelModifierData *)md;
						bmd->profile = 0.5f;
						bmd->val_flags = MOD_BEVEL_AMT_OFFSET;
					}
				}
			}
		}

		/* nodes don't use fixed node->id any more, clean up */
		FOREACH_NODETREE(main, ntree, id) {
			if (ntree->type == NTREE_COMPOSIT) {
				bNode *node;
				for (node = ntree->nodes.first; node; node = node->next) {
					if (ELEM(node->type, CMP_NODE_COMPOSITE, CMP_NODE_OUTPUT_FILE)) {
						node->id = NULL;
					}
				}
			}
		} FOREACH_NODETREE_END

		{
			bScreen *screen;

			for (screen = main->screen.first; screen; screen = screen->id.next) {
				ScrArea *area;
				for (area = screen->areabase.first; area; area = area->next) {
					SpaceLink *space_link;
					for (space_link = area->spacedata.first; space_link; space_link = space_link->next) {
						if (space_link->spacetype == SPACE_CLIP) {
							SpaceClip *space_clip = (SpaceClip *) space_link;
							if (space_clip->mode != SC_MODE_MASKEDIT) {
								space_clip->mode = SC_MODE_TRACKING;
							}
						}
					}
				}
			}
		}

		if (!DNA_struct_elem_find(fd->filesdna, "MovieTrackingSettings", "float", "default_weight")) {
			MovieClip *clip;
			for (clip = main->movieclip.first; clip; clip = clip->id.next) {
				clip->tracking.settings.default_weight = 1.0f;
			}
		}
	}

	if (!MAIN_VERSION_ATLEAST(main, 270, 1)) {
		Scene *sce;
		Object *ob;

		/* Update Transform constraint (another deg -> rad stuff). */
		for (ob = main->object.first; ob; ob = ob->id.next) {
			do_version_constraints_radians_degrees_270_1(&ob->constraints);

			if (ob->pose) {
				/* Bones constraints! */
				bPoseChannel *pchan;
				for (pchan = ob->pose->chanbase.first; pchan; pchan = pchan->next) {
					do_version_constraints_radians_degrees_270_1(&pchan->constraints);
				}
			}
		}

		for (sce = main->scene.first; sce; sce = sce->id.next) {
			if (sce->r.raytrace_structure == R_RAYSTRUCTURE_BLIBVH) {
				sce->r.raytrace_structure = R_RAYSTRUCTURE_AUTO;
			}
		}
	}

	if (!MAIN_VERSION_ATLEAST(main, 270, 2)) {
		Mesh *me;

		/* Mesh smoothresh deg->rad. */
		for (me = main->mesh.first; me; me = me->id.next) {
			me->smoothresh = DEG2RADF(me->smoothresh);
		}
	}

	if (!MAIN_VERSION_ATLEAST(main, 270, 3)) {
		FreestyleLineStyle *linestyle;

		for (linestyle = main->linestyle.first; linestyle; linestyle = linestyle->id.next) {
			linestyle->flag |= LS_NO_SORTING;
			linestyle->sort_key = LS_SORT_KEY_DISTANCE_FROM_CAMERA;
			linestyle->integration_type = LS_INTEGRATION_MEAN;
		}
	}

<<<<<<< HEAD
	if (!DNA_struct_elem_find(fd->filesdna, "RenderData", "BakeData", "bake")) {
		Scene *sce;

		for (sce = main->scene.first; sce; sce = sce->id.next) {
			sce->r.bake.flag = R_BAKE_SAVE_EXTERNAL;
			sce->r.bake.width = 512;
			sce->r.bake.height = 512;
			sce->r.bake.margin = 16;
			sce->r.bake.normal_space = R_BAKE_SPACE_TANGENT;
			sce->r.bake.normal_swizzle[0] = R_BAKE_POSX;
			sce->r.bake.normal_swizzle[1] = R_BAKE_POSY;
			sce->r.bake.normal_swizzle[2] = R_BAKE_POSZ;
			BLI_strncpy(sce->r.bake.filepath, U.renderdir, sizeof(sce->r.bake.filepath));

			sce->r.bake.im_format.planes = R_IMF_PLANES_RGBA;
			sce->r.bake.im_format.imtype = R_IMF_IMTYPE_PNG;
			sce->r.bake.im_format.depth = R_IMF_CHAN_DEPTH_8;
			sce->r.bake.im_format.quality = 90;
			sce->r.bake.im_format.compress = 15;
		}
	}
=======
	if (!MAIN_VERSION_ATLEAST(main, 270, 4)) {
		/* ui_previews were not handled correctly when copying areas, leading to corrupted files (see T39847).
		 * This will always reset situation to a valid state.
		 */
		bScreen *sc;

		for (sc = main->screen.first; sc; sc = sc->id.next) {
			ScrArea *sa;
			for (sa = sc->areabase.first; sa; sa = sa->next) {
				SpaceLink *sl;

				for (sl = sa->spacedata.first; sl; sl = sl->next) {
					ARegion *ar;
					ListBase *lb = (sl == sa->spacedata.first) ? &sa->regionbase : &sl->regionbase;

					for (ar = lb->first; ar; ar = ar->next) {
						BLI_listbase_clear(&ar->ui_previews);
					}
				}
			}
		}
	}

	if (!DNA_struct_elem_find(fd->filesdna, "Material", "int", "mode2")) { /* will be replaced with version check when other new flag is added to mode2 */
		Material *ma;

		for (ma = main->mat.first; ma; ma = ma->id.next)
			ma->mode2 = MA_CASTSHADOW;
	}
>>>>>>> dd867739
}<|MERGE_RESOLUTION|>--- conflicted
+++ resolved
@@ -184,7 +184,36 @@
 		}
 	}
 
-<<<<<<< HEAD
+	if (!MAIN_VERSION_ATLEAST(main, 270, 4)) {
+		/* ui_previews were not handled correctly when copying areas, leading to corrupted files (see T39847).
+		 * This will always reset situation to a valid state.
+		 */
+		bScreen *sc;
+
+		for (sc = main->screen.first; sc; sc = sc->id.next) {
+			ScrArea *sa;
+			for (sa = sc->areabase.first; sa; sa = sa->next) {
+				SpaceLink *sl;
+
+				for (sl = sa->spacedata.first; sl; sl = sl->next) {
+					ARegion *ar;
+					ListBase *lb = (sl == sa->spacedata.first) ? &sa->regionbase : &sl->regionbase;
+
+					for (ar = lb->first; ar; ar = ar->next) {
+						BLI_listbase_clear(&ar->ui_previews);
+					}
+				}
+			}
+		}
+	}
+
+	if (!DNA_struct_elem_find(fd->filesdna, "Material", "int", "mode2")) { /* will be replaced with version check when other new flag is added to mode2 */
+		Material *ma;
+
+		for (ma = main->mat.first; ma; ma = ma->id.next)
+			ma->mode2 = MA_CASTSHADOW;
+	}
+
 	if (!DNA_struct_elem_find(fd->filesdna, "RenderData", "BakeData", "bake")) {
 		Scene *sce;
 
@@ -206,35 +235,4 @@
 			sce->r.bake.im_format.compress = 15;
 		}
 	}
-=======
-	if (!MAIN_VERSION_ATLEAST(main, 270, 4)) {
-		/* ui_previews were not handled correctly when copying areas, leading to corrupted files (see T39847).
-		 * This will always reset situation to a valid state.
-		 */
-		bScreen *sc;
-
-		for (sc = main->screen.first; sc; sc = sc->id.next) {
-			ScrArea *sa;
-			for (sa = sc->areabase.first; sa; sa = sa->next) {
-				SpaceLink *sl;
-
-				for (sl = sa->spacedata.first; sl; sl = sl->next) {
-					ARegion *ar;
-					ListBase *lb = (sl == sa->spacedata.first) ? &sa->regionbase : &sl->regionbase;
-
-					for (ar = lb->first; ar; ar = ar->next) {
-						BLI_listbase_clear(&ar->ui_previews);
-					}
-				}
-			}
-		}
-	}
-
-	if (!DNA_struct_elem_find(fd->filesdna, "Material", "int", "mode2")) { /* will be replaced with version check when other new flag is added to mode2 */
-		Material *ma;
-
-		for (ma = main->mat.first; ma; ma = ma->id.next)
-			ma->mode2 = MA_CASTSHADOW;
-	}
->>>>>>> dd867739
 }