/*
 * ***** BEGIN GPL LICENSE BLOCK *****
 *
 * This program is free software; you can redistribute it and/or
 * modify it under the terms of the GNU General Public License
 * as published by the Free Software Foundation; either version 2
 * of the License, or (at your option) any later version.
 *
 * This program is distributed in the hope that it will be useful,
 * but WITHOUT ANY WARRANTY; without even the implied warranty of
 * MERCHANTABILITY or FITNESS FOR A PARTICULAR PURPOSE.  See the
 * GNU General Public License for more details.
 *
 * You should have received a copy of the GNU General Public License
 * along with this program; if not, write to the Free Software Foundation,
 * Inc., 51 Franklin Street, Fifth Floor, Boston, MA 02110-1301, USA.
 *
 * Contributor(s): Blender Foundation
 *
 * ***** END GPL LICENSE BLOCK *****
 *
 */

/** \file blender/blenloader/intern/versioning_270.c
 *  \ingroup blenloader
 */

#include "BLI_utildefines.h"
#include "BLI_compiler_attrs.h"

/* for MinGW32 definition of NULL, could use BLI_blenlib.h instead too */
#include <stddef.h>

/* allow readfile to use deprecated functionality */
#define DNA_DEPRECATED_ALLOW

#include "DNA_anim_types.h"
#include "DNA_armature_types.h"
#include "DNA_brush_types.h"
#include "DNA_camera_types.h"
#include "DNA_cloth_types.h"
#include "DNA_constraint_types.h"
#include "DNA_gpencil_types.h"
#include "DNA_sdna_types.h"
#include "DNA_sequence_types.h"
#include "DNA_space_types.h"
#include "DNA_screen_types.h"
#include "DNA_object_force.h"
#include "DNA_object_types.h"
#include "DNA_mask_types.h"
#include "DNA_mesh_types.h"
#include "DNA_modifier_types.h"
#include "DNA_particle_types.h"
#include "DNA_linestyle_types.h"
#include "DNA_actuator_types.h"
#include "DNA_view3d_types.h"
#include "DNA_smoke_types.h"
#include "DNA_rigidbody_types.h"

#include "DNA_genfile.h"

#include "BKE_animsys.h"
#include "BKE_colortools.h"
#include "BKE_library.h"
#include "BKE_main.h"
#include "BKE_mask.h"
#include "BKE_modifier.h"
#include "BKE_node.h"
#include "BKE_scene.h"
#include "BKE_sequencer.h"
#include "BKE_screen.h"
#include "BKE_tracking.h"
#include "BKE_gpencil.h"

#include "BLI_math.h"
#include "BLI_listbase.h"
#include "BLI_string.h"

#include "BLO_readfile.h"

#include "NOD_common.h"
#include "NOD_socket.h"

#include "readfile.h"

#include "MEM_guardedalloc.h"

/**
 * Setup rotation stabilization from ancient single track spec.
 * Former Version of 2D stabilization used a single tracking marker to determine the rotation
 * to be compensated. Now several tracks can contribute to rotation detection and this feature
 * is enabled by the MovieTrackingTrack#flag on a per track base.
 */
static void migrate_single_rot_stabilization_track_settings(MovieTrackingStabilization *stab)
{
	if (stab->rot_track) {
		if (!(stab->rot_track->flag & TRACK_USE_2D_STAB_ROT)) {
			stab->tot_rot_track++;
			stab->rot_track->flag |= TRACK_USE_2D_STAB_ROT;
		}
	}
	stab->rot_track = NULL; /* this field is now ignored */
}

static void do_version_constraints_radians_degrees_270_1(ListBase *lb)
{
	bConstraint *con;

	for (con = lb->first; con; con = con->next) {
		if (con->type == CONSTRAINT_TYPE_TRANSFORM) {
			bTransformConstraint *data = (bTransformConstraint *)con->data;
			const float deg_to_rad_f = DEG2RADF(1.0f);

			if (data->from == TRANS_ROTATION) {
				mul_v3_fl(data->from_min, deg_to_rad_f);
				mul_v3_fl(data->from_max, deg_to_rad_f);
			}

			if (data->to == TRANS_ROTATION) {
				mul_v3_fl(data->to_min, deg_to_rad_f);
				mul_v3_fl(data->to_max, deg_to_rad_f);
			}
		}
	}
}

static void do_version_constraints_radians_degrees_270_5(ListBase *lb)
{
	bConstraint *con;

	for (con = lb->first; con; con = con->next) {
		if (con->type == CONSTRAINT_TYPE_TRANSFORM) {
			bTransformConstraint *data = (bTransformConstraint *)con->data;

			if (data->from == TRANS_ROTATION) {
				copy_v3_v3(data->from_min_rot, data->from_min);
				copy_v3_v3(data->from_max_rot, data->from_max);
			}
			else if (data->from == TRANS_SCALE) {
				copy_v3_v3(data->from_min_scale, data->from_min);
				copy_v3_v3(data->from_max_scale, data->from_max);
			}

			if (data->to == TRANS_ROTATION) {
				copy_v3_v3(data->to_min_rot, data->to_min);
				copy_v3_v3(data->to_max_rot, data->to_max);
			}
			else if (data->to == TRANS_SCALE) {
				copy_v3_v3(data->to_min_scale, data->to_min);
				copy_v3_v3(data->to_max_scale, data->to_max);
			}
		}
	}
}

static void do_version_constraints_stretch_to_limits(ListBase *lb)
{
	bConstraint *con;

	for (con = lb->first; con; con = con->next) {
		if (con->type == CONSTRAINT_TYPE_STRETCHTO) {
			bStretchToConstraint *data = (bStretchToConstraint *)con->data;
			data->bulge_min = 1.0f;
			data->bulge_max = 1.0f;
		}
	}
}

static void do_version_action_editor_properties_region(ListBase *regionbase)
{
	ARegion *ar;
	
	for (ar = regionbase->first; ar; ar = ar->next) {
		if (ar->regiontype == RGN_TYPE_UI) {
			/* already exists */
			return;
		}
		else if (ar->regiontype == RGN_TYPE_WINDOW) {
			/* add new region here */
			ARegion *arnew = MEM_callocN(sizeof(ARegion), "buttons for action");
			
			BLI_insertlinkbefore(regionbase, ar, arnew);
			
			arnew->regiontype = RGN_TYPE_UI;
			arnew->alignment = RGN_ALIGN_RIGHT;
			arnew->flag = RGN_FLAG_HIDDEN;
			
			return;
		}
	}
}

static void do_version_bones_super_bbone(ListBase *lb)
{
	for (Bone *bone = lb->first; bone; bone = bone->next) {
		bone->scaleIn = 1.0f;
		bone->scaleOut = 1.0f;
		
		do_version_bones_super_bbone(&bone->childbase);
	}
}

/* TODO(sergey): Consider making it somewhat more generic function in BLI_anim.h. */
static void anim_change_prop_name(FCurve *fcu,
                                  const char *prefix,
                                  const char *old_prop_name,
                                  const char *new_prop_name)
{
	const char *old_path = BLI_sprintfN("%s.%s", prefix, old_prop_name);
	if (STREQ(fcu->rna_path, old_path)) {
		MEM_freeN(fcu->rna_path);
		fcu->rna_path = BLI_sprintfN("%s.%s", prefix, new_prop_name);
	}
	MEM_freeN((char *)old_path);
}

static void do_version_hue_sat_node(bNodeTree *ntree, bNode *node)
{
	if (node->storage == NULL) {
		return;
	}

	/* Make sure new sockets are properly created. */
	node_verify_socket_templates(ntree, node);
	/* Convert value from old storage to new sockets. */
	NodeHueSat *nhs = node->storage;
	bNodeSocket *hue = nodeFindSocket(node, SOCK_IN, "Hue"),
	            *saturation = nodeFindSocket(node, SOCK_IN, "Saturation"),
	            *value = nodeFindSocket(node, SOCK_IN, "Value");
	((bNodeSocketValueFloat *)hue->default_value)->value = nhs->hue;
	((bNodeSocketValueFloat *)saturation->default_value)->value = nhs->sat;
	((bNodeSocketValueFloat *)value->default_value)->value = nhs->val;
	/* Take care of possible animation. */
	AnimData *adt = BKE_animdata_from_id(&ntree->id);
	if (adt != NULL && adt->action != NULL) {
		const char *prefix = BLI_sprintfN("nodes[\"%s\"]", node->name);
		for (FCurve *fcu = adt->action->curves.first; fcu != NULL; fcu = fcu->next) {
			if (STRPREFIX(fcu->rna_path, prefix)) {
				anim_change_prop_name(fcu, prefix, "color_hue", "inputs[1].default_value");
				anim_change_prop_name(fcu, prefix, "color_saturation", "inputs[2].default_value");
				anim_change_prop_name(fcu, prefix, "color_value", "inputs[3].default_value");
			}
		}
		MEM_freeN((char *)prefix);
	}
	/* Free storage, it is no longer used. */
	MEM_freeN(node->storage);
	node->storage = NULL;
}

void blo_do_versions_270(FileData *fd, Library *UNUSED(lib), Main *main)
{
	if (!MAIN_VERSION_ATLEAST(main, 270, 0)) {

		if (!DNA_struct_elem_find(fd->filesdna, "BevelModifierData", "float", "profile")) {
			Object *ob;

			for (ob = main->object.first; ob; ob = ob->id.next) {
				ModifierData *md;
				for (md = ob->modifiers.first; md; md = md->next) {
					if (md->type == eModifierType_Bevel) {
						BevelModifierData *bmd = (BevelModifierData *)md;
						bmd->profile = 0.5f;
						bmd->val_flags = MOD_BEVEL_AMT_OFFSET;
					}
				}
			}
		}

		/* nodes don't use fixed node->id any more, clean up */
		FOREACH_NODETREE(main, ntree, id) {
			if (ntree->type == NTREE_COMPOSIT) {
				bNode *node;
				for (node = ntree->nodes.first; node; node = node->next) {
					if (ELEM(node->type, CMP_NODE_COMPOSITE, CMP_NODE_OUTPUT_FILE)) {
						node->id = NULL;
					}
				}
			}
		} FOREACH_NODETREE_END

		{
			bScreen *screen;

			for (screen = main->screen.first; screen; screen = screen->id.next) {
				ScrArea *area;
				for (area = screen->areabase.first; area; area = area->next) {
					SpaceLink *space_link;
					for (space_link = area->spacedata.first; space_link; space_link = space_link->next) {
						if (space_link->spacetype == SPACE_CLIP) {
							SpaceClip *space_clip = (SpaceClip *) space_link;
							if (space_clip->mode != SC_MODE_MASKEDIT) {
								if (space_clip->mode != SC_MODE_TRACKING) {
									space_clip->mode = SC_MODE_CORRESPONDENCE;
								}
							}
						}
					}
				}
			}
		}

		if (!DNA_struct_elem_find(fd->filesdna, "MovieTrackingSettings", "float", "default_weight")) {
			MovieClip *clip;
			for (clip = main->movieclip.first; clip; clip = clip->id.next) {
				clip->tracking.settings.default_weight = 1.0f;
			}
		}
	}

	if (!MAIN_VERSION_ATLEAST(main, 270, 1)) {
		Scene *sce;
		Object *ob;

		/* Update Transform constraint (another deg -> rad stuff). */
		for (ob = main->object.first; ob; ob = ob->id.next) {
			do_version_constraints_radians_degrees_270_1(&ob->constraints);

			if (ob->pose) {
				/* Bones constraints! */
				bPoseChannel *pchan;
				for (pchan = ob->pose->chanbase.first; pchan; pchan = pchan->next) {
					do_version_constraints_radians_degrees_270_1(&pchan->constraints);
				}
			}
		}

		for (sce = main->scene.first; sce; sce = sce->id.next) {
			if (sce->r.raytrace_structure == R_RAYSTRUCTURE_BLIBVH) {
				sce->r.raytrace_structure = R_RAYSTRUCTURE_AUTO;
			}
		}
	}

	if (!MAIN_VERSION_ATLEAST(main, 270, 2)) {
		Mesh *me;

		/* Mesh smoothresh deg->rad. */
		for (me = main->mesh.first; me; me = me->id.next) {
			me->smoothresh = DEG2RADF(me->smoothresh);
		}
	}

	if (!MAIN_VERSION_ATLEAST(main, 270, 3)) {
		FreestyleLineStyle *linestyle;

		for (linestyle = main->linestyle.first; linestyle; linestyle = linestyle->id.next) {
			linestyle->flag |= LS_NO_SORTING;
			linestyle->sort_key = LS_SORT_KEY_DISTANCE_FROM_CAMERA;
			linestyle->integration_type = LS_INTEGRATION_MEAN;
		}
	}

	if (!MAIN_VERSION_ATLEAST(main, 270, 4)) {
		/* ui_previews were not handled correctly when copying areas, leading to corrupted files (see T39847).
		 * This will always reset situation to a valid state.
		 */
		bScreen *sc;

		for (sc = main->screen.first; sc; sc = sc->id.next) {
			ScrArea *sa;
			for (sa = sc->areabase.first; sa; sa = sa->next) {
				SpaceLink *sl;

				for (sl = sa->spacedata.first; sl; sl = sl->next) {
					ARegion *ar;
					ListBase *lb = (sl == sa->spacedata.first) ? &sa->regionbase : &sl->regionbase;

					for (ar = lb->first; ar; ar = ar->next) {
						BLI_listbase_clear(&ar->ui_previews);
					}
				}
			}
		}
	}

	if (!MAIN_VERSION_ATLEAST(main, 270, 5)) {
		Object *ob;

		/* Update Transform constraint (again :|). */
		for (ob = main->object.first; ob; ob = ob->id.next) {
			do_version_constraints_radians_degrees_270_5(&ob->constraints);

			if (ob->pose) {
				/* Bones constraints! */
				bPoseChannel *pchan;
				for (pchan = ob->pose->chanbase.first; pchan; pchan = pchan->next) {
					do_version_constraints_radians_degrees_270_5(&pchan->constraints);
				}
			}
		}
	}

	if (!MAIN_VERSION_ATLEAST(main, 271, 0)) {
		if (!DNA_struct_elem_find(fd->filesdna, "Material", "int", "mode2")) {
			Material *ma;

			for (ma = main->mat.first; ma; ma = ma->id.next)
				ma->mode2 = MA_CASTSHADOW;
		}

		if (!DNA_struct_elem_find(fd->filesdna, "RenderData", "BakeData", "bake")) {
			Scene *sce;

			for (sce = main->scene.first; sce; sce = sce->id.next) {
				sce->r.bake.flag = R_BAKE_CLEAR;
				sce->r.bake.width = 512;
				sce->r.bake.height = 512;
				sce->r.bake.margin = 16;
				sce->r.bake.normal_space = R_BAKE_SPACE_TANGENT;
				sce->r.bake.normal_swizzle[0] = R_BAKE_POSX;
				sce->r.bake.normal_swizzle[1] = R_BAKE_POSY;
				sce->r.bake.normal_swizzle[2] = R_BAKE_POSZ;
				BLI_strncpy(sce->r.bake.filepath, U.renderdir, sizeof(sce->r.bake.filepath));

				sce->r.bake.im_format.planes = R_IMF_PLANES_RGBA;
				sce->r.bake.im_format.imtype = R_IMF_IMTYPE_PNG;
				sce->r.bake.im_format.depth = R_IMF_CHAN_DEPTH_8;
				sce->r.bake.im_format.quality = 90;
				sce->r.bake.im_format.compress = 15;
			}
		}

		if (!DNA_struct_elem_find(fd->filesdna, "FreestyleLineStyle", "float", "texstep")) {
			FreestyleLineStyle *linestyle;

			for (linestyle = main->linestyle.first; linestyle; linestyle = linestyle->id.next) {
				linestyle->flag |= LS_TEXTURE;
				linestyle->texstep = 1.0;
			}
		}

		{
			Scene *scene;
			for (scene = main->scene.first; scene; scene = scene->id.next) {
				int num_layers = BLI_listbase_count(&scene->r.layers);
				scene->r.actlay = min_ff(scene->r.actlay, num_layers - 1);
			}
		}
	}

	if (!MAIN_VERSION_ATLEAST(main, 271, 1)) {
		if (!DNA_struct_elem_find(fd->filesdna, "Material", "float", "line_col[4]")) {
			Material *mat;

			for (mat = main->mat.first; mat; mat = mat->id.next) {
				mat->line_col[0] = mat->line_col[1] = mat->line_col[2] = 0.0f;
				mat->line_col[3] = mat->alpha;
			}
		}

		if (!DNA_struct_elem_find(fd->filesdna, "RenderData", "int", "preview_start_resolution")) {
			Scene *scene;
			for (scene = main->scene.first; scene; scene = scene->id.next) {
				scene->r.preview_start_resolution = 64;
			}
		}
	}

	if (!MAIN_VERSION_ATLEAST(main, 271, 2)) {
		/* init up & track axis property of trackto actuators */
		Object *ob;

		for (ob = main->object.first; ob; ob = ob->id.next) {
			bActuator *act;
			for (act = ob->actuators.first; act; act = act->next) {
				if (act->type == ACT_EDIT_OBJECT) {
					bEditObjectActuator *eoact = act->data;
					eoact->trackflag = ob->trackflag;
					/* if trackflag is pointing +-Z axis then upflag should point Y axis.
					 * Rest of trackflag cases, upflag should be point z axis */
					if ((ob->trackflag == OB_POSZ) || (ob->trackflag == OB_NEGZ)) {
						eoact->upflag = 1;
					}
					else {
						eoact->upflag = 2;
					}
				}
			}
		}
	}

	if (!MAIN_VERSION_ATLEAST(main, 271, 3)) {
		Brush *br;

		for (br = main->brush.first; br; br = br->id.next) {
			br->fill_threshold = 0.2f;
		}

		if (!DNA_struct_elem_find(fd->filesdna, "BevelModifierData", "int", "mat")) {
			Object *ob;
			for (ob = main->object.first; ob; ob = ob->id.next) {
				ModifierData *md;

				for (md = ob->modifiers.first; md; md = md->next) {
					if (md->type == eModifierType_Bevel) {
						BevelModifierData *bmd = (BevelModifierData *)md;
						bmd->mat = -1;
					}
				}
			}
		}
	}

	if (!MAIN_VERSION_ATLEAST(main, 271, 6)) {
		Object *ob;
		for (ob = main->object.first; ob; ob = ob->id.next) {
			ModifierData *md;

			for (md = ob->modifiers.first; md; md = md->next) {
				if (md->type == eModifierType_ParticleSystem) {
					ParticleSystemModifierData *pmd = (ParticleSystemModifierData *)md;
					if (pmd->psys && pmd->psys->clmd) {
						pmd->psys->clmd->sim_parms->vel_damping = 1.0f;
					}
				}
			}
		}
	}

	if (!MAIN_VERSION_ATLEAST(main, 272, 0)) {
		if (!DNA_struct_elem_find(fd->filesdna, "RenderData", "int", "preview_start_resolution")) {
			Scene *scene;
			for (scene = main->scene.first; scene; scene = scene->id.next) {
				scene->r.preview_start_resolution = 64;
			}
		}
	}

	if (!MAIN_VERSION_ATLEAST(main, 272, 1)) {
		Brush *br;
		for (br = main->brush.first; br; br = br->id.next) {
			if ((br->ob_mode & OB_MODE_SCULPT) && ELEM(br->sculpt_tool, SCULPT_TOOL_GRAB, SCULPT_TOOL_SNAKE_HOOK))
				br->alpha = 1.0f;
		}
	}

	if (!MAIN_VERSION_ATLEAST(main, 272, 2)) {
		if (!DNA_struct_elem_find(fd->filesdna, "Image", "float", "gen_color")) {
			Image *image;
			for (image = main->image.first; image != NULL; image = image->id.next) {
				image->gen_color[3] = 1.0f;
			}
		}

		if (!DNA_struct_elem_find(fd->filesdna, "bStretchToConstraint", "float", "bulge_min")) {
			Object *ob;

			/* Update Transform constraint (again :|). */
			for (ob = main->object.first; ob; ob = ob->id.next) {
				do_version_constraints_stretch_to_limits(&ob->constraints);

				if (ob->pose) {
					/* Bones constraints! */
					bPoseChannel *pchan;
					for (pchan = ob->pose->chanbase.first; pchan; pchan = pchan->next) {
						do_version_constraints_stretch_to_limits(&pchan->constraints);
					}
				}
			}
		}
	}

	if (!MAIN_VERSION_ATLEAST(main, 273, 1)) {
#define	BRUSH_RAKE (1 << 7)
#define BRUSH_RANDOM_ROTATION (1 << 25)

		Brush *br;

		for (br = main->brush.first; br; br = br->id.next) {
			if (br->flag & BRUSH_RAKE) {
				br->mtex.brush_angle_mode |= MTEX_ANGLE_RAKE;
				br->mask_mtex.brush_angle_mode |= MTEX_ANGLE_RAKE;
			}
			else if (br->flag & BRUSH_RANDOM_ROTATION) {
				br->mtex.brush_angle_mode |= MTEX_ANGLE_RANDOM;
				br->mask_mtex.brush_angle_mode |= MTEX_ANGLE_RANDOM;
			}
			br->mtex.random_angle = 2.0 * M_PI;
			br->mask_mtex.random_angle = 2.0 * M_PI;
		}
	}

#undef BRUSH_RAKE
#undef BRUSH_RANDOM_ROTATION

	/* Customizable Safe Areas */
	if (!MAIN_VERSION_ATLEAST(main, 273, 2)) {
		if (!DNA_struct_elem_find(fd->filesdna, "Scene", "DisplaySafeAreas", "safe_areas")) {
			Scene *scene;

			for (scene = main->scene.first; scene; scene = scene->id.next) {
				copy_v2_fl2(scene->safe_areas.title, 3.5f / 100.0f, 3.5f / 100.0f);
				copy_v2_fl2(scene->safe_areas.action, 10.0f / 100.0f, 5.0f / 100.0f);
				copy_v2_fl2(scene->safe_areas.title_center, 17.5f / 100.0f, 5.0f / 100.0f);
				copy_v2_fl2(scene->safe_areas.action_center, 15.0f / 100.0f, 5.0f / 100.0f);
			}
		}
	}
	
	if (!MAIN_VERSION_ATLEAST(main, 273, 3)) {
		ParticleSettings *part;
		for (part = main->particle.first; part; part = part->id.next) {
			if (part->clumpcurve)
				part->child_flag |= PART_CHILD_USE_CLUMP_CURVE;
			if (part->roughcurve)
				part->child_flag |= PART_CHILD_USE_ROUGH_CURVE;
		}
	}

	if (!MAIN_VERSION_ATLEAST(main, 273, 6)) {
		if (!DNA_struct_elem_find(fd->filesdna, "ClothSimSettings", "float", "bending_damping")) {
			Object *ob;
			ModifierData *md;
			for (ob = main->object.first; ob; ob = ob->id.next) {
				for (md = ob->modifiers.first; md; md = md->next) {
					if (md->type == eModifierType_Cloth) {
						ClothModifierData *clmd = (ClothModifierData *)md;
						clmd->sim_parms->bending_damping = 0.5f;
					}
					else if (md->type == eModifierType_ParticleSystem) {
						ParticleSystemModifierData *pmd = (ParticleSystemModifierData *)md;
						if (pmd->psys->clmd) {
							pmd->psys->clmd->sim_parms->bending_damping = 0.5f;
						}
					}
				}
			}
		}

		if (!DNA_struct_elem_find(fd->filesdna, "ParticleSettings", "float", "clump_noise_size")) {
			ParticleSettings *part;
			for (part = main->particle.first; part; part = part->id.next) {
				part->clump_noise_size = 1.0f;
			}
		}

		if (!DNA_struct_elem_find(fd->filesdna, "ParticleSettings", "int", "kink_extra_steps")) {
			ParticleSettings *part;
			for (part = main->particle.first; part; part = part->id.next) {
				part->kink_extra_steps = 4;
			}
		}

		if (!DNA_struct_elem_find(fd->filesdna, "MTex", "float", "kinkampfac")) {
			ParticleSettings *part;
			for (part = main->particle.first; part; part = part->id.next) {
				int a;
				for (a = 0; a < MAX_MTEX; a++) {
					MTex *mtex = part->mtex[a];
					if (mtex) {
						mtex->kinkampfac = 1.0f;
					}
				}
			}
		}

		if (!DNA_struct_elem_find(fd->filesdna, "HookModifierData", "char", "flag")) {
			Object *ob;

			for (ob = main->object.first; ob; ob = ob->id.next) {
				ModifierData *md;
				for (md = ob->modifiers.first; md; md = md->next) {
					if (md->type == eModifierType_Hook) {
						HookModifierData *hmd = (HookModifierData *)md;
						hmd->falloff_type = eHook_Falloff_InvSquare;
					}
				}
			}
		}

		if (!DNA_struct_elem_find(fd->filesdna, "NodePlaneTrackDeformData", "char", "flag")) {
			FOREACH_NODETREE(main, ntree, id) {
				if (ntree->type == NTREE_COMPOSIT) {
					bNode *node;
					for (node = ntree->nodes.first; node; node = node->next) {
						if (ELEM(node->type, CMP_NODE_PLANETRACKDEFORM)) {
							NodePlaneTrackDeformData *data = node->storage;
							data->flag = 0;
							data->motion_blur_samples = 16;
							data->motion_blur_shutter = 0.5f;
						}
					}
				}
			}
			FOREACH_NODETREE_END
		}

		if (!DNA_struct_elem_find(fd->filesdna, "Camera", "GPUDOFSettings", "gpu_dof")) {
			Camera *ca;
			for (ca = main->camera.first; ca; ca = ca->id.next) {
				ca->gpu_dof.fstop = 128.0f;
				ca->gpu_dof.focal_length = 1.0f;
				ca->gpu_dof.focus_distance = 1.0f;
				ca->gpu_dof.sensor = 1.0f;
			}
		}
	}

	if (!MAIN_VERSION_ATLEAST(main, 273, 8)) {
		Object *ob;
		for (ob = main->object.first; ob != NULL; ob = ob->id.next) {
			ModifierData *md;
			for (md = ob->modifiers.last; md != NULL; md = md->prev) {
				if (modifier_unique_name(&ob->modifiers, md)) {
					printf("Warning: Object '%s' had several modifiers with the "
					       "same name, renamed one of them to '%s'.\n",
					       ob->id.name + 2, md->name);
				}
			}
		}
	}

	if (!MAIN_VERSION_ATLEAST(main, 273, 9)) {
		bScreen *scr;
		ScrArea *sa;
		SpaceLink *sl;
		ARegion *ar;

		/* Make sure sequencer preview area limits zoom */
		for (scr = main->screen.first; scr; scr = scr->id.next) {
			for (sa = scr->areabase.first; sa; sa = sa->next) {
				for (sl = sa->spacedata.first; sl; sl = sl->next) {
					if (sl->spacetype == SPACE_SEQ) {
						for (ar = sl->regionbase.first; ar; ar = ar->next) {
							if (ar->regiontype == RGN_TYPE_PREVIEW) {
								ar->v2d.keepzoom |= V2D_LIMITZOOM;
								ar->v2d.minzoom = 0.001f;
								ar->v2d.maxzoom = 1000.0f;
								break;
							}
						}
					}
				}
			}
		}
	}

	if (!MAIN_VERSION_ATLEAST(main, 274, 1)) {
		/* particle systems need to be forced to redistribute for jitter mode fix */
		{
			Object *ob;
			ParticleSystem *psys;
			for (ob = main->object.first; ob; ob = ob->id.next) {
				for (psys = ob->particlesystem.first; psys; psys = psys->next) {
					if ((psys->pointcache->flag & PTCACHE_BAKED) == 0) {
						psys->recalc |= PSYS_RECALC_RESET;
					}
				}
			}
		}

		/* hysteresis setted to 10% but not actived */
		if (!DNA_struct_elem_find(fd->filesdna, "LodLevel", "int", "obhysteresis")) {
			Object *ob;
			for (ob = main->object.first; ob; ob = ob->id.next) {
				LodLevel *level;
				for (level = ob->lodlevels.first; level; level = level->next) {
					level->obhysteresis = 10;
				}
			}
		}

		if (!DNA_struct_elem_find(fd->filesdna, "GameData", "int", "scehysteresis")) {
			Scene *scene;
			for (scene = main->scene.first; scene; scene = scene->id.next) {
				scene->gm.scehysteresis = 10;
			}
		}
	}

	if (!MAIN_VERSION_ATLEAST(main, 274, 2)) {
		FOREACH_NODETREE(main, ntree, id) {
			bNode *node;
			bNodeSocket *sock;

			for (node = ntree->nodes.first; node; node = node->next) {
				if (node->type == SH_NODE_MATERIAL) {
					for (sock = node->inputs.first; sock; sock = sock->next) {
						if (STREQ(sock->name, "Refl")) {
							BLI_strncpy(sock->name, "DiffuseIntensity", sizeof(sock->name));
						}
					}
				}
				else if (node->type == SH_NODE_MATERIAL_EXT) {
					for (sock = node->outputs.first; sock; sock = sock->next) {
						if (STREQ(sock->name, "Refl")) {
							BLI_strncpy(sock->name, "DiffuseIntensity", sizeof(sock->name));
						}
						else if (STREQ(sock->name, "Ray Mirror")) {
							BLI_strncpy(sock->name, "Reflectivity", sizeof(sock->name));
						}
					}
				}
			}
		} FOREACH_NODETREE_END
	}

	if (!MAIN_VERSION_ATLEAST(main, 274, 4)) {
		SceneRenderView *srv;
		wmWindowManager *wm;
		bScreen *screen;
		wmWindow *win;
		Scene *scene;
		Camera *cam;
		Image *ima;

		for (scene = main->scene.first; scene; scene = scene->id.next) {
			Sequence *seq;

			BKE_scene_add_render_view(scene, STEREO_LEFT_NAME);
			srv = scene->r.views.first;
			BLI_strncpy(srv->suffix, STEREO_LEFT_SUFFIX, sizeof(srv->suffix));

			BKE_scene_add_render_view(scene, STEREO_RIGHT_NAME);
			srv = scene->r.views.last;
			BLI_strncpy(srv->suffix, STEREO_RIGHT_SUFFIX, sizeof(srv->suffix));

			SEQ_BEGIN (scene->ed, seq)
			{
				seq->stereo3d_format = MEM_callocN(sizeof(Stereo3dFormat), "Stereo Display 3d Format");

#define SEQ_USE_PROXY_CUSTOM_DIR (1 << 19)
#define SEQ_USE_PROXY_CUSTOM_FILE (1 << 21)
				if (seq->strip && seq->strip->proxy && !seq->strip->proxy->storage) {
					if (seq->flag & SEQ_USE_PROXY_CUSTOM_DIR)
						seq->strip->proxy->storage = SEQ_STORAGE_PROXY_CUSTOM_DIR;
					if (seq->flag & SEQ_USE_PROXY_CUSTOM_FILE)
						seq->strip->proxy->storage = SEQ_STORAGE_PROXY_CUSTOM_FILE;
				}
#undef SEQ_USE_PROXY_CUSTOM_DIR
#undef SEQ_USE_PROXY_CUSTOM_FILE

			}
			SEQ_END
		}

		for (screen = main->screen.first; screen; screen = screen->id.next) {
			ScrArea *sa;
			for (sa = screen->areabase.first; sa; sa = sa->next) {
				SpaceLink *sl;

				for (sl = sa->spacedata.first; sl; sl = sl->next) {
					switch (sl->spacetype) {
						case SPACE_VIEW3D:
						{
							View3D *v3d = (View3D *)sl;
							v3d->stereo3d_camera = STEREO_3D_ID;
							v3d->stereo3d_flag |= V3D_S3D_DISPPLANE;
							v3d->stereo3d_convergence_alpha = 0.15f;
							v3d->stereo3d_volume_alpha = 0.05f;
							break;
						}
						case SPACE_IMAGE:
						{
							SpaceImage *sima = (SpaceImage *) sl;
							sima->iuser.flag |= IMA_SHOW_STEREO;
							break;
						}
					}
				}
			}
		}

		for (cam = main->camera.first; cam; cam = cam->id.next) {
			cam->stereo.interocular_distance = 0.065f;
			cam->stereo.convergence_distance = 30.0f * 0.065f;
		}

		for (ima = main->image.first; ima; ima = ima->id.next) {
			ima->stereo3d_format = MEM_callocN(sizeof(Stereo3dFormat), "Image Stereo 3d Format");

			if (ima->packedfile) {
				ImagePackedFile *imapf = MEM_mallocN(sizeof(ImagePackedFile), "Image Packed File");
				BLI_addtail(&ima->packedfiles, imapf);

				imapf->packedfile = ima->packedfile;
				BLI_strncpy(imapf->filepath, ima->name, FILE_MAX);
				ima->packedfile = NULL;
			}
		}

		for (wm = main->wm.first; wm; wm = wm->id.next) {
			for (win = wm->windows.first; win; win = win->next) {
				win->stereo3d_format = MEM_callocN(sizeof(Stereo3dFormat), "Stereo Display 3d Format");
			}
		}
	}

	if (!MAIN_VERSION_ATLEAST(main, 274, 6)) {
		bScreen *screen;

		if (!DNA_struct_elem_find(fd->filesdna, "FileSelectParams", "int", "thumbnail_size")) {
			for (screen = main->screen.first; screen; screen = screen->id.next) {
				ScrArea *sa;

				for (sa = screen->areabase.first; sa; sa = sa->next) {
					SpaceLink *sl;

					for (sl = sa->spacedata.first; sl; sl = sl->next) {
						if (sl->spacetype == SPACE_FILE) {
							SpaceFile *sfile = (SpaceFile *)sl;

							if (sfile->params) {
								sfile->params->thumbnail_size = 128;
							}
						}
					}
				}
			}
		}

		if (!DNA_struct_elem_find(fd->filesdna, "RenderData", "short", "simplify_subsurf_render")) {
			Scene *scene;
			for (scene = main->scene.first; scene != NULL; scene = scene->id.next) {
				scene->r.simplify_subsurf_render = scene->r.simplify_subsurf;
				scene->r.simplify_particles_render = scene->r.simplify_particles;
			}
		}

		if (!DNA_struct_elem_find(fd->filesdna, "DecimateModifierData", "float", "defgrp_factor")) {
			Object *ob;

			for (ob = main->object.first; ob; ob = ob->id.next) {
				ModifierData *md;
				for (md = ob->modifiers.first; md; md = md->next) {
					if (md->type == eModifierType_Decimate) {
						DecimateModifierData *dmd = (DecimateModifierData *)md;
						dmd->defgrp_factor = 1.0f;
					}
				}
			}
		}
	}

	if (!MAIN_VERSION_ATLEAST(main, 275, 3)) {
		Brush *br;
#define BRUSH_TORUS (1 << 1)
		for (br = main->brush.first; br; br = br->id.next) {
			br->flag &= ~BRUSH_TORUS;
		}
#undef BRUSH_TORUS
	}

	if (!MAIN_VERSION_ATLEAST(main, 276, 2)) {
		if (!DNA_struct_elem_find(fd->filesdna, "bPoseChannel", "float", "custom_scale")) {
			Object *ob;

			for (ob = main->object.first; ob; ob = ob->id.next) {
				if (ob->pose) {
					bPoseChannel *pchan;
					for (pchan = ob->pose->chanbase.first; pchan; pchan = pchan->next) {
						pchan->custom_scale = 1.0f;
					}
				}
			}
		}

		{
			bScreen *screen;
#define RV3D_VIEW_PERSPORTHO	 7
			for (screen = main->screen.first; screen; screen = screen->id.next) {
				ScrArea *sa;
				for (sa = screen->areabase.first; sa; sa = sa->next) {
					SpaceLink *sl;
					for (sl = sa->spacedata.first; sl; sl = sl->next) {
						if (sl->spacetype == SPACE_VIEW3D) {
							ARegion *ar;
							ListBase *lb = (sl == sa->spacedata.first) ? &sa->regionbase : &sl->regionbase;
							for (ar = lb->first; ar; ar = ar->next) {
								if (ar->regiontype == RGN_TYPE_WINDOW) {
									if (ar->regiondata) {
										RegionView3D *rv3d = ar->regiondata;
										if (rv3d->view == RV3D_VIEW_PERSPORTHO) {
											rv3d->view = RV3D_VIEW_USER;
										}
									}
								}
							}
							break;
						}
					}
				}
			}
#undef RV3D_VIEW_PERSPORTHO
		}

		{
			Lamp *lamp;
#define LA_YF_PHOTON	5
			for (lamp = main->lamp.first; lamp; lamp = lamp->id.next) {
				if (lamp->type == LA_YF_PHOTON) {
					lamp->type = LA_LOCAL;
				}
			}
#undef LA_YF_PHOTON
		}

		{
			Object *ob;
			for (ob = main->object.first; ob; ob = ob->id.next) {
				if (ob->body_type == OB_BODY_TYPE_CHARACTER && (ob->gameflag & OB_BOUNDS) && ob->collision_boundtype == OB_BOUND_TRIANGLE_MESH) {
					ob->boundtype = ob->collision_boundtype = OB_BOUND_BOX;
				}
			}
		}

	}

	if (!MAIN_VERSION_ATLEAST(main, 276, 3)) {
		if (!DNA_struct_elem_find(fd->filesdna, "RenderData", "CurveMapping", "mblur_shutter_curve")) {
			Scene *scene;
			for (scene = main->scene.first; scene != NULL; scene = scene->id.next) {
				CurveMapping *curve_mapping = &scene->r.mblur_shutter_curve;
				curvemapping_set_defaults(curve_mapping, 1, 0.0f, 0.0f, 1.0f, 1.0f);
				curvemapping_initialize(curve_mapping);
				curvemap_reset(curve_mapping->cm,
				               &curve_mapping->clipr,
				               CURVE_PRESET_MAX,
				               CURVEMAP_SLOPE_POS_NEG);
			}
		}
	}

	if (!MAIN_VERSION_ATLEAST(main, 276, 4)) {
		for (Scene *scene = main->scene.first; scene; scene = scene->id.next) {
			ToolSettings *ts = scene->toolsettings;
			
			if (ts->gp_sculpt.brush[0].size == 0) {
				GP_BrushEdit_Settings *gset = &ts->gp_sculpt;
				GP_EditBrush_Data *brush;
				
				brush = &gset->brush[GP_EDITBRUSH_TYPE_SMOOTH];
				brush->size = 25;
				brush->strength = 0.3f;
				brush->flag = GP_EDITBRUSH_FLAG_USE_FALLOFF | GP_EDITBRUSH_FLAG_SMOOTH_PRESSURE;
				
				brush = &gset->brush[GP_EDITBRUSH_TYPE_THICKNESS];
				brush->size = 25;
				brush->strength = 0.5f;
				brush->flag = GP_EDITBRUSH_FLAG_USE_FALLOFF;
				
				brush = &gset->brush[GP_EDITBRUSH_TYPE_GRAB];
				brush->size = 50;
				brush->strength = 0.3f;
				brush->flag = GP_EDITBRUSH_FLAG_USE_FALLOFF;
				
				brush = &gset->brush[GP_EDITBRUSH_TYPE_PUSH];
				brush->size = 25;
				brush->strength = 0.3f;
				brush->flag = GP_EDITBRUSH_FLAG_USE_FALLOFF;
				
				brush = &gset->brush[GP_EDITBRUSH_TYPE_TWIST];
				brush->size = 50;
				brush->strength = 0.3f; // XXX?
				brush->flag = GP_EDITBRUSH_FLAG_USE_FALLOFF;
				
				brush = &gset->brush[GP_EDITBRUSH_TYPE_PINCH];
				brush->size = 50;
				brush->strength = 0.5f; // XXX?
				brush->flag = GP_EDITBRUSH_FLAG_USE_FALLOFF;
				
				brush = &gset->brush[GP_EDITBRUSH_TYPE_RANDOMIZE];
				brush->size = 25;
				brush->strength = 0.5f;
				brush->flag = GP_EDITBRUSH_FLAG_USE_FALLOFF;
				
				brush = &gset->brush[GP_EDITBRUSH_TYPE_CLONE];
				brush->size = 50;
				brush->strength = 1.0f;
			}
			
			if (!DNA_struct_elem_find(fd->filesdna, "ToolSettings", "char", "gpencil_v3d_align")) {
#if 0 /* XXX: Cannot do this, as we get random crashes... */
				if (scene->gpd) {
					bGPdata *gpd = scene->gpd;
					
					/* Copy over the settings stored in the GP datablock linked to the scene, for minimal disruption */
					ts->gpencil_v3d_align = 0;
					
					if (gpd->flag & GP_DATA_VIEWALIGN)    ts->gpencil_v3d_align |= GP_PROJECT_VIEWSPACE;
					if (gpd->flag & GP_DATA_DEPTH_VIEW)   ts->gpencil_v3d_align |= GP_PROJECT_DEPTH_VIEW;
					if (gpd->flag & GP_DATA_DEPTH_STROKE) ts->gpencil_v3d_align |= GP_PROJECT_DEPTH_STROKE;
					
					if (gpd->flag & GP_DATA_DEPTH_STROKE_ENDPOINTS)
						ts->gpencil_v3d_align |= GP_PROJECT_DEPTH_STROKE_ENDPOINTS;
				}
				else {
					/* Default to cursor for all standard 3D views */
					ts->gpencil_v3d_align = GP_PROJECT_VIEWSPACE;
				}
#endif
				
				ts->gpencil_v3d_align = GP_PROJECT_VIEWSPACE;
				ts->gpencil_v2d_align = GP_PROJECT_VIEWSPACE;
				ts->gpencil_seq_align = GP_PROJECT_VIEWSPACE;
				ts->gpencil_ima_align = GP_PROJECT_VIEWSPACE;
			}
		}
		
		for (bGPdata *gpd = main->gpencil.first; gpd; gpd = gpd->id.next) {
			bool enabled = false;
			
			/* Ensure that the datablock's onionskinning toggle flag
			 * stays in sync with the status of the actual layers
			 */
			for (bGPDlayer *gpl = gpd->layers.first; gpl; gpl = gpl->next) {
				if (gpl->flag & GP_LAYER_ONIONSKIN) {
					enabled = true;
				}
			}
			
			if (enabled)
				gpd->flag |= GP_DATA_SHOW_ONIONSKINS;
			else
				gpd->flag &= ~GP_DATA_SHOW_ONIONSKINS;
		}

		if (!DNA_struct_elem_find(fd->filesdna, "Object", "unsigned char", "max_jumps")) {
			for (Object *ob = main->object.first; ob; ob = ob->id.next) {
				ob->max_jumps = 1;
			}
		}
	}
	if (!MAIN_VERSION_ATLEAST(main, 276, 5)) {
		ListBase *lbarray[MAX_LIBARRAY];
		int a;

		/* Important to clear all non-persistent flags from older versions here, otherwise they could collide
		 * with any new persistent flag we may add in the future. */
		a = set_listbasepointers(main, lbarray);
		while (a--) {
			for (ID *id = lbarray[a]->first; id; id = id->next) {
				id->flag &= LIB_FAKEUSER;
			}
		}
	}

	if (!MAIN_VERSION_ATLEAST(main, 276, 7)) {
		Scene *scene;
		for (scene = main->scene.first; scene != NULL; scene = scene->id.next) {
			scene->r.bake.pass_filter = R_BAKE_PASS_FILTER_ALL;
		}
	}

	if (!MAIN_VERSION_ATLEAST(main, 277, 1)) {
		for (Scene *scene = main->scene.first; scene; scene = scene->id.next) {
			ParticleEditSettings *pset = &scene->toolsettings->particle;
			for (int a = 0; a < PE_TOT_BRUSH; a++) {
				if (pset->brush[a].strength > 1.0f) {
					pset->brush[a].strength *= 0.01f;
				}
			}
		}

		for (bScreen *screen = main->screen.first; screen; screen = screen->id.next) {
			for (ScrArea *sa = screen->areabase.first; sa; sa = sa->next) {
				for (SpaceLink *sl = sa->spacedata.first; sl; sl = sl->next) {
					ListBase *regionbase = (sl == sa->spacedata.first) ? &sa->regionbase : &sl->regionbase;
					/* Bug: Was possible to add preview region to sequencer view by using AZones. */
					if (sl->spacetype == SPACE_SEQ) {
						SpaceSeq *sseq = (SpaceSeq *)sl;
						if (sseq->view == SEQ_VIEW_SEQUENCE) {
							for (ARegion *ar = regionbase->first; ar; ar = ar->next) {
								/* remove preview region for sequencer-only view! */
								if (ar->regiontype == RGN_TYPE_PREVIEW) {
									ar->flag |= RGN_FLAG_HIDDEN;
									ar->alignment = RGN_ALIGN_NONE;
									break;
								}
							}
						}
					}
					/* Remove old deprecated region from filebrowsers */
					else if (sl->spacetype == SPACE_FILE) {
						for (ARegion *ar = regionbase->first; ar; ar = ar->next) {
							if (ar->regiontype == RGN_TYPE_CHANNELS) {
								/* Free old deprecated 'channel' region... */
								BKE_area_region_free(NULL, ar);
								BLI_freelinkN(regionbase, ar);
								break;
							}
						}
					}
				}
			}
		}

		for (Scene *scene = main->scene.first; scene; scene = scene->id.next) {
			CurvePaintSettings *cps = &scene->toolsettings->curve_paint_settings;
			if (cps->error_threshold == 0) {
				cps->curve_type = CU_BEZIER;
				cps->flag |= CURVE_PAINT_FLAG_CORNERS_DETECT;
				cps->error_threshold = 8;
				cps->radius_max = 1.0f;
				cps->corner_angle = DEG2RADF(70.0f);
			}
		}

		for (Scene *scene = main->scene.first; scene; scene = scene->id.next) {
			Sequence *seq;

			SEQ_BEGIN (scene->ed, seq)
			{
				if (seq->type == SEQ_TYPE_TEXT) {
					TextVars *data = seq->effectdata;
					if (data->color[3] == 0.0f) {
						copy_v4_fl(data->color, 1.0f);
						data->shadow_color[3] = 1.0f;
					}
				}
			}
			SEQ_END
		}

		/* Adding "Properties" region to DopeSheet */
		for (bScreen *screen = main->screen.first; screen; screen = screen->id.next) {
			for (ScrArea *sa = screen->areabase.first; sa; sa = sa->next) {
				/* handle pushed-back space data first */
				for (SpaceLink *sl = sa->spacedata.first; sl; sl = sl->next) {
					if (sl->spacetype == SPACE_ACTION) {
						SpaceAction *saction = (SpaceAction *)sl;
						do_version_action_editor_properties_region(&saction->regionbase);
					}
				}
				
				/* active spacedata info must be handled too... */
				if (sa->spacetype == SPACE_ACTION) {
					do_version_action_editor_properties_region(&sa->regionbase);
				}
			}
		}
	}

	if (!MAIN_VERSION_ATLEAST(main, 277, 2)) {
		if (!DNA_struct_elem_find(fd->filesdna, "Bone", "float", "scaleIn")) {
			for (bArmature *arm = main->armature.first; arm; arm = arm->id.next) {
				do_version_bones_super_bbone(&arm->bonebase);
			}
		}
		if (!DNA_struct_elem_find(fd->filesdna, "bPoseChannel", "float", "scaleIn")) {
			for (Object *ob = main->object.first; ob; ob = ob->id.next) {
				if (ob->pose) {
					for (bPoseChannel *pchan = ob->pose->chanbase.first; pchan; pchan = pchan->next) {
						/* see do_version_bones_super_bbone()... */
						pchan->scaleIn = 1.0f;
						pchan->scaleOut = 1.0f;
						
						/* also make sure some legacy (unused for over a decade) flags are unset,
						 * so that we can reuse them for stuff that matters now...
						 * (i.e. POSE_IK_MAT, (unknown/unused x 4), POSE_HAS_IK)
						 *
						 * These seem to have been runtime flags used by the IK solver, but that stuff
						 * should be able to be recalculated automatically anyway, so it should be fine.
						 */
						pchan->flag &= ~((1 << 3) | (1 << 4) | (1 << 5) | (1 << 6) | (1 << 7) | (1 << 8));
					}
				}
			}
		}

		for (Camera *camera = main->camera.first; camera != NULL; camera = camera->id.next) {
			if (camera->stereo.pole_merge_angle_from == 0.0f &&
				camera->stereo.pole_merge_angle_to == 0.0f)
			{
				camera->stereo.pole_merge_angle_from = DEG2RADF(60.0f);
				camera->stereo.pole_merge_angle_to = DEG2RADF(75.0f);
			}
		}

		if (!DNA_struct_elem_find(fd->filesdna, "NormalEditModifierData", "float", "mix_limit")) {
			Object *ob;

			for (ob = main->object.first; ob; ob = ob->id.next) {
				ModifierData *md;
				for (md = ob->modifiers.first; md; md = md->next) {
					if (md->type == eModifierType_NormalEdit) {
						NormalEditModifierData *nemd = (NormalEditModifierData *)md;
						nemd->mix_limit = DEG2RADF(180.0f);
					}
				}
			}
		}

		if (!DNA_struct_elem_find(fd->filesdna, "BooleanModifierData", "float", "double_threshold")) {
			Object *ob;
			for (ob = main->object.first; ob; ob = ob->id.next) {
				ModifierData *md;
				for (md = ob->modifiers.first; md; md = md->next) {
					if (md->type == eModifierType_Boolean) {
						BooleanModifierData *bmd = (BooleanModifierData *)md;
						bmd->double_threshold = 1e-6f;
					}
				}
			}
		}

		for (Brush *br = main->brush.first; br; br = br->id.next) {
			if (br->sculpt_tool == SCULPT_TOOL_FLATTEN) {
				br->flag |= BRUSH_ACCUMULATE;
			}
		}

		if (!DNA_struct_elem_find(fd->filesdna, "ClothSimSettings", "float", "time_scale")) {
			Object *ob;
			ModifierData *md;
			for (ob = main->object.first; ob; ob = ob->id.next) {
				for (md = ob->modifiers.first; md; md = md->next) {
					if (md->type == eModifierType_Cloth) {
						ClothModifierData *clmd = (ClothModifierData *)md;
						clmd->sim_parms->time_scale = 1.0f;
					}
					else if (md->type == eModifierType_ParticleSystem) {
						ParticleSystemModifierData *pmd = (ParticleSystemModifierData *)md;
						if (pmd->psys->clmd) {
							pmd->psys->clmd->sim_parms->time_scale = 1.0f;
						}
					}
				}
			}
		}
	}

	if (!MAIN_VERSION_ATLEAST(main, 277, 3)) {
		/* ------- init of grease pencil initialization --------------- */
		if (!DNA_struct_elem_find(fd->filesdna, "bGPDstroke", "bGPDpalettecolor", "*palcolor")) {
			for (Scene *scene = main->scene.first; scene; scene = scene->id.next) {
				ToolSettings *ts = scene->toolsettings;
				/* initialize use position for sculpt brushes */
				ts->gp_sculpt.flag |= GP_BRUSHEDIT_FLAG_APPLY_POSITION;
				/* initialize  selected vertices alpha factor */
				ts->gp_sculpt.alpha = 1.0f;

				/* new strength sculpt brush */
				if (ts->gp_sculpt.brush[0].size >= 11) {
					GP_BrushEdit_Settings *gset = &ts->gp_sculpt;
					GP_EditBrush_Data *brush;

					brush = &gset->brush[GP_EDITBRUSH_TYPE_STRENGTH];
					brush->size = 25;
					brush->strength = 0.5f;
					brush->flag = GP_EDITBRUSH_FLAG_USE_FALLOFF;
				}
			}
			/* create a default grease pencil drawing brushes set */
			if (!BLI_listbase_is_empty(&main->gpencil)) {
				for (Scene *scene = main->scene.first; scene; scene = scene->id.next) {
					ToolSettings *ts = scene->toolsettings;
					if (BLI_listbase_is_empty(&ts->gp_brushes)) {
						BKE_gpencil_brush_init_presets(ts);
					}
				}
			}
			/* Convert Grease Pencil to new palettes/brushes
			 * Loop all strokes and create the palette and all colors
			 */
			for (bGPdata *gpd = main->gpencil.first; gpd; gpd = gpd->id.next) {
				if (BLI_listbase_is_empty(&gpd->palettes)) {
					/* create palette */
					bGPDpalette *palette = BKE_gpencil_palette_addnew(gpd, "GP_Palette", true);
					for (bGPDlayer *gpl = gpd->layers.first; gpl; gpl = gpl->next) {
						/* create color using layer name */
						bGPDpalettecolor *palcolor = BKE_gpencil_palettecolor_addnew(palette, gpl->info, true);
						if (palcolor != NULL) {
							/* set color attributes */
							copy_v4_v4(palcolor->color, gpl->color);
							copy_v4_v4(palcolor->fill, gpl->fill);
							
							if (gpl->flag & GP_LAYER_HIDE)       palcolor->flag |= PC_COLOR_HIDE;
							if (gpl->flag & GP_LAYER_LOCKED)     palcolor->flag |= PC_COLOR_LOCKED;
							if (gpl->flag & GP_LAYER_ONIONSKIN)  palcolor->flag |= PC_COLOR_ONIONSKIN;
							if (gpl->flag & GP_LAYER_VOLUMETRIC) palcolor->flag |= PC_COLOR_VOLUMETRIC;
							if (gpl->flag & GP_LAYER_HQ_FILL)    palcolor->flag |= PC_COLOR_HQ_FILL;
							
							/* set layer opacity to 1 */
							gpl->opacity = 1.0f;
							
							/* set tint color */
							ARRAY_SET_ITEMS(gpl->tintcolor, 0.0f, 0.0f, 0.0f, 0.0f);
							
							/* flush relevant layer-settings to strokes */
							for (bGPDframe *gpf = gpl->frames.first; gpf; gpf = gpf->next) {
								for (bGPDstroke *gps = gpf->strokes.first; gps; gps = gps->next) {
									/* set stroke to palette and force recalculation */
									BLI_strncpy(gps->colorname, gpl->info, sizeof(gps->colorname));
									gps->palcolor = NULL;
									gps->flag |= GP_STROKE_RECALC_COLOR;
									gps->thickness = gpl->thickness;
									
									/* set alpha strength to 1 */
									for (int i = 0; i < gps->totpoints; i++) {
										gps->points[i].strength = 1.0f;
									}
								}
							}
						}
						
						/* set thickness to 0 (now it is a factor to override stroke thickness) */
						gpl->thickness = 0.0f;
					}
					/* set first color as active */
					if (palette->colors.first)
						BKE_gpencil_palettecolor_setactive(palette, palette->colors.first);
				}
			}
		}
		/* ------- end of grease pencil initialization --------------- */
	}

	if (!MAIN_VERSION_ATLEAST(main, 278, 0)) {
		if (!DNA_struct_elem_find(fd->filesdna, "MovieTrackingTrack", "float", "weight_stab")) {
			MovieClip *clip;
			for (clip = main->movieclip.first; clip; clip = clip->id.next) {
				MovieTracking *tracking = &clip->tracking;
				MovieTrackingObject *tracking_object;
				for (tracking_object = tracking->objects.first;
				     tracking_object != NULL;
				     tracking_object = tracking_object->next)
				{
					ListBase *tracksbase = BKE_tracking_object_get_tracks(tracking, tracking_object);
					MovieTrackingTrack *track;
					for (track = tracksbase->first;
					     track != NULL;
					     track = track->next)
					{
						track->weight_stab = track->weight;
					}
				}
			}
		}

		if (!DNA_struct_elem_find(fd->filesdna, "MovieTrackingStabilization", "int", "tot_rot_track")) {
			MovieClip *clip;
			for (clip = main->movieclip.first; clip != NULL; clip = clip->id.next) {
				if (clip->tracking.stabilization.rot_track) {
					migrate_single_rot_stabilization_track_settings(&clip->tracking.stabilization);
				}
				if (clip->tracking.stabilization.scale == 0.0f) {
					/* ensure init.
					 * Was previously used for autoscale only,
					 * now used always (as "target scale") */
					clip->tracking.stabilization.scale = 1.0f;
				}
				/* blender prefers 1-based frame counting;
				 * thus using frame 1 as reference typically works best */
				clip->tracking.stabilization.anchor_frame = 1;
				/* by default show the track lists expanded, to improve "discoverability" */
				clip->tracking.stabilization.flag |= TRACKING_SHOW_STAB_TRACKS;
				/* deprecated, not used anymore */
				clip->tracking.stabilization.ok = false;
			}
		}
	}
	if (!MAIN_VERSION_ATLEAST(main, 278, 2)) {
		if (!DNA_struct_elem_find(fd->filesdna, "FFMpegCodecData", "int", "ffmpeg_preset")) {
			for (Scene *scene = main->scene.first; scene; scene = scene->id.next) {
				/* "medium" is the preset FFmpeg uses when no presets are given. */
				scene->r.ffcodecdata.ffmpeg_preset = FFM_PRESET_MEDIUM;
			}
		}
		if (!DNA_struct_elem_find(fd->filesdna, "FFMpegCodecData", "int", "constant_rate_factor")) {
			for (Scene *scene = main->scene.first; scene; scene = scene->id.next) {
				/* fall back to behaviour from before we introduced CRF for old files */
				scene->r.ffcodecdata.constant_rate_factor = FFM_CRF_NONE;
			}
		}

		if (!DNA_struct_elem_find(fd->filesdna, "SmokeModifierData", "float", "slice_per_voxel")) {
			Object *ob;
			ModifierData *md;

			for (ob = main->object.first; ob; ob = ob->id.next) {
				for (md = ob->modifiers.first; md; md = md->next) {
					if (md->type == eModifierType_Smoke) {
						SmokeModifierData *smd = (SmokeModifierData *)md;
						if (smd->domain) {
							smd->domain->slice_per_voxel = 5.0f;
							smd->domain->slice_depth = 0.5f;
							smd->domain->display_thickness = 1.0f;
						}
					}
				}
			}
		}
	}

	if (!MAIN_VERSION_ATLEAST(main, 278, 3)) {
		for (Scene *scene = main->scene.first; scene != NULL; scene = scene->id.next) {
			if (scene->toolsettings != NULL) {
				ToolSettings *ts = scene->toolsettings;
				ParticleEditSettings *pset = &ts->particle;
				for (int a = 0; a < PE_TOT_BRUSH; a++) {
					if (pset->brush[a].count == 0) {
						pset->brush[a].count = 10;
					}
				}
			}
		}

		if (!DNA_struct_elem_find(fd->filesdna, "RigidBodyCon", "float", "spring_stiffness_ang_x")) {
			Object *ob;
			for (ob = main->object.first; ob; ob = ob->id.next) {
				RigidBodyCon *rbc = ob->rigidbody_constraint;
				if (rbc) {
					rbc->spring_stiffness_ang_x = 10.0;
					rbc->spring_stiffness_ang_y = 10.0;
					rbc->spring_stiffness_ang_z = 10.0;
					rbc->spring_damping_ang_x = 0.5;
					rbc->spring_damping_ang_y = 0.5;
					rbc->spring_damping_ang_z = 0.5;
				}
			}
		}

		/* constant detail for sculpting is now a resolution value instead of
		 * a percentage, we reuse old DNA struct member but convert it */
		for (Scene *scene = main->scene.first; scene != NULL; scene = scene->id.next) {
			if (scene->toolsettings != NULL) {
				ToolSettings *ts = scene->toolsettings;
				if (ts->sculpt && ts->sculpt->constant_detail != 0.0f) {
					ts->sculpt->constant_detail = 100.0f / ts->sculpt->constant_detail;
				}
			}
		}
	}

	if (!MAIN_VERSION_ATLEAST(main, 278, 4)) {
		const float sqrt_3 = (float)M_SQRT3;
		for (Brush *br = main->brush.first; br; br = br->id.next) {
			br->fill_threshold /= sqrt_3;
		}

		/* Custom motion paths */
		if (!DNA_struct_elem_find(fd->filesdna, "bMotionPath", "int", "line_thickness")) {
			Object *ob;
			for (ob = main->object.first; ob; ob = ob->id.next) {
				bMotionPath *mpath;
				bPoseChannel *pchan;
				mpath = ob->mpath;
				if (mpath) {
					mpath->color[0] = 1.0f;
					mpath->color[1] = 0.0f;
					mpath->color[2] = 0.0f;
					mpath->line_thickness = 1;
					mpath->flag |= MOTIONPATH_FLAG_LINES;
				}
				/* bones motion path */
				if (ob->pose) {
					for (pchan = ob->pose->chanbase.first; pchan; pchan = pchan->next) {
						mpath = pchan->mpath;
						if (mpath) {
							mpath->color[0] = 1.0f;
							mpath->color[1] = 0.0f;
							mpath->color[2] = 0.0f;
							mpath->line_thickness = 1;
							mpath->flag |= MOTIONPATH_FLAG_LINES;
						}
					}
				}
			}
		}
	}

	/* To be added to next subversion bump! */
	{
		/* Mask primitive adding code was not initializing correctly id_type of its points' parent. */
		for (Mask *mask = main->mask.first; mask; mask = mask->id.next) {
			for (MaskLayer *mlayer = mask->masklayers.first; mlayer; mlayer = mlayer->next) {
				for (MaskSpline *mspline = mlayer->splines.first; mspline; mspline = mspline->next) {
					int i = 0;
					for (MaskSplinePoint *mspoint = mspline->points; i < mspline->tot_point; mspoint++, i++) {
						if (mspoint->parent.id_type == 0) {
							BKE_mask_parent_init(&mspoint->parent);
						}
					}
				}
			}
		}

<<<<<<< HEAD
		/* initialize regiondata for each SpaceClip, due to the newly brought RegionSpaceClip */
		if (!DNA_struct_elem_find(fd->filesdna, "SpaceClip", "MovieClip", "*secondary_clip")) {
			for (bScreen *screen = main->screen.first; screen != NULL; screen = screen->id.next) {
				for (ScrArea *sa = screen->areabase.first; sa != NULL; sa = sa->next) {
					for (SpaceLink *sl = sa->spacedata.first; sl != NULL; sl = sl->next) {
						if (sl->spacetype == SPACE_CLIP) {
							ListBase *regionbase = (sl == sa->spacedata.first) ? &sa->regionbase : &sl->regionbase;
							for (ARegion *ar = regionbase->first; ar != NULL; ar = ar->next) {
								if (ar->regiontype == RGN_TYPE_WINDOW) {
									SpaceClip *sc = (SpaceClip *)sl;
									RegionSpaceClip *rsc = MEM_callocN(sizeof(RegionSpaceClip), "region data for clip");

									rsc->xof = sc->xof;
									rsc->yof = sc->yof;
									rsc->xlockof = sc->xlockof;
									rsc->ylockof = sc->ylockof;
									rsc->zoom = sc->zoom;
									rsc->flag = RSC_MAIN_CLIP;
									ar->regiondata = rsc;
								}
							}
						}
					}
				}
=======
		/* Fix for T50736, Glare comp node using same var for two different things. */
		if (!DNA_struct_elem_find(fd->filesdna, "NodeGlare", "char", "star_45")) {
			FOREACH_NODETREE(main, ntree, id) {
				if (ntree->type == NTREE_COMPOSIT) {
					ntreeSetTypes(NULL, ntree);
					for (bNode *node = ntree->nodes.first; node; node = node->next) {
						if (node->type == CMP_NODE_GLARE) {
							NodeGlare *ndg = node->storage;
							switch (ndg->type) {
								case 2:  /* Grrrr! magic numbers :( */
									ndg->streaks = ndg->angle;
									break;
								case 0:
									ndg->star_45 = ndg->angle != 0;
									break;
								default:
									break;
							}
						}
					}
				}
			} FOREACH_NODETREE_END
		}

		if (!DNA_struct_elem_find(fd->filesdna, "SurfaceDeformModifierData", "float", "mat[4][4]")) {
			for (Object *ob = main->object.first; ob; ob = ob->id.next) {
				for (ModifierData *md = ob->modifiers.first; md; md = md->next) {
					if (md->type == eModifierType_SurfaceDeform) {
						SurfaceDeformModifierData *smd = (SurfaceDeformModifierData *)md;
						unit_m4(smd->mat);
					}
				}
>>>>>>> 4ab322fd
			}
		}
	}
}

void do_versions_after_linking_270(Main *main)
{
	/* To be added to next subversion bump! */
	{
		FOREACH_NODETREE(main, ntree, id) {
			if (ntree->type == NTREE_COMPOSIT) {
				ntreeSetTypes(NULL, ntree);
				for (bNode *node = ntree->nodes.first; node; node = node->next) {
					if (node->type == CMP_NODE_HUE_SAT) {
						do_version_hue_sat_node(ntree, node);
					}
				}
			}
		} FOREACH_NODETREE_END
	}
}<|MERGE_RESOLUTION|>--- conflicted
+++ resolved
@@ -1577,32 +1577,6 @@
 			}
 		}
 
-<<<<<<< HEAD
-		/* initialize regiondata for each SpaceClip, due to the newly brought RegionSpaceClip */
-		if (!DNA_struct_elem_find(fd->filesdna, "SpaceClip", "MovieClip", "*secondary_clip")) {
-			for (bScreen *screen = main->screen.first; screen != NULL; screen = screen->id.next) {
-				for (ScrArea *sa = screen->areabase.first; sa != NULL; sa = sa->next) {
-					for (SpaceLink *sl = sa->spacedata.first; sl != NULL; sl = sl->next) {
-						if (sl->spacetype == SPACE_CLIP) {
-							ListBase *regionbase = (sl == sa->spacedata.first) ? &sa->regionbase : &sl->regionbase;
-							for (ARegion *ar = regionbase->first; ar != NULL; ar = ar->next) {
-								if (ar->regiontype == RGN_TYPE_WINDOW) {
-									SpaceClip *sc = (SpaceClip *)sl;
-									RegionSpaceClip *rsc = MEM_callocN(sizeof(RegionSpaceClip), "region data for clip");
-
-									rsc->xof = sc->xof;
-									rsc->yof = sc->yof;
-									rsc->xlockof = sc->xlockof;
-									rsc->ylockof = sc->ylockof;
-									rsc->zoom = sc->zoom;
-									rsc->flag = RSC_MAIN_CLIP;
-									ar->regiondata = rsc;
-								}
-							}
-						}
-					}
-				}
-=======
 		/* Fix for T50736, Glare comp node using same var for two different things. */
 		if (!DNA_struct_elem_find(fd->filesdna, "NodeGlare", "char", "star_45")) {
 			FOREACH_NODETREE(main, ntree, id) {
@@ -1635,7 +1609,33 @@
 						unit_m4(smd->mat);
 					}
 				}
->>>>>>> 4ab322fd
+			}
+		}
+
+		/* initialize regiondata for each SpaceClip, due to the newly brought RegionSpaceClip */
+		if (!DNA_struct_elem_find(fd->filesdna, "SpaceClip", "MovieClip", "*secondary_clip")) {
+			for (bScreen *screen = main->screen.first; screen != NULL; screen = screen->id.next) {
+				for (ScrArea *sa = screen->areabase.first; sa != NULL; sa = sa->next) {
+					for (SpaceLink *sl = sa->spacedata.first; sl != NULL; sl = sl->next) {
+						if (sl->spacetype == SPACE_CLIP) {
+							ListBase *regionbase = (sl == sa->spacedata.first) ? &sa->regionbase : &sl->regionbase;
+							for (ARegion *ar = regionbase->first; ar != NULL; ar = ar->next) {
+								if (ar->regiontype == RGN_TYPE_WINDOW) {
+									SpaceClip *sc = (SpaceClip *)sl;
+									RegionSpaceClip *rsc = MEM_callocN(sizeof(RegionSpaceClip), "region data for clip");
+
+									rsc->xof = sc->xof;
+									rsc->yof = sc->yof;
+									rsc->xlockof = sc->xlockof;
+									rsc->ylockof = sc->ylockof;
+									rsc->zoom = sc->zoom;
+									rsc->flag = RSC_MAIN_CLIP;
+									ar->regiondata = rsc;
+								}
+							}
+						}
+					}
+				}
 			}
 		}
 	}
