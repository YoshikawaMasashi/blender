--- conflicted
+++ resolved
@@ -368,29 +368,30 @@
 		}
 	}
 
-<<<<<<< HEAD
-	if (!DNA_struct_elem_find(fd->filesdna, "ClothSimSettings", "int", "voxel_res")) {
-		Object *ob;
-		ModifierData *md;
-		for (ob = main->object.first; ob; ob = ob->id.next) {
-			for (md = ob->modifiers.first; md; md = md->next) {
-				if (md->type == eModifierType_Cloth) {
-					ClothModifierData *clmd = (ClothModifierData*) md;
-					clmd->sim_parms->voxel_res = 32;
-				}
-				else if (md->type == eModifierType_ParticleSystem) {
-					ParticleSystemModifierData *pmd = (ParticleSystemModifierData*) md;
-					if (pmd->psys->clmd) {
-						pmd->psys->clmd->sim_parms->voxel_res = 32;
-					}
-				}
-=======
 	if (!MAIN_VERSION_ATLEAST(main, 272, 0)) {
 		if (!DNA_struct_elem_find(fd->filesdna, "RenderData", "int", "preview_start_resolution")) {
 			Scene *scene;
 			for (scene = main->scene.first; scene; scene = scene->id.next) {
 				scene->r.preview_start_resolution = 64;
->>>>>>> eb464eed
+			}
+		}
+	}
+
+	if (!DNA_struct_elem_find(fd->filesdna, "ClothSimSettings", "int", "voxel_res")) {
+		Object *ob;
+		ModifierData *md;
+		for (ob = main->object.first; ob; ob = ob->id.next) {
+			for (md = ob->modifiers.first; md; md = md->next) {
+				if (md->type == eModifierType_Cloth) {
+					ClothModifierData *clmd = (ClothModifierData*) md;
+					clmd->sim_parms->voxel_res = 32;
+				}
+				else if (md->type == eModifierType_ParticleSystem) {
+					ParticleSystemModifierData *pmd = (ParticleSystemModifierData*) md;
+					if (pmd->psys->clmd) {
+						pmd->psys->clmd->sim_parms->voxel_res = 32;
+					}
+				}
 			}
 		}
 	}
