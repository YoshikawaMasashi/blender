--- conflicted
+++ resolved
@@ -730,7 +730,86 @@
 #undef SEQ_USE_PROXY_CUSTOM_FILE
 	}
 
-<<<<<<< HEAD
+	if (!MAIN_VERSION_ATLEAST(main, 274, 4))
+	{
+		SceneRenderView *srv;
+		wmWindowManager *wm;
+		bScreen *screen;
+		wmWindow *win;
+		Scene *scene;
+		Camera *cam;
+		Image *ima;
+
+		for (scene = main->scene.first; scene; scene = scene->id.next) {
+			Sequence *seq;
+
+			BKE_scene_add_render_view(scene, STEREO_LEFT_NAME);
+			srv = scene->r.views.first;
+			BLI_strncpy(srv->suffix, STEREO_LEFT_SUFFIX, sizeof(srv->suffix));
+
+			BKE_scene_add_render_view(scene, STEREO_RIGHT_NAME);
+			srv = scene->r.views.last;
+			BLI_strncpy(srv->suffix, STEREO_RIGHT_SUFFIX, sizeof(srv->suffix));
+
+			SEQ_BEGIN (scene->ed, seq)
+			{
+				seq->stereo3d_format = MEM_callocN(sizeof(Stereo3dFormat), "Stereo Display 3d Format");
+			}
+			SEQ_END
+		}
+
+		for (screen = main->screen.first; screen; screen = screen->id.next) {
+			ScrArea *sa;
+			for (sa = screen->areabase.first; sa; sa = sa->next) {
+				SpaceLink *sl;
+
+				for (sl = sa->spacedata.first; sl; sl = sl->next) {
+					switch (sl->spacetype) {
+						case SPACE_VIEW3D:
+						{
+							View3D *v3d = (View3D *)sl;
+							v3d->stereo3d_camera = STEREO_3D_ID;
+							v3d->stereo3d_flag |= V3D_S3D_DISPPLANE;
+							v3d->stereo3d_convergence_alpha = 0.15f;
+							v3d->stereo3d_volume_alpha = 0.05f;
+							break;
+						}
+						case SPACE_IMAGE:
+						{
+							SpaceImage *sima = (SpaceImage *) sl;
+							sima->iuser.flag |= IMA_SHOW_STEREO;
+							sima->iuser.passtype = SCE_PASS_COMBINED;
+							break;
+						}
+					}
+				}
+			}
+		}
+
+		for (cam = main->camera.first; cam; cam = cam->id.next) {
+			cam->stereo.interocular_distance = 0.065;
+			cam->stereo.convergence_distance = 30.f * 0.065;
+		}
+
+		for (ima = main->image.first; ima; ima = ima->id.next) {
+			ima->stereo3d_format = MEM_callocN(sizeof(Stereo3dFormat), "Image Stereo 3d Format");
+
+			if (ima->packedfile) {
+				ImagePackedFile *imapf = MEM_mallocN(sizeof(ImagePackedFile), "Image Packed File");
+				BLI_addtail(&ima->packedfiles, imapf);
+
+				imapf->packedfile = ima->packedfile;
+				BLI_strncpy(imapf->filepath, ima->name, FILE_MAX);
+				ima->packedfile = NULL;
+			}
+		}
+
+		for (wm = main->wm.first; wm; wm = wm->id.next) {
+			for (win = wm->windows.first; win; win = win->next) {
+				win->stereo3d_format = MEM_callocN(sizeof(Stereo3dFormat), "Stereo Display 3d Format");
+			}
+		}
+	}
 	if (!MAIN_VERSION_ATLEAST(main, 275, 0)) {
 		if (!DNA_struct_elem_find(fd->filesdna, "SpaceNode", "float", "backdrop_zoom")) {
 			bScreen *sc;
@@ -751,86 +830,5 @@
 				}
 			}
 		}
-=======
-	if (!MAIN_VERSION_ATLEAST(main, 274, 4))
-	{
-		SceneRenderView *srv;
-		wmWindowManager *wm;
-		bScreen *screen;
-		wmWindow *win;
-		Scene *scene;
-		Camera *cam;
-		Image *ima;
-
-		for (scene = main->scene.first; scene; scene = scene->id.next) {
-			Sequence *seq;
-
-			BKE_scene_add_render_view(scene, STEREO_LEFT_NAME);
-			srv = scene->r.views.first;
-			BLI_strncpy(srv->suffix, STEREO_LEFT_SUFFIX, sizeof(srv->suffix));
-
-			BKE_scene_add_render_view(scene, STEREO_RIGHT_NAME);
-			srv = scene->r.views.last;
-			BLI_strncpy(srv->suffix, STEREO_RIGHT_SUFFIX, sizeof(srv->suffix));
-
-			SEQ_BEGIN (scene->ed, seq)
-			{
-				seq->stereo3d_format = MEM_callocN(sizeof(Stereo3dFormat), "Stereo Display 3d Format");
-			}
-			SEQ_END
-		}
-
-		for (screen = main->screen.first; screen; screen = screen->id.next) {
-			ScrArea *sa;
-			for (sa = screen->areabase.first; sa; sa = sa->next) {
-				SpaceLink *sl;
-
-				for (sl = sa->spacedata.first; sl; sl = sl->next) {
-					switch (sl->spacetype) {
-						case SPACE_VIEW3D:
-						{
-							View3D *v3d = (View3D *)sl;
-							v3d->stereo3d_camera = STEREO_3D_ID;
-							v3d->stereo3d_flag |= V3D_S3D_DISPPLANE;
-							v3d->stereo3d_convergence_alpha = 0.15f;
-							v3d->stereo3d_volume_alpha = 0.05f;
-							break;
-						}
-						case SPACE_IMAGE:
-						{
-							SpaceImage *sima = (SpaceImage *) sl;
-							sima->iuser.flag |= IMA_SHOW_STEREO;
-							sima->iuser.passtype = SCE_PASS_COMBINED;
-							break;
-						}
-					}
-				}
-			}
-		}
-
-		for (cam = main->camera.first; cam; cam = cam->id.next) {
-			cam->stereo.interocular_distance = 0.065;
-			cam->stereo.convergence_distance = 30.f * 0.065;
-		}
-
-		for (ima = main->image.first; ima; ima = ima->id.next) {
-			ima->stereo3d_format = MEM_callocN(sizeof(Stereo3dFormat), "Image Stereo 3d Format");
-
-			if (ima->packedfile) {
-				ImagePackedFile *imapf = MEM_mallocN(sizeof(ImagePackedFile), "Image Packed File");
-				BLI_addtail(&ima->packedfiles, imapf);
-
-				imapf->packedfile = ima->packedfile;
-				BLI_strncpy(imapf->filepath, ima->name, FILE_MAX);
-				ima->packedfile = NULL;
-			}
-		}
-
-		for (wm = main->wm.first; wm; wm = wm->id.next) {
-			for (win = wm->windows.first; win; win = win->next) {
-				win->stereo3d_format = MEM_callocN(sizeof(Stereo3dFormat), "Stereo Display 3d Format");
-			}
-		}
->>>>>>> bcc9a235
 	}
 }