/*
 * This program is free software; you can redistribute it and/or
 * modify it under the terms of the GNU General Public License
 * as published by the Free Software Foundation; either version 2
 * of the License, or (at your option) any later version.
 *
 * This program is distributed in the hope that it will be useful,
 * but WITHOUT ANY WARRANTY; without even the implied warranty of
 * MERCHANTABILITY or FITNESS FOR A PARTICULAR PURPOSE.  See the
 * GNU General Public License for more details.
 *
 * You should have received a copy of the GNU General Public License
 * along with this program; if not, write to the Free Software Foundation,
 * Inc., 51 Franklin Street, Fifth Floor, Boston, MA 02110-1301, USA.
 */

/** \file
 * \ingroup blenloader
 */
/* allow readfile to use deprecated functionality */
#define DNA_DEPRECATED_ALLOW

#include "BLI_alloca.h"
#include "BLI_listbase.h"
#include "BLI_math.h"
#include "BLI_string.h"
#include "BLI_utildefines.h"

#include "DNA_anim_types.h"
#include "DNA_brush_types.h"
#include "DNA_cachefile_types.h"
#include "DNA_collection_types.h"
#include "DNA_constraint_types.h"
#include "DNA_fluid_types.h"
#include "DNA_genfile.h"
#include "DNA_gpencil_modifier_types.h"
#include "DNA_gpencil_types.h"
#include "DNA_hair_types.h"
#include "DNA_mesh_types.h"
#include "DNA_meshdata_types.h"
#include "DNA_modifier_types.h"
#include "DNA_object_types.h"
#include "DNA_particle_types.h"
#include "DNA_pointcloud_types.h"
#include "DNA_rigidbody_types.h"
#include "DNA_screen_types.h"
#include "DNA_shader_fx_types.h"
#include "DNA_space_types.h"
#include "DNA_tracking_types.h"
#include "DNA_workspace_types.h"

#include "BKE_animsys.h"
#include "BKE_armature.h"
#include "BKE_brush.h"
#include "BKE_collection.h"
#include "BKE_colortools.h"
#include "BKE_cryptomatte.h"
#include "BKE_fcurve.h"
#include "BKE_gpencil.h"
#include "BKE_lib_id.h"
#include "BKE_main.h"
#include "BKE_mesh.h"
#include "BKE_multires.h"
#include "BKE_node.h"

#include "MEM_guardedalloc.h"

#include "RNA_access.h"

#include "SEQ_proxy.h"
#include "SEQ_render.h"
#include "SEQ_sequencer.h"

#include "BLO_readfile.h"
#include "readfile.h"

/* Make preferences read-only, use versioning_userdef.c. */
#define U (*((const UserDef *)&U))

static eSpaceSeq_Proxy_RenderSize get_sequencer_render_size(Main *bmain)
{
  eSpaceSeq_Proxy_RenderSize render_size = 100;

  for (bScreen *screen = bmain->screens.first; screen; screen = screen->id.next) {
    LISTBASE_FOREACH (ScrArea *, area, &screen->areabase) {
      LISTBASE_FOREACH (SpaceLink *, sl, &area->spacedata) {
        switch (sl->spacetype) {
          case SPACE_SEQ: {
            SpaceSeq *sseq = (SpaceSeq *)sl;
            if (sseq->mainb == SEQ_DRAW_IMG_IMBUF) {
              render_size = sseq->render_size;
              break;
            }
          }
        }
      }
    }
  }

  return render_size;
}

/* image_size is width or height depending what RNA property is converted - X or Y. */
static void seq_convert_transform_animation(const Scene *scene,
                                            const char *path,
                                            const int image_size)
{
  if (scene->adt == NULL || scene->adt->action == NULL) {
    return;
  }

  FCurve *fcu = BKE_fcurve_find(&scene->adt->action->curves, path, 0);
  if (fcu != NULL && !BKE_fcurve_is_empty(fcu)) {
    BezTriple *bezt = fcu->bezt;
    for (int i = 0; i < fcu->totvert; i++, bezt++) {
      /* Same math as with old_image_center_*, but simplified. */
      bezt->vec[0][1] = image_size / 2 + bezt->vec[0][1] - scene->r.xsch / 2;
      bezt->vec[1][1] = image_size / 2 + bezt->vec[1][1] - scene->r.xsch / 2;
      bezt->vec[2][1] = image_size / 2 + bezt->vec[2][1] - scene->r.xsch / 2;
    }
  }
}

static void seq_convert_transform_crop(const Scene *scene,
                                       Sequence *seq,
                                       const eSpaceSeq_Proxy_RenderSize render_size)
{
  StripCrop *c = seq->strip->crop;
  StripTransform *t = seq->strip->transform;
  int old_image_center_x = scene->r.xsch / 2;
  int old_image_center_y = scene->r.ysch / 2;
  int image_size_x = scene->r.xsch;
  int image_size_y = scene->r.ysch;

  /* Hardcoded legacy bit-flags which has been removed. */
  const uint32_t use_transform_flag = (1 << 16);
  const uint32_t use_crop_flag = (1 << 17);

  const StripElem *s_elem = SEQ_render_give_stripelem(seq, seq->start);
  if (s_elem != NULL) {
    image_size_x = s_elem->orig_width;
    image_size_y = s_elem->orig_height;

    if (SEQ_can_use_proxy(seq, SEQ_rendersize_to_proxysize(render_size))) {
      image_size_x /= SEQ_rendersize_to_scale_factor(render_size);
      image_size_y /= SEQ_rendersize_to_scale_factor(render_size);
    }
  }

  /* Default scale. */
  if (t->scale_x == 0.0f && t->scale_y == 0.0f) {
    t->scale_x = 1.0f;
    t->scale_y = 1.0f;
  }

  /* Clear crop if it was unused. This must happen before converting values. */
  if ((seq->flag & use_crop_flag) == 0) {
    c->bottom = c->top = c->left = c->right = 0;
  }

  if ((seq->flag & use_transform_flag) == 0) {
    t->xofs = t->yofs = 0;

    /* Reverse scale to fit for strips not using offset. */
    float project_aspect = (float)scene->r.xsch / (float)scene->r.ysch;
    float image_aspect = (float)image_size_x / (float)image_size_y;
    if (project_aspect > image_aspect) {
      t->scale_x = project_aspect / image_aspect;
    }
    else {
      t->scale_y = image_aspect / project_aspect;
    }
  }

  if ((seq->flag & use_crop_flag) != 0 && (seq->flag & use_transform_flag) == 0) {
    /* Calculate image offset. */
    float s_x = scene->r.xsch / image_size_x;
    float s_y = scene->r.ysch / image_size_y;
    old_image_center_x += c->right * s_x - c->left * s_x;
    old_image_center_y += c->top * s_y - c->bottom * s_y;

    /* Convert crop to scale. */
    int cropped_image_size_x = image_size_x - c->right - c->left;
    int cropped_image_size_y = image_size_y - c->top - c->bottom;
    c->bottom = c->top = c->left = c->right = 0;
    t->scale_x *= (float)image_size_x / (float)cropped_image_size_x;
    t->scale_y *= (float)image_size_y / (float)cropped_image_size_y;
  }

  if ((seq->flag & use_transform_flag) != 0) {
    /* Convert image offset. */
    old_image_center_x = image_size_x / 2 - c->left + t->xofs;
    old_image_center_y = image_size_y / 2 - c->bottom + t->yofs;

    /* Preserve original image size. */
    t->scale_x = t->scale_y = MAX2((float)image_size_x / (float)scene->r.xsch,
                                   (float)image_size_y / (float)scene->r.ysch);

    /* Convert crop. */
    if ((seq->flag & use_crop_flag) != 0) {
      c->top /= t->scale_x;
      c->bottom /= t->scale_x;
      c->left /= t->scale_x;
      c->right /= t->scale_x;
    }
  }

  t->xofs = old_image_center_x - scene->r.xsch / 2;
  t->yofs = old_image_center_y - scene->r.ysch / 2;

  /* Convert offset animation, but only if crop is not used. */
  if ((seq->flag & use_transform_flag) != 0 && (seq->flag & use_crop_flag) == 0) {
    char name_esc[(sizeof(seq->name) - 2) * 2], *path;
    BLI_str_escape(name_esc, seq->name + 2, sizeof(name_esc));

    path = BLI_sprintfN("sequence_editor.sequences_all[\"%s\"].transform.offset_x", name_esc);
    seq_convert_transform_animation(scene, path, image_size_x);
    MEM_freeN(path);
    path = BLI_sprintfN("sequence_editor.sequences_all[\"%s\"].transform.offset_y", name_esc);
    seq_convert_transform_animation(scene, path, image_size_y);
    MEM_freeN(path);
  }

  seq->flag &= ~use_transform_flag;
  seq->flag &= ~use_crop_flag;
}

static void seq_convert_transform_crop_lb(const Scene *scene,
                                          const ListBase *lb,
                                          const eSpaceSeq_Proxy_RenderSize render_size)
{

  LISTBASE_FOREACH (Sequence *, seq, lb) {
    if (seq->type != SEQ_TYPE_SOUND_RAM) {
      seq_convert_transform_crop(scene, seq, render_size);
    }
    if (seq->type == SEQ_TYPE_META) {
      seq_convert_transform_crop_lb(scene, &seq->seqbase, render_size);
    }
  }
}

static void seq_convert_transform_animation_2(const Scene *scene,
                                              const char *path,
                                              const float scale_to_fit_factor)
{
  if (scene->adt == NULL || scene->adt->action == NULL) {
    return;
  }

  FCurve *fcu = BKE_fcurve_find(&scene->adt->action->curves, path, 0);
  if (fcu != NULL && !BKE_fcurve_is_empty(fcu)) {
    BezTriple *bezt = fcu->bezt;
    for (int i = 0; i < fcu->totvert; i++, bezt++) {
      /* Same math as with old_image_center_*, but simplified. */
      bezt->vec[0][1] *= scale_to_fit_factor;
      bezt->vec[1][1] *= scale_to_fit_factor;
      bezt->vec[2][1] *= scale_to_fit_factor;
    }
  }
}

static void seq_convert_transform_crop_2(const Scene *scene,
                                         Sequence *seq,
                                         const eSpaceSeq_Proxy_RenderSize render_size)
{
  const StripElem *s_elem = SEQ_render_give_stripelem(seq, seq->start);
  if (s_elem == NULL) {
    return;
  }

  StripCrop *c = seq->strip->crop;
  StripTransform *t = seq->strip->transform;
  int image_size_x = s_elem->orig_width;
  int image_size_y = s_elem->orig_height;

  if (SEQ_can_use_proxy(seq, SEQ_rendersize_to_proxysize(render_size))) {
    image_size_x /= SEQ_rendersize_to_scale_factor(render_size);
    image_size_y /= SEQ_rendersize_to_scale_factor(render_size);
  }

  /* Calculate scale factor, so image fits in preview area with original aspect ratio. */
  const float scale_to_fit_factor = MIN2((float)scene->r.xsch / (float)image_size_x,
                                         (float)scene->r.ysch / (float)image_size_y);
  t->scale_x *= scale_to_fit_factor;
  t->scale_y *= scale_to_fit_factor;
  c->top /= scale_to_fit_factor;
  c->bottom /= scale_to_fit_factor;
  c->left /= scale_to_fit_factor;
  c->right /= scale_to_fit_factor;

  char name_esc[(sizeof(seq->name) - 2) * 2], *path;
  BLI_str_escape(name_esc, seq->name + 2, sizeof(name_esc));
  path = BLI_sprintfN("sequence_editor.sequences_all[\"%s\"].transform.scale_x", name_esc);
  seq_convert_transform_animation_2(scene, path, scale_to_fit_factor);
  MEM_freeN(path);
  path = BLI_sprintfN("sequence_editor.sequences_all[\"%s\"].transform.scale_y", name_esc);
  seq_convert_transform_animation_2(scene, path, scale_to_fit_factor);
  MEM_freeN(path);
  path = BLI_sprintfN("sequence_editor.sequences_all[\"%s\"].crop.min_x", name_esc);
  seq_convert_transform_animation_2(scene, path, 1 / scale_to_fit_factor);
  MEM_freeN(path);
  path = BLI_sprintfN("sequence_editor.sequences_all[\"%s\"].crop.max_x", name_esc);
  seq_convert_transform_animation_2(scene, path, 1 / scale_to_fit_factor);
  MEM_freeN(path);
  path = BLI_sprintfN("sequence_editor.sequences_all[\"%s\"].crop.min_y", name_esc);
  seq_convert_transform_animation_2(scene, path, 1 / scale_to_fit_factor);
  MEM_freeN(path);
  path = BLI_sprintfN("sequence_editor.sequences_all[\"%s\"].crop.max_x", name_esc);
  seq_convert_transform_animation_2(scene, path, 1 / scale_to_fit_factor);
  MEM_freeN(path);
}

static void seq_convert_transform_crop_lb_2(const Scene *scene,
                                            const ListBase *lb,
                                            const eSpaceSeq_Proxy_RenderSize render_size)
{

  LISTBASE_FOREACH (Sequence *, seq, lb) {
    if (seq->type != SEQ_TYPE_SOUND_RAM) {
      seq_convert_transform_crop_2(scene, seq, render_size);
    }
    if (seq->type == SEQ_TYPE_META) {
      seq_convert_transform_crop_lb_2(scene, &seq->seqbase, render_size);
    }
  }
}

void do_versions_after_linking_290(Main *bmain, ReportList *UNUSED(reports))
{
  if (!MAIN_VERSION_ATLEAST(bmain, 290, 1)) {
    /* Patch old grease pencil modifiers material filter. */
    LISTBASE_FOREACH (Object *, ob, &bmain->objects) {
      LISTBASE_FOREACH (GpencilModifierData *, md, &ob->greasepencil_modifiers) {
        switch (md->type) {
          case eGpencilModifierType_Array: {
            ArrayGpencilModifierData *gpmd = (ArrayGpencilModifierData *)md;
            if (gpmd->materialname[0] != '\0') {
              gpmd->material = BLI_findstring(
                  &bmain->materials, gpmd->materialname, offsetof(ID, name) + 2);
              gpmd->materialname[0] = '\0';
            }
            break;
          }
          case eGpencilModifierType_Color: {
            ColorGpencilModifierData *gpmd = (ColorGpencilModifierData *)md;
            if (gpmd->materialname[0] != '\0') {
              gpmd->material = BLI_findstring(
                  &bmain->materials, gpmd->materialname, offsetof(ID, name) + 2);
              gpmd->materialname[0] = '\0';
            }
            break;
          }
          case eGpencilModifierType_Hook: {
            HookGpencilModifierData *gpmd = (HookGpencilModifierData *)md;
            if (gpmd->materialname[0] != '\0') {
              gpmd->material = BLI_findstring(
                  &bmain->materials, gpmd->materialname, offsetof(ID, name) + 2);
              gpmd->materialname[0] = '\0';
            }
            break;
          }
          case eGpencilModifierType_Lattice: {
            LatticeGpencilModifierData *gpmd = (LatticeGpencilModifierData *)md;
            if (gpmd->materialname[0] != '\0') {
              gpmd->material = BLI_findstring(
                  &bmain->materials, gpmd->materialname, offsetof(ID, name) + 2);
              gpmd->materialname[0] = '\0';
            }
            break;
          }
          case eGpencilModifierType_Mirror: {
            MirrorGpencilModifierData *gpmd = (MirrorGpencilModifierData *)md;
            if (gpmd->materialname[0] != '\0') {
              gpmd->material = BLI_findstring(
                  &bmain->materials, gpmd->materialname, offsetof(ID, name) + 2);
              gpmd->materialname[0] = '\0';
            }
            break;
          }
          case eGpencilModifierType_Multiply: {
            MultiplyGpencilModifierData *gpmd = (MultiplyGpencilModifierData *)md;
            if (gpmd->materialname[0] != '\0') {
              gpmd->material = BLI_findstring(
                  &bmain->materials, gpmd->materialname, offsetof(ID, name) + 2);
              gpmd->materialname[0] = '\0';
            }
            break;
          }
          case eGpencilModifierType_Noise: {
            NoiseGpencilModifierData *gpmd = (NoiseGpencilModifierData *)md;
            if (gpmd->materialname[0] != '\0') {
              gpmd->material = BLI_findstring(
                  &bmain->materials, gpmd->materialname, offsetof(ID, name) + 2);
              gpmd->materialname[0] = '\0';
            }
            break;
          }
          case eGpencilModifierType_Offset: {
            OffsetGpencilModifierData *gpmd = (OffsetGpencilModifierData *)md;
            if (gpmd->materialname[0] != '\0') {
              gpmd->material = BLI_findstring(
                  &bmain->materials, gpmd->materialname, offsetof(ID, name) + 2);
              gpmd->materialname[0] = '\0';
            }
            break;
          }
          case eGpencilModifierType_Opacity: {
            OpacityGpencilModifierData *gpmd = (OpacityGpencilModifierData *)md;
            if (gpmd->materialname[0] != '\0') {
              gpmd->material = BLI_findstring(
                  &bmain->materials, gpmd->materialname, offsetof(ID, name) + 2);
              gpmd->materialname[0] = '\0';
            }
            break;
          }
          case eGpencilModifierType_Simplify: {
            SimplifyGpencilModifierData *gpmd = (SimplifyGpencilModifierData *)md;
            if (gpmd->materialname[0] != '\0') {
              gpmd->material = BLI_findstring(
                  &bmain->materials, gpmd->materialname, offsetof(ID, name) + 2);
              gpmd->materialname[0] = '\0';
            }
            break;
          }
          case eGpencilModifierType_Smooth: {
            SmoothGpencilModifierData *gpmd = (SmoothGpencilModifierData *)md;
            if (gpmd->materialname[0] != '\0') {
              gpmd->material = BLI_findstring(
                  &bmain->materials, gpmd->materialname, offsetof(ID, name) + 2);
              gpmd->materialname[0] = '\0';
            }
            break;
          }
          case eGpencilModifierType_Subdiv: {
            SubdivGpencilModifierData *gpmd = (SubdivGpencilModifierData *)md;
            if (gpmd->materialname[0] != '\0') {
              gpmd->material = BLI_findstring(
                  &bmain->materials, gpmd->materialname, offsetof(ID, name) + 2);
              gpmd->materialname[0] = '\0';
            }
            break;
          }
          case eGpencilModifierType_Texture: {
            TextureGpencilModifierData *gpmd = (TextureGpencilModifierData *)md;
            if (gpmd->materialname[0] != '\0') {
              gpmd->material = BLI_findstring(
                  &bmain->materials, gpmd->materialname, offsetof(ID, name) + 2);
              gpmd->materialname[0] = '\0';
            }
            break;
          }
          case eGpencilModifierType_Thick: {
            ThickGpencilModifierData *gpmd = (ThickGpencilModifierData *)md;
            if (gpmd->materialname[0] != '\0') {
              gpmd->material = BLI_findstring(
                  &bmain->materials, gpmd->materialname, offsetof(ID, name) + 2);
              gpmd->materialname[0] = '\0';
            }
            break;
          }
          default:
            break;
        }
      }
    }

    /* Patch first frame for old files. */
    Scene *scene = bmain->scenes.first;
    if (scene != NULL) {
      LISTBASE_FOREACH (Object *, ob, &bmain->objects) {
        if (ob->type != OB_GPENCIL) {
          continue;
        }
        bGPdata *gpd = ob->data;
        LISTBASE_FOREACH (bGPDlayer *, gpl, &gpd->layers) {
          bGPDframe *gpf = gpl->frames.first;
          if (gpf && gpf->framenum > scene->r.sfra) {
            bGPDframe *gpf_dup = BKE_gpencil_frame_duplicate(gpf);
            gpf_dup->framenum = scene->r.sfra;
            BLI_addhead(&gpl->frames, gpf_dup);
          }
        }
      }
    }
  }

  if (!MAIN_VERSION_ATLEAST(bmain, 291, 1)) {
    LISTBASE_FOREACH (Collection *, collection, &bmain->collections) {
      if (BKE_collection_cycles_fix(bmain, collection)) {
        printf(
            "WARNING: Cycle detected in collection '%s', fixed as best as possible.\n"
            "You may have to reconstruct your View Layers...\n",
            collection->id.name);
      }
    }
  }

  if (!MAIN_VERSION_ATLEAST(bmain, 291, 8)) {
    /**
     * Make sure Emission Alpha fcurve and drivers is properly mapped after the Emission Strength
     * got introduced.
     * */

    /**
     * Effectively we are replacing the (animation of) node socket input 18 with 19.
     * Emission Strength is the new socket input 18, pushing Emission Alpha to input 19.
     *
     * To play safe we move all the inputs beyond 18 to their rightful new place.
     * In case users are doing unexpected things with not-really supported keyframeable channels.
     *
     * The for loop for the input ids is at the top level otherwise we lose the animation
     * keyframe data.
     * */
    for (int input_id = 21; input_id >= 18; input_id--) {
      FOREACH_NODETREE_BEGIN (bmain, ntree, id) {
        if (ntree->type == NTREE_SHADER) {
          LISTBASE_FOREACH (bNode *, node, &ntree->nodes) {
            if (node->type != SH_NODE_BSDF_PRINCIPLED) {
              continue;
            }

            const size_t node_name_length = strlen(node->name);
            const size_t node_name_escaped_max_length = (node_name_length * 2);
            char *node_name_escaped = MEM_mallocN(node_name_escaped_max_length + 1,
                                                  "escaped name");
            BLI_str_escape(node_name_escaped, node->name, node_name_escaped_max_length);
            char *rna_path_prefix = BLI_sprintfN("nodes[\"%s\"].inputs", node_name_escaped);

            BKE_animdata_fix_paths_rename_all_ex(
                bmain, id, rna_path_prefix, NULL, NULL, input_id, input_id + 1, false);
            MEM_freeN(rna_path_prefix);
            MEM_freeN(node_name_escaped);
          }
        }
      }
      FOREACH_NODETREE_END;
    }
  }

  /* Convert all Multires displacement to Catmull-Clark subdivision limit surface. */
  if (!MAIN_VERSION_ATLEAST(bmain, 292, 1)) {
    LISTBASE_FOREACH (Object *, ob, &bmain->objects) {
      ModifierData *md;
      for (md = ob->modifiers.first; md; md = md->next) {
        if (md->type == eModifierType_Multires) {
          MultiresModifierData *mmd = (MultiresModifierData *)md;
          if (mmd->simple) {
            multires_do_versions_simple_to_catmull_clark(ob, mmd);
          }
        }
      }
    }
  }

  if (!MAIN_VERSION_ATLEAST(bmain, 292, 2)) {

    eSpaceSeq_Proxy_RenderSize render_size = get_sequencer_render_size(bmain);

    LISTBASE_FOREACH (Scene *, scene, &bmain->scenes) {
      if (scene->ed != NULL) {
        seq_convert_transform_crop_lb(scene, &scene->ed->seqbase, render_size);
      }
    }
  }

  if (!MAIN_VERSION_ATLEAST(bmain, 292, 8)) {
    /* Systematically rebuild posebones to ensure consistent ordering matching the one of bones in
     * Armature obdata. */
    LISTBASE_FOREACH (Object *, ob, &bmain->objects) {
      if (ob->type == OB_ARMATURE) {
        BKE_pose_rebuild(bmain, ob, ob->data, true);
      }
    }

    /* Wet Paint Radius Factor */
    for (Brush *br = bmain->brushes.first; br; br = br->id.next) {
      if (br->ob_mode & OB_MODE_SCULPT && br->wet_paint_radius_factor == 0.0f) {
        br->wet_paint_radius_factor = 1.0f;
      }
    }

    eSpaceSeq_Proxy_RenderSize render_size = get_sequencer_render_size(bmain);
    LISTBASE_FOREACH (Scene *, scene, &bmain->scenes) {
      if (scene->ed != NULL) {
        seq_convert_transform_crop_lb_2(scene, &scene->ed->seqbase, render_size);
      }
    }
  }

  /**
   * Versioning code until next subversion bump goes here.
   *
   * \note Be sure to check when bumping the version:
   * - #blo_do_versions_290 in this file.
   * - "versioning_userdef.c", #blo_do_versions_userdef
   * - "versioning_userdef.c", #do_versions_theme
   *
   * \note Keep this message at the bottom of the function.
   */
  {
    /* Keep this block, even when empty. */
  }
}

static void panels_remove_x_closed_flag_recursive(Panel *panel)
{
  const bool was_closed_x = panel->flag & PNL_UNUSED_1;
  const bool was_closed_y = panel->flag & PNL_CLOSED; /* That value was the Y closed flag. */

  SET_FLAG_FROM_TEST(panel->flag, was_closed_x || was_closed_y, PNL_CLOSED);

  /* Clear the old PNL_CLOSEDX flag. */
  panel->flag &= ~PNL_UNUSED_1;

  LISTBASE_FOREACH (Panel *, child_panel, &panel->children) {
    panels_remove_x_closed_flag_recursive(child_panel);
  }
}

static void do_versions_point_attributes(CustomData *pdata)
{
  /* Change to generic named float/float3 attributes. */
  const int CD_LOCATION = 43;
  const int CD_RADIUS = 44;

  for (int i = 0; i < pdata->totlayer; i++) {
    CustomDataLayer *layer = &pdata->layers[i];
    if (layer->type == CD_LOCATION) {
      STRNCPY(layer->name, "Position");
      layer->type = CD_PROP_FLOAT3;
    }
    else if (layer->type == CD_RADIUS) {
      STRNCPY(layer->name, "Radius");
      layer->type = CD_PROP_FLOAT;
    }
  }
}

static void do_versions_point_attribute_names(CustomData *pdata)
{
  /* Change from capital initial letter to lower case (T82693). */
  for (int i = 0; i < pdata->totlayer; i++) {
    CustomDataLayer *layer = &pdata->layers[i];
    if (layer->type == CD_PROP_FLOAT3 && STREQ(layer->name, "Position")) {
      STRNCPY(layer->name, "position");
    }
    else if (layer->type == CD_PROP_FLOAT && STREQ(layer->name, "Radius")) {
      STRNCPY(layer->name, "radius");
    }
  }
}

/* Move FCurve handles towards the control point in such a way that the curve itself doesn't
 * change. Since 2.91 FCurves are computed slightly differently, which requires this update to keep
 * the same animation result. Previous versions scaled down overlapping handles during evaluation.
 * This function applies the old correction to the actual animation data instead. */
static void do_versions_291_fcurve_handles_limit(FCurve *fcu)
{
  uint i = 1;
  for (BezTriple *bezt = fcu->bezt; i < fcu->totvert; i++, bezt++) {
    /* Only adjust bezier keyframes. */
    if (bezt->ipo != BEZT_IPO_BEZ) {
      continue;
    }

    BezTriple *nextbezt = bezt + 1;
    const float v1[2] = {bezt->vec[1][0], bezt->vec[1][1]};
    const float v2[2] = {bezt->vec[2][0], bezt->vec[2][1]};
    const float v3[2] = {nextbezt->vec[0][0], nextbezt->vec[0][1]};
    const float v4[2] = {nextbezt->vec[1][0], nextbezt->vec[1][1]};

    /* If the handles have no length, no need to do any corrections. */
    if (v1[0] == v2[0] && v3[0] == v4[0]) {
      continue;
    }

    /* Calculate handle deltas. */
    float delta1[2], delta2[2];
    sub_v2_v2v2(delta1, v1, v2);
    sub_v2_v2v2(delta2, v4, v3);

    const float len1 = fabsf(delta1[0]); /* Length of handle of first key. */
    const float len2 = fabsf(delta2[0]); /* Length of handle of second key. */

    /* Overlapping handles used to be internally scaled down in previous versions.
     * We bake the handles onto these previously virtual values. */
    const float time_delta = v4[0] - v1[0];
    const float total_len = len1 + len2;
    if (total_len <= time_delta) {
      continue;
    }

    const float factor = time_delta / total_len;
    /* Current keyframe's right handle: */
    madd_v2_v2v2fl(bezt->vec[2], v1, delta1, -factor); /* vec[2] = v1 - factor * delta1 */
    /* Next keyframe's left handle: */
    madd_v2_v2v2fl(nextbezt->vec[0], v4, delta2, -factor); /* vec[0] = v4 - factor * delta2 */
  }
}

/* NOLINTNEXTLINE: readability-function-size */
void blo_do_versions_290(FileData *fd, Library *UNUSED(lib), Main *bmain)
{
  UNUSED_VARS(fd);

  if (MAIN_VERSION_ATLEAST(bmain, 290, 2) && MAIN_VERSION_OLDER(bmain, 291, 1)) {
    /* In this range, the extrude manifold could generate meshes with degenerated face. */
    LISTBASE_FOREACH (Mesh *, me, &bmain->meshes) {
      for (MPoly *mp = me->mpoly, *mp_end = mp + me->totpoly; mp < mp_end; mp++) {
        if (mp->totloop == 2) {
          bool changed;
          BKE_mesh_validate_arrays(me,
                                   me->mvert,
                                   me->totvert,
                                   me->medge,
                                   me->totedge,
                                   me->mface,
                                   me->totface,
                                   me->mloop,
                                   me->totloop,
                                   me->mpoly,
                                   me->totpoly,
                                   me->dvert,
                                   false,
                                   true,
                                   &changed);
          break;
        }
      }
    }
  }

  /** Repair files from duplicate brushes added to blend files, see: T76738. */
  if (!MAIN_VERSION_ATLEAST(bmain, 290, 2)) {
    {
      short id_codes[] = {ID_BR, ID_PAL};
      for (int i = 0; i < ARRAY_SIZE(id_codes); i++) {
        ListBase *lb = which_libbase(bmain, id_codes[i]);
        BKE_main_id_repair_duplicate_names_listbase(lb);
      }
    }

    if (!DNA_struct_elem_find(fd->filesdna, "SpaceImage", "float", "uv_opacity")) {
      for (bScreen *screen = bmain->screens.first; screen; screen = screen->id.next) {
        LISTBASE_FOREACH (ScrArea *, area, &screen->areabase) {
          LISTBASE_FOREACH (SpaceLink *, sl, &area->spacedata) {
            if (sl->spacetype == SPACE_IMAGE) {
              SpaceImage *sima = (SpaceImage *)sl;
              sima->uv_opacity = 1.0f;
            }
          }
        }
      }
    }

    /* Init Grease Pencil new random curves. */
    if (!DNA_struct_elem_find(fd->filesdna, "BrushGpencilSettings", "float", "random_hue")) {
      LISTBASE_FOREACH (Brush *, brush, &bmain->brushes) {
        if ((brush->gpencil_settings) && (brush->gpencil_settings->curve_rand_pressure == NULL)) {
          brush->gpencil_settings->curve_rand_pressure = BKE_curvemapping_add(
              1, 0.0f, 0.0f, 1.0f, 1.0f);
          brush->gpencil_settings->curve_rand_strength = BKE_curvemapping_add(
              1, 0.0f, 0.0f, 1.0f, 1.0f);
          brush->gpencil_settings->curve_rand_uv = BKE_curvemapping_add(1, 0.0f, 0.0f, 1.0f, 1.0f);
          brush->gpencil_settings->curve_rand_hue = BKE_curvemapping_add(
              1, 0.0f, 0.0f, 1.0f, 1.0f);
          brush->gpencil_settings->curve_rand_saturation = BKE_curvemapping_add(
              1, 0.0f, 0.0f, 1.0f, 1.0f);
          brush->gpencil_settings->curve_rand_value = BKE_curvemapping_add(
              1, 0.0f, 0.0f, 1.0f, 1.0f);
        }
      }
    }
  }

  if (!MAIN_VERSION_ATLEAST(bmain, 290, 4)) {
    /* Clear old deprecated bit-flag from edit weights modifiers, we now use it for something else.
     */
    LISTBASE_FOREACH (Object *, ob, &bmain->objects) {
      LISTBASE_FOREACH (ModifierData *, md, &ob->modifiers) {
        if (md->type == eModifierType_WeightVGEdit) {
          ((WeightVGEditModifierData *)md)->edit_flags &= ~MOD_WVG_EDIT_WEIGHTS_NORMALIZE;
        }
      }
    }

    /* Initialize parameters of the new Nishita sky model. */
    if (!DNA_struct_elem_find(fd->filesdna, "NodeTexSky", "float", "sun_size")) {
      FOREACH_NODETREE_BEGIN (bmain, ntree, id) {
        if (ntree->type == NTREE_SHADER) {
          LISTBASE_FOREACH (bNode *, node, &ntree->nodes) {
            if (node->type == SH_NODE_TEX_SKY && node->storage) {
              NodeTexSky *tex = (NodeTexSky *)node->storage;
              tex->sun_disc = true;
              tex->sun_size = DEG2RADF(0.545);
              tex->sun_elevation = M_PI_2;
              tex->sun_rotation = 0.0f;
              tex->altitude = 0.0f;
              tex->air_density = 1.0f;
              tex->dust_density = 1.0f;
              tex->ozone_density = 1.0f;
            }
          }
        }
      }
      FOREACH_NODETREE_END;
    }
  }

  if (!MAIN_VERSION_ATLEAST(bmain, 290, 6)) {
    /* Transition to saving expansion for all of a modifier's sub-panels. */
    if (!DNA_struct_elem_find(fd->filesdna, "ModifierData", "short", "ui_expand_flag")) {
      for (Object *object = bmain->objects.first; object != NULL; object = object->id.next) {
        LISTBASE_FOREACH (ModifierData *, md, &object->modifiers) {
          if (md->mode & eModifierMode_Expanded_DEPRECATED) {
            md->ui_expand_flag = 1;
          }
          else {
            md->ui_expand_flag = 0;
          }
        }
      }
    }

    /* EEVEE Motion blur new parameters. */
    if (!DNA_struct_elem_find(fd->filesdna, "SceneEEVEE", "float", "motion_blur_depth_scale")) {
      LISTBASE_FOREACH (Scene *, scene, &bmain->scenes) {
        scene->eevee.motion_blur_depth_scale = 100.0f;
        scene->eevee.motion_blur_max = 32;
      }
    }

    if (!DNA_struct_elem_find(fd->filesdna, "SceneEEVEE", "int", "motion_blur_steps")) {
      LISTBASE_FOREACH (Scene *, scene, &bmain->scenes) {
        scene->eevee.motion_blur_steps = 1;
      }
    }

    /* Transition to saving expansion for all of a constraint's sub-panels. */
    if (!DNA_struct_elem_find(fd->filesdna, "bConstraint", "short", "ui_expand_flag")) {
      for (Object *object = bmain->objects.first; object != NULL; object = object->id.next) {
        LISTBASE_FOREACH (bConstraint *, con, &object->constraints) {
          if (con->flag & CONSTRAINT_EXPAND_DEPRECATED) {
            con->ui_expand_flag = 1;
          }
          else {
            con->ui_expand_flag = 0;
          }
        }
      }
    }

    /* Transition to saving expansion for all of grease pencil modifier's sub-panels. */
    if (!DNA_struct_elem_find(fd->filesdna, "GpencilModifierData", "short", "ui_expand_flag")) {
      for (Object *object = bmain->objects.first; object != NULL; object = object->id.next) {
        LISTBASE_FOREACH (GpencilModifierData *, md, &object->greasepencil_modifiers) {
          if (md->mode & eGpencilModifierMode_Expanded_DEPRECATED) {
            md->ui_expand_flag = 1;
          }
          else {
            md->ui_expand_flag = 0;
          }
        }
      }
    }

    /* Transition to saving expansion for all of an effect's sub-panels. */
    if (!DNA_struct_elem_find(fd->filesdna, "ShaderFxData", "short", "ui_expand_flag")) {
      for (Object *object = bmain->objects.first; object != NULL; object = object->id.next) {
        LISTBASE_FOREACH (ShaderFxData *, fx, &object->shader_fx) {
          if (fx->mode & eShaderFxMode_Expanded_DEPRECATED) {
            fx->ui_expand_flag = 1;
          }
          else {
            fx->ui_expand_flag = 0;
          }
        }
      }
    }

    /* Refactor bevel profile type to use an enum. */
    if (!DNA_struct_elem_find(fd->filesdna, "BevelModifierData", "short", "profile_type")) {
      for (Object *object = bmain->objects.first; object != NULL; object = object->id.next) {
        LISTBASE_FOREACH (ModifierData *, md, &object->modifiers) {
          if (md->type == eModifierType_Bevel) {
            BevelModifierData *bmd = (BevelModifierData *)md;
            bool use_custom_profile = bmd->flags & MOD_BEVEL_CUSTOM_PROFILE_DEPRECATED;
            bmd->profile_type = use_custom_profile ? MOD_BEVEL_PROFILE_CUSTOM :
                                                     MOD_BEVEL_PROFILE_SUPERELLIPSE;
          }
        }
      }
    }

    /* Change ocean modifier values from [0, 10] to [0, 1] ranges. */
    for (Object *object = bmain->objects.first; object != NULL; object = object->id.next) {
      LISTBASE_FOREACH (ModifierData *, md, &object->modifiers) {
        if (md->type == eModifierType_Ocean) {
          OceanModifierData *omd = (OceanModifierData *)md;
          omd->wave_alignment *= 0.1f;
          omd->sharpen_peak_jonswap *= 0.1f;
        }
      }
    }
  }

  if (!MAIN_VERSION_ATLEAST(bmain, 291, 1)) {

    /* Initialize additional parameter of the Nishita sky model and change altitude unit. */
    if (!DNA_struct_elem_find(fd->filesdna, "NodeTexSky", "float", "sun_intensity")) {
      FOREACH_NODETREE_BEGIN (bmain, ntree, id) {
        if (ntree->type == NTREE_SHADER) {
          LISTBASE_FOREACH (bNode *, node, &ntree->nodes) {
            if (node->type == SH_NODE_TEX_SKY && node->storage) {
              NodeTexSky *tex = (NodeTexSky *)node->storage;
              tex->sun_intensity = 1.0f;
              tex->altitude *= 0.001f;
            }
          }
        }
      }
      FOREACH_NODETREE_END;
    }

    /* Refactor bevel affect type to use an enum. */
    if (!DNA_struct_elem_find(fd->filesdna, "BevelModifierData", "char", "affect_type")) {
      for (Object *object = bmain->objects.first; object != NULL; object = object->id.next) {
        LISTBASE_FOREACH (ModifierData *, md, &object->modifiers) {
          if (md->type == eModifierType_Bevel) {
            BevelModifierData *bmd = (BevelModifierData *)md;
            const bool use_vertex_bevel = bmd->flags & MOD_BEVEL_VERT_DEPRECATED;
            bmd->affect_type = use_vertex_bevel ? MOD_BEVEL_AFFECT_VERTICES :
                                                  MOD_BEVEL_AFFECT_EDGES;
          }
        }
      }
    }

    /* Initialize additional velocity parameter for #CacheFile's. */
    if (!DNA_struct_elem_find(
            fd->filesdna, "MeshSeqCacheModifierData", "float", "velocity_scale")) {
      for (Object *object = bmain->objects.first; object != NULL; object = object->id.next) {
        LISTBASE_FOREACH (ModifierData *, md, &object->modifiers) {
          if (md->type == eModifierType_MeshSequenceCache) {
            MeshSeqCacheModifierData *mcmd = (MeshSeqCacheModifierData *)md;
            mcmd->velocity_scale = 1.0f;
            mcmd->vertex_velocities = NULL;
            mcmd->num_vertices = 0;
          }
        }
      }
    }

    if (!DNA_struct_elem_find(fd->filesdna, "CacheFile", "char", "velocity_unit")) {
      for (CacheFile *cache_file = bmain->cachefiles.first; cache_file != NULL;
           cache_file = cache_file->id.next) {
        BLI_strncpy(cache_file->velocity_name, ".velocities", sizeof(cache_file->velocity_name));
        cache_file->velocity_unit = CACHEFILE_VELOCITY_UNIT_SECOND;
      }
    }

    if (!DNA_struct_elem_find(fd->filesdna, "OceanModifierData", "int", "viewport_resolution")) {
      for (Object *object = bmain->objects.first; object != NULL; object = object->id.next) {
        LISTBASE_FOREACH (ModifierData *, md, &object->modifiers) {
          if (md->type == eModifierType_Ocean) {
            OceanModifierData *omd = (OceanModifierData *)md;
            omd->viewport_resolution = omd->resolution;
          }
        }
      }
    }

    /* Remove panel X axis collapsing, a remnant of horizontal panel alignment. */
    LISTBASE_FOREACH (bScreen *, screen, &bmain->screens) {
      LISTBASE_FOREACH (ScrArea *, area, &screen->areabase) {
        LISTBASE_FOREACH (ARegion *, region, &area->regionbase) {
          LISTBASE_FOREACH (Panel *, panel, &region->panels) {
            panels_remove_x_closed_flag_recursive(panel);
          }
        }
      }
    }
  }

  if (!MAIN_VERSION_ATLEAST(bmain, 291, 2)) {
    for (Scene *scene = bmain->scenes.first; scene; scene = scene->id.next) {
      RigidBodyWorld *rbw = scene->rigidbody_world;

      if (rbw == NULL) {
        continue;
      }

      /* The substep method changed from "per second" to "per frame".
       * To get the new value simply divide the old bullet sim fps with the scene fps.
       */
      rbw->substeps_per_frame /= FPS;

      if (rbw->substeps_per_frame <= 0) {
        rbw->substeps_per_frame = 1;
      }
    }

    /* Set the minimum sequence interpolate for grease pencil. */
    if (!DNA_struct_elem_find(fd->filesdna, "GP_Interpolate_Settings", "int", "step")) {
      LISTBASE_FOREACH (Scene *, scene, &bmain->scenes) {
        ToolSettings *ts = scene->toolsettings;
        ts->gp_interpolate.step = 1;
      }
    }

    /* Hair and PointCloud attributes. */
    for (Hair *hair = bmain->hairs.first; hair != NULL; hair = hair->id.next) {
      do_versions_point_attributes(&hair->pdata);
    }
    for (PointCloud *pointcloud = bmain->pointclouds.first; pointcloud != NULL;
         pointcloud = pointcloud->id.next) {
      do_versions_point_attributes(&pointcloud->pdata);
    }

    /* Show outliner mode column by default. */
    LISTBASE_FOREACH (bScreen *, screen, &bmain->screens) {
      LISTBASE_FOREACH (ScrArea *, area, &screen->areabase) {
        LISTBASE_FOREACH (SpaceLink *, space, &area->spacedata) {
          if (space->spacetype == SPACE_OUTLINER) {
            SpaceOutliner *space_outliner = (SpaceOutliner *)space;

            space_outliner->flag |= SO_MODE_COLUMN;
          }
        }
      }
    }

    /* Solver and Collections for Boolean. */
    for (Object *object = bmain->objects.first; object != NULL; object = object->id.next) {
      LISTBASE_FOREACH (ModifierData *, md, &object->modifiers) {
        if (md->type == eModifierType_Boolean) {
          BooleanModifierData *bmd = (BooleanModifierData *)md;
          bmd->solver = eBooleanModifierSolver_Fast;
          bmd->flag = eBooleanModifierFlag_Object;
        }
      }
    }
  }

  if (!MAIN_VERSION_ATLEAST(bmain, 291, 4) && MAIN_VERSION_ATLEAST(bmain, 291, 1)) {
    /* Due to a48d78ce07f4f, CustomData.totlayer and CustomData.maxlayer has been written
     * incorrectly. Fortunately, the size of the layers array has been written to the .blend file
     * as well, so we can reconstruct totlayer and maxlayer from that. */
    LISTBASE_FOREACH (Mesh *, mesh, &bmain->meshes) {
      mesh->vdata.totlayer = mesh->vdata.maxlayer = MEM_allocN_len(mesh->vdata.layers) /
                                                    sizeof(CustomDataLayer);
      mesh->edata.totlayer = mesh->edata.maxlayer = MEM_allocN_len(mesh->edata.layers) /
                                                    sizeof(CustomDataLayer);
      /* We can be sure that mesh->fdata is empty for files written by 2.90. */
      mesh->ldata.totlayer = mesh->ldata.maxlayer = MEM_allocN_len(mesh->ldata.layers) /
                                                    sizeof(CustomDataLayer);
      mesh->pdata.totlayer = mesh->pdata.maxlayer = MEM_allocN_len(mesh->pdata.layers) /
                                                    sizeof(CustomDataLayer);
    }
  }

  if (!MAIN_VERSION_ATLEAST(bmain, 291, 5)) {
    /* Fix fcurves to allow for new bezier handles behaviour (T75881 and D8752). */
    for (bAction *act = bmain->actions.first; act; act = act->id.next) {
      for (FCurve *fcu = act->curves.first; fcu; fcu = fcu->next) {
        /* Only need to fix Bezier curves with at least 2 keyframes. */
        if (fcu->totvert < 2 || fcu->bezt == NULL) {
          continue;
        }
        do_versions_291_fcurve_handles_limit(fcu);
      }
    }

    LISTBASE_FOREACH (Collection *, collection, &bmain->collections) {
      collection->color_tag = COLLECTION_COLOR_NONE;
    }
    LISTBASE_FOREACH (Scene *, scene, &bmain->scenes) {
      /* Old files do not have a master collection, but it will be created by
       * `BKE_collection_master_add()`. */
      if (scene->master_collection) {
        scene->master_collection->color_tag = COLLECTION_COLOR_NONE;
      }
    }

    /* Add custom profile and bevel mode to curve bevels. */
    if (!DNA_struct_elem_find(fd->filesdna, "Curve", "char", "bevel_mode")) {
      LISTBASE_FOREACH (Curve *, curve, &bmain->curves) {
        if (curve->bevobj != NULL) {
          curve->bevel_mode = CU_BEV_MODE_OBJECT;
        }
        else {
          curve->bevel_mode = CU_BEV_MODE_ROUND;
        }
      }
    }

    /* Ensure that new viewport display fields are initialized correctly. */
    LISTBASE_FOREACH (Object *, ob, &bmain->objects) {
      LISTBASE_FOREACH (ModifierData *, md, &ob->modifiers) {
        if (md->type == eModifierType_Fluid) {
          FluidModifierData *fmd = (FluidModifierData *)md;
          if (fmd->domain != NULL) {
            if (!fmd->domain->coba_field && fmd->domain->type == FLUID_DOMAIN_TYPE_LIQUID) {
              fmd->domain->coba_field = FLUID_DOMAIN_FIELD_PHI;
            }
            fmd->domain->grid_scale = 1.0;
            fmd->domain->gridlines_upper_bound = 1.0;
            fmd->domain->vector_scale_with_magnitude = true;
            const float grid_lines[4] = {1.0, 0.0, 0.0, 1.0};
            copy_v4_v4(fmd->domain->gridlines_range_color, grid_lines);
          }
        }
      }
    }
  }

  if (!MAIN_VERSION_ATLEAST(bmain, 291, 6)) {
    /* Darken Inactive Overlay. */
    if (!DNA_struct_elem_find(fd->filesdna, "View3DOverlay", "float", "fade_alpha")) {
      for (bScreen *screen = bmain->screens.first; screen; screen = screen->id.next) {
        LISTBASE_FOREACH (ScrArea *, area, &screen->areabase) {
          LISTBASE_FOREACH (SpaceLink *, sl, &area->spacedata) {
            if (sl->spacetype == SPACE_VIEW3D) {
              View3D *v3d = (View3D *)sl;
              v3d->overlay.fade_alpha = 0.40f;
              v3d->overlay.flag |= V3D_OVERLAY_FADE_INACTIVE;
            }
          }
        }
      }
    }

    /* Unify symmetry as a mesh property. */
    if (!DNA_struct_elem_find(fd->filesdna, "Mesh", "char", "symmetry")) {
      LISTBASE_FOREACH (Mesh *, mesh, &bmain->meshes) {
        /* The previous flags used to store mesh symmetry in edit-mode match the new ones that are
         * used in #Mesh.symmetry. */
        mesh->symmetry = mesh->editflag & (ME_SYMMETRY_X | ME_SYMMETRY_Y | ME_SYMMETRY_Z);
      }
    }

    /* Alembic importer: allow vertex interpolation by default. */
    for (Object *object = bmain->objects.first; object != NULL; object = object->id.next) {
      LISTBASE_FOREACH (ModifierData *, md, &object->modifiers) {
        if (md->type != eModifierType_MeshSequenceCache) {
          continue;
        }

        MeshSeqCacheModifierData *data = (MeshSeqCacheModifierData *)md;
        data->read_flag |= MOD_MESHSEQ_INTERPOLATE_VERTICES;
      }
    }
  }

  if (!MAIN_VERSION_ATLEAST(bmain, 291, 7)) {
    LISTBASE_FOREACH (Scene *, scene, &bmain->scenes) {
      scene->r.simplify_volumes = 1.0f;
    }
  }

  if (!MAIN_VERSION_ATLEAST(bmain, 291, 8)) {
    if (!DNA_struct_elem_find(fd->filesdna, "WorkSpaceDataRelation", "int", "parentid")) {
      LISTBASE_FOREACH (WorkSpace *, workspace, &bmain->workspaces) {
        LISTBASE_FOREACH_MUTABLE (
            WorkSpaceDataRelation *, relation, &workspace->hook_layout_relations) {
          relation->parent = blo_read_get_new_globaldata_address(fd, relation->parent);
          BLI_assert(relation->parentid == 0);
          if (relation->parent != NULL) {
            LISTBASE_FOREACH (wmWindowManager *, wm, &bmain->wm) {
              wmWindow *win = BLI_findptr(
                  &wm->windows, relation->parent, offsetof(wmWindow, workspace_hook));
              if (win != NULL) {
                relation->parentid = win->winid;
                break;
              }
            }
            if (relation->parentid == 0) {
              BLI_assert(
                  !"Found a valid parent for workspace data relation, but no valid parent id.");
            }
          }
          if (relation->parentid == 0) {
            BLI_freelinkN(&workspace->hook_layout_relations, relation);
          }
        }
      }
    }

    /* UV/Image show overlay option. */
    if (!DNA_struct_find(fd->filesdna, "SpaceImageOverlay")) {
      LISTBASE_FOREACH (bScreen *, screen, &bmain->screens) {
        LISTBASE_FOREACH (ScrArea *, area, &screen->areabase) {
          LISTBASE_FOREACH (SpaceLink *, space, &area->spacedata) {
            if (space->spacetype == SPACE_IMAGE) {
              SpaceImage *sima = (SpaceImage *)space;
              sima->overlay.flag = SI_OVERLAY_SHOW_OVERLAYS;
            }
          }
        }
      }
    }

    /* Ensure that particle systems generated by fluid modifier have correct phystype. */
    LISTBASE_FOREACH (ParticleSettings *, part, &bmain->particles) {
      if (ELEM(
              part->type, PART_FLUID_FLIP, PART_FLUID_SPRAY, PART_FLUID_BUBBLE, PART_FLUID_FOAM)) {
        part->phystype = PART_PHYS_NO;
      }
    }
    /* Init grease pencil default curve resolution. */
    if (!DNA_struct_elem_find(fd->filesdna, "bGPdata", "int", "curve_edit_resolution")) {
      LISTBASE_FOREACH (bGPdata *, gpd, &bmain->gpencils) {
        gpd->curve_edit_resolution = GP_DEFAULT_CURVE_RESOLUTION;
        gpd->flag |= GP_DATA_CURVE_ADAPTIVE_RESOLUTION;
      }
    }
    /* Init grease pencil curve editing error threshold. */
    if (!DNA_struct_elem_find(fd->filesdna, "bGPdata", "float", "curve_edit_threshold")) {
      LISTBASE_FOREACH (bGPdata *, gpd, &bmain->gpencils) {
        gpd->curve_edit_threshold = GP_DEFAULT_CURVE_ERROR;
        gpd->curve_edit_corner_angle = GP_DEFAULT_CURVE_EDIT_CORNER_ANGLE;
      }
    }
  }

  if (!MAIN_VERSION_ATLEAST(bmain, 291, 9)) {
    /* Remove options of legacy UV/Image editor */
    for (bScreen *screen = bmain->screens.first; screen; screen = screen->id.next) {
      LISTBASE_FOREACH (ScrArea *, area, &screen->areabase) {
        LISTBASE_FOREACH (SpaceLink *, sl, &area->spacedata) {
          switch (sl->spacetype) {
            case SPACE_IMAGE: {
              SpaceImage *sima = (SpaceImage *)sl;
              sima->flag &= ~(SI_FLAG_UNUSED_20);
              break;
            }
          }
        }
      }
    }

    if (!DNA_struct_elem_find(fd->filesdna, "FluidModifierData", "float", "fractions_distance")) {
      LISTBASE_FOREACH (Object *, ob, &bmain->objects) {
        LISTBASE_FOREACH (ModifierData *, md, &ob->modifiers) {
          if (md->type == eModifierType_Fluid) {
            FluidModifierData *fmd = (FluidModifierData *)md;
            if (fmd->domain) {
              fmd->domain->fractions_distance = 0.5;
            }
          }
        }
      }
    }
  }

  if (!MAIN_VERSION_ATLEAST(bmain, 292, 1)) {
    {
      const int LEGACY_REFINE_RADIAL_DISTORTION_K1 = (1 << 2);

      LISTBASE_FOREACH (MovieClip *, clip, &bmain->movieclips) {
        MovieTracking *tracking = &clip->tracking;
        MovieTrackingSettings *settings = &tracking->settings;
        int new_refine_camera_intrinsics = 0;

        if (settings->refine_camera_intrinsics & REFINE_FOCAL_LENGTH) {
          new_refine_camera_intrinsics |= REFINE_FOCAL_LENGTH;
        }

        if (settings->refine_camera_intrinsics & REFINE_PRINCIPAL_POINT) {
          new_refine_camera_intrinsics |= REFINE_PRINCIPAL_POINT;
        }

        /* The end goal is to enable radial distortion refinement if either K1 or K2 were set for
         * refinement. It is enough to only check for L1 it was not possible to refine K2 without
         * K1. */
        if (settings->refine_camera_intrinsics & LEGACY_REFINE_RADIAL_DISTORTION_K1) {
          new_refine_camera_intrinsics |= REFINE_RADIAL_DISTORTION;
        }

        settings->refine_camera_intrinsics = new_refine_camera_intrinsics;
      }
    }
  }

  if (!MAIN_VERSION_ATLEAST(bmain, 292, 5)) {
    /* Initialize the opacity of the overlay wireframe */
    if (!DNA_struct_elem_find(fd->filesdna, "View3DOverlay", "float", "wireframe_opacity")) {
      for (bScreen *screen = bmain->screens.first; screen; screen = screen->id.next) {
        LISTBASE_FOREACH (ScrArea *, area, &screen->areabase) {
          LISTBASE_FOREACH (SpaceLink *, sl, &area->spacedata) {
            if (sl->spacetype == SPACE_VIEW3D) {
              View3D *v3d = (View3D *)sl;
              v3d->overlay.wireframe_opacity = 1.0f;
            }
          }
        }
      }
    }

    /* Replace object hidden filter with inverted object visible filter.  */
    LISTBASE_FOREACH (bScreen *, screen, &bmain->screens) {
      LISTBASE_FOREACH (ScrArea *, area, &screen->areabase) {
        LISTBASE_FOREACH (SpaceLink *, space, &area->spacedata) {
          if (space->spacetype == SPACE_OUTLINER) {
            SpaceOutliner *space_outliner = (SpaceOutliner *)space;
            if (space_outliner->filter_state == SO_FILTER_OB_HIDDEN) {
              space_outliner->filter_state = SO_FILTER_OB_VISIBLE;
              space_outliner->filter |= SO_FILTER_OB_STATE_INVERSE;
            }
          }
        }
      }
    }

    LISTBASE_FOREACH (Object *, ob, &bmain->objects) {
      LISTBASE_FOREACH (ModifierData *, md, &ob->modifiers) {
        if (md->type == eModifierType_WeightVGProximity) {
          WeightVGProximityModifierData *wmd = (WeightVGProximityModifierData *)md;
          if (wmd->cmap_curve == NULL) {
            wmd->cmap_curve = BKE_curvemapping_add(1, 0.0, 0.0, 1.0, 1.0);
            BKE_curvemapping_init(wmd->cmap_curve);
          }
        }
      }
    }

    /* Hair and PointCloud attributes names. */
    LISTBASE_FOREACH (Hair *, hair, &bmain->hairs) {
      do_versions_point_attribute_names(&hair->pdata);
    }
    LISTBASE_FOREACH (PointCloud *, pointcloud, &bmain->pointclouds) {
      do_versions_point_attribute_names(&pointcloud->pdata);
    }

    /* Cryptomatte render pass */
    if (!DNA_struct_elem_find(fd->filesdna, "ViewLayer", "short", "cryptomatte_levels")) {
      LISTBASE_FOREACH (Scene *, scene, &bmain->scenes) {
        LISTBASE_FOREACH (ViewLayer *, view_layer, &scene->view_layers) {
          view_layer->cryptomatte_levels = 6;
          view_layer->cryptomatte_flag = VIEW_LAYER_CRYPTOMATTE_ACCURATE;
        }
      }
    }
  }

  if (!MAIN_VERSION_ATLEAST(bmain, 292, 7)) {
    /* Make all IDProperties used as interface of geometry node trees overridable. */
    LISTBASE_FOREACH (Object *, ob, &bmain->objects) {
      LISTBASE_FOREACH (ModifierData *, md, &ob->modifiers) {
        if (md->type == eModifierType_Nodes) {
          NodesModifierData *nmd = (NodesModifierData *)md;
          IDProperty *nmd_properties = nmd->settings.properties;

          BLI_assert(nmd_properties->type == IDP_GROUP);
          LISTBASE_FOREACH (IDProperty *, nmd_socket_idprop, &nmd_properties->data.group) {
            nmd_socket_idprop->flag |= IDP_FLAG_OVERRIDABLE_LIBRARY;
          }
        }
      }
    }

    /* EEVEE/Cycles Volumes consistency */
    for (Scene *scene = bmain->scenes.first; scene; scene = scene->id.next) {
      /* Remove Volume Transmittance render pass from each view layer. */
      LISTBASE_FOREACH (ViewLayer *, view_layer, &scene->view_layers) {
        view_layer->eevee.render_passes &= ~EEVEE_RENDER_PASS_UNUSED_8;
      }

      /* Rename Renderlayer Socket `VolumeScatterCol` to `VolumeDir` */
      if (scene->nodetree) {
        LISTBASE_FOREACH (bNode *, node, &scene->nodetree->nodes) {
          if (node->type == CMP_NODE_R_LAYERS) {
            LISTBASE_FOREACH (bNodeSocket *, output_socket, &node->outputs) {
              const char *volume_scatter = "VolumeScatterCol";
              if (STREQLEN(output_socket->name, volume_scatter, MAX_NAME)) {
                BLI_strncpy(output_socket->name, RE_PASSNAME_VOLUME_LIGHT, MAX_NAME);
              }
            }
          }
        }
      }
    }

    /* Convert `NodeCryptomatte->storage->matte_id` to `NodeCryptomatte->storage->entries` */
    if (!DNA_struct_find(fd->filesdna, "CryptomatteEntry")) {
      LISTBASE_FOREACH (Scene *, scene, &bmain->scenes) {
        if (scene->nodetree) {
          LISTBASE_FOREACH (bNode *, node, &scene->nodetree->nodes) {
            if (node->type == CMP_NODE_CRYPTOMATTE) {
              NodeCryptomatte *storage = (NodeCryptomatte *)node->storage;
              char *matte_id = storage->matte_id;
              if (matte_id == NULL || strlen(storage->matte_id) == 0) {
                continue;
              }
              BKE_cryptomatte_matte_id_to_entries(NULL, storage, storage->matte_id);
              MEM_SAFE_FREE(storage->matte_id);
            }
          }
        }
      }
    }

    /* Overlay elements in the sequencer. */
    LISTBASE_FOREACH (bScreen *, screen, &bmain->screens) {
      LISTBASE_FOREACH (ScrArea *, area, &screen->areabase) {
        LISTBASE_FOREACH (SpaceLink *, sl, &area->spacedata) {
          if (sl->spacetype == SPACE_SEQ) {
            SpaceSeq *sseq = (SpaceSeq *)sl;
            sseq->flag |= (SEQ_SHOW_STRIP_OVERLAY | SEQ_SHOW_STRIP_NAME | SEQ_SHOW_STRIP_SOURCE |
                           SEQ_SHOW_STRIP_DURATION);
          }
        }
      }
    }
  }

  if (!MAIN_VERSION_ATLEAST(bmain, 292, 8)) {
    LISTBASE_FOREACH (bNodeTree *, ntree, &bmain->nodetrees) {
      LISTBASE_FOREACH (bNode *, node, &ntree->nodes) {
        if (STREQ(node->idname, "GeometryNodeRandomAttribute")) {
          STRNCPY(node->idname, "GeometryNodeAttributeRandomize");
        }
      }
    }

    LISTBASE_FOREACH (Scene *, scene, &bmain->scenes) {
      if (scene->ed != NULL) {
        scene->toolsettings->sequencer_tool_settings = SEQ_tool_settings_init();
      }
    }
  }

  if (!MAIN_VERSION_ATLEAST(bmain, 292, 9)) {
    FOREACH_NODETREE_BEGIN (bmain, ntree, id) {
      if (ntree->type == NTREE_GEOMETRY) {
        LISTBASE_FOREACH (bNode *, node, &ntree->nodes) {
          if (node->type == GEO_NODE_ATTRIBUTE_MATH && node->storage == NULL) {
            const int old_use_attibute_a = (1 << 0);
            const int old_use_attibute_b = (1 << 1);
            NodeAttributeMath *data = MEM_callocN(sizeof(NodeAttributeMath), "NodeAttributeMath");
            data->operation = NODE_MATH_ADD;
            data->input_type_a = (node->custom2 & old_use_attibute_a) ?
                                     GEO_NODE_ATTRIBUTE_INPUT_ATTRIBUTE :
                                     GEO_NODE_ATTRIBUTE_INPUT_FLOAT;
            data->input_type_b = (node->custom2 & old_use_attibute_b) ?
                                     GEO_NODE_ATTRIBUTE_INPUT_ATTRIBUTE :
                                     GEO_NODE_ATTRIBUTE_INPUT_FLOAT;
            node->storage = data;
          }
        }
      }
    }
    FOREACH_NODETREE_END;

    /* Default properties editors to auto outliner sync. */
    LISTBASE_FOREACH (bScreen *, screen, &bmain->screens) {
      LISTBASE_FOREACH (ScrArea *, area, &screen->areabase) {
        LISTBASE_FOREACH (SpaceLink *, space, &area->spacedata) {
          if (space->spacetype == SPACE_PROPERTIES) {
            SpaceProperties *space_properties = (SpaceProperties *)space;
            space_properties->outliner_sync = PROPERTIES_SYNC_AUTO;
          }
        }
      }
    }

    /* Ensure that new viscosity strength field is initialized correctly. */
    if (!DNA_struct_elem_find(fd->filesdna, "FluidModifierData", "float", "viscosity_value")) {
      LISTBASE_FOREACH (Object *, ob, &bmain->objects) {
        LISTBASE_FOREACH (ModifierData *, md, &ob->modifiers) {
          if (md->type == eModifierType_Fluid) {
            FluidModifierData *fmd = (FluidModifierData *)md;
            if (fmd->domain != NULL) {
              fmd->domain->viscosity_value = 0.05;
            }
          }
        }
      }
    }
  }

  /**
   * Versioning code until next subversion bump goes here.
   *
   * \note Be sure to check when bumping the version:
   * - "versioning_userdef.c", #blo_do_versions_userdef
   * - "versioning_userdef.c", #do_versions_theme
   *
   * \note Keep this message at the bottom of the function.
   */
  {
    /* Keep this block, even when empty. */
<<<<<<< HEAD
    LISTBASE_FOREACH (Brush *, br, &bmain->brushes) {
      if (!br->pressure_size_curve || !br->pressure_strength_curve) {
        BKE_brush_default_input_curves_set(br);
=======
    if (!DNA_struct_find(fd->filesdna, "NodeSetAlpha")) {
      LISTBASE_FOREACH (Scene *, scene, &bmain->scenes) {
        bNodeTree *nodetree = scene->nodetree;
        if (nodetree == NULL) {
          continue;
        }

        LISTBASE_FOREACH (bNode *, node, &nodetree->nodes) {
          if (node->type != CMP_NODE_SETALPHA) {
            continue;
          }
          NodeSetAlpha *storage = MEM_callocN(sizeof(NodeSetAlpha), "NodeSetAlpha");
          storage->mode = CMP_NODE_SETALPHA_MODE_REPLACE_ALPHA;
          node->storage = storage;
        }
>>>>>>> da9d471e
      }
    }
  }
}<|MERGE_RESOLUTION|>--- conflicted
+++ resolved
@@ -1491,11 +1491,12 @@
    */
   {
     /* Keep this block, even when empty. */
-<<<<<<< HEAD
     LISTBASE_FOREACH (Brush *, br, &bmain->brushes) {
       if (!br->pressure_size_curve || !br->pressure_strength_curve) {
         BKE_brush_default_input_curves_set(br);
-=======
+      }
+    }
+    
     if (!DNA_struct_find(fd->filesdna, "NodeSetAlpha")) {
       LISTBASE_FOREACH (Scene *, scene, &bmain->scenes) {
         bNodeTree *nodetree = scene->nodetree;
@@ -1511,7 +1512,6 @@
           storage->mode = CMP_NODE_SETALPHA_MODE_REPLACE_ALPHA;
           node->storage = storage;
         }
->>>>>>> da9d471e
       }
     }
   }
