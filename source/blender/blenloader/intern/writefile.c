/*
 * This program is free software; you can redistribute it and/or
 * modify it under the terms of the GNU General Public License
 * as published by the Free Software Foundation; either version 2
 * of the License, or (at your option) any later version.
 *
 * This program is distributed in the hope that it will be useful,
 * but WITHOUT ANY WARRANTY; without even the implied warranty of
 * MERCHANTABILITY or FITNESS FOR A PARTICULAR PURPOSE.  See the
 * GNU General Public License for more details.
 *
 * You should have received a copy of the GNU General Public License
 * along with this program; if not, write to the Free Software Foundation,
 * Inc., 51 Franklin Street, Fifth Floor, Boston, MA 02110-1301, USA.
 *
 * The Original Code is Copyright (C) 2001-2002 by NaN Holding BV.
 * All rights reserved.
 */

/** \file
 * \ingroup blenloader
 */

/**
 *
 * FILE FORMAT
 * ===========
 *
 * IFF-style structure  (but not IFF compatible!)
 *
 * start file:
 * <pre>
 *     BLENDER_V100    12 bytes  (version 1.00)
 *                     V = big endian, v = little endian
 *                     _ = 4 byte pointer, - = 8 byte pointer
 * </pre>
 *
 * data-blocks: (also see struct #BHead).
 * <pre>
 *     <bh.code>           4 chars
 *     <bh.len>            int,  len data after BHead
 *     <bh.old>            void,  old pointer
 *     <bh.SDNAnr>         int
 *     <bh.nr>             int, in case of array: number of structs
 *     data
 *     ...
 *     ...
 * </pre>
 *
 * Almost all data in Blender are structures. Each struct saved
 * gets a BHead header.  With BHead the struct can be linked again
 * and compared with StructDNA .
 * WRITE
 * =====
 *
 * Preferred writing order: (not really a must, but why would you do it random?)
 * Any case: direct data is ALWAYS after the lib block
 *
 * (Local file data)
 * - for each LibBlock
 *   - write LibBlock
 *   - write associated direct data
 * (External file data)
 * - per library
 *   - write library block
 *   - per LibBlock
 *     - write the ID of LibBlock
 * - write #TEST (#RenderInfo struct. 128x128 blend file preview is optional).
 * - write #GLOB (#FileGlobal struct) (some global vars).
 * - write #DNA1 (#SDNA struct)
 * - write #USER (#UserDef struct) if filename is ``~/.config/blender/X.XX/config/startup.blend``.
 */

#include <math.h>
#include <fcntl.h>
#include <limits.h>
#include <stdio.h>
#include <string.h>
#include <stdlib.h>

#ifdef WIN32
#  include <zlib.h> /* odd include order-issue */
#  include "winsock2.h"
#  include <io.h>
#  include "BLI_winstuff.h"
#else
#  include <unistd.h> /* FreeBSD, for write() and close(). */
#endif

#include "BLI_utildefines.h"

/* allow writefile to use deprecated functionality (for forward compatibility code) */
#define DNA_DEPRECATED_ALLOW

#include "DNA_anim_types.h"
#include "DNA_armature_types.h"
#include "DNA_brush_types.h"
#include "DNA_cachefile_types.h"
#include "DNA_camera_types.h"
#include "DNA_cloth_types.h"
#include "DNA_collection_types.h"
#include "DNA_constraint_types.h"
#include "DNA_dynamicpaint_types.h"
#include "DNA_genfile.h"
#include "DNA_gpencil_types.h"
#include "DNA_gpencil_modifier_types.h"
#include "DNA_shader_fx_types.h"
#include "DNA_fileglobal_types.h"
#include "DNA_key_types.h"
#include "DNA_lattice_types.h"
#include "DNA_light_types.h"
#include "DNA_layer_types.h"
#include "DNA_linestyle_types.h"
#include "DNA_meta_types.h"
#include "DNA_mesh_types.h"
#include "DNA_meshdata_types.h"
#include "DNA_material_types.h"
#include "DNA_node_types.h"
#include "DNA_object_types.h"
#include "DNA_object_force_types.h"
#include "DNA_packedFile_types.h"
#include "DNA_particle_types.h"
#include "DNA_lightprobe_types.h"
#include "DNA_rigidbody_types.h"
#include "DNA_scene_types.h"
#include "DNA_sdna_types.h"
#include "DNA_sequence_types.h"
#include "DNA_smoke_types.h"
#include "DNA_space_types.h"
#include "DNA_screen_types.h"
#include "DNA_speaker_types.h"
#include "DNA_sound_types.h"
#include "DNA_text_types.h"
#include "DNA_view3d_types.h"
#include "DNA_vfont_types.h"
#include "DNA_world_types.h"
#include "DNA_windowmanager_types.h"
#include "DNA_workspace_types.h"
#include "DNA_movieclip_types.h"
#include "DNA_mask_types.h"

#include "MEM_guardedalloc.h"  // MEM_freeN
#include "BLI_bitmap.h"
#include "BLI_blenlib.h"
#include "BLI_mempool.h"

#include "BKE_action.h"
#include "BKE_blender_version.h"
#include "BKE_bpath.h"
#include "BKE_collection.h"
#include "BKE_constraint.h"
#include "BKE_curve.h"
#include "BKE_fcurve.h"
#include "BKE_global.h"  // for G
#include "BKE_gpencil_modifier.h"
#include "BKE_idcode.h"
#include "BKE_layer.h"
#include "BKE_library_override.h"
#include "BKE_main.h"
#include "BKE_modifier.h"
#include "BKE_node.h"
#include "BKE_pointcache.h"
#include "BKE_report.h"
#include "BKE_sequencer.h"
#include "BKE_shader_fx.h"
#include "BKE_subsurf.h"
#include "BKE_workspace.h"

#include "BLO_blend_defs.h"
#include "BLO_blend_validate.h"
#include "BLO_readfile.h"
#include "BLO_undofile.h"
#include "BLO_writefile.h"

#include "readfile.h"

/* for SDNA_TYPE_FROM_STRUCT() macro */
#include "dna_type_offsets.h"

#include <errno.h>

/* ********* my write, buffered writing with minimum size chunks ************ */

/* Use optimal allocation since blocks of this size are kept in memory for undo. */
#define MYWRITE_BUFFER_SIZE (MEM_SIZE_OPTIMAL(1 << 17)) /* 128kb */
#define MYWRITE_MAX_CHUNK (MEM_SIZE_OPTIMAL(1 << 15))   /* ~32kb */

/** Use if we want to store how many bytes have been written to the file. */
// #define USE_WRITE_DATA_LEN

/* -------------------------------------------------------------------- */
/** \name Internal Write Wrapper's (Abstracts Compression)
 * \{ */

typedef enum {
  WW_WRAP_NONE = 1,
  WW_WRAP_ZLIB,
} eWriteWrapType;

typedef struct WriteWrap WriteWrap;
struct WriteWrap {
  /* callbacks */
  bool (*open)(WriteWrap *ww, const char *filepath);
  bool (*close)(WriteWrap *ww);
  size_t (*write)(WriteWrap *ww, const char *data, size_t data_len);

  /* Buffer output (we only want when output isn't already buffered). */
  bool use_buf;

  /* internal */
  union {
    int file_handle;
    gzFile gz_handle;
  } _user_data;
};

/* none */
#define FILE_HANDLE(ww) (ww)->_user_data.file_handle

static bool ww_open_none(WriteWrap *ww, const char *filepath)
{
  int file;

  file = BLI_open(filepath, O_BINARY + O_WRONLY + O_CREAT + O_TRUNC, 0666);

  if (file != -1) {
    FILE_HANDLE(ww) = file;
    return true;
  }
  else {
    return false;
  }
}
static bool ww_close_none(WriteWrap *ww)
{
  return (close(FILE_HANDLE(ww)) != -1);
}
static size_t ww_write_none(WriteWrap *ww, const char *buf, size_t buf_len)
{
  return write(FILE_HANDLE(ww), buf, buf_len);
}
#undef FILE_HANDLE

/* zlib */
#define FILE_HANDLE(ww) (ww)->_user_data.gz_handle

static bool ww_open_zlib(WriteWrap *ww, const char *filepath)
{
  gzFile file;

  file = BLI_gzopen(filepath, "wb1");

  if (file != Z_NULL) {
    FILE_HANDLE(ww) = file;
    return true;
  }
  else {
    return false;
  }
}
static bool ww_close_zlib(WriteWrap *ww)
{
  return (gzclose(FILE_HANDLE(ww)) == Z_OK);
}
static size_t ww_write_zlib(WriteWrap *ww, const char *buf, size_t buf_len)
{
  return gzwrite(FILE_HANDLE(ww), buf, buf_len);
}
#undef FILE_HANDLE

/* --- end compression types --- */

static void ww_handle_init(eWriteWrapType ww_type, WriteWrap *r_ww)
{
  memset(r_ww, 0, sizeof(*r_ww));

  switch (ww_type) {
    case WW_WRAP_ZLIB: {
      r_ww->open = ww_open_zlib;
      r_ww->close = ww_close_zlib;
      r_ww->write = ww_write_zlib;
      r_ww->use_buf = false;
      break;
    }
    default: {
      r_ww->open = ww_open_none;
      r_ww->close = ww_close_none;
      r_ww->write = ww_write_none;
      r_ww->use_buf = true;
      break;
    }
  }
}

/** \} */

/* -------------------------------------------------------------------- */
/** \name Write Data Type & Functions
 * \{ */

typedef struct {
  const struct SDNA *sdna;

  /** Use for file and memory writing (fixed size of #MYWRITE_BUFFER_SIZE). */
  uchar *buf;
  /** Number of bytes used in #WriteData.buf (flushed when exceeded). */
  int buf_used_len;

#ifdef USE_WRITE_DATA_LEN
  /** Total number of bytes written. */
  size_t write_len;
#endif

  /** Set on unlikely case of an error (ignores further file writing).  */
  bool error;

  /** #MemFile writing (used for undo). */
  struct {
    MemFile *current;
    MemFile *compare;
    /** Use to de-duplicate chunks when writing. */
    MemFileChunk *compare_chunk;
  } mem;
  /** When true, write to #WriteData.current, could also call 'is_undo'. */
  bool use_memfile;

  /**
   * Wrap writing, so we can use zlib or
   * other compression types later, see: G_FILE_COMPRESS
   * Will be NULL for UNDO.
   */
  WriteWrap *ww;
} WriteData;

static WriteData *writedata_new(WriteWrap *ww)
{
  WriteData *wd = MEM_callocN(sizeof(*wd), "writedata");

  wd->sdna = DNA_sdna_current_get();

  wd->ww = ww;

  if ((ww == NULL) || (ww->use_buf)) {
    wd->buf = MEM_mallocN(MYWRITE_BUFFER_SIZE, "wd->buf");
  }

  return wd;
}

static void writedata_do_write(WriteData *wd, const void *mem, int memlen)
{
  if ((wd == NULL) || wd->error || (mem == NULL) || memlen < 1) {
    return;
  }

  if (UNLIKELY(wd->error)) {
    return;
  }

  /* memory based save */
  if (wd->use_memfile) {
    memfile_chunk_add(wd->mem.current, mem, memlen, &wd->mem.compare_chunk);
  }
  else {
    if (wd->ww->write(wd->ww, mem, memlen) != memlen) {
      wd->error = true;
    }
  }
}

static void writedata_free(WriteData *wd)
{
  if (wd->buf) {
    MEM_freeN(wd->buf);
  }
  MEM_freeN(wd);
}

/** \} */

/* -------------------------------------------------------------------- */
/** \name Local Writing API 'mywrite'
 * \{ */

/**
 * Flush helps the de-duplicating memory for undo-save by logically segmenting data,
 * so differences in one part of memory won't cause unrelated data to be duplicated.
 */
static void mywrite_flush(WriteData *wd)
{
  if (wd->buf_used_len) {
    writedata_do_write(wd, wd->buf, wd->buf_used_len);
    wd->buf_used_len = 0;
  }
}

/**
 * Low level WRITE(2) wrapper that buffers data
 * \param adr: Pointer to new chunk of data
 * \param len: Length of new chunk of data
 */
static void mywrite(WriteData *wd, const void *adr, int len)
{
  if (UNLIKELY(wd->error)) {
    return;
  }

  if (UNLIKELY(adr == NULL)) {
    BLI_assert(0);
    return;
  }

#ifdef USE_WRITE_DATA_LEN
  wd->write_len += len;
#endif

  if (wd->buf == NULL) {
    writedata_do_write(wd, adr, len);
  }
  else {
    /* if we have a single big chunk, write existing data in
     * buffer and write out big chunk in smaller pieces */
    if (len > MYWRITE_MAX_CHUNK) {
      if (wd->buf_used_len) {
        writedata_do_write(wd, wd->buf, wd->buf_used_len);
        wd->buf_used_len = 0;
      }

      do {
        int writelen = MIN2(len, MYWRITE_MAX_CHUNK);
        writedata_do_write(wd, adr, writelen);
        adr = (const char *)adr + writelen;
        len -= writelen;
      } while (len > 0);

      return;
    }

    /* if data would overflow buffer, write out the buffer */
    if (len + wd->buf_used_len > MYWRITE_BUFFER_SIZE - 1) {
      writedata_do_write(wd, wd->buf, wd->buf_used_len);
      wd->buf_used_len = 0;
    }

    /* append data at end of buffer */
    memcpy(&wd->buf[wd->buf_used_len], adr, len);
    wd->buf_used_len += len;
  }
}

/**
 * BeGiN initializer for mywrite
 * \param ww: File write wrapper.
 * \param compare: Previous memory file (can be NULL).
 * \param current: The current memory file (can be NULL).
 * \warning Talks to other functions with global parameters
 */
static WriteData *mywrite_begin(WriteWrap *ww, MemFile *compare, MemFile *current)
{
  WriteData *wd = writedata_new(ww);

  if (current != NULL) {
    wd->mem.current = current;
    wd->mem.compare = compare;
    wd->mem.compare_chunk = compare ? compare->chunks.first : NULL;
    wd->use_memfile = true;
  }

  return wd;
}

/**
 * END the mywrite wrapper
 * \return 1 if write failed
 * \return unknown global variable otherwise
 * \warning Talks to other functions with global parameters
 */
static bool mywrite_end(WriteData *wd)
{
  if (wd->buf_used_len) {
    writedata_do_write(wd, wd->buf, wd->buf_used_len);
    wd->buf_used_len = 0;
  }

  const bool err = wd->error;
  writedata_free(wd);

  return err;
}

/** \} */

/* -------------------------------------------------------------------- */
/** \name Generic DNA File Writing
 * \{ */

static void writestruct_at_address_nr(
    WriteData *wd, int filecode, const int struct_nr, int nr, const void *adr, const void *data)
{
  BHead bh;
  const short *sp;

  BLI_assert(struct_nr > 0 && struct_nr < SDNA_TYPE_MAX);

  if (adr == NULL || data == NULL || nr == 0) {
    return;
  }

  /* init BHead */
  bh.code = filecode;
  bh.old = adr;
  bh.nr = nr;

  bh.SDNAnr = struct_nr;
  sp = wd->sdna->structs[bh.SDNAnr];

  bh.len = nr * wd->sdna->types_size[sp[0]];

  if (bh.len == 0) {
    return;
  }

  mywrite(wd, &bh, sizeof(BHead));
  mywrite(wd, data, bh.len);
}

static void writestruct_at_address_id(
    WriteData *wd, int filecode, const char *structname, int nr, const void *adr, const void *data)
{
  if (adr == NULL || data == NULL || nr == 0) {
    return;
  }

  const int SDNAnr = DNA_struct_find_nr(wd->sdna, structname);
  if (UNLIKELY(SDNAnr == -1)) {
    printf("error: can't find SDNA code <%s>\n", structname);
    return;
  }

  writestruct_at_address_nr(wd, filecode, SDNAnr, nr, adr, data);
}

static void writestruct_nr(
    WriteData *wd, int filecode, const int struct_nr, int nr, const void *adr)
{
  writestruct_at_address_nr(wd, filecode, struct_nr, nr, adr, adr);
}

static void writestruct_id(
    WriteData *wd, int filecode, const char *structname, int nr, const void *adr)
{
  writestruct_at_address_id(wd, filecode, structname, nr, adr, adr);
}

/* do not use for structs */
static void writedata(WriteData *wd, int filecode, int len, const void *adr)
{
  BHead bh;

  if (adr == NULL || len == 0) {
    return;
  }

  /* align to 4 (writes uninitialized bytes in some cases) */
  len = (len + 3) & ~3;

  /* init BHead */
  bh.code = filecode;
  bh.old = adr;
  bh.nr = 1;
  bh.SDNAnr = 0;
  bh.len = len;

  mywrite(wd, &bh, sizeof(BHead));
  mywrite(wd, adr, len);
}

/* use this to force writing of lists in same order as reading (using link_list) */
static void writelist_nr(WriteData *wd, int filecode, const int struct_nr, const ListBase *lb)
{
  const Link *link = lb->first;

  while (link) {
    writestruct_nr(wd, filecode, struct_nr, 1, link);
    link = link->next;
  }
}

#if 0
static void writelist_id(WriteData *wd, int filecode, const char *structname, const ListBase *lb)
{
  const Link *link = lb->first;
  if (link) {

    const int struct_nr = DNA_struct_find_nr(wd->sdna, structname);
    if (struct_nr == -1) {
      printf("error: can't find SDNA code <%s>\n", structname);
      return;
    }

    while (link) {
      writestruct_nr(wd, filecode, struct_nr, 1, link);
      link = link->next;
    }
  }
}
#endif

#define writestruct_at_address(wd, filecode, struct_id, nr, adr, data) \
  writestruct_at_address_nr(wd, filecode, SDNA_TYPE_FROM_STRUCT(struct_id), nr, adr, data)

#define writestruct(wd, filecode, struct_id, nr, adr) \
  writestruct_nr(wd, filecode, SDNA_TYPE_FROM_STRUCT(struct_id), nr, adr)

#define writelist(wd, filecode, struct_id, lb) \
  writelist_nr(wd, filecode, SDNA_TYPE_FROM_STRUCT(struct_id), lb)

/** \} */

/* -------------------------------------------------------------------- */
/** \name Typed DNA File Writing
 *
 * These functions are used by blender's .blend system for file saving/loading.
 * \{ */

void IDP_WriteProperty_OnlyData(const IDProperty *prop, void *wd);
void IDP_WriteProperty(const IDProperty *prop, void *wd);

static void IDP_WriteArray(const IDProperty *prop, void *wd)
{
  /*REMEMBER to set totalen to len in the linking code!!*/
  if (prop->data.pointer) {
    writedata(wd, DATA, MEM_allocN_len(prop->data.pointer), prop->data.pointer);

    if (prop->subtype == IDP_GROUP) {
      IDProperty **array = prop->data.pointer;
      int a;

      for (a = 0; a < prop->len; a++) {
        IDP_WriteProperty(array[a], wd);
      }
    }
  }
}

static void IDP_WriteIDPArray(const IDProperty *prop, void *wd)
{
  /*REMEMBER to set totalen to len in the linking code!!*/
  if (prop->data.pointer) {
    const IDProperty *array = prop->data.pointer;
    int a;

    writestruct(wd, DATA, IDProperty, prop->len, array);

    for (a = 0; a < prop->len; a++) {
      IDP_WriteProperty_OnlyData(&array[a], wd);
    }
  }
}

static void IDP_WriteString(const IDProperty *prop, void *wd)
{
  /*REMEMBER to set totalen to len in the linking code!!*/
  writedata(wd, DATA, prop->len, prop->data.pointer);
}

static void IDP_WriteGroup(const IDProperty *prop, void *wd)
{
  IDProperty *loop;

  for (loop = prop->data.group.first; loop; loop = loop->next) {
    IDP_WriteProperty(loop, wd);
  }
}

/* Functions to read/write ID Properties */
void IDP_WriteProperty_OnlyData(const IDProperty *prop, void *wd)
{
  switch (prop->type) {
    case IDP_GROUP:
      IDP_WriteGroup(prop, wd);
      break;
    case IDP_STRING:
      IDP_WriteString(prop, wd);
      break;
    case IDP_ARRAY:
      IDP_WriteArray(prop, wd);
      break;
    case IDP_IDPARRAY:
      IDP_WriteIDPArray(prop, wd);
      break;
  }
}

void IDP_WriteProperty(const IDProperty *prop, void *wd)
{
  writestruct(wd, DATA, IDProperty, 1, prop);
  IDP_WriteProperty_OnlyData(prop, wd);
}

static void write_iddata(void *wd, const ID *id)
{
  /* ID_WM's id->properties are considered runtime only, and never written in .blend file. */
  if (id->properties && !ELEM(GS(id->name), ID_WM)) {
    /* We want to write IDProps from 'virtual' libraries too, but not from 'real' linked datablocks... */
    if (!id->uuid || (id->lib && (id->lib->flag & LIBRARY_FLAG_VIRTUAL))) {
      IDP_WriteProperty(id->properties, wd);
    }
  }
  if (id->uuid) {
    BLI_assert(id->lib && id->lib->asset_repository);
    writestruct(wd, DATA, AssetUUID, 1, id->uuid);
  }

  if (id->override_library) {
    writestruct(wd, DATA, IDOverrideLibrary, 1, id->override_library);

    writelist(wd, DATA, IDOverrideLibraryProperty, &id->override_library->properties);
    for (IDOverrideLibraryProperty *op = id->override_library->properties.first; op;
         op = op->next) {
      writedata(wd, DATA, strlen(op->rna_path) + 1, op->rna_path);

      writelist(wd, DATA, IDOverrideLibraryPropertyOperation, &op->operations);
      for (IDOverrideLibraryPropertyOperation *opop = op->operations.first; opop;
           opop = opop->next) {
        if (opop->subitem_reference_name) {
          writedata(
              wd, DATA, strlen(opop->subitem_reference_name) + 1, opop->subitem_reference_name);
        }
        if (opop->subitem_local_name) {
          writedata(wd, DATA, strlen(opop->subitem_local_name) + 1, opop->subitem_local_name);
        }
      }
    }
  }
}

static void write_previews(WriteData *wd, const PreviewImage *prv_orig)
{
  /* Note we write previews also for undo steps. It takes up some memory,
   * but not doing so would causes all previews to be re-rendered after
   * undo which is too expensive. */
  if (prv_orig) {
    PreviewImage prv = *prv_orig;

    /* don't write out large previews if not requested */
    if (!(U.flag & USER_SAVE_PREVIEWS)) {
      prv.w[1] = 0;
      prv.h[1] = 0;
      prv.rect[1] = NULL;
    }
    writestruct_at_address(wd, DATA, PreviewImage, 1, prv_orig, &prv);
    if (prv.rect[0]) {
      writedata(wd, DATA, prv.w[0] * prv.h[0] * sizeof(uint), prv.rect[0]);
    }
    if (prv.rect[1]) {
      writedata(wd, DATA, prv.w[1] * prv.h[1] * sizeof(uint), prv.rect[1]);
    }
  }
}

static void write_fmodifiers(WriteData *wd, ListBase *fmodifiers)
{
  FModifier *fcm;

  /* Write all modifiers first (for faster reloading) */
  writelist(wd, DATA, FModifier, fmodifiers);

  /* Modifiers */
  for (fcm = fmodifiers->first; fcm; fcm = fcm->next) {
    const FModifierTypeInfo *fmi = fmodifier_get_typeinfo(fcm);

    /* Write the specific data */
    if (fmi && fcm->data) {
      /* firstly, just write the plain fmi->data struct */
      writestruct_id(wd, DATA, fmi->structName, 1, fcm->data);

      /* do any modifier specific stuff */
      switch (fcm->type) {
        case FMODIFIER_TYPE_GENERATOR: {
          FMod_Generator *data = fcm->data;

          /* write coefficients array */
          if (data->coefficients) {
            writedata(wd, DATA, sizeof(float) * (data->arraysize), data->coefficients);
          }

          break;
        }
        case FMODIFIER_TYPE_ENVELOPE: {
          FMod_Envelope *data = fcm->data;

          /* write envelope data */
          if (data->data) {
            writestruct(wd, DATA, FCM_EnvelopeData, data->totvert, data->data);
          }

          break;
        }
        case FMODIFIER_TYPE_PYTHON: {
          FMod_Python *data = fcm->data;

          /* Write ID Properties -- and copy this comment EXACTLY for easy finding
           * of library blocks that implement this.*/
          IDP_WriteProperty(data->prop, wd);

          break;
        }
      }
    }
  }
}

static void write_fcurves(WriteData *wd, ListBase *fcurves)
{
  FCurve *fcu;

  writelist(wd, DATA, FCurve, fcurves);
  for (fcu = fcurves->first; fcu; fcu = fcu->next) {
    /* curve data */
    if (fcu->bezt) {
      writestruct(wd, DATA, BezTriple, fcu->totvert, fcu->bezt);
    }
    if (fcu->fpt) {
      writestruct(wd, DATA, FPoint, fcu->totvert, fcu->fpt);
    }

    if (fcu->rna_path) {
      writedata(wd, DATA, strlen(fcu->rna_path) + 1, fcu->rna_path);
    }

    /* driver data */
    if (fcu->driver) {
      ChannelDriver *driver = fcu->driver;
      DriverVar *dvar;

      writestruct(wd, DATA, ChannelDriver, 1, driver);

      /* variables */
      writelist(wd, DATA, DriverVar, &driver->variables);
      for (dvar = driver->variables.first; dvar; dvar = dvar->next) {
        DRIVER_TARGETS_USED_LOOPER_BEGIN (dvar) {
          if (dtar->rna_path) {
            writedata(wd, DATA, strlen(dtar->rna_path) + 1, dtar->rna_path);
          }
        }
        DRIVER_TARGETS_LOOPER_END;
      }
    }

    /* write F-Modifiers */
    write_fmodifiers(wd, &fcu->modifiers);
  }
}

static void write_action(WriteData *wd, bAction *act)
{
  if (act->id.us > 0 || wd->use_memfile) {
    writestruct(wd, ID_AC, bAction, 1, act);
    write_iddata(wd, &act->id);

    write_fcurves(wd, &act->curves);

    for (bActionGroup *grp = act->groups.first; grp; grp = grp->next) {
      writestruct(wd, DATA, bActionGroup, 1, grp);
    }

    for (TimeMarker *marker = act->markers.first; marker; marker = marker->next) {
      writestruct(wd, DATA, TimeMarker, 1, marker);
    }
  }
}

static void write_keyingsets(WriteData *wd, ListBase *list)
{
  KeyingSet *ks;
  KS_Path *ksp;

  for (ks = list->first; ks; ks = ks->next) {
    /* KeyingSet */
    writestruct(wd, DATA, KeyingSet, 1, ks);

    /* Paths */
    for (ksp = ks->paths.first; ksp; ksp = ksp->next) {
      /* Path */
      writestruct(wd, DATA, KS_Path, 1, ksp);

      if (ksp->rna_path) {
        writedata(wd, DATA, strlen(ksp->rna_path) + 1, ksp->rna_path);
      }
    }
  }
}

static void write_nlastrips(WriteData *wd, ListBase *strips)
{
  NlaStrip *strip;

  writelist(wd, DATA, NlaStrip, strips);
  for (strip = strips->first; strip; strip = strip->next) {
    /* write the strip's F-Curves and modifiers */
    write_fcurves(wd, &strip->fcurves);
    write_fmodifiers(wd, &strip->modifiers);

    /* write the strip's children */
    write_nlastrips(wd, &strip->strips);
  }
}

static void write_nladata(WriteData *wd, ListBase *nlabase)
{
  NlaTrack *nlt;

  /* write all the tracks */
  for (nlt = nlabase->first; nlt; nlt = nlt->next) {
    /* write the track first */
    writestruct(wd, DATA, NlaTrack, 1, nlt);

    /* write the track's strips */
    write_nlastrips(wd, &nlt->strips);
  }
}

static void write_animdata(WriteData *wd, AnimData *adt)
{
  AnimOverride *aor;

  /* firstly, just write the AnimData block */
  writestruct(wd, DATA, AnimData, 1, adt);

  /* write drivers */
  write_fcurves(wd, &adt->drivers);

  /* write overrides */
  // FIXME: are these needed?
  for (aor = adt->overrides.first; aor; aor = aor->next) {
    /* overrides consist of base data + rna_path */
    writestruct(wd, DATA, AnimOverride, 1, aor);
    writedata(wd, DATA, strlen(aor->rna_path) + 1, aor->rna_path);
  }

  // TODO write the remaps (if they are needed)

  /* write NLA data */
  write_nladata(wd, &adt->nla_tracks);
}

static void write_curvemapping_curves(WriteData *wd, CurveMapping *cumap)
{
  for (int a = 0; a < CM_TOT; a++) {
    writestruct(wd, DATA, CurveMapPoint, cumap->cm[a].totpoint, cumap->cm[a].curve);
  }
}

static void write_curvemapping(WriteData *wd, CurveMapping *cumap)
{
  writestruct(wd, DATA, CurveMapping, 1, cumap);

  write_curvemapping_curves(wd, cumap);
}

static void write_node_socket(WriteData *wd, bNodeSocket *sock)
{
  /* actual socket writing */
  writestruct(wd, DATA, bNodeSocket, 1, sock);

  if (sock->prop) {
    IDP_WriteProperty(sock->prop, wd);
  }

  if (sock->default_value) {
    writedata(wd, DATA, MEM_allocN_len(sock->default_value), sock->default_value);
  }
}
static void write_node_socket_interface(WriteData *wd, bNodeSocket *sock)
{
  /* actual socket writing */
  writestruct(wd, DATA, bNodeSocket, 1, sock);

  if (sock->prop) {
    IDP_WriteProperty(sock->prop, wd);
  }

  if (sock->default_value) {
    writedata(wd, DATA, MEM_allocN_len(sock->default_value), sock->default_value);
  }
}
/* this is only direct data, tree itself should have been written */
static void write_nodetree_nolib(WriteData *wd, bNodeTree *ntree)
{
  bNode *node;
  bNodeSocket *sock;
  bNodeLink *link;

  /* for link_list() speed, we write per list */

  if (ntree->adt) {
    write_animdata(wd, ntree->adt);
  }

  for (node = ntree->nodes.first; node; node = node->next) {
    writestruct(wd, DATA, bNode, 1, node);

    if (node->prop) {
      IDP_WriteProperty(node->prop, wd);
    }

    for (sock = node->inputs.first; sock; sock = sock->next) {
      write_node_socket(wd, sock);
    }
    for (sock = node->outputs.first; sock; sock = sock->next) {
      write_node_socket(wd, sock);
    }

    for (link = node->internal_links.first; link; link = link->next) {
      writestruct(wd, DATA, bNodeLink, 1, link);
    }

    if (node->storage) {
      /* could be handlerized at some point, now only 1 exception still */
      if ((ntree->type == NTREE_SHADER) &&
          ELEM(node->type, SH_NODE_CURVE_VEC, SH_NODE_CURVE_RGB)) {
        write_curvemapping(wd, node->storage);
      }
      else if (ntree->type == NTREE_SHADER && (node->type == SH_NODE_SCRIPT)) {
        NodeShaderScript *nss = (NodeShaderScript *)node->storage;
        if (nss->bytecode) {
          writedata(wd, DATA, strlen(nss->bytecode) + 1, nss->bytecode);
        }
        writestruct_id(wd, DATA, node->typeinfo->storagename, 1, node->storage);
      }
      else if ((ntree->type == NTREE_COMPOSIT) && ELEM(node->type,
                                                       CMP_NODE_TIME,
                                                       CMP_NODE_CURVE_VEC,
                                                       CMP_NODE_CURVE_RGB,
                                                       CMP_NODE_HUECORRECT)) {
        write_curvemapping(wd, node->storage);
      }
      else if ((ntree->type == NTREE_TEXTURE) &&
               (node->type == TEX_NODE_CURVE_RGB || node->type == TEX_NODE_CURVE_TIME)) {
        write_curvemapping(wd, node->storage);
      }
      else if ((ntree->type == NTREE_COMPOSIT) && (node->type == CMP_NODE_MOVIEDISTORTION)) {
        /* pass */
      }
      else if ((ntree->type == NTREE_COMPOSIT) && (node->type == CMP_NODE_GLARE)) {
        /* Simple forward compatibility for fix for T50736.
         * Not ideal (there is no ideal solution here), but should do for now. */
        NodeGlare *ndg = node->storage;
        /* Not in undo case. */
        if (wd->use_memfile == false) {
          switch (ndg->type) {
            case 2: /* Grrrr! magic numbers :( */
              ndg->angle = ndg->streaks;
              break;
            case 0:
              ndg->angle = ndg->star_45;
              break;
            default:
              break;
          }
        }
        writestruct_id(wd, DATA, node->typeinfo->storagename, 1, node->storage);
      }
      else if ((ntree->type == NTREE_COMPOSIT) && (node->type == CMP_NODE_CRYPTOMATTE)) {
        NodeCryptomatte *nc = (NodeCryptomatte *)node->storage;
        if (nc->matte_id) {
          writedata(wd, DATA, strlen(nc->matte_id) + 1, nc->matte_id);
        }
        writestruct_id(wd, DATA, node->typeinfo->storagename, 1, node->storage);
      }
      else {
        writestruct_id(wd, DATA, node->typeinfo->storagename, 1, node->storage);
      }
    }

    if (node->type == CMP_NODE_OUTPUT_FILE) {
      /* inputs have own storage data */
      for (sock = node->inputs.first; sock; sock = sock->next) {
        writestruct(wd, DATA, NodeImageMultiFileSocket, 1, sock->storage);
      }
    }
    if (ELEM(node->type, CMP_NODE_IMAGE, CMP_NODE_R_LAYERS)) {
      /* write extra socket info */
      for (sock = node->outputs.first; sock; sock = sock->next) {
        writestruct(wd, DATA, NodeImageLayer, 1, sock->storage);
      }
    }
  }

  for (link = ntree->links.first; link; link = link->next) {
    writestruct(wd, DATA, bNodeLink, 1, link);
  }

  for (sock = ntree->inputs.first; sock; sock = sock->next) {
    write_node_socket_interface(wd, sock);
  }
  for (sock = ntree->outputs.first; sock; sock = sock->next) {
    write_node_socket_interface(wd, sock);
  }
}

/**
 * Take care using 'use_active_win', since we wont want the currently active window
 * to change which scene renders (currently only used for undo).
 */
static void current_screen_compat(Main *mainvar,
                                  bool use_active_win,
                                  bScreen **r_screen,
                                  Scene **r_scene,
                                  ViewLayer **r_view_layer)
{
  wmWindowManager *wm;
  wmWindow *window = NULL;

  /* find a global current screen in the first open window, to have
   * a reasonable default for reading in older versions */
  wm = mainvar->wm.first;

  if (wm) {
    if (use_active_win) {
      /* write the active window into the file, needed for multi-window undo T43424 */
      for (window = wm->windows.first; window; window = window->next) {
        if (window->active) {
          break;
        }
      }

      /* fallback */
      if (window == NULL) {
        window = wm->windows.first;
      }
    }
    else {
      window = wm->windows.first;
    }
  }

  *r_screen = (window) ? BKE_workspace_active_screen_get(window->workspace_hook) : NULL;
  *r_scene = (window) ? window->scene : NULL;
  *r_view_layer = (window && *r_scene) ? BKE_view_layer_find(*r_scene, window->view_layer_name) :
                                         NULL;
}

typedef struct RenderInfo {
  int sfra;
  int efra;
  char scene_name[MAX_ID_NAME - 2];
} RenderInfo;

/**
 * This was originally added for the historic render-daemon feature,
 * now write because it can be easily extracted without reading the whole blend file.
 *
 * See: `release/scripts/modules/blend_render_info.py`
 */
static void write_renderinfo(WriteData *wd, Main *mainvar)
{
  bScreen *curscreen;
  Scene *sce, *curscene = NULL;
  ViewLayer *view_layer;
  RenderInfo data;

  /* XXX in future, handle multiple windows with multiple screens? */
  current_screen_compat(mainvar, false, &curscreen, &curscene, &view_layer);

  for (sce = mainvar->scenes.first; sce; sce = sce->id.next) {
    if (sce->id.lib == NULL && (sce == curscene || (sce->r.scemode & R_BG_RENDER))) {
      data.sfra = sce->r.sfra;
      data.efra = sce->r.efra;
      memset(data.scene_name, 0, sizeof(data.scene_name));

      BLI_strncpy(data.scene_name, sce->id.name + 2, sizeof(data.scene_name));

      writedata(wd, REND, sizeof(data), &data);
    }
  }
}

static void write_keymapitem(WriteData *wd, const wmKeyMapItem *kmi)
{
  writestruct(wd, DATA, wmKeyMapItem, 1, kmi);
  if (kmi->properties) {
    IDP_WriteProperty(kmi->properties, wd);
  }
}

static void write_userdef(WriteData *wd, const UserDef *userdef)
{
  writestruct(wd, USER, UserDef, 1, userdef);

  for (const bTheme *btheme = userdef->themes.first; btheme; btheme = btheme->next) {
    writestruct(wd, DATA, bTheme, 1, btheme);
  }

  for (const wmKeyMap *keymap = userdef->user_keymaps.first; keymap; keymap = keymap->next) {
    writestruct(wd, DATA, wmKeyMap, 1, keymap);

    for (const wmKeyMapDiffItem *kmdi = keymap->diff_items.first; kmdi; kmdi = kmdi->next) {
      writestruct(wd, DATA, wmKeyMapDiffItem, 1, kmdi);
      if (kmdi->remove_item) {
        write_keymapitem(wd, kmdi->remove_item);
      }
      if (kmdi->add_item) {
        write_keymapitem(wd, kmdi->add_item);
      }
    }

    for (const wmKeyMapItem *kmi = keymap->items.first; kmi; kmi = kmi->next) {
      write_keymapitem(wd, kmi);
    }
  }

  for (const wmKeyConfigPref *kpt = userdef->user_keyconfig_prefs.first; kpt; kpt = kpt->next) {
    writestruct(wd, DATA, wmKeyConfigPref, 1, kpt);
    if (kpt->prop) {
      IDP_WriteProperty(kpt->prop, wd);
    }
  }

  for (const bUserMenu *um = userdef->user_menus.first; um; um = um->next) {
    writestruct(wd, DATA, bUserMenu, 1, um);
    for (const bUserMenuItem *umi = um->items.first; umi; umi = umi->next) {
      if (umi->type == USER_MENU_TYPE_OPERATOR) {
        const bUserMenuItem_Op *umi_op = (const bUserMenuItem_Op *)umi;
        writestruct(wd, DATA, bUserMenuItem_Op, 1, umi_op);
        if (umi_op->prop) {
          IDP_WriteProperty(umi_op->prop, wd);
        }
      }
      else if (umi->type == USER_MENU_TYPE_MENU) {
        const bUserMenuItem_Menu *umi_mt = (const bUserMenuItem_Menu *)umi;
        writestruct(wd, DATA, bUserMenuItem_Menu, 1, umi_mt);
      }
      else if (umi->type == USER_MENU_TYPE_PROP) {
        const bUserMenuItem_Prop *umi_pr = (const bUserMenuItem_Prop *)umi;
        writestruct(wd, DATA, bUserMenuItem_Prop, 1, umi_pr);
      }
      else {
        writestruct(wd, DATA, bUserMenuItem, 1, umi);
      }
    }
  }

  for (const bAddon *bext = userdef->addons.first; bext; bext = bext->next) {
    writestruct(wd, DATA, bAddon, 1, bext);
    if (bext->prop) {
      IDP_WriteProperty(bext->prop, wd);
    }
  }

  for (const bPathCompare *path_cmp = userdef->autoexec_paths.first; path_cmp;
       path_cmp = path_cmp->next) {
    writestruct(wd, DATA, bPathCompare, 1, path_cmp);
  }

  for (const uiStyle *style = userdef->uistyles.first; style; style = style->next) {
    writestruct(wd, DATA, uiStyle, 1, style);
  }
}

static void write_boid_state(WriteData *wd, BoidState *state)
{
  BoidRule *rule = state->rules.first;

  writestruct(wd, DATA, BoidState, 1, state);

  for (; rule; rule = rule->next) {
    switch (rule->type) {
      case eBoidRuleType_Goal:
      case eBoidRuleType_Avoid:
        writestruct(wd, DATA, BoidRuleGoalAvoid, 1, rule);
        break;
      case eBoidRuleType_AvoidCollision:
        writestruct(wd, DATA, BoidRuleAvoidCollision, 1, rule);
        break;
      case eBoidRuleType_FollowLeader:
        writestruct(wd, DATA, BoidRuleFollowLeader, 1, rule);
        break;
      case eBoidRuleType_AverageSpeed:
        writestruct(wd, DATA, BoidRuleAverageSpeed, 1, rule);
        break;
      case eBoidRuleType_Fight:
        writestruct(wd, DATA, BoidRuleFight, 1, rule);
        break;
      default:
        writestruct(wd, DATA, BoidRule, 1, rule);
        break;
    }
  }
#if 0
  BoidCondition *cond = state->conditions.first;
  for (; cond; cond = cond->next) {
    writestruct(wd, DATA, BoidCondition, 1, cond);
  }
#endif
}

/* update this also to readfile.c */
static const char *ptcache_data_struct[] = {
    "",          // BPHYS_DATA_INDEX
    "",          // BPHYS_DATA_LOCATION
    "",          // BPHYS_DATA_VELOCITY
    "",          // BPHYS_DATA_ROTATION
    "",          // BPHYS_DATA_AVELOCITY / BPHYS_DATA_XCONST */
    "",          // BPHYS_DATA_SIZE:
    "",          // BPHYS_DATA_TIMES:
    "BoidData",  // case BPHYS_DATA_BOIDS:
};
static const char *ptcache_extra_struct[] = {
    "",
    "ParticleSpring",
};
static void write_pointcaches(WriteData *wd, ListBase *ptcaches)
{
  PointCache *cache = ptcaches->first;
  int i;

  for (; cache; cache = cache->next) {
    writestruct(wd, DATA, PointCache, 1, cache);

    if ((cache->flag & PTCACHE_DISK_CACHE) == 0) {
      PTCacheMem *pm = cache->mem_cache.first;

      for (; pm; pm = pm->next) {
        PTCacheExtra *extra = pm->extradata.first;

        writestruct(wd, DATA, PTCacheMem, 1, pm);

        for (i = 0; i < BPHYS_TOT_DATA; i++) {
          if (pm->data[i] && pm->data_types & (1 << i)) {
            if (ptcache_data_struct[i][0] == '\0') {
              writedata(wd, DATA, MEM_allocN_len(pm->data[i]), pm->data[i]);
            }
            else {
              writestruct_id(wd, DATA, ptcache_data_struct[i], pm->totpoint, pm->data[i]);
            }
          }
        }

        for (; extra; extra = extra->next) {
          if (ptcache_extra_struct[extra->type][0] == '\0') {
            continue;
          }
          writestruct(wd, DATA, PTCacheExtra, 1, extra);
          writestruct_id(wd, DATA, ptcache_extra_struct[extra->type], extra->totdata, extra->data);
        }
      }
    }
  }
}

static void write_particlesettings(WriteData *wd, ParticleSettings *part)
{
  if (part->id.us > 0 || wd->use_memfile) {
    /* write LibData */
    writestruct(wd, ID_PA, ParticleSettings, 1, part);
    write_iddata(wd, &part->id);

    if (part->adt) {
      write_animdata(wd, part->adt);
    }
    writestruct(wd, DATA, PartDeflect, 1, part->pd);
    writestruct(wd, DATA, PartDeflect, 1, part->pd2);
    writestruct(wd, DATA, EffectorWeights, 1, part->effector_weights);

    if (part->clumpcurve) {
      write_curvemapping(wd, part->clumpcurve);
    }
    if (part->roughcurve) {
      write_curvemapping(wd, part->roughcurve);
    }
    if (part->twistcurve) {
      write_curvemapping(wd, part->twistcurve);
    }

    for (ParticleDupliWeight *dw = part->instance_weights.first; dw; dw = dw->next) {
      /* update indices, but only if dw->ob is set (can be NULL after loading e.g.) */
      if (dw->ob != NULL) {
        dw->index = 0;
        if (part->instance_collection) { /* can be NULL if lining fails or set to None */
          FOREACH_COLLECTION_OBJECT_RECURSIVE_BEGIN (part->instance_collection, object) {
            if (object == dw->ob) {
              break;
            }
            dw->index++;
          }
          FOREACH_COLLECTION_OBJECT_RECURSIVE_END;
        }
      }
      writestruct(wd, DATA, ParticleDupliWeight, 1, dw);
    }

    if (part->boids && part->phystype == PART_PHYS_BOIDS) {
      writestruct(wd, DATA, BoidSettings, 1, part->boids);

      for (BoidState *state = part->boids->states.first; state; state = state->next) {
        write_boid_state(wd, state);
      }
    }
    if (part->fluid && part->phystype == PART_PHYS_FLUID) {
      writestruct(wd, DATA, SPHFluidSettings, 1, part->fluid);
    }

    for (int a = 0; a < MAX_MTEX; a++) {
      if (part->mtex[a]) {
        writestruct(wd, DATA, MTex, 1, part->mtex[a]);
      }
    }
  }
}

static void write_particlesystems(WriteData *wd, ListBase *particles)
{
  ParticleSystem *psys = particles->first;
  ParticleTarget *pt;
  int a;

  for (; psys; psys = psys->next) {
    writestruct(wd, DATA, ParticleSystem, 1, psys);

    if (psys->particles) {
      writestruct(wd, DATA, ParticleData, psys->totpart, psys->particles);

      if (psys->particles->hair) {
        ParticleData *pa = psys->particles;

        for (a = 0; a < psys->totpart; a++, pa++) {
          writestruct(wd, DATA, HairKey, pa->totkey, pa->hair);
        }
      }

      if (psys->particles->boid && (psys->part->phystype == PART_PHYS_BOIDS)) {
        writestruct(wd, DATA, BoidParticle, psys->totpart, psys->particles->boid);
      }

      if (psys->part->fluid && (psys->part->phystype == PART_PHYS_FLUID) &&
          (psys->part->fluid->flag & SPH_VISCOELASTIC_SPRINGS)) {
        writestruct(wd, DATA, ParticleSpring, psys->tot_fluidsprings, psys->fluid_springs);
      }
    }
    pt = psys->targets.first;
    for (; pt; pt = pt->next) {
      writestruct(wd, DATA, ParticleTarget, 1, pt);
    }

    if (psys->child) {
      writestruct(wd, DATA, ChildParticle, psys->totchild, psys->child);
    }

    if (psys->clmd) {
      writestruct(wd, DATA, ClothModifierData, 1, psys->clmd);
      writestruct(wd, DATA, ClothSimSettings, 1, psys->clmd->sim_parms);
      writestruct(wd, DATA, ClothCollSettings, 1, psys->clmd->coll_parms);
    }

    write_pointcaches(wd, &psys->ptcaches);
  }
}

static void write_motionpath(WriteData *wd, bMotionPath *mpath)
{
  /* sanity checks */
  if (mpath == NULL) {
    return;
  }

  /* firstly, just write the motionpath struct */
  writestruct(wd, DATA, bMotionPath, 1, mpath);

  /* now write the array of data */
  writestruct(wd, DATA, bMotionPathVert, mpath->length, mpath->points);
}

static void write_constraints(WriteData *wd, ListBase *conlist)
{
  bConstraint *con;

  for (con = conlist->first; con; con = con->next) {
    const bConstraintTypeInfo *cti = BKE_constraint_typeinfo_get(con);

    /* Write the specific data */
    if (cti && con->data) {
      /* firstly, just write the plain con->data struct */
      writestruct_id(wd, DATA, cti->structName, 1, con->data);

      /* do any constraint specific stuff */
      switch (con->type) {
        case CONSTRAINT_TYPE_PYTHON: {
          bPythonConstraint *data = con->data;
          bConstraintTarget *ct;

          /* write targets */
          for (ct = data->targets.first; ct; ct = ct->next) {
            writestruct(wd, DATA, bConstraintTarget, 1, ct);
          }

          /* Write ID Properties -- and copy this comment EXACTLY for easy finding
           * of library blocks that implement this.*/
          IDP_WriteProperty(data->prop, wd);

          break;
        }
        case CONSTRAINT_TYPE_ARMATURE: {
          bArmatureConstraint *data = con->data;
          bConstraintTarget *ct;

          /* write targets */
          for (ct = data->targets.first; ct; ct = ct->next) {
            writestruct(wd, DATA, bConstraintTarget, 1, ct);
          }

          break;
        }
        case CONSTRAINT_TYPE_SPLINEIK: {
          bSplineIKConstraint *data = con->data;

          /* write points array */
          writedata(wd, DATA, sizeof(float) * (data->numpoints), data->points);

          break;
        }
      }
    }

    /* Write the constraint */
    writestruct(wd, DATA, bConstraint, 1, con);
  }
}

static void write_pose(WriteData *wd, bPose *pose)
{
  bPoseChannel *chan;
  bActionGroup *grp;

  /* Write each channel */
  if (pose == NULL) {
    return;
  }

  /* Write channels */
  for (chan = pose->chanbase.first; chan; chan = chan->next) {
    /* Write ID Properties -- and copy this comment EXACTLY for easy finding
     * of library blocks that implement this.*/
    if (chan->prop) {
      IDP_WriteProperty(chan->prop, wd);
    }

    write_constraints(wd, &chan->constraints);

    write_motionpath(wd, chan->mpath);

    /* prevent crashes with autosave,
     * when a bone duplicated in editmode has not yet been assigned to its posechannel */
    if (chan->bone) {
      /* gets restored on read, for library armatures */
      chan->selectflag = chan->bone->flag & BONE_SELECTED;
    }

    writestruct(wd, DATA, bPoseChannel, 1, chan);
  }

  /* Write groups */
  for (grp = pose->agroups.first; grp; grp = grp->next) {
    writestruct(wd, DATA, bActionGroup, 1, grp);
  }

  /* write IK param */
  if (pose->ikparam) {
    const char *structname = BKE_pose_ikparam_get_name(pose);
    if (structname) {
      writestruct_id(wd, DATA, structname, 1, pose->ikparam);
    }
  }

  /* Write this pose */
  writestruct(wd, DATA, bPose, 1, pose);
}

static void write_defgroups(WriteData *wd, ListBase *defbase)
{
  for (bDeformGroup *defgroup = defbase->first; defgroup; defgroup = defgroup->next) {
    writestruct(wd, DATA, bDeformGroup, 1, defgroup);
  }
}

static void write_fmaps(WriteData *wd, ListBase *fbase)
{
  for (bFaceMap *fmap = fbase->first; fmap; fmap = fmap->next) {
    writestruct(wd, DATA, bFaceMap, 1, fmap);
  }
}

static void write_modifiers(WriteData *wd, ListBase *modbase)
{
  ModifierData *md;

  if (modbase == NULL) {
    return;
  }

  for (md = modbase->first; md; md = md->next) {
    const ModifierTypeInfo *mti = modifierType_getInfo(md->type);
    if (mti == NULL) {
      return;
    }

    writestruct_id(wd, DATA, mti->structName, 1, md);

    if (md->type == eModifierType_Hook) {
      HookModifierData *hmd = (HookModifierData *)md;

      if (hmd->curfalloff) {
        write_curvemapping(wd, hmd->curfalloff);
      }

      writedata(wd, DATA, sizeof(int) * hmd->totindex, hmd->indexar);
    }
    else if (md->type == eModifierType_Cloth) {
      ClothModifierData *clmd = (ClothModifierData *)md;

      writestruct(wd, DATA, ClothSimSettings, 1, clmd->sim_parms);
      writestruct(wd, DATA, ClothCollSettings, 1, clmd->coll_parms);
      writestruct(wd, DATA, EffectorWeights, 1, clmd->sim_parms->effector_weights);
      write_pointcaches(wd, &clmd->ptcaches);
    }
    else if (md->type == eModifierType_Smoke) {
      SmokeModifierData *smd = (SmokeModifierData *)md;

      if (smd->type & MOD_SMOKE_TYPE_DOMAIN) {
        writestruct(wd, DATA, SmokeDomainSettings, 1, smd->domain);

        if (smd->domain) {
          write_pointcaches(wd, &(smd->domain->ptcaches[0]));

          /* create fake pointcache so that old blender versions can read it */
          smd->domain->point_cache[1] = BKE_ptcache_add(&smd->domain->ptcaches[1]);
          smd->domain->point_cache[1]->flag |= PTCACHE_DISK_CACHE | PTCACHE_FAKE_SMOKE;
          smd->domain->point_cache[1]->step = 1;

          write_pointcaches(wd, &(smd->domain->ptcaches[1]));

          if (smd->domain->coba) {
            writestruct(wd, DATA, ColorBand, 1, smd->domain->coba);
          }

          /* cleanup the fake pointcache */
          BKE_ptcache_free_list(&smd->domain->ptcaches[1]);
          smd->domain->point_cache[1] = NULL;

          writestruct(wd, DATA, EffectorWeights, 1, smd->domain->effector_weights);
        }
      }
      else if (smd->type & MOD_SMOKE_TYPE_FLOW) {
        writestruct(wd, DATA, SmokeFlowSettings, 1, smd->flow);
      }
      else if (smd->type & MOD_SMOKE_TYPE_COLL) {
        writestruct(wd, DATA, SmokeCollSettings, 1, smd->coll);
      }
    }
    else if (md->type == eModifierType_Fluidsim) {
      FluidsimModifierData *fluidmd = (FluidsimModifierData *)md;

      writestruct(wd, DATA, FluidsimSettings, 1, fluidmd->fss);
    }
    else if (md->type == eModifierType_DynamicPaint) {
      DynamicPaintModifierData *pmd = (DynamicPaintModifierData *)md;

      if (pmd->canvas) {
        DynamicPaintSurface *surface;
        writestruct(wd, DATA, DynamicPaintCanvasSettings, 1, pmd->canvas);

        /* write surfaces */
        for (surface = pmd->canvas->surfaces.first; surface; surface = surface->next) {
          writestruct(wd, DATA, DynamicPaintSurface, 1, surface);
        }
        /* write caches and effector weights */
        for (surface = pmd->canvas->surfaces.first; surface; surface = surface->next) {
          write_pointcaches(wd, &(surface->ptcaches));

          writestruct(wd, DATA, EffectorWeights, 1, surface->effector_weights);
        }
      }
      if (pmd->brush) {
        writestruct(wd, DATA, DynamicPaintBrushSettings, 1, pmd->brush);
        writestruct(wd, DATA, ColorBand, 1, pmd->brush->paint_ramp);
        writestruct(wd, DATA, ColorBand, 1, pmd->brush->vel_ramp);
      }
    }
    else if (md->type == eModifierType_Collision) {

#if 0
      CollisionModifierData *collmd = (CollisionModifierData *)md;
      // TODO: CollisionModifier should use pointcache
      // + have proper reset events before enabling this
      writestruct(wd, DATA, MVert, collmd->numverts, collmd->x);
      writestruct(wd, DATA, MVert, collmd->numverts, collmd->xnew);
      writestruct(wd, DATA, MFace, collmd->numfaces, collmd->mfaces);
#endif
    }
    else if (md->type == eModifierType_MeshDeform) {
      MeshDeformModifierData *mmd = (MeshDeformModifierData *)md;
      int size = mmd->dyngridsize;

      writestruct(wd, DATA, MDefInfluence, mmd->totinfluence, mmd->bindinfluences);
      writedata(wd, DATA, sizeof(int) * (mmd->totvert + 1), mmd->bindoffsets);
      writedata(wd, DATA, sizeof(float) * 3 * mmd->totcagevert, mmd->bindcagecos);
      writestruct(wd, DATA, MDefCell, size * size * size, mmd->dyngrid);
      writestruct(wd, DATA, MDefInfluence, mmd->totinfluence, mmd->dyninfluences);
      writedata(wd, DATA, sizeof(int) * mmd->totvert, mmd->dynverts);
    }
    else if (md->type == eModifierType_Warp) {
      WarpModifierData *tmd = (WarpModifierData *)md;
      if (tmd->curfalloff) {
        write_curvemapping(wd, tmd->curfalloff);
      }
    }
    else if (md->type == eModifierType_WeightVGEdit) {
      WeightVGEditModifierData *wmd = (WeightVGEditModifierData *)md;

      if (wmd->cmap_curve) {
        write_curvemapping(wd, wmd->cmap_curve);
      }
    }
    else if (md->type == eModifierType_LaplacianDeform) {
      LaplacianDeformModifierData *lmd = (LaplacianDeformModifierData *)md;

      writedata(wd, DATA, sizeof(float) * lmd->total_verts * 3, lmd->vertexco);
    }
    else if (md->type == eModifierType_CorrectiveSmooth) {
      CorrectiveSmoothModifierData *csmd = (CorrectiveSmoothModifierData *)md;

      if (csmd->bind_coords) {
        writedata(wd, DATA, sizeof(float[3]) * csmd->bind_coords_num, csmd->bind_coords);
      }
    }
    else if (md->type == eModifierType_SurfaceDeform) {
      SurfaceDeformModifierData *smd = (SurfaceDeformModifierData *)md;

      writestruct(wd, DATA, SDefVert, smd->numverts, smd->verts);

      if (smd->verts) {
        for (int i = 0; i < smd->numverts; i++) {
          writestruct(wd, DATA, SDefBind, smd->verts[i].numbinds, smd->verts[i].binds);

          if (smd->verts[i].binds) {
            for (int j = 0; j < smd->verts[i].numbinds; j++) {
              writedata(wd,
                        DATA,
                        sizeof(int) * smd->verts[i].binds[j].numverts,
                        smd->verts[i].binds[j].vert_inds);

              if (smd->verts[i].binds[j].mode == MOD_SDEF_MODE_CENTROID ||
                  smd->verts[i].binds[j].mode == MOD_SDEF_MODE_LOOPTRI) {
                writedata(wd, DATA, sizeof(float) * 3, smd->verts[i].binds[j].vert_weights);
              }
              else {
                writedata(wd,
                          DATA,
                          sizeof(float) * smd->verts[i].binds[j].numverts,
                          smd->verts[i].binds[j].vert_weights);
              }
            }
          }
        }
      }
    }
  }
}

static void write_gpencil_modifiers(WriteData *wd, ListBase *modbase)
{
  GpencilModifierData *md;

  if (modbase == NULL) {
    return;
  }

  for (md = modbase->first; md; md = md->next) {
    const GpencilModifierTypeInfo *mti = BKE_gpencil_modifierType_getInfo(md->type);
    if (mti == NULL) {
      return;
    }

    writestruct_id(wd, DATA, mti->struct_name, 1, md);

    if (md->type == eGpencilModifierType_Thick) {
      ThickGpencilModifierData *gpmd = (ThickGpencilModifierData *)md;

      if (gpmd->curve_thickness) {
        write_curvemapping(wd, gpmd->curve_thickness);
      }
    }
    else if (md->type == eGpencilModifierType_Hook) {
      HookGpencilModifierData *gpmd = (HookGpencilModifierData *)md;

      if (gpmd->curfalloff) {
        write_curvemapping(wd, gpmd->curfalloff);
      }
    }
  }
}

static void write_shaderfxs(WriteData *wd, ListBase *fxbase)
{
  ShaderFxData *fx;

  if (fxbase == NULL) {
    return;
  }

  for (fx = fxbase->first; fx; fx = fx->next) {
    const ShaderFxTypeInfo *fxi = BKE_shaderfxType_getInfo(fx->type);
    if (fxi == NULL) {
      return;
    }

    writestruct_id(wd, DATA, fxi->struct_name, 1, fx);
  }
}

static void write_object(WriteData *wd, Object *ob)
{
  if (ob->id.us > 0 || wd->use_memfile) {
    /* write LibData */
    writestruct(wd, ID_OB, Object, 1, ob);
    write_iddata(wd, &ob->id);

    if (ob->adt) {
      write_animdata(wd, ob->adt);
    }

    /* direct data */
    writedata(wd, DATA, sizeof(void *) * ob->totcol, ob->mat);
    writedata(wd, DATA, sizeof(char) * ob->totcol, ob->matbits);
    /* write_effects(wd, &ob->effect); */ /* not used anymore */

    if (ob->type == OB_ARMATURE) {
      bArmature *arm = ob->data;
      if (arm && ob->pose && arm->act_bone) {
        BLI_strncpy(
            ob->pose->proxy_act_bone, arm->act_bone->name, sizeof(ob->pose->proxy_act_bone));
      }
    }

    write_pose(wd, ob->pose);
    write_defgroups(wd, &ob->defbase);
    write_fmaps(wd, &ob->fmaps);
    write_constraints(wd, &ob->constraints);
    write_motionpath(wd, ob->mpath);

    writestruct(wd, DATA, PartDeflect, 1, ob->pd);
    if (ob->soft) {
      /* Set deprecated pointers to prevent crashes of older Blenders */
      ob->soft->pointcache = ob->soft->shared->pointcache;
      ob->soft->ptcaches = ob->soft->shared->ptcaches;
      writestruct(wd, DATA, SoftBody, 1, ob->soft);
      writestruct(wd, DATA, SoftBody_Shared, 1, ob->soft->shared);
      write_pointcaches(wd, &(ob->soft->shared->ptcaches));
      writestruct(wd, DATA, EffectorWeights, 1, ob->soft->effector_weights);
    }

    if (ob->rigidbody_object) {
      /* TODO: if any extra data is added to handle duplis, will need separate function then */
      writestruct(wd, DATA, RigidBodyOb, 1, ob->rigidbody_object);
    }
    if (ob->rigidbody_constraint) {
      writestruct(wd, DATA, RigidBodyCon, 1, ob->rigidbody_constraint);
    }

    if (ob->type == OB_EMPTY && ob->empty_drawtype == OB_EMPTY_IMAGE) {
      writestruct(wd, DATA, ImageUser, 1, ob->iuser);
    }

    write_particlesystems(wd, &ob->particlesystem);
    write_modifiers(wd, &ob->modifiers);
    write_gpencil_modifiers(wd, &ob->greasepencil_modifiers);
    write_shaderfxs(wd, &ob->shader_fx);

    writelist(wd, DATA, LinkData, &ob->pc_ids);
    writelist(wd, DATA, LodLevel, &ob->lodlevels);

    write_previews(wd, ob->preview);
  }
}

static void write_vfont(WriteData *wd, VFont *vf)
{
  if (vf->id.us > 0 || wd->use_memfile) {
    /* write LibData */
    writestruct(wd, ID_VF, VFont, 1, vf);
    write_iddata(wd, &vf->id);

    /* direct data */
    if (vf->packedfile) {
      PackedFile *pf = vf->packedfile;
      writestruct(wd, DATA, PackedFile, 1, pf);
      writedata(wd, DATA, pf->size, pf->data);
    }
  }
}

static void write_key(WriteData *wd, Key *key)
{
  if (key->id.us > 0 || wd->use_memfile) {
    /* write LibData */
    writestruct(wd, ID_KE, Key, 1, key);
    write_iddata(wd, &key->id);

    if (key->adt) {
      write_animdata(wd, key->adt);
    }

    /* direct data */
    for (KeyBlock *kb = key->block.first; kb; kb = kb->next) {
      writestruct(wd, DATA, KeyBlock, 1, kb);
      if (kb->data) {
        writedata(wd, DATA, kb->totelem * key->elemsize, kb->data);
      }
    }
  }
}

static void write_camera(WriteData *wd, Camera *cam)
{
  if (cam->id.us > 0 || wd->use_memfile) {
    /* write LibData */
    writestruct(wd, ID_CA, Camera, 1, cam);
    write_iddata(wd, &cam->id);

    if (cam->adt) {
      write_animdata(wd, cam->adt);
    }

    for (CameraBGImage *bgpic = cam->bg_images.first; bgpic; bgpic = bgpic->next) {
      writestruct(wd, DATA, CameraBGImage, 1, bgpic);
    }
  }
}

static void write_mball(WriteData *wd, MetaBall *mb)
{
  if (mb->id.us > 0 || wd->use_memfile) {
    /* write LibData */
    writestruct(wd, ID_MB, MetaBall, 1, mb);
    write_iddata(wd, &mb->id);

    /* direct data */
    writedata(wd, DATA, sizeof(void *) * mb->totcol, mb->mat);
    if (mb->adt) {
      write_animdata(wd, mb->adt);
    }

    for (MetaElem *ml = mb->elems.first; ml; ml = ml->next) {
      writestruct(wd, DATA, MetaElem, 1, ml);
    }
  }
}

static void write_curve(WriteData *wd, Curve *cu)
{
  if (cu->id.us > 0 || wd->use_memfile) {
    /* write LibData */
    writestruct(wd, ID_CU, Curve, 1, cu);
    write_iddata(wd, &cu->id);

    /* direct data */
    writedata(wd, DATA, sizeof(void *) * cu->totcol, cu->mat);
    if (cu->adt) {
      write_animdata(wd, cu->adt);
    }

    if (cu->vfont) {
      writedata(wd, DATA, cu->len + 1, cu->str);
      writestruct(wd, DATA, CharInfo, cu->len_wchar + 1, cu->strinfo);
      writestruct(wd, DATA, TextBox, cu->totbox, cu->tb);
    }
    else {
      /* is also the order of reading */
      for (Nurb *nu = cu->nurb.first; nu; nu = nu->next) {
        writestruct(wd, DATA, Nurb, 1, nu);
      }
      for (Nurb *nu = cu->nurb.first; nu; nu = nu->next) {
        if (nu->type == CU_BEZIER) {
          writestruct(wd, DATA, BezTriple, nu->pntsu, nu->bezt);
        }
        else {
          writestruct(wd, DATA, BPoint, nu->pntsu * nu->pntsv, nu->bp);
          if (nu->knotsu) {
            writedata(wd, DATA, KNOTSU(nu) * sizeof(float), nu->knotsu);
          }
          if (nu->knotsv) {
            writedata(wd, DATA, KNOTSV(nu) * sizeof(float), nu->knotsv);
          }
        }
      }
    }
  }
}

static void write_dverts(WriteData *wd, int count, MDeformVert *dvlist)
{
  if (dvlist) {

    /* Write the dvert list */
    writestruct(wd, DATA, MDeformVert, count, dvlist);

    /* Write deformation data for each dvert */
    for (int i = 0; i < count; i++) {
      if (dvlist[i].dw) {
        writestruct(wd, DATA, MDeformWeight, dvlist[i].totweight, dvlist[i].dw);
      }
    }
  }
}

static void write_mdisps(WriteData *wd, int count, MDisps *mdlist, int external)
{
  if (mdlist) {
    int i;

    writestruct(wd, DATA, MDisps, count, mdlist);
    for (i = 0; i < count; i++) {
      MDisps *md = &mdlist[i];
      if (md->disps) {
        if (!external) {
          writedata(wd, DATA, sizeof(float) * 3 * md->totdisp, md->disps);
        }
      }

      if (md->hidden) {
        writedata(wd, DATA, BLI_BITMAP_SIZE(md->totdisp), md->hidden);
      }
    }
  }
}

static void write_grid_paint_mask(WriteData *wd, int count, GridPaintMask *grid_paint_mask)
{
  if (grid_paint_mask) {
    int i;

    writestruct(wd, DATA, GridPaintMask, count, grid_paint_mask);
    for (i = 0; i < count; i++) {
      GridPaintMask *gpm = &grid_paint_mask[i];
      if (gpm->data) {
        const int gridsize = BKE_ccg_gridsize(gpm->level);
        writedata(wd, DATA, sizeof(*gpm->data) * gridsize * gridsize, gpm->data);
      }
    }
  }
}

static void write_customdata(WriteData *wd,
                             ID *id,
                             int count,
                             CustomData *data,
                             CustomDataLayer *layers,
                             CustomDataMask cddata_mask,
                             int partial_type,
                             int partial_count)
{
  int i;

  /* write external customdata (not for undo) */
  if (data->external && (wd->use_memfile == false)) {
    CustomData_external_write(data, id, cddata_mask, count, 0);
  }

  writestruct_at_address(wd, DATA, CustomDataLayer, data->totlayer, data->layers, layers);

  for (i = 0; i < data->totlayer; i++) {
    CustomDataLayer *layer = &layers[i];
    const char *structname;
    int structnum, datasize;

    if (layer->type == CD_MDEFORMVERT) {
      /* layer types that allocate own memory need special handling */
      write_dverts(wd, count, layer->data);
    }
    else if (layer->type == CD_MDISPS) {
      write_mdisps(wd, count, layer->data, layer->flag & CD_FLAG_EXTERNAL);
    }
    else if (layer->type == CD_PAINT_MASK) {
      const float *layer_data = layer->data;
      writedata(wd, DATA, sizeof(*layer_data) * count, layer_data);
    }
    else if (layer->type == CD_GRID_PAINT_MASK) {
      write_grid_paint_mask(wd, count, layer->data);
    }
    else if (layer->type == CD_FACEMAP) {
      const int *layer_data = layer->data;
      writedata(wd, DATA, sizeof(*layer_data) * count, layer_data);
    }
    else {
      CustomData_file_write_info(layer->type, &structname, &structnum);
      if (structnum) {
        /* when using partial visibility, the MEdge and MFace layers
         * are smaller than the original, so their type and count is
         * passed to make this work */
        if (layer->type != partial_type) {
          datasize = structnum * count;
        }
        else {
          datasize = structnum * partial_count;
        }

        writestruct_id(wd, DATA, structname, datasize, layer->data);
      }
      else {
        printf("%s error: layer '%s':%d - can't be written to file\n",
               __func__,
               structname,
               layer->type);
      }
    }
  }

  if (data->external) {
    writestruct(wd, DATA, CustomDataExternal, 1, data->external);
  }
}

static void write_mesh(WriteData *wd, Mesh *mesh)
{
  CustomDataLayer *vlayers = NULL, vlayers_buff[CD_TEMP_CHUNK_SIZE];
  CustomDataLayer *elayers = NULL, elayers_buff[CD_TEMP_CHUNK_SIZE];
  CustomDataLayer *flayers = NULL, flayers_buff[CD_TEMP_CHUNK_SIZE];
  CustomDataLayer *llayers = NULL, llayers_buff[CD_TEMP_CHUNK_SIZE];
  CustomDataLayer *players = NULL, players_buff[CD_TEMP_CHUNK_SIZE];

  if (mesh->id.us > 0 || wd->use_memfile) {
    /* write LibData */
    {
      /* write a copy of the mesh, don't modify in place because it is
       * not thread safe for threaded renders that are reading this */
      Mesh *old_mesh = mesh;
      Mesh copy_mesh = *mesh;
      mesh = &copy_mesh;

      /* cache only - don't write */
      mesh->mface = NULL;
      mesh->totface = 0;
      memset(&mesh->fdata, 0, sizeof(mesh->fdata));

      /**
       * Those calls:
       * - Reduce mesh->xdata.totlayer to number of layers to write.
       * - Fill xlayers with those layers to be written.
       * Note that mesh->xdata is from now on invalid for Blender,
       * but this is why the whole mesh is a temp local copy!
       */
      CustomData_file_write_prepare(
          &mesh->vdata, &vlayers, vlayers_buff, ARRAY_SIZE(vlayers_buff));
      CustomData_file_write_prepare(
          &mesh->edata, &elayers, elayers_buff, ARRAY_SIZE(elayers_buff));
      flayers = flayers_buff;
      CustomData_file_write_prepare(
          &mesh->ldata, &llayers, llayers_buff, ARRAY_SIZE(llayers_buff));
      CustomData_file_write_prepare(
          &mesh->pdata, &players, players_buff, ARRAY_SIZE(players_buff));

      writestruct_at_address(wd, ID_ME, Mesh, 1, old_mesh, mesh);
      write_iddata(wd, &mesh->id);

      /* direct data */
      if (mesh->adt) {
        write_animdata(wd, mesh->adt);
      }

      writedata(wd, DATA, sizeof(void *) * mesh->totcol, mesh->mat);
      writedata(wd, DATA, sizeof(MSelect) * mesh->totselect, mesh->mselect);

      write_customdata(
          wd, &mesh->id, mesh->totvert, &mesh->vdata, vlayers, CD_MASK_MESH.vmask, -1, 0);
      write_customdata(
          wd, &mesh->id, mesh->totedge, &mesh->edata, elayers, CD_MASK_MESH.emask, -1, 0);
      /* fdata is really a dummy - written so slots align */
      write_customdata(
          wd, &mesh->id, mesh->totface, &mesh->fdata, flayers, CD_MASK_MESH.fmask, -1, 0);
      write_customdata(
          wd, &mesh->id, mesh->totloop, &mesh->ldata, llayers, CD_MASK_MESH.lmask, -1, 0);
      write_customdata(
          wd, &mesh->id, mesh->totpoly, &mesh->pdata, players, CD_MASK_MESH.pmask, -1, 0);

      /* restore pointer */
      mesh = old_mesh;
    }
  }

  if (vlayers && vlayers != vlayers_buff) {
    MEM_freeN(vlayers);
  }
  if (elayers && elayers != elayers_buff) {
    MEM_freeN(elayers);
  }
  if (flayers && flayers != flayers_buff) {
    MEM_freeN(flayers);
  }
  if (llayers && llayers != llayers_buff) {
    MEM_freeN(llayers);
  }
  if (players && players != players_buff) {
    MEM_freeN(players);
  }
}

static void write_lattice(WriteData *wd, Lattice *lt)
{
  if (lt->id.us > 0 || wd->use_memfile) {
    /* write LibData */
    writestruct(wd, ID_LT, Lattice, 1, lt);
    write_iddata(wd, &lt->id);

    /* write animdata */
    if (lt->adt) {
      write_animdata(wd, lt->adt);
    }

    /* direct data */
    writestruct(wd, DATA, BPoint, lt->pntsu * lt->pntsv * lt->pntsw, lt->def);

    write_dverts(wd, lt->pntsu * lt->pntsv * lt->pntsw, lt->dvert);
  }
}

static void write_image(WriteData *wd, Image *ima)
{
  if (ima->id.us > 0 || wd->use_memfile) {
    ImagePackedFile *imapf;

    /* Some trickery to keep forward compatibility of packed images. */
    BLI_assert(ima->packedfile == NULL);
    if (ima->packedfiles.first != NULL) {
      imapf = ima->packedfiles.first;
      ima->packedfile = imapf->packedfile;
    }

    /* write LibData */
    writestruct(wd, ID_IM, Image, 1, ima);
    write_iddata(wd, &ima->id);

    for (imapf = ima->packedfiles.first; imapf; imapf = imapf->next) {
      writestruct(wd, DATA, ImagePackedFile, 1, imapf);
      if (imapf->packedfile) {
        PackedFile *pf = imapf->packedfile;
        writestruct(wd, DATA, PackedFile, 1, pf);
        writedata(wd, DATA, pf->size, pf->data);
      }
    }

    write_previews(wd, ima->preview);

    for (ImageView *iv = ima->views.first; iv; iv = iv->next) {
      writestruct(wd, DATA, ImageView, 1, iv);
    }
    writestruct(wd, DATA, Stereo3dFormat, 1, ima->stereo3d_format);

    ima->packedfile = NULL;

    writelist(wd, DATA, RenderSlot, &ima->renderslots);
  }
}

static void write_texture(WriteData *wd, Tex *tex)
{
  if (tex->id.us > 0 || wd->use_memfile) {
    /* write LibData */
    writestruct(wd, ID_TE, Tex, 1, tex);
    write_iddata(wd, &tex->id);

    if (tex->adt) {
      write_animdata(wd, tex->adt);
    }

    /* direct data */
    if (tex->coba) {
      writestruct(wd, DATA, ColorBand, 1, tex->coba);
    }

    /* nodetree is integral part of texture, no libdata */
    if (tex->nodetree) {
      writestruct(wd, DATA, bNodeTree, 1, tex->nodetree);
      write_nodetree_nolib(wd, tex->nodetree);
    }

    write_previews(wd, tex->preview);
  }
}

static void write_material(WriteData *wd, Material *ma)
{
  if (ma->id.us > 0 || wd->use_memfile) {
    /* write LibData */
    writestruct(wd, ID_MA, Material, 1, ma);
    write_iddata(wd, &ma->id);

    if (ma->adt) {
      write_animdata(wd, ma->adt);
    }

    /* nodetree is integral part of material, no libdata */
    if (ma->nodetree) {
      writestruct(wd, DATA, bNodeTree, 1, ma->nodetree);
      write_nodetree_nolib(wd, ma->nodetree);
    }

    write_previews(wd, ma->preview);

    /* grease pencil settings */
    if (ma->gp_style) {
      writestruct(wd, DATA, MaterialGPencilStyle, 1, ma->gp_style);
    }
  }
}

static void write_world(WriteData *wd, World *wrld)
{
  if (wrld->id.us > 0 || wd->use_memfile) {
    /* write LibData */
    writestruct(wd, ID_WO, World, 1, wrld);
    write_iddata(wd, &wrld->id);

    if (wrld->adt) {
      write_animdata(wd, wrld->adt);
    }

    /* nodetree is integral part of world, no libdata */
    if (wrld->nodetree) {
      writestruct(wd, DATA, bNodeTree, 1, wrld->nodetree);
      write_nodetree_nolib(wd, wrld->nodetree);
    }

    write_previews(wd, wrld->preview);
  }
}

static void write_light(WriteData *wd, Light *la)
{
  if (la->id.us > 0 || wd->use_memfile) {
    /* write LibData */
    writestruct(wd, ID_LA, Light, 1, la);
    write_iddata(wd, &la->id);

    if (la->adt) {
      write_animdata(wd, la->adt);
    }

    if (la->curfalloff) {
      write_curvemapping(wd, la->curfalloff);
    }

    /* Node-tree is integral part of lights, no libdata. */
    if (la->nodetree) {
      writestruct(wd, DATA, bNodeTree, 1, la->nodetree);
      write_nodetree_nolib(wd, la->nodetree);
    }

    write_previews(wd, la->preview);
  }
}

static void write_collection_nolib(WriteData *wd, Collection *collection)
{
  /* Shared function for collection data-blocks and scene master collection. */
  write_previews(wd, collection->preview);

  for (CollectionObject *cob = collection->gobject.first; cob; cob = cob->next) {
    writestruct(wd, DATA, CollectionObject, 1, cob);
  }

  for (CollectionChild *child = collection->children.first; child; child = child->next) {
    writestruct(wd, DATA, CollectionChild, 1, child);
  }
}

static void write_collection(WriteData *wd, Collection *collection)
{
  if (collection->id.us > 0 || wd->use_memfile) {
    /* write LibData */
    writestruct(wd, ID_GR, Collection, 1, collection);
    write_iddata(wd, &collection->id);

    write_collection_nolib(wd, collection);
  }
}

static void write_sequence_modifiers(WriteData *wd, ListBase *modbase)
{
  SequenceModifierData *smd;

  for (smd = modbase->first; smd; smd = smd->next) {
    const SequenceModifierTypeInfo *smti = BKE_sequence_modifier_type_info_get(smd->type);

    if (smti) {
      writestruct_id(wd, DATA, smti->struct_name, 1, smd);

      if (smd->type == seqModifierType_Curves) {
        CurvesModifierData *cmd = (CurvesModifierData *)smd;

        write_curvemapping(wd, &cmd->curve_mapping);
      }
      else if (smd->type == seqModifierType_HueCorrect) {
        HueCorrectModifierData *hcmd = (HueCorrectModifierData *)smd;

        write_curvemapping(wd, &hcmd->curve_mapping);
      }
    }
    else {
      writestruct(wd, DATA, SequenceModifierData, 1, smd);
    }
  }
}

static void write_view_settings(WriteData *wd, ColorManagedViewSettings *view_settings)
{
  if (view_settings->curve_mapping) {
    write_curvemapping(wd, view_settings->curve_mapping);
  }
}

static void write_view3dshading(WriteData *wd, View3DShading *shading)
{
  if (shading->prop) {
    IDP_WriteProperty(shading->prop, wd);
  }
}

static void write_paint(WriteData *wd, Paint *p)
{
  if (p->cavity_curve) {
    write_curvemapping(wd, p->cavity_curve);
  }
  writestruct(wd, DATA, PaintToolSlot, p->tool_slots_len, p->tool_slots);
}

static void write_layer_collections(WriteData *wd, ListBase *lb)
{
  for (LayerCollection *lc = lb->first; lc; lc = lc->next) {
    writestruct(wd, DATA, LayerCollection, 1, lc);

    write_layer_collections(wd, &lc->layer_collections);
  }
}

static void write_view_layer(WriteData *wd, ViewLayer *view_layer)
{
  writestruct(wd, DATA, ViewLayer, 1, view_layer);
  writelist(wd, DATA, Base, &view_layer->object_bases);

  if (view_layer->id_properties) {
    IDP_WriteProperty(view_layer->id_properties, wd);
  }

  for (FreestyleModuleConfig *fmc = view_layer->freestyle_config.modules.first; fmc;
       fmc = fmc->next) {
    writestruct(wd, DATA, FreestyleModuleConfig, 1, fmc);
  }

  for (FreestyleLineSet *fls = view_layer->freestyle_config.linesets.first; fls; fls = fls->next) {
    writestruct(wd, DATA, FreestyleLineSet, 1, fls);
  }
  write_layer_collections(wd, &view_layer->layer_collections);
}

static void write_lightcache_texture(WriteData *wd, LightCacheTexture *tex)
{
  if (tex->data) {
    size_t data_size = tex->components * tex->tex_size[0] * tex->tex_size[1] * tex->tex_size[2];
    if (tex->data_type == LIGHTCACHETEX_FLOAT) {
      data_size *= sizeof(float);
    }
    else if (tex->data_type == LIGHTCACHETEX_UINT) {
      data_size *= sizeof(uint);
    }
    writedata(wd, DATA, data_size, tex->data);
  }
}

static void write_lightcache(WriteData *wd, LightCache *cache)
{
  write_lightcache_texture(wd, &cache->grid_tx);
  write_lightcache_texture(wd, &cache->cube_tx);

  if (cache->cube_mips) {
    writestruct(wd, DATA, LightCacheTexture, cache->mips_len, cache->cube_mips);
    for (int i = 0; i < cache->mips_len; i++) {
      write_lightcache_texture(wd, &cache->cube_mips[i]);
    }
  }

  writestruct(wd, DATA, LightGridCache, cache->grid_len, cache->grid_data);
  writestruct(wd, DATA, LightProbeCache, cache->cube_len, cache->cube_data);
}

static void write_scene(WriteData *wd, Scene *sce)
{
  /* write LibData */
  writestruct(wd, ID_SCE, Scene, 1, sce);
  write_iddata(wd, &sce->id);

  if (sce->adt) {
    write_animdata(wd, sce->adt);
  }
  write_keyingsets(wd, &sce->keyingsets);

  /* direct data */
  ToolSettings *tos = sce->toolsettings;
  writestruct(wd, DATA, ToolSettings, 1, tos);
  if (tos->vpaint) {
    writestruct(wd, DATA, VPaint, 1, tos->vpaint);
    write_paint(wd, &tos->vpaint->paint);
  }
  if (tos->wpaint) {
    writestruct(wd, DATA, VPaint, 1, tos->wpaint);
    write_paint(wd, &tos->wpaint->paint);
  }
  if (tos->sculpt) {
    writestruct(wd, DATA, Sculpt, 1, tos->sculpt);
    write_paint(wd, &tos->sculpt->paint);
  }
  if (tos->uvsculpt) {
    writestruct(wd, DATA, UvSculpt, 1, tos->uvsculpt);
    write_paint(wd, &tos->uvsculpt->paint);
  }
  if (tos->gp_paint) {
    writestruct(wd, DATA, GpPaint, 1, tos->gp_paint);
    write_paint(wd, &tos->gp_paint->paint);
  }
  /* write grease-pencil custom ipo curve to file */
  if (tos->gp_interpolate.custom_ipo) {
    write_curvemapping(wd, tos->gp_interpolate.custom_ipo);
  }
  /* write grease-pencil multiframe falloff curve to file */
  if (tos->gp_sculpt.cur_falloff) {
    write_curvemapping(wd, tos->gp_sculpt.cur_falloff);
  }
  /* write grease-pencil primitive curve to file */
  if (tos->gp_sculpt.cur_primitive) {
    write_curvemapping(wd, tos->gp_sculpt.cur_primitive);
  }

  write_paint(wd, &tos->imapaint.paint);

  Editing *ed = sce->ed;
  if (ed) {
    Sequence *seq;

    writestruct(wd, DATA, Editing, 1, ed);

    /* reset write flags too */

    SEQ_BEGIN (ed, seq) {
      if (seq->strip) {
        seq->strip->done = false;
      }
      writestruct(wd, DATA, Sequence, 1, seq);
    }
    SEQ_END;

    SEQ_BEGIN (ed, seq) {
      if (seq->strip && seq->strip->done == 0) {
        /* write strip with 'done' at 0 because readfile */

        if (seq->effectdata) {
          switch (seq->type) {
            case SEQ_TYPE_COLOR:
              writestruct(wd, DATA, SolidColorVars, 1, seq->effectdata);
              break;
            case SEQ_TYPE_SPEED:
              writestruct(wd, DATA, SpeedControlVars, 1, seq->effectdata);
              break;
            case SEQ_TYPE_WIPE:
              writestruct(wd, DATA, WipeVars, 1, seq->effectdata);
              break;
            case SEQ_TYPE_GLOW:
              writestruct(wd, DATA, GlowVars, 1, seq->effectdata);
              break;
            case SEQ_TYPE_TRANSFORM:
              writestruct(wd, DATA, TransformVars, 1, seq->effectdata);
              break;
            case SEQ_TYPE_GAUSSIAN_BLUR:
              writestruct(wd, DATA, GaussianBlurVars, 1, seq->effectdata);
              break;
            case SEQ_TYPE_TEXT:
              writestruct(wd, DATA, TextVars, 1, seq->effectdata);
              break;
            case SEQ_TYPE_COLORMIX:
              writestruct(wd, DATA, ColorMixVars, 1, seq->effectdata);
              break;
          }
        }

        writestruct(wd, DATA, Stereo3dFormat, 1, seq->stereo3d_format);

        Strip *strip = seq->strip;
        writestruct(wd, DATA, Strip, 1, strip);
        if (strip->crop) {
          writestruct(wd, DATA, StripCrop, 1, strip->crop);
        }
        if (strip->transform) {
          writestruct(wd, DATA, StripTransform, 1, strip->transform);
        }
        if (strip->proxy) {
          writestruct(wd, DATA, StripProxy, 1, strip->proxy);
        }
        if (seq->type == SEQ_TYPE_IMAGE) {
          writestruct(wd,
                      DATA,
                      StripElem,
                      MEM_allocN_len(strip->stripdata) / sizeof(struct StripElem),
                      strip->stripdata);
        }
        else if (ELEM(seq->type, SEQ_TYPE_MOVIE, SEQ_TYPE_SOUND_RAM, SEQ_TYPE_SOUND_HD)) {
          writestruct(wd, DATA, StripElem, 1, strip->stripdata);
        }

        strip->done = true;
      }

      if (seq->prop) {
        IDP_WriteProperty(seq->prop, wd);
      }

      write_sequence_modifiers(wd, &seq->modifiers);
    }
    SEQ_END;

    /* new; meta stack too, even when its nasty restore code */
    for (MetaStack *ms = ed->metastack.first; ms; ms = ms->next) {
      writestruct(wd, DATA, MetaStack, 1, ms);
    }
  }

  if (sce->r.avicodecdata) {
    writestruct(wd, DATA, AviCodecData, 1, sce->r.avicodecdata);
    if (sce->r.avicodecdata->lpFormat) {
      writedata(wd, DATA, sce->r.avicodecdata->cbFormat, sce->r.avicodecdata->lpFormat);
    }
    if (sce->r.avicodecdata->lpParms) {
      writedata(wd, DATA, sce->r.avicodecdata->cbParms, sce->r.avicodecdata->lpParms);
    }
  }
  if (sce->r.ffcodecdata.properties) {
    IDP_WriteProperty(sce->r.ffcodecdata.properties, wd);
  }

  /* writing dynamic list of TimeMarkers to the blend file */
  for (TimeMarker *marker = sce->markers.first; marker; marker = marker->next) {
    writestruct(wd, DATA, TimeMarker, 1, marker);
  }

  /* writing dynamic list of TransformOrientations to the blend file */
  for (TransformOrientation *ts = sce->transform_spaces.first; ts; ts = ts->next) {
    writestruct(wd, DATA, TransformOrientation, 1, ts);
  }

  /* writing MultiView to the blend file */
  for (SceneRenderView *srv = sce->r.views.first; srv; srv = srv->next) {
    writestruct(wd, DATA, SceneRenderView, 1, srv);
  }

  if (sce->nodetree) {
    writestruct(wd, DATA, bNodeTree, 1, sce->nodetree);
    write_nodetree_nolib(wd, sce->nodetree);
  }

  write_view_settings(wd, &sce->view_settings);

  /* writing RigidBodyWorld data to the blend file */
  if (sce->rigidbody_world) {
    /* Set deprecated pointers to prevent crashes of older Blenders */
    sce->rigidbody_world->pointcache = sce->rigidbody_world->shared->pointcache;
    sce->rigidbody_world->ptcaches = sce->rigidbody_world->shared->ptcaches;
    writestruct(wd, DATA, RigidBodyWorld, 1, sce->rigidbody_world);

    writestruct(wd, DATA, RigidBodyWorld_Shared, 1, sce->rigidbody_world->shared);
    writestruct(wd, DATA, EffectorWeights, 1, sce->rigidbody_world->effector_weights);
    write_pointcaches(wd, &(sce->rigidbody_world->shared->ptcaches));
  }

  write_previews(wd, sce->preview);
  write_curvemapping_curves(wd, &sce->r.mblur_shutter_curve);

  for (ViewLayer *view_layer = sce->view_layers.first; view_layer; view_layer = view_layer->next) {
    write_view_layer(wd, view_layer);
  }

  if (sce->master_collection) {
    writestruct(wd, DATA, Collection, 1, sce->master_collection);
    write_collection_nolib(wd, sce->master_collection);
  }

  /* Eevee Lightcache */
  if (sce->eevee.light_cache && !wd->use_memfile) {
    writestruct(wd, DATA, LightCache, 1, sce->eevee.light_cache);
    write_lightcache(wd, sce->eevee.light_cache);
  }

  write_view3dshading(wd, &sce->display.shading);

  /* Freed on doversion. */
  BLI_assert(sce->layer_properties == NULL);
}

static void write_gpencil(WriteData *wd, bGPdata *gpd)
{
  if (gpd->id.us > 0 || wd->use_memfile) {
    /* write gpd data block to file */
    writestruct(wd, ID_GD, bGPdata, 1, gpd);
    write_iddata(wd, &gpd->id);

    if (gpd->adt) {
      write_animdata(wd, gpd->adt);
    }

    writedata(wd, DATA, sizeof(void *) * gpd->totcol, gpd->mat);

    /* write grease-pencil layers to file */
    writelist(wd, DATA, bGPDlayer, &gpd->layers);
    for (bGPDlayer *gpl = gpd->layers.first; gpl; gpl = gpl->next) {
      /* write this layer's frames to file */
      writelist(wd, DATA, bGPDframe, &gpl->frames);
      for (bGPDframe *gpf = gpl->frames.first; gpf; gpf = gpf->next) {
        /* write strokes */
        writelist(wd, DATA, bGPDstroke, &gpf->strokes);
        for (bGPDstroke *gps = gpf->strokes.first; gps; gps = gps->next) {
          writestruct(wd, DATA, bGPDspoint, gps->totpoints, gps->points);
          write_dverts(wd, gps->totpoints, gps->dvert);
        }
      }
    }
  }
}

static void write_region(WriteData *wd, ARegion *ar, int spacetype)
{
  writestruct(wd, DATA, ARegion, 1, ar);

  if (ar->regiondata) {
    if (ar->flag & RGN_FLAG_TEMP_REGIONDATA) {
      return;
    }

    switch (spacetype) {
      case SPACE_VIEW3D:
        if (ar->regiontype == RGN_TYPE_WINDOW) {
          RegionView3D *rv3d = ar->regiondata;
          writestruct(wd, DATA, RegionView3D, 1, rv3d);

          if (rv3d->localvd) {
            writestruct(wd, DATA, RegionView3D, 1, rv3d->localvd);
          }
          if (rv3d->clipbb) {
            writestruct(wd, DATA, BoundBox, 1, rv3d->clipbb);
          }
        }
        else {
          printf("regiondata write missing!\n");
        }
        break;
      default:
        printf("regiondata write missing!\n");
    }
  }
}

static void write_uilist(WriteData *wd, uiList *ui_list)
{
  writestruct(wd, DATA, uiList, 1, ui_list);

  if (ui_list->properties) {
    IDP_WriteProperty(ui_list->properties, wd);
  }
}

static void write_soops(WriteData *wd, SpaceOutliner *so)
{
  BLI_mempool *ts = so->treestore;

  if (ts) {
    SpaceOutliner so_flat = *so;

    int elems = BLI_mempool_len(ts);
    /* linearize mempool to array */
    TreeStoreElem *data = elems ? BLI_mempool_as_arrayN(ts, "TreeStoreElem") : NULL;

    if (data) {
      /* In this block we use the memory location of the treestore
       * but _not_ its data, the addresses in this case are UUID's,
       * since we can't rely on malloc giving us different values each time.
       */
      TreeStore ts_flat = {0};

      /* we know the treestore is at least as big as a pointer,
       * so offsetting works to give us a UUID. */
      void *data_addr = (void *)POINTER_OFFSET(ts, sizeof(void *));

      ts_flat.usedelem = elems;
      ts_flat.totelem = elems;
      ts_flat.data = data_addr;

      writestruct(wd, DATA, SpaceOutliner, 1, so);

      writestruct_at_address(wd, DATA, TreeStore, 1, ts, &ts_flat);
      writestruct_at_address(wd, DATA, TreeStoreElem, elems, data_addr, data);

      MEM_freeN(data);
    }
    else {
      so_flat.treestore = NULL;
      writestruct_at_address(wd, DATA, SpaceOutliner, 1, so, &so_flat);
    }
  }
  else {
    writestruct(wd, DATA, SpaceOutliner, 1, so);
  }
}

static void write_panel_list(WriteData *wd, ListBase *lb)
{
  for (Panel *pa = lb->first; pa; pa = pa->next) {
    writestruct(wd, DATA, Panel, 1, pa);
    write_panel_list(wd, &pa->children);
  }
}

static void write_area_regions(WriteData *wd, ScrArea *area)
{
  for (ARegion *region = area->regionbase.first; region; region = region->next) {
    write_region(wd, region, area->spacetype);
    write_panel_list(wd, &region->panels);

    for (PanelCategoryStack *pc_act = region->panels_category_active.first; pc_act;
         pc_act = pc_act->next) {
      writestruct(wd, DATA, PanelCategoryStack, 1, pc_act);
    }

    for (uiList *ui_list = region->ui_lists.first; ui_list; ui_list = ui_list->next) {
      write_uilist(wd, ui_list);
    }

    for (uiPreview *ui_preview = region->ui_previews.first; ui_preview;
         ui_preview = ui_preview->next) {
      writestruct(wd, DATA, uiPreview, 1, ui_preview);
    }
  }

  for (SpaceLink *sl = area->spacedata.first; sl; sl = sl->next) {
    for (ARegion *region = sl->regionbase.first; region; region = region->next) {
      write_region(wd, region, sl->spacetype);
    }

    if (sl->spacetype == SPACE_VIEW3D) {
      View3D *v3d = (View3D *)sl;
      writestruct(wd, DATA, View3D, 1, v3d);

      if (v3d->localvd) {
        writestruct(wd, DATA, View3D, 1, v3d->localvd);
      }

      if (v3d->fx_settings.ssao) {
        writestruct(wd, DATA, GPUSSAOSettings, 1, v3d->fx_settings.ssao);
      }
      if (v3d->fx_settings.dof) {
        writestruct(wd, DATA, GPUDOFSettings, 1, v3d->fx_settings.dof);
      }
      write_view3dshading(wd, &v3d->shading);
    }
    else if (sl->spacetype == SPACE_GRAPH) {
      SpaceGraph *sipo = (SpaceGraph *)sl;
      ListBase tmpGhosts = sipo->runtime.ghost_curves;

      /* temporarily disable ghost curves when saving */
      BLI_listbase_clear(&sipo->runtime.ghost_curves);

      writestruct(wd, DATA, SpaceGraph, 1, sl);
      if (sipo->ads) {
        writestruct(wd, DATA, bDopeSheet, 1, sipo->ads);
      }

      /* reenable ghost curves */
      sipo->runtime.ghost_curves = tmpGhosts;
    }
    else if (sl->spacetype == SPACE_PROPERTIES) {
      writestruct(wd, DATA, SpaceProperties, 1, sl);
    }
    else if (sl->spacetype == SPACE_FILE) {
      SpaceFile *sfile = (SpaceFile *)sl;

      writestruct(wd, DATA, SpaceFile, 1, sl);
      if (sfile->params) {
        writestruct(wd, DATA, FileSelectParams, 1, sfile->params);
      }
    }
    else if (sl->spacetype == SPACE_SEQ) {
      writestruct(wd, DATA, SpaceSeq, 1, sl);
    }
    else if (sl->spacetype == SPACE_OUTLINER) {
      SpaceOutliner *so = (SpaceOutliner *)sl;
      write_soops(wd, so);
    }
    else if (sl->spacetype == SPACE_IMAGE) {
      writestruct(wd, DATA, SpaceImage, 1, sl);
    }
    else if (sl->spacetype == SPACE_TEXT) {
      writestruct(wd, DATA, SpaceText, 1, sl);
    }
    else if (sl->spacetype == SPACE_SCRIPT) {
      SpaceScript *scr = (SpaceScript *)sl;
      scr->but_refs = NULL;
      writestruct(wd, DATA, SpaceScript, 1, sl);
    }
    else if (sl->spacetype == SPACE_ACTION) {
      writestruct(wd, DATA, SpaceAction, 1, sl);
    }
    else if (sl->spacetype == SPACE_NLA) {
      SpaceNla *snla = (SpaceNla *)sl;

      writestruct(wd, DATA, SpaceNla, 1, snla);
      if (snla->ads) {
        writestruct(wd, DATA, bDopeSheet, 1, snla->ads);
      }
    }
    else if (sl->spacetype == SPACE_NODE) {
      SpaceNode *snode = (SpaceNode *)sl;
      bNodeTreePath *path;
      writestruct(wd, DATA, SpaceNode, 1, snode);

      for (path = snode->treepath.first; path; path = path->next) {
        writestruct(wd, DATA, bNodeTreePath, 1, path);
      }
    }
    else if (sl->spacetype == SPACE_CONSOLE) {
      SpaceConsole *con = (SpaceConsole *)sl;
      ConsoleLine *cl;

      for (cl = con->history.first; cl; cl = cl->next) {
        /* 'len_alloc' is invalid on write, set from 'len' on read */
        writestruct(wd, DATA, ConsoleLine, 1, cl);
        writedata(wd, DATA, cl->len + 1, cl->line);
      }
      writestruct(wd, DATA, SpaceConsole, 1, sl);
    }
#ifdef WITH_GLOBAL_AREA_WRITING
    else if (sl->spacetype == SPACE_TOPBAR) {
      writestruct(wd, DATA, SpaceTopBar, 1, sl);
    }
    else if (sl->spacetype == SPACE_STATUSBAR) {
      writestruct(wd, DATA, SpaceStatusBar, 1, sl);
    }
#endif
    else if (sl->spacetype == SPACE_USERPREF) {
      writestruct(wd, DATA, SpaceUserPref, 1, sl);
    }
    else if (sl->spacetype == SPACE_CLIP) {
      writestruct(wd, DATA, SpaceClip, 1, sl);
    }
    else if (sl->spacetype == SPACE_INFO) {
      writestruct(wd, DATA, SpaceInfo, 1, sl);
    }
  }
}

static void write_area_map(WriteData *wd, ScrAreaMap *area_map)
{
  writelist(wd, DATA, ScrVert, &area_map->vertbase);
  writelist(wd, DATA, ScrEdge, &area_map->edgebase);
  for (ScrArea *area = area_map->areabase.first; area; area = area->next) {
    area->butspacetype = area->spacetype; /* Just for compatibility, will be reset below. */

    writestruct(wd, DATA, ScrArea, 1, area);

#ifdef WITH_GLOBAL_AREA_WRITING
    writestruct(wd, DATA, ScrGlobalAreaData, 1, area->global);
#endif

    write_area_regions(wd, area);

    area->butspacetype = SPACE_EMPTY; /* Unset again, was changed above. */
  }
}

static void write_windowmanager(WriteData *wd, wmWindowManager *wm)
{
  writestruct(wd, ID_WM, wmWindowManager, 1, wm);
  write_iddata(wd, &wm->id);

  for (wmWindow *win = wm->windows.first; win; win = win->next) {
#ifndef WITH_GLOBAL_AREA_WRITING
    /* Don't write global areas yet, while we make changes to them. */
    ScrAreaMap global_areas = win->global_areas;
    memset(&win->global_areas, 0, sizeof(win->global_areas));
#endif

    /* update deprecated screen member (for so loading in 2.7x uses the correct screen) */
    win->screen = BKE_workspace_active_screen_get(win->workspace_hook);

    writestruct(wd, DATA, wmWindow, 1, win);
    writestruct(wd, DATA, WorkSpaceInstanceHook, 1, win->workspace_hook);
    writestruct(wd, DATA, Stereo3dFormat, 1, win->stereo3d_format);

#ifdef WITH_GLOBAL_AREA_WRITING
    write_area_map(wd, &win->global_areas);
#else
    win->global_areas = global_areas;
#endif

    /* data is written, clear deprecated data again */
    win->screen = NULL;
  }
}

static void write_screen(WriteData *wd, bScreen *sc)
{
  /* Screens are reference counted, only saved if used by a workspace. */
  if (sc->id.us > 0 || wd->use_memfile) {
    /* write LibData */
    /* in 2.50+ files, the file identifier for screens is patched, forward compatibility */
    writestruct(wd, ID_SCRN, bScreen, 1, sc);
    write_iddata(wd, &sc->id);

    write_previews(wd, sc->preview);

    /* direct data */
    write_area_map(wd, AREAMAP_FROM_SCREEN(sc));
  }
}

static void write_bone(WriteData *wd, Bone *bone)
{
  /* PATCH for upward compatibility after 2.37+ armature recode */
  bone->size[0] = bone->size[1] = bone->size[2] = 1.0f;

  /* Write this bone */
  writestruct(wd, DATA, Bone, 1, bone);

  /* Write ID Properties -- and copy this comment EXACTLY for easy finding
   * of library blocks that implement this.*/
  if (bone->prop) {
    IDP_WriteProperty(bone->prop, wd);
  }

  /* Write Children */
  for (Bone *cbone = bone->childbase.first; cbone; cbone = cbone->next) {
    write_bone(wd, cbone);
  }
}

static void write_armature(WriteData *wd, bArmature *arm)
{
  if (arm->id.us > 0 || wd->use_memfile) {
    writestruct(wd, ID_AR, bArmature, 1, arm);
    write_iddata(wd, &arm->id);

    if (arm->adt) {
      write_animdata(wd, arm->adt);
    }

    /* Direct data */
    for (Bone *bone = arm->bonebase.first; bone; bone = bone->next) {
      write_bone(wd, bone);
    }
  }
}

static void write_text(WriteData *wd, Text *text)
{
  if ((text->flags & TXT_ISMEM) && (text->flags & TXT_ISEXT)) {
    text->flags &= ~TXT_ISEXT;
  }

  /* write LibData */
  writestruct(wd, ID_TXT, Text, 1, text);
  write_iddata(wd, &text->id);

  if (text->name) {
    writedata(wd, DATA, strlen(text->name) + 1, text->name);
  }

  if (!(text->flags & TXT_ISEXT)) {
    /* now write the text data, in two steps for optimization in the readfunction */
    for (TextLine *tmp = text->lines.first; tmp; tmp = tmp->next) {
      writestruct(wd, DATA, TextLine, 1, tmp);
    }

    for (TextLine *tmp = text->lines.first; tmp; tmp = tmp->next) {
      writedata(wd, DATA, tmp->len + 1, tmp->line);
    }
  }
}

static void write_speaker(WriteData *wd, Speaker *spk)
{
  if (spk->id.us > 0 || wd->use_memfile) {
    /* write LibData */
    writestruct(wd, ID_SPK, Speaker, 1, spk);
    write_iddata(wd, &spk->id);

    if (spk->adt) {
      write_animdata(wd, spk->adt);
    }
  }
}

static void write_sound(WriteData *wd, bSound *sound)
{
  if (sound->id.us > 0 || wd->use_memfile) {
    /* write LibData */
    writestruct(wd, ID_SO, bSound, 1, sound);
    write_iddata(wd, &sound->id);

    if (sound->packedfile) {
      PackedFile *pf = sound->packedfile;
      writestruct(wd, DATA, PackedFile, 1, pf);
      writedata(wd, DATA, pf->size, pf->data);
    }
  }
}

static void write_probe(WriteData *wd, LightProbe *prb)
{
  if (prb->id.us > 0 || wd->use_memfile) {
    /* write LibData */
    writestruct(wd, ID_LP, LightProbe, 1, prb);
    write_iddata(wd, &prb->id);

    if (prb->adt) {
      write_animdata(wd, prb->adt);
    }
  }
}

static void write_nodetree(WriteData *wd, bNodeTree *ntree)
{
  if (ntree->id.us > 0 || wd->use_memfile) {
    writestruct(wd, ID_NT, bNodeTree, 1, ntree);
    /* Note that trees directly used by other IDs (materials etc.) are not 'real' ID, they cannot
     * be linked, etc., so we write actual id data here only, for 'real' ID trees. */
    write_iddata(wd, &ntree->id);

    write_nodetree_nolib(wd, ntree);
  }
}

static void write_brush(WriteData *wd, Brush *brush)
{
  if (brush->id.us > 0 || wd->use_memfile) {
    writestruct(wd, ID_BR, Brush, 1, brush);
    write_iddata(wd, &brush->id);

    if (brush->curve) {
      write_curvemapping(wd, brush->curve);
    }

    if (brush->gpencil_settings) {
      writestruct(wd, DATA, BrushGpencilSettings, 1, brush->gpencil_settings);

      if (brush->gpencil_settings->curve_sensitivity) {
        write_curvemapping(wd, brush->gpencil_settings->curve_sensitivity);
      }
      if (brush->gpencil_settings->curve_strength) {
        write_curvemapping(wd, brush->gpencil_settings->curve_strength);
      }
      if (brush->gpencil_settings->curve_jitter) {
        write_curvemapping(wd, brush->gpencil_settings->curve_jitter);
      }
    }
    if (brush->gradient) {
      writestruct(wd, DATA, ColorBand, 1, brush->gradient);
    }
  }
}

static void write_palette(WriteData *wd, Palette *palette)
{
  if (palette->id.us > 0 || wd->use_memfile) {
    PaletteColor *color;
    writestruct(wd, ID_PAL, Palette, 1, palette);
    write_iddata(wd, &palette->id);

    for (color = palette->colors.first; color; color = color->next) {
      writestruct(wd, DATA, PaletteColor, 1, color);
    }
  }
}

static void write_paintcurve(WriteData *wd, PaintCurve *pc)
{
  if (pc->id.us > 0 || wd->use_memfile) {
    writestruct(wd, ID_PC, PaintCurve, 1, pc);
    write_iddata(wd, &pc->id);

    writestruct(wd, DATA, PaintCurvePoint, pc->tot_points, pc->points);
  }
}

static void write_movieTracks(WriteData *wd, ListBase *tracks)
{
  MovieTrackingTrack *track;

  track = tracks->first;
  while (track) {
    writestruct(wd, DATA, MovieTrackingTrack, 1, track);

    if (track->markers) {
      writestruct(wd, DATA, MovieTrackingMarker, track->markersnr, track->markers);
    }

    track = track->next;
  }
}

static void write_moviePlaneTracks(WriteData *wd, ListBase *plane_tracks_base)
{
  MovieTrackingPlaneTrack *plane_track;

  for (plane_track = plane_tracks_base->first; plane_track; plane_track = plane_track->next) {
    writestruct(wd, DATA, MovieTrackingPlaneTrack, 1, plane_track);

    writedata(wd,
              DATA,
              sizeof(MovieTrackingTrack *) * plane_track->point_tracksnr,
              plane_track->point_tracks);
    writestruct(wd, DATA, MovieTrackingPlaneMarker, plane_track->markersnr, plane_track->markers);
  }
}

static void write_movieReconstruction(WriteData *wd, MovieTrackingReconstruction *reconstruction)
{
  if (reconstruction->camnr) {
    writestruct(
        wd, DATA, MovieReconstructedCamera, reconstruction->camnr, reconstruction->cameras);
  }
}

static void write_movieclip(WriteData *wd, MovieClip *clip)
{
  if (clip->id.us > 0 || wd->use_memfile) {
    MovieTracking *tracking = &clip->tracking;
    MovieTrackingObject *object;

    writestruct(wd, ID_MC, MovieClip, 1, clip);
    write_iddata(wd, &clip->id);

    if (clip->adt) {
      write_animdata(wd, clip->adt);
    }

    write_movieTracks(wd, &tracking->tracks);
    write_moviePlaneTracks(wd, &tracking->plane_tracks);
    write_movieReconstruction(wd, &tracking->reconstruction);

    object = tracking->objects.first;
    while (object) {
      writestruct(wd, DATA, MovieTrackingObject, 1, object);

      write_movieTracks(wd, &object->tracks);
      write_moviePlaneTracks(wd, &object->plane_tracks);
      write_movieReconstruction(wd, &object->reconstruction);

      object = object->next;
    }
  }
}

static void write_mask(WriteData *wd, Mask *mask)
{
  if (mask->id.us > 0 || wd->use_memfile) {
    MaskLayer *masklay;

    writestruct(wd, ID_MSK, Mask, 1, mask);
    write_iddata(wd, &mask->id);

    if (mask->adt) {
      write_animdata(wd, mask->adt);
    }

    for (masklay = mask->masklayers.first; masklay; masklay = masklay->next) {
      MaskSpline *spline;
      MaskLayerShape *masklay_shape;

      writestruct(wd, DATA, MaskLayer, 1, masklay);

      for (spline = masklay->splines.first; spline; spline = spline->next) {
        int i;

        void *points_deform = spline->points_deform;
        spline->points_deform = NULL;

        writestruct(wd, DATA, MaskSpline, 1, spline);
        writestruct(wd, DATA, MaskSplinePoint, spline->tot_point, spline->points);

        spline->points_deform = points_deform;

        for (i = 0; i < spline->tot_point; i++) {
          MaskSplinePoint *point = &spline->points[i];

          if (point->tot_uw) {
            writestruct(wd, DATA, MaskSplinePointUW, point->tot_uw, point->uw);
          }
        }
      }

      for (masklay_shape = masklay->splines_shapes.first; masklay_shape;
           masklay_shape = masklay_shape->next) {
        writestruct(wd, DATA, MaskLayerShape, 1, masklay_shape);
        writedata(wd,
                  DATA,
                  masklay_shape->tot_vert * sizeof(float) * MASK_OBJECT_SHAPE_ELEM_SIZE,
                  masklay_shape->data);
      }
    }
  }
}

static void write_linestyle_color_modifiers(WriteData *wd, ListBase *modifiers)
{
  LineStyleModifier *m;

  for (m = modifiers->first; m; m = m->next) {
    int struct_nr;
    switch (m->type) {
      case LS_MODIFIER_ALONG_STROKE:
        struct_nr = SDNA_TYPE_FROM_STRUCT(LineStyleColorModifier_AlongStroke);
        break;
      case LS_MODIFIER_DISTANCE_FROM_CAMERA:
        struct_nr = SDNA_TYPE_FROM_STRUCT(LineStyleColorModifier_DistanceFromCamera);
        break;
      case LS_MODIFIER_DISTANCE_FROM_OBJECT:
        struct_nr = SDNA_TYPE_FROM_STRUCT(LineStyleColorModifier_DistanceFromObject);
        break;
      case LS_MODIFIER_MATERIAL:
        struct_nr = SDNA_TYPE_FROM_STRUCT(LineStyleColorModifier_Material);
        break;
      case LS_MODIFIER_TANGENT:
        struct_nr = SDNA_TYPE_FROM_STRUCT(LineStyleColorModifier_Tangent);
        break;
      case LS_MODIFIER_NOISE:
        struct_nr = SDNA_TYPE_FROM_STRUCT(LineStyleColorModifier_Noise);
        break;
      case LS_MODIFIER_CREASE_ANGLE:
        struct_nr = SDNA_TYPE_FROM_STRUCT(LineStyleColorModifier_CreaseAngle);
        break;
      case LS_MODIFIER_CURVATURE_3D:
        struct_nr = SDNA_TYPE_FROM_STRUCT(LineStyleColorModifier_Curvature_3D);
        break;
      default:
        struct_nr = SDNA_TYPE_FROM_STRUCT(LineStyleModifier); /* this should not happen */
    }
    writestruct_nr(wd, DATA, struct_nr, 1, m);
  }
  for (m = modifiers->first; m; m = m->next) {
    switch (m->type) {
      case LS_MODIFIER_ALONG_STROKE:
        writestruct(wd, DATA, ColorBand, 1, ((LineStyleColorModifier_AlongStroke *)m)->color_ramp);
        break;
      case LS_MODIFIER_DISTANCE_FROM_CAMERA:
        writestruct(
            wd, DATA, ColorBand, 1, ((LineStyleColorModifier_DistanceFromCamera *)m)->color_ramp);
        break;
      case LS_MODIFIER_DISTANCE_FROM_OBJECT:
        writestruct(
            wd, DATA, ColorBand, 1, ((LineStyleColorModifier_DistanceFromObject *)m)->color_ramp);
        break;
      case LS_MODIFIER_MATERIAL:
        writestruct(wd, DATA, ColorBand, 1, ((LineStyleColorModifier_Material *)m)->color_ramp);
        break;
      case LS_MODIFIER_TANGENT:
        writestruct(wd, DATA, ColorBand, 1, ((LineStyleColorModifier_Tangent *)m)->color_ramp);
        break;
      case LS_MODIFIER_NOISE:
        writestruct(wd, DATA, ColorBand, 1, ((LineStyleColorModifier_Noise *)m)->color_ramp);
        break;
      case LS_MODIFIER_CREASE_ANGLE:
        writestruct(wd, DATA, ColorBand, 1, ((LineStyleColorModifier_CreaseAngle *)m)->color_ramp);
        break;
      case LS_MODIFIER_CURVATURE_3D:
        writestruct(
            wd, DATA, ColorBand, 1, ((LineStyleColorModifier_Curvature_3D *)m)->color_ramp);
        break;
    }
  }
}

static void write_linestyle_alpha_modifiers(WriteData *wd, ListBase *modifiers)
{
  LineStyleModifier *m;

  for (m = modifiers->first; m; m = m->next) {
    int struct_nr;
    switch (m->type) {
      case LS_MODIFIER_ALONG_STROKE:
        struct_nr = SDNA_TYPE_FROM_STRUCT(LineStyleAlphaModifier_AlongStroke);
        break;
      case LS_MODIFIER_DISTANCE_FROM_CAMERA:
        struct_nr = SDNA_TYPE_FROM_STRUCT(LineStyleAlphaModifier_DistanceFromCamera);
        break;
      case LS_MODIFIER_DISTANCE_FROM_OBJECT:
        struct_nr = SDNA_TYPE_FROM_STRUCT(LineStyleAlphaModifier_DistanceFromObject);
        break;
      case LS_MODIFIER_MATERIAL:
        struct_nr = SDNA_TYPE_FROM_STRUCT(LineStyleAlphaModifier_Material);
        break;
      case LS_MODIFIER_TANGENT:
        struct_nr = SDNA_TYPE_FROM_STRUCT(LineStyleAlphaModifier_Tangent);
        break;
      case LS_MODIFIER_NOISE:
        struct_nr = SDNA_TYPE_FROM_STRUCT(LineStyleAlphaModifier_Noise);
        break;
      case LS_MODIFIER_CREASE_ANGLE:
        struct_nr = SDNA_TYPE_FROM_STRUCT(LineStyleAlphaModifier_CreaseAngle);
        break;
      case LS_MODIFIER_CURVATURE_3D:
        struct_nr = SDNA_TYPE_FROM_STRUCT(LineStyleAlphaModifier_Curvature_3D);
        break;
      default:
        struct_nr = SDNA_TYPE_FROM_STRUCT(LineStyleModifier); /* this should not happen */
    }
    writestruct_nr(wd, DATA, struct_nr, 1, m);
  }
  for (m = modifiers->first; m; m = m->next) {
    switch (m->type) {
      case LS_MODIFIER_ALONG_STROKE:
        write_curvemapping(wd, ((LineStyleAlphaModifier_AlongStroke *)m)->curve);
        break;
      case LS_MODIFIER_DISTANCE_FROM_CAMERA:
        write_curvemapping(wd, ((LineStyleAlphaModifier_DistanceFromCamera *)m)->curve);
        break;
      case LS_MODIFIER_DISTANCE_FROM_OBJECT:
        write_curvemapping(wd, ((LineStyleAlphaModifier_DistanceFromObject *)m)->curve);
        break;
      case LS_MODIFIER_MATERIAL:
        write_curvemapping(wd, ((LineStyleAlphaModifier_Material *)m)->curve);
        break;
      case LS_MODIFIER_TANGENT:
        write_curvemapping(wd, ((LineStyleAlphaModifier_Tangent *)m)->curve);
        break;
      case LS_MODIFIER_NOISE:
        write_curvemapping(wd, ((LineStyleAlphaModifier_Noise *)m)->curve);
        break;
      case LS_MODIFIER_CREASE_ANGLE:
        write_curvemapping(wd, ((LineStyleAlphaModifier_CreaseAngle *)m)->curve);
        break;
      case LS_MODIFIER_CURVATURE_3D:
        write_curvemapping(wd, ((LineStyleAlphaModifier_Curvature_3D *)m)->curve);
        break;
    }
  }
}

static void write_linestyle_thickness_modifiers(WriteData *wd, ListBase *modifiers)
{
  LineStyleModifier *m;

  for (m = modifiers->first; m; m = m->next) {
    int struct_nr;
    switch (m->type) {
      case LS_MODIFIER_ALONG_STROKE:
        struct_nr = SDNA_TYPE_FROM_STRUCT(LineStyleThicknessModifier_AlongStroke);
        break;
      case LS_MODIFIER_DISTANCE_FROM_CAMERA:
        struct_nr = SDNA_TYPE_FROM_STRUCT(LineStyleThicknessModifier_DistanceFromCamera);
        break;
      case LS_MODIFIER_DISTANCE_FROM_OBJECT:
        struct_nr = SDNA_TYPE_FROM_STRUCT(LineStyleThicknessModifier_DistanceFromObject);
        break;
      case LS_MODIFIER_MATERIAL:
        struct_nr = SDNA_TYPE_FROM_STRUCT(LineStyleThicknessModifier_Material);
        break;
      case LS_MODIFIER_CALLIGRAPHY:
        struct_nr = SDNA_TYPE_FROM_STRUCT(LineStyleThicknessModifier_Calligraphy);
        break;
      case LS_MODIFIER_TANGENT:
        struct_nr = SDNA_TYPE_FROM_STRUCT(LineStyleThicknessModifier_Tangent);
        break;
      case LS_MODIFIER_NOISE:
        struct_nr = SDNA_TYPE_FROM_STRUCT(LineStyleThicknessModifier_Noise);
        break;
      case LS_MODIFIER_CREASE_ANGLE:
        struct_nr = SDNA_TYPE_FROM_STRUCT(LineStyleThicknessModifier_CreaseAngle);
        break;
      case LS_MODIFIER_CURVATURE_3D:
        struct_nr = SDNA_TYPE_FROM_STRUCT(LineStyleThicknessModifier_Curvature_3D);
        break;
      default:
        struct_nr = SDNA_TYPE_FROM_STRUCT(LineStyleModifier); /* this should not happen */
    }
    writestruct_nr(wd, DATA, struct_nr, 1, m);
  }
  for (m = modifiers->first; m; m = m->next) {
    switch (m->type) {
      case LS_MODIFIER_ALONG_STROKE:
        write_curvemapping(wd, ((LineStyleThicknessModifier_AlongStroke *)m)->curve);
        break;
      case LS_MODIFIER_DISTANCE_FROM_CAMERA:
        write_curvemapping(wd, ((LineStyleThicknessModifier_DistanceFromCamera *)m)->curve);
        break;
      case LS_MODIFIER_DISTANCE_FROM_OBJECT:
        write_curvemapping(wd, ((LineStyleThicknessModifier_DistanceFromObject *)m)->curve);
        break;
      case LS_MODIFIER_MATERIAL:
        write_curvemapping(wd, ((LineStyleThicknessModifier_Material *)m)->curve);
        break;
      case LS_MODIFIER_TANGENT:
        write_curvemapping(wd, ((LineStyleThicknessModifier_Tangent *)m)->curve);
        break;
      case LS_MODIFIER_CREASE_ANGLE:
        write_curvemapping(wd, ((LineStyleThicknessModifier_CreaseAngle *)m)->curve);
        break;
      case LS_MODIFIER_CURVATURE_3D:
        write_curvemapping(wd, ((LineStyleThicknessModifier_Curvature_3D *)m)->curve);
        break;
    }
  }
}

static void write_linestyle_geometry_modifiers(WriteData *wd, ListBase *modifiers)
{
  LineStyleModifier *m;

  for (m = modifiers->first; m; m = m->next) {
    int struct_nr;
    switch (m->type) {
      case LS_MODIFIER_SAMPLING:
        struct_nr = SDNA_TYPE_FROM_STRUCT(LineStyleGeometryModifier_Sampling);
        break;
      case LS_MODIFIER_BEZIER_CURVE:
        struct_nr = SDNA_TYPE_FROM_STRUCT(LineStyleGeometryModifier_BezierCurve);
        break;
      case LS_MODIFIER_SINUS_DISPLACEMENT:
        struct_nr = SDNA_TYPE_FROM_STRUCT(LineStyleGeometryModifier_SinusDisplacement);
        break;
      case LS_MODIFIER_SPATIAL_NOISE:
        struct_nr = SDNA_TYPE_FROM_STRUCT(LineStyleGeometryModifier_SpatialNoise);
        break;
      case LS_MODIFIER_PERLIN_NOISE_1D:
        struct_nr = SDNA_TYPE_FROM_STRUCT(LineStyleGeometryModifier_PerlinNoise1D);
        break;
      case LS_MODIFIER_PERLIN_NOISE_2D:
        struct_nr = SDNA_TYPE_FROM_STRUCT(LineStyleGeometryModifier_PerlinNoise2D);
        break;
      case LS_MODIFIER_BACKBONE_STRETCHER:
        struct_nr = SDNA_TYPE_FROM_STRUCT(LineStyleGeometryModifier_BackboneStretcher);
        break;
      case LS_MODIFIER_TIP_REMOVER:
        struct_nr = SDNA_TYPE_FROM_STRUCT(LineStyleGeometryModifier_TipRemover);
        break;
      case LS_MODIFIER_POLYGONIZATION:
        struct_nr = SDNA_TYPE_FROM_STRUCT(LineStyleGeometryModifier_Polygonalization);
        break;
      case LS_MODIFIER_GUIDING_LINES:
        struct_nr = SDNA_TYPE_FROM_STRUCT(LineStyleGeometryModifier_GuidingLines);
        break;
      case LS_MODIFIER_BLUEPRINT:
        struct_nr = SDNA_TYPE_FROM_STRUCT(LineStyleGeometryModifier_Blueprint);
        break;
      case LS_MODIFIER_2D_OFFSET:
        struct_nr = SDNA_TYPE_FROM_STRUCT(LineStyleGeometryModifier_2DOffset);
        break;
      case LS_MODIFIER_2D_TRANSFORM:
        struct_nr = SDNA_TYPE_FROM_STRUCT(LineStyleGeometryModifier_2DTransform);
        break;
      case LS_MODIFIER_SIMPLIFICATION:
        struct_nr = SDNA_TYPE_FROM_STRUCT(LineStyleGeometryModifier_Simplification);
        break;
      default:
        struct_nr = SDNA_TYPE_FROM_STRUCT(LineStyleModifier); /* this should not happen */
    }
    writestruct_nr(wd, DATA, struct_nr, 1, m);
  }
}

static void write_linestyle(WriteData *wd, FreestyleLineStyle *linestyle)
{
  if (linestyle->id.us > 0 || wd->use_memfile) {
    writestruct(wd, ID_LS, FreestyleLineStyle, 1, linestyle);
    write_iddata(wd, &linestyle->id);

    if (linestyle->adt) {
      write_animdata(wd, linestyle->adt);
    }

    write_linestyle_color_modifiers(wd, &linestyle->color_modifiers);
    write_linestyle_alpha_modifiers(wd, &linestyle->alpha_modifiers);
    write_linestyle_thickness_modifiers(wd, &linestyle->thickness_modifiers);
    write_linestyle_geometry_modifiers(wd, &linestyle->geometry_modifiers);
    for (int a = 0; a < MAX_MTEX; a++) {
      if (linestyle->mtex[a]) {
        writestruct(wd, DATA, MTex, 1, linestyle->mtex[a]);
      }
    }
    if (linestyle->nodetree) {
      writestruct(wd, DATA, bNodeTree, 1, linestyle->nodetree);
      write_nodetree_nolib(wd, linestyle->nodetree);
    }
  }
}

static void write_cachefile(WriteData *wd, CacheFile *cache_file)
{
  if (cache_file->id.us > 0 || wd->use_memfile) {
    writestruct(wd, ID_CF, CacheFile, 1, cache_file);

    if (cache_file->adt) {
      write_animdata(wd, cache_file->adt);
    }
  }
}

static void write_workspace(WriteData *wd, WorkSpace *workspace)
{
  ListBase *layouts = BKE_workspace_layouts_get(workspace);

  writestruct(wd, ID_WS, WorkSpace, 1, workspace);
  writelist(wd, DATA, WorkSpaceLayout, layouts);
  writelist(wd, DATA, WorkSpaceDataRelation, &workspace->hook_layout_relations);
  writelist(wd, DATA, wmOwnerID, &workspace->owner_ids);
  writelist(wd, DATA, bToolRef, &workspace->tools);
  for (bToolRef *tref = workspace->tools.first; tref; tref = tref->next) {
    if (tref->properties) {
      IDP_WriteProperty(tref->properties, wd);
    }
  }
}

/* Keep it last of write_foodata functions. */
static void write_libraries(WriteData *wd, Main *main)
{
  ListBase *lbarray[MAX_LIBARRAY];
  ID *id;
  int a, tot;
  bool found_one;

  for (; main; main = main->next) {
    BLI_assert(BLI_listbase_is_empty(&main->libraries));

    a = tot = set_listbasepointers(main, lbarray);

    /* test: is lib being used */
    if (main->curlib && main->curlib->packedfile) {
      found_one = true;
    }
    else {
      found_one = false;
      while (!found_one && tot--) {
        for (id = lbarray[tot]->first; id; id = id->next) {
          if (id->us > 0 &&
              ((id->tag & LIB_TAG_EXTERN) ||
               ((id->tag & LIB_TAG_INDIRECT) && (id->flag & LIB_INDIRECT_WEAK_LINK)))) {
            found_one = true;
            break;
          }
        }
      }
    }

    /* To be able to restore 'quit.blend' and temp saves,
     * the packed blend has to be in undo buffers... */
    /* XXX needs rethink, just like save UI in undo files now -
     * would be nice to append things only for the 'quit.blend' and temp saves. */
    if (found_one) {
      /* Not overridable. */

      writestruct(wd, ID_LI, Library, 1, main->curlib);
      write_iddata(wd, &main->curlib->id);

      BLI_assert(!(main->curlib->flag & LIBRARY_FLAG_VIRTUAL) ||
                 (!main->curlib->packedfile && main->curlib->asset_repository));

      if (main->curlib->packedfile) {
        PackedFile *pf = main->curlib->packedfile;
        writestruct(wd, DATA, PackedFile, 1, pf);
        writedata(wd, DATA, pf->size, pf->data);
        if (wd->use_memfile == false) {
          printf("write packed .blend: %s\n", main->curlib->name);
        }
      }

<<<<<<< HEAD
      if (main->curlib->asset_repository) {
        writestruct(wd, DATA, AssetRepositoryRef, 1, main->curlib->asset_repository);
      }

      if (main->curlib->flag & LIBRARY_FLAG_VIRTUAL) {
        while (a--) {
          for (id = lbarray[a]->first; id; id = id->next) {
            switch ((ID_Type)GS(id->name)) {
              /* Those should be the only datatypes found in a virtual library (for now)! */
              case ID_IM:
                write_image(wd, (Image *)id);
                break;
              case ID_VF:
                write_vfont(wd, (VFont *)id);
                break;
              case ID_TXT:
                write_text(wd, (Text *)id);
                break;
              case ID_SO:
                write_sound(wd, (bSound *)id);
                break;
              case ID_WM:
              case ID_SCR:
              case ID_MC:
              case ID_MSK:
              case ID_SCE:
              case ID_CU:
              case ID_MB:
              case ID_CA:
              case ID_LA:
              case ID_LT:
              case ID_KE:
              case ID_WO:
              case ID_SPK:
              case ID_GR:
              case ID_AR:
              case ID_AC:
              case ID_OB:
              case ID_MA:
              case ID_TE:
              case ID_ME:
              case ID_PA:
              case ID_NT:
              case ID_BR:
              case ID_PAL:
              case ID_PC:
              case ID_GD:
              case ID_LS:
              case ID_CF:
              case ID_LI:
              case ID_IP:
              default:
                /* Should never be reached. */
                BLI_assert(0);
                break;
            }
          }
        }
      }
      else {
        while (a--) {
          for (id = lbarray[a]->first; id; id = id->next) {
            if (id->us > 0 && (id->tag & LIB_TAG_EXTERN)) {
              if (!BKE_idcode_is_linkable(GS(id->name))) {
                printf(
                    "ERROR: write file: data-block '%s' from lib '%s' is not linkable "
                    "but is flagged as directly linked",
                    id->name,
                    main->curlib->filepath);
                BLI_assert(0);
              }
              writestruct(wd, ID_LINK_PLACEHOLDER, ID, 1, id);
              write_iddata(wd, id);
=======
      /* Write link placeholders for all direct linked IDs. */
      while (a--) {
        for (id = lbarray[a]->first; id; id = id->next) {
          if (id->us > 0 &&
              ((id->tag & LIB_TAG_EXTERN) ||
               ((id->tag & LIB_TAG_INDIRECT) && (id->flag & LIB_INDIRECT_WEAK_LINK)))) {
            if (!BKE_idcode_is_linkable(GS(id->name))) {
              printf(
                  "ERROR: write file: data-block '%s' from lib '%s' is not linkable "
                  "but is flagged as directly linked",
                  id->name,
                  main->curlib->filepath);
              BLI_assert(0);
>>>>>>> 4a5af65f
            }
          }
        }
      }
    }
  }

  mywrite_flush(wd);
}

/* context is usually defined by WM, two cases where no WM is available:
 * - for forward compatibility, curscreen has to be saved
 * - for undofile, curscene needs to be saved */
static void write_global(WriteData *wd, int fileflags, Main *mainvar)
{
  const bool is_undo = wd->use_memfile;
  FileGlobal fg;
  bScreen *screen;
  Scene *scene;
  ViewLayer *view_layer;
  char subvstr[8];

  /* prevent mem checkers from complaining */
  memset(fg._pad, 0, sizeof(fg._pad));
  memset(fg.filename, 0, sizeof(fg.filename));
  memset(fg.build_hash, 0, sizeof(fg.build_hash));
  fg._pad1 = NULL;

  current_screen_compat(mainvar, is_undo, &screen, &scene, &view_layer);

  /* XXX still remap G */
  fg.curscreen = screen;
  fg.curscene = scene;
  fg.cur_view_layer = view_layer;

  /* prevent to save this, is not good convention, and feature with concerns... */
  fg.fileflags = (fileflags & ~G_FILE_FLAG_ALL_RUNTIME);

  fg.globalf = G.f;
  BLI_strncpy(fg.filename, mainvar->name, sizeof(fg.filename));
  sprintf(subvstr, "%4d", BLENDER_SUBVERSION);
  memcpy(fg.subvstr, subvstr, 4);

  fg.subversion = BLENDER_SUBVERSION;
  fg.minversion = BLENDER_MINVERSION;
  fg.minsubversion = BLENDER_MINSUBVERSION;
#ifdef WITH_BUILDINFO
  {
    extern unsigned long build_commit_timestamp;
    extern char build_hash[];
    /* TODO(sergey): Add branch name to file as well? */
    fg.build_commit_timestamp = build_commit_timestamp;
    BLI_strncpy(fg.build_hash, build_hash, sizeof(fg.build_hash));
  }
#else
  fg.build_commit_timestamp = 0;
  BLI_strncpy(fg.build_hash, "unknown", sizeof(fg.build_hash));
#endif
  writestruct(wd, GLOB, FileGlobal, 1, &fg);
}

/* preview image, first 2 values are width and height
 * second are an RGBA image (uchar)
 * note, this uses 'TEST' since new types will segfault on file load for older blender versions.
 */
static void write_thumb(WriteData *wd, const BlendThumbnail *thumb)
{
  if (thumb) {
    writedata(wd, TEST, BLEN_THUMB_MEMSIZE_FILE(thumb->width, thumb->height), thumb);
  }
}

/** \} */

/* -------------------------------------------------------------------- */
/** \name File Writing (Private)
 * \{ */

/* if MemFile * there's filesave to memory */
static bool write_file_handle(Main *mainvar,
                              WriteWrap *ww,
                              MemFile *compare,
                              MemFile *current,
                              int write_flags,
                              const BlendThumbnail *thumb)
{
  BHead bhead;
  ListBase mainlist;
  char buf[16];
  WriteData *wd;

  blo_split_main(&mainlist, mainvar);

  wd = mywrite_begin(ww, compare, current);

  sprintf(buf,
          "BLENDER%c%c%.3d",
          (sizeof(void *) == 8) ? '-' : '_',
          (ENDIAN_ORDER == B_ENDIAN) ? 'V' : 'v',
          BLENDER_VERSION);

  mywrite(wd, buf, 12);

  write_renderinfo(wd, mainvar);
  write_thumb(wd, thumb);
  write_global(wd, write_flags, mainvar);

  /* The windowmanager and screen often change,
   * avoid thumbnail detecting changes because of this. */
  mywrite_flush(wd);

  OverrideLibraryStorage *override_storage =
      wd->use_memfile ? NULL : BKE_override_library_operations_store_initialize();

  /* This outer loop allows to save first data-blocks from real mainvar,
   * then the temp ones from override process,
   * if needed, without duplicating whole code. */
  Main *bmain = mainvar;
  do {
    ListBase *lbarray[MAX_LIBARRAY];
    int a = set_listbasepointers(bmain, lbarray);
    while (a--) {
      ID *id = lbarray[a]->first;

      if (id && GS(id->name) == ID_LI) {
        continue; /* Libraries are handled separately below. */
      }

      for (; id; id = id->next) {
        /* We should never attempt to write non-regular IDs
         * (i.e. all kind of temp/runtime ones). */
        BLI_assert(
            (id->tag & (LIB_TAG_NO_MAIN | LIB_TAG_NO_USER_REFCOUNT | LIB_TAG_NOT_ALLOCATED)) == 0);

        const bool do_override = !ELEM(override_storage, NULL, bmain) && id->override_library;

        if (do_override) {
          BKE_override_library_operations_store_start(bmain, override_storage, id);
        }

        switch ((ID_Type)GS(id->name)) {
          case ID_WM:
            write_windowmanager(wd, (wmWindowManager *)id);
            break;
          case ID_WS:
            write_workspace(wd, (WorkSpace *)id);
            break;
          case ID_SCR:
            write_screen(wd, (bScreen *)id);
            break;
          case ID_MC:
            write_movieclip(wd, (MovieClip *)id);
            break;
          case ID_MSK:
            write_mask(wd, (Mask *)id);
            break;
          case ID_SCE:
            write_scene(wd, (Scene *)id);
            break;
          case ID_CU:
            write_curve(wd, (Curve *)id);
            break;
          case ID_MB:
            write_mball(wd, (MetaBall *)id);
            break;
          case ID_IM:
            write_image(wd, (Image *)id);
            break;
          case ID_CA:
            write_camera(wd, (Camera *)id);
            break;
          case ID_LA:
            write_light(wd, (Light *)id);
            break;
          case ID_LT:
            write_lattice(wd, (Lattice *)id);
            break;
          case ID_VF:
            write_vfont(wd, (VFont *)id);
            break;
          case ID_KE:
            write_key(wd, (Key *)id);
            break;
          case ID_WO:
            write_world(wd, (World *)id);
            break;
          case ID_TXT:
            write_text(wd, (Text *)id);
            break;
          case ID_SPK:
            write_speaker(wd, (Speaker *)id);
            break;
          case ID_LP:
            write_probe(wd, (LightProbe *)id);
            break;
          case ID_SO:
            write_sound(wd, (bSound *)id);
            break;
          case ID_GR:
            write_collection(wd, (Collection *)id);
            break;
          case ID_AR:
            write_armature(wd, (bArmature *)id);
            break;
          case ID_AC:
            write_action(wd, (bAction *)id);
            break;
          case ID_OB:
            write_object(wd, (Object *)id);
            break;
          case ID_MA:
            write_material(wd, (Material *)id);
            break;
          case ID_TE:
            write_texture(wd, (Tex *)id);
            break;
          case ID_ME:
            write_mesh(wd, (Mesh *)id);
            break;
          case ID_PA:
            write_particlesettings(wd, (ParticleSettings *)id);
            break;
          case ID_NT:
            write_nodetree(wd, (bNodeTree *)id);
            break;
          case ID_BR:
            write_brush(wd, (Brush *)id);
            break;
          case ID_PAL:
            write_palette(wd, (Palette *)id);
            break;
          case ID_PC:
            write_paintcurve(wd, (PaintCurve *)id);
            break;
          case ID_GD:
            write_gpencil(wd, (bGPdata *)id);
            break;
          case ID_LS:
            write_linestyle(wd, (FreestyleLineStyle *)id);
            break;
          case ID_CF:
            write_cachefile(wd, (CacheFile *)id);
            break;
          case ID_LI:
            /* Do nothing, handled below - and should never be reached. */
            BLI_assert(0);
            break;
          case ID_IP:
            /* Do nothing, deprecated. */
            break;
          default:
            /* Should never be reached. */
            BLI_assert(0);
            break;
        }

        if (do_override) {
          BKE_override_library_operations_store_end(override_storage, id);
        }
      }

      mywrite_flush(wd);
    }
  } while ((bmain != override_storage) && (bmain = override_storage));

  if (override_storage) {
    BKE_override_library_operations_store_finalize(override_storage);
    override_storage = NULL;
  }

  /* Special handling, operating over split Mains... */
  write_libraries(wd, mainvar->next);

  /* So changes above don't cause a 'DNA1' to be detected as changed on undo. */
  mywrite_flush(wd);

  if (write_flags & G_FILE_USERPREFS) {
    write_userdef(wd, &U);
  }

  /* Write DNA last, because (to be implemented) test for which structs are written.
   *
   * Note that we *borrow* the pointer to 'DNAstr',
   * so writing each time uses the same address and doesn't cause unnecessary undo overhead. */
  writedata(wd, DNA1, wd->sdna->data_len, wd->sdna->data);

  /* end of file */
  memset(&bhead, 0, sizeof(BHead));
  bhead.code = ENDB;
  mywrite(wd, &bhead, sizeof(BHead));

  blo_join_main(&mainlist);

  return mywrite_end(wd);
}

/* do reverse file history: .blend1 -> .blend2, .blend -> .blend1 */
/* return: success(0), failure(1) */
static bool do_history(const char *name, ReportList *reports)
{
  char tempname1[FILE_MAX], tempname2[FILE_MAX];
  int hisnr = U.versions;

  if (U.versions == 0) {
    return 0;
  }

  if (strlen(name) < 2) {
    BKE_report(reports, RPT_ERROR, "Unable to make version backup: filename too short");
    return 1;
  }

  while (hisnr > 1) {
    BLI_snprintf(tempname1, sizeof(tempname1), "%s%d", name, hisnr - 1);
    if (BLI_exists(tempname1)) {
      BLI_snprintf(tempname2, sizeof(tempname2), "%s%d", name, hisnr);

      if (BLI_rename(tempname1, tempname2)) {
        BKE_report(reports, RPT_ERROR, "Unable to make version backup");
        return true;
      }
    }
    hisnr--;
  }

  /* is needed when hisnr==1 */
  if (BLI_exists(name)) {
    BLI_snprintf(tempname1, sizeof(tempname1), "%s%d", name, hisnr);

    if (BLI_rename(name, tempname1)) {
      BKE_report(reports, RPT_ERROR, "Unable to make version backup");
      return true;
    }
  }

  return 0;
}

/** \} */

/* -------------------------------------------------------------------- */
/** \name File Writing (Public)
 * \{ */

/**
 * \return Success.
 */
bool BLO_write_file(Main *mainvar,
                    const char *filepath,
                    int write_flags,
                    ReportList *reports,
                    const BlendThumbnail *thumb)
{
  char tempname[FILE_MAX + 1];
  eWriteWrapType ww_type;
  WriteWrap ww;

  /* path backup/restore */
  void *path_list_backup = NULL;
  const int path_list_flag = (BKE_BPATH_TRAVERSE_SKIP_LIBRARY | BKE_BPATH_TRAVERSE_SKIP_MULTIFILE);

  if (G.debug & G_DEBUG_IO && mainvar->lock != NULL) {
    BKE_report(reports, RPT_INFO, "Checking sanity of current .blend file *BEFORE* save to disk");
    BLO_main_validate_libraries(mainvar, reports);
    BLO_main_validate_shapekeys(mainvar, reports);
  }

  /* open temporary file, so we preserve the original in case we crash */
  BLI_snprintf(tempname, sizeof(tempname), "%s@", filepath);

  if (write_flags & G_FILE_COMPRESS) {
    ww_type = WW_WRAP_ZLIB;
  }
  else {
    ww_type = WW_WRAP_NONE;
  }

  ww_handle_init(ww_type, &ww);

  if (ww.open(&ww, tempname) == false) {
    BKE_reportf(
        reports, RPT_ERROR, "Cannot open file %s for writing: %s", tempname, strerror(errno));
    return 0;
  }

  /* check if we need to backup and restore paths */
  if (UNLIKELY((write_flags & G_FILE_RELATIVE_REMAP) && (G_FILE_SAVE_COPY & write_flags))) {
    path_list_backup = BKE_bpath_list_backup(mainvar, path_list_flag);
  }

  /* remapping of relative paths to new file location */
  if (write_flags & G_FILE_RELATIVE_REMAP) {
    char dir1[FILE_MAX];
    char dir2[FILE_MAX];
    BLI_split_dir_part(filepath, dir1, sizeof(dir1));
    BLI_split_dir_part(mainvar->name, dir2, sizeof(dir2));

    /* just in case there is some subtle difference */
    BLI_cleanup_dir(mainvar->name, dir1);
    BLI_cleanup_dir(mainvar->name, dir2);

    if (G.relbase_valid && (BLI_path_cmp(dir1, dir2) == 0)) {
      write_flags &= ~G_FILE_RELATIVE_REMAP;
    }
    else {
      if (G.relbase_valid) {
        /* blend may not have been saved before. Tn this case
         * we should not have any relative paths, but if there
         * is somehow, an invalid or empty G_MAIN->name it will
         * print an error, don't try make the absolute in this case. */
        BKE_bpath_absolute_convert(mainvar, BKE_main_blendfile_path_from_global(), NULL);
      }
    }
  }

  if (write_flags & G_FILE_RELATIVE_REMAP) {
    /* note, making relative to something OTHER then G_MAIN->name */
    BKE_bpath_relative_convert(mainvar, filepath, NULL);
  }

  /* actual file writing */
  const bool err = write_file_handle(mainvar, &ww, NULL, NULL, write_flags, thumb);

  ww.close(&ww);

  if (UNLIKELY(path_list_backup)) {
    BKE_bpath_list_restore(mainvar, path_list_flag, path_list_backup);
    BKE_bpath_list_free(path_list_backup);
  }

  if (err) {
    BKE_report(reports, RPT_ERROR, strerror(errno));
    remove(tempname);

    return 0;
  }

  /* file save to temporary file was successful */
  /* now do reverse file history (move .blend1 -> .blend2, .blend -> .blend1) */
  if (write_flags & G_FILE_HISTORY) {
    const bool err_hist = do_history(filepath, reports);
    if (err_hist) {
      BKE_report(reports, RPT_ERROR, "Version backup failed (file saved with @)");
      return 0;
    }
  }

  if (BLI_rename(tempname, filepath) != 0) {
    BKE_report(reports, RPT_ERROR, "Cannot change old file (file saved with @)");
    return 0;
  }

  if (G.debug & G_DEBUG_IO && mainvar->lock != NULL) {
    BKE_report(reports, RPT_INFO, "Checking sanity of current .blend file *AFTER* save to disk");
    BLO_main_validate_libraries(mainvar, reports);
  }

  return 1;
}

/**
 * \return Success.
 */
bool BLO_write_file_mem(Main *mainvar, MemFile *compare, MemFile *current, int write_flags)
{
  write_flags &= ~G_FILE_USERPREFS;

  const bool err = write_file_handle(mainvar, NULL, compare, current, write_flags, NULL);

  return (err == 0);
}

/** \} */<|MERGE_RESOLUTION|>--- conflicted
+++ resolved
@@ -702,7 +702,8 @@
 {
   /* ID_WM's id->properties are considered runtime only, and never written in .blend file. */
   if (id->properties && !ELEM(GS(id->name), ID_WM)) {
-    /* We want to write IDProps from 'virtual' libraries too, but not from 'real' linked datablocks... */
+    /* We want to write IDProps from 'virtual' libraries too, but not from 'real' linked
+     * datablocks... */
     if (!id->uuid || (id->lib && (id->lib->flag & LIBRARY_FLAG_VIRTUAL))) {
       IDP_WriteProperty(id->properties, wd);
     }
@@ -3677,7 +3678,6 @@
         }
       }
 
-<<<<<<< HEAD
       if (main->curlib->asset_repository) {
         writestruct(wd, DATA, AssetRepositoryRef, 1, main->curlib->asset_repository);
       }
@@ -3740,7 +3740,9 @@
       else {
         while (a--) {
           for (id = lbarray[a]->first; id; id = id->next) {
-            if (id->us > 0 && (id->tag & LIB_TAG_EXTERN)) {
+            if (id->us > 0 &&
+                ((id->tag & LIB_TAG_EXTERN) ||
+                 ((id->tag & LIB_TAG_INDIRECT) && (id->flag & LIB_INDIRECT_WEAK_LINK)))) {
               if (!BKE_idcode_is_linkable(GS(id->name))) {
                 printf(
                     "ERROR: write file: data-block '%s' from lib '%s' is not linkable "
@@ -3751,21 +3753,6 @@
               }
               writestruct(wd, ID_LINK_PLACEHOLDER, ID, 1, id);
               write_iddata(wd, id);
-=======
-      /* Write link placeholders for all direct linked IDs. */
-      while (a--) {
-        for (id = lbarray[a]->first; id; id = id->next) {
-          if (id->us > 0 &&
-              ((id->tag & LIB_TAG_EXTERN) ||
-               ((id->tag & LIB_TAG_INDIRECT) && (id->flag & LIB_INDIRECT_WEAK_LINK)))) {
-            if (!BKE_idcode_is_linkable(GS(id->name))) {
-              printf(
-                  "ERROR: write file: data-block '%s' from lib '%s' is not linkable "
-                  "but is flagged as directly linked",
-                  id->name,
-                  main->curlib->filepath);
-              BLI_assert(0);
->>>>>>> 4a5af65f
             }
           }
         }
