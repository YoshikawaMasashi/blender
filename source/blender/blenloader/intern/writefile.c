/*
 * ***** BEGIN GPL LICENSE BLOCK *****
 *
 * This program is free software; you can redistribute it and/or
 * modify it under the terms of the GNU General Public License
 * as published by the Free Software Foundation; either version 2
 * of the License, or (at your option) any later version.
 *
 * This program is distributed in the hope that it will be useful,
 * but WITHOUT ANY WARRANTY; without even the implied warranty of
 * MERCHANTABILITY or FITNESS FOR A PARTICULAR PURPOSE.  See the
 * GNU General Public License for more details.
 *
 * You should have received a copy of the GNU General Public License
 * along with this program; if not, write to the Free Software Foundation,
 * Inc., 51 Franklin Street, Fifth Floor, Boston, MA 02110-1301, USA.
 *
 * The Original Code is Copyright (C) 2001-2002 by NaN Holding BV.
 * All rights reserved.
 *
 *
 * Contributor(s): Blender Foundation
 *
 * ***** END GPL LICENSE BLOCK *****
 */

/** \file blender/blenloader/intern/writefile.c
 *  \ingroup blenloader
 */


/*
 * FILEFORMAT: IFF-style structure  (but not IFF compatible!)
 *
 * start file:
 *     BLENDER_V100    12 bytes  (versie 1.00)
 *                     V = big endian, v = little endian
 *                     _ = 4 byte pointer, - = 8 byte pointer
 *
 * datablocks:     also see struct BHead
 *     <bh.code>           4 chars
 *     <bh.len>            int,  len data after BHead
 *     <bh.old>            void,  old pointer
 *     <bh.SDNAnr>         int
 *     <bh.nr>             int, in case of array: amount of structs
 *     data
 *     ...
 *     ...
 *
 * Almost all data in Blender are structures. Each struct saved
 * gets a BHead header.  With BHead the struct can be linked again
 * and compared with StructDNA .
 *
 * WRITE
 *
 * Preferred writing order: (not really a must, but why would you do it random?)
 * Any case: direct data is ALWAYS after the lib block
 *
 * (Local file data)
 * - for each LibBlock
 *     - write LibBlock
 *     - write associated direct data
 * (External file data)
 * - per library
 *     - write library block
 *     - per LibBlock
 *         - write the ID of LibBlock
 * - write TEST (128x128, blend file preview, optional)
 * - write FileGlobal (some global vars)
 * - write SDNA
 * - write USER if filename is ~/X.XX/config/startup.blend
 */


#include <math.h>
#include <fcntl.h>
#include <limits.h>
#include <stdio.h>
#include <string.h>
#include <stdlib.h>

#include "zlib.h"

#ifndef WIN32
#  include <unistd.h>
#else
#  include "winsock2.h"
#  include <io.h>
#  include <process.h> // for getpid
#  include "BLI_winstuff.h"
#endif

#include "BLI_utildefines.h"

/* allow writefile to use deprecated functionality (for forward compatibility code) */
#define DNA_DEPRECATED_ALLOW

#include "DNA_anim_types.h"
#include "DNA_armature_types.h"
#include "DNA_actuator_types.h"
#include "DNA_brush_types.h"
#include "DNA_camera_types.h"
#include "DNA_cloth_types.h"
#include "DNA_constraint_types.h"
#include "DNA_controller_types.h"
#include "DNA_dynamicpaint_types.h"
#include "DNA_genfile.h"
#include "DNA_group_types.h"
#include "DNA_gpencil_types.h"
#include "DNA_fileglobal_types.h"
#include "DNA_key_types.h"
#include "DNA_lattice_types.h"
#include "DNA_lamp_types.h"
#include "DNA_linestyle_types.h"
#include "DNA_meta_types.h"
#include "DNA_mesh_types.h"
#include "DNA_meshdata_types.h"
#include "DNA_material_types.h"
#include "DNA_node_types.h"
#include "DNA_object_types.h"
#include "DNA_object_force.h"
#include "DNA_packedFile_types.h"
#include "DNA_particle_types.h"
#include "DNA_property_types.h"
#include "DNA_rigidbody_types.h"
#include "DNA_scene_types.h"
#include "DNA_sdna_types.h"
#include "DNA_sequence_types.h"
#include "DNA_sensor_types.h"
#include "DNA_smoke_types.h"
#include "DNA_space_types.h"
#include "DNA_screen_types.h"
#include "DNA_speaker_types.h"
#include "DNA_sound_types.h"
#include "DNA_text_types.h"
#include "DNA_view3d_types.h"
#include "DNA_vfont_types.h"
#include "DNA_world_types.h"
#include "DNA_windowmanager_types.h"
#include "DNA_movieclip_types.h"
#include "DNA_mask_types.h"

#include "MEM_guardedalloc.h" // MEM_freeN
#include "BLI_bitmap.h"
#include "BLI_blenlib.h"
#include "BLI_linklist.h"
#include "BLI_math.h"
#include "BLI_utildefines.h"
#include "BLI_mempool.h"

#include "BKE_action.h"
#include "BKE_blender.h"
#include "BKE_bpath.h"
#include "BKE_curve.h"
#include "BKE_constraint.h"
#include "BKE_global.h" // for G
#include "BKE_idprop.h"
#include "BKE_library.h" // for  set_listbasepointers
#include "BKE_main.h"
#include "BKE_node.h"
#include "BKE_report.h"
#include "BKE_sequencer.h"
#include "BKE_subsurf.h"
#include "BKE_modifier.h"
#include "BKE_fcurve.h"
#include "BKE_pointcache.h"
#include "BKE_mesh.h"

#ifdef USE_NODE_COMPAT_CUSTOMNODES
#include "NOD_common.h"
#include "NOD_socket.h"	/* for sock->default_value data */
#endif

#include "RNA_access.h"

#include "BLO_writefile.h"
#include "BLO_readfile.h"
#include "BLO_undofile.h"
#include "BLO_blend_defs.h"

#include "readfile.h"

#include <errno.h>

/* ********* my write, buffered writing with minimum size chunks ************ */

#define MYWRITE_BUFFER_SIZE	100000
#define MYWRITE_MAX_CHUNK	32768

typedef struct {
	struct SDNA *sdna;

	int file;
	unsigned char *buf;
	MemFile *compare, *current;
	
	int tot, count, error, memsize;

#ifdef USE_BMESH_SAVE_AS_COMPAT
	char use_mesh_compat; /* option to save with older mesh format */
#endif
} WriteData;

static WriteData *writedata_new(int file)
{
	WriteData *wd= MEM_callocN(sizeof(*wd), "writedata");

		/* XXX, see note about this in readfile.c, remove
		 * once we have an xp lock - zr
		 */

	if (wd == NULL) return NULL;

	wd->sdna = DNA_sdna_from_data(DNAstr, DNAlen, false);

	wd->file= file;

	wd->buf= MEM_mallocN(MYWRITE_BUFFER_SIZE, "wd->buf");

	return wd;
}

static void writedata_do_write(WriteData *wd, const void *mem, int memlen)
{
	if ((wd == NULL) || wd->error || (mem == NULL) || memlen < 1) return;
	if (wd->error) return;

	/* memory based save */
	if (wd->current) {
		add_memfilechunk(NULL, wd->current, mem, memlen);
	}
	else {
		if (write(wd->file, mem, memlen) != memlen)
			wd->error= 1;
		
	}
}

static void writedata_free(WriteData *wd)
{
	DNA_sdna_free(wd->sdna);

	MEM_freeN(wd->buf);
	MEM_freeN(wd);
}

/***/

/**
 * Low level WRITE(2) wrapper that buffers data
 * \param adr Pointer to new chunk of data
 * \param len Length of new chunk of data
 * \warning Talks to other functions with global parameters
 */
 
#define MYWRITE_FLUSH		NULL

static void mywrite(WriteData *wd, const void *adr, int len)
{
	if (wd->error) return;

	/* flush helps compression for undo-save */
	if (adr==MYWRITE_FLUSH) {
		if (wd->count) {
			writedata_do_write(wd, wd->buf, wd->count);
			wd->count= 0;
		}
		return;
	}

	wd->tot+= len;
	
	/* if we have a single big chunk, write existing data in
	 * buffer and write out big chunk in smaller pieces */
	if (len>MYWRITE_MAX_CHUNK) {
		if (wd->count) {
			writedata_do_write(wd, wd->buf, wd->count);
			wd->count= 0;
		}

		do {
			int writelen= MIN2(len, MYWRITE_MAX_CHUNK);
			writedata_do_write(wd, adr, writelen);
			adr = (const char *)adr + writelen;
			len -= writelen;
		} while (len > 0);

		return;
	}

	/* if data would overflow buffer, write out the buffer */
	if (len+wd->count>MYWRITE_BUFFER_SIZE-1) {
		writedata_do_write(wd, wd->buf, wd->count);
		wd->count= 0;
	}

	/* append data at end of buffer */
	memcpy(&wd->buf[wd->count], adr, len);
	wd->count+= len;
}

/**
 * BeGiN initializer for mywrite
 * \param file File descriptor
 * \param compare Previous memory file (can be NULL).
 * \param current The current memory file (can be NULL).
 * \warning Talks to other functions with global parameters
 */
static WriteData *bgnwrite(int file, MemFile *compare, MemFile *current)
{
	WriteData *wd= writedata_new(file);

	if (wd == NULL) return NULL;

	wd->compare= compare;
	wd->current= current;
	/* this inits comparing */
	add_memfilechunk(compare, NULL, NULL, 0);
	
	return wd;
}

/**
 * END the mywrite wrapper
 * \return 1 if write failed
 * \return unknown global variable otherwise
 * \warning Talks to other functions with global parameters
 */
static int endwrite(WriteData *wd)
{
	int err;

	if (wd->count) {
		writedata_do_write(wd, wd->buf, wd->count);
		wd->count= 0;
	}
	
	err= wd->error;
	writedata_free(wd);

	return err;
}

/* ********** WRITE FILE ****************** */

static void writestruct_at_address(WriteData *wd, int filecode, const char *structname, int nr, void *adr, void *data)
{
	BHead bh;
	short *sp;

	if (adr==NULL || data==NULL || nr==0) return;

	/* init BHead */
	bh.code= filecode;
	bh.old= adr;
	bh.nr= nr;

	bh.SDNAnr= DNA_struct_find_nr(wd->sdna, structname);
	if (bh.SDNAnr== -1) {
		printf("error: can't find SDNA code <%s>\n", structname);
		return;
	}
	sp= wd->sdna->structs[bh.SDNAnr];

	bh.len= nr*wd->sdna->typelens[sp[0]];

	if (bh.len==0) return;

	mywrite(wd, &bh, sizeof(BHead));
	mywrite(wd, data, bh.len);
}

static void writestruct(WriteData *wd, int filecode, const char *structname, int nr, void *adr)
{
	writestruct_at_address(wd, filecode, structname, nr, adr, adr);
}

static void writedata(WriteData *wd, int filecode, int len, const void *adr)  /* do not use for structs */
{
	BHead bh;

	if (adr==NULL) return;
	if (len==0) return;

	/* align to 4 (writes uninitialized bytes in some cases) */
	len = (len + 3) & ~3;

	/* init BHead */
	bh.code   = filecode;
	bh.old    = (void *)adr;  /* this is safe to cast from const */
	bh.nr     = 1;
	bh.SDNAnr = 0;
	bh.len    = len;

	mywrite(wd, &bh, sizeof(BHead));
	mywrite(wd, adr, len);
}

/* use this to force writing of lists in same order as reading (using link_list) */
static void writelist(WriteData *wd, int filecode, const char *structname, ListBase *lb)
{
	Link *link = lb->first;
	
	while (link) {
		writestruct(wd, filecode, structname, 1, link);
		link = link->next;
	}
}

/* *************** writing some direct data structs used in more code parts **************** */
/*These functions are used by blender's .blend system for file saving/loading.*/
void IDP_WriteProperty_OnlyData(IDProperty *prop, void *wd);
void IDP_WriteProperty(IDProperty *prop, void *wd);

static void IDP_WriteArray(IDProperty *prop, void *wd)
{
	/*REMEMBER to set totalen to len in the linking code!!*/
	if (prop->data.pointer) {
		writedata(wd, DATA, MEM_allocN_len(prop->data.pointer), prop->data.pointer);

		if (prop->subtype == IDP_GROUP) {
			IDProperty **array= prop->data.pointer;
			int a;

			for (a=0; a<prop->len; a++)
				IDP_WriteProperty(array[a], wd);
		}
	}
}

static void IDP_WriteIDPArray(IDProperty *prop, void *wd)
{
	/*REMEMBER to set totalen to len in the linking code!!*/
	if (prop->data.pointer) {
		IDProperty *array = prop->data.pointer;
		int a;

		writestruct(wd, DATA, "IDProperty", prop->len, array);

		for (a=0; a<prop->len; a++)
			IDP_WriteProperty_OnlyData(&array[a], wd);
	}
}

static void IDP_WriteString(IDProperty *prop, void *wd)
{
	/*REMEMBER to set totalen to len in the linking code!!*/
	writedata(wd, DATA, prop->len+1, prop->data.pointer);
}

static void IDP_WriteGroup(IDProperty *prop, void *wd)
{
	IDProperty *loop;

	for (loop=prop->data.group.first; loop; loop=loop->next) {
		IDP_WriteProperty(loop, wd);
	}
}

/* Functions to read/write ID Properties */
void IDP_WriteProperty_OnlyData(IDProperty *prop, void *wd)
{
	switch (prop->type) {
		case IDP_GROUP:
			IDP_WriteGroup(prop, wd);
			break;
		case IDP_STRING:
			IDP_WriteString(prop, wd);
			break;
		case IDP_ARRAY:
			IDP_WriteArray(prop, wd);
			break;
		case IDP_IDPARRAY:
			IDP_WriteIDPArray(prop, wd);
			break;
	}
}

void IDP_WriteProperty(IDProperty *prop, void *wd)
{
	writestruct(wd, DATA, "IDProperty", 1, prop);
	IDP_WriteProperty_OnlyData(prop, wd);
}

static void write_fmodifiers(WriteData *wd, ListBase *fmodifiers)
{
	FModifier *fcm;
	
	/* Write all modifiers first (for faster reloading) */
	writelist(wd, DATA, "FModifier", fmodifiers);
	
	/* Modifiers */
	for (fcm= fmodifiers->first; fcm; fcm= fcm->next) {
		FModifierTypeInfo *fmi= fmodifier_get_typeinfo(fcm);
		
		/* Write the specific data */
		if (fmi && fcm->data) {
			/* firstly, just write the plain fmi->data struct */
			writestruct(wd, DATA, fmi->structName, 1, fcm->data);
			
			/* do any modifier specific stuff */
			switch (fcm->type) {
				case FMODIFIER_TYPE_GENERATOR:
				{
					FMod_Generator *data= (FMod_Generator *)fcm->data;
					
					/* write coefficients array */
					if (data->coefficients)
						writedata(wd, DATA, sizeof(float)*(data->arraysize), data->coefficients);
				}
					break;
				case FMODIFIER_TYPE_ENVELOPE:
				{
					FMod_Envelope *data= (FMod_Envelope *)fcm->data;
					
					/* write envelope data */
					if (data->data)
						writestruct(wd, DATA, "FCM_EnvelopeData", data->totvert, data->data);
				}
					break;
				case FMODIFIER_TYPE_PYTHON:
				{
					FMod_Python *data = (FMod_Python *)fcm->data;
					
					/* Write ID Properties -- and copy this comment EXACTLY for easy finding
					 * of library blocks that implement this.*/
					IDP_WriteProperty(data->prop, wd);
				}
					break;
			}
		}
	}
}

static void write_fcurves(WriteData *wd, ListBase *fcurves)
{
	FCurve *fcu;
	
	writelist(wd, DATA, "FCurve", fcurves);
	for (fcu=fcurves->first; fcu; fcu=fcu->next) {
		/* curve data */
		if (fcu->bezt)
			writestruct(wd, DATA, "BezTriple", fcu->totvert, fcu->bezt);
		if (fcu->fpt)
			writestruct(wd, DATA, "FPoint", fcu->totvert, fcu->fpt);
			
		if (fcu->rna_path)
			writedata(wd, DATA, strlen(fcu->rna_path)+1, fcu->rna_path);
		
		/* driver data */
		if (fcu->driver) {
			ChannelDriver *driver= fcu->driver;
			DriverVar *dvar;
			
			writestruct(wd, DATA, "ChannelDriver", 1, driver);
			
			/* variables */
			writelist(wd, DATA, "DriverVar", &driver->variables);
			for (dvar= driver->variables.first; dvar; dvar= dvar->next) {				
				DRIVER_TARGETS_USED_LOOPER(dvar)
				{
					if (dtar->rna_path)
						writedata(wd, DATA, strlen(dtar->rna_path)+1, dtar->rna_path);
				}
				DRIVER_TARGETS_LOOPER_END
			}
		}
		
		/* write F-Modifiers */
		write_fmodifiers(wd, &fcu->modifiers);
	}
}

static void write_actions(WriteData *wd, ListBase *idbase)
{
	bAction	*act;
	bActionGroup *grp;
	TimeMarker *marker;
	
	for (act=idbase->first; act; act= act->id.next) {
		if (act->id.us>0 || wd->current) {
			writestruct(wd, ID_AC, "bAction", 1, act);
			if (act->id.properties) IDP_WriteProperty(act->id.properties, wd);
			
			write_fcurves(wd, &act->curves);
			
			for (grp=act->groups.first; grp; grp=grp->next) {
				writestruct(wd, DATA, "bActionGroup", 1, grp);
			}
			
			for (marker=act->markers.first; marker; marker=marker->next) {
				writestruct(wd, DATA, "TimeMarker", 1, marker);
			}
		}
	}
	
	/* flush helps the compression for undo-save */
	mywrite(wd, MYWRITE_FLUSH, 0);
}

static void write_keyingsets(WriteData *wd, ListBase *list)
{
	KeyingSet *ks;
	KS_Path *ksp;
	
	for (ks= list->first; ks; ks= ks->next) {
		/* KeyingSet */
		writestruct(wd, DATA, "KeyingSet", 1, ks);
		
		/* Paths */
		for (ksp= ks->paths.first; ksp; ksp= ksp->next) {
			/* Path */
			writestruct(wd, DATA, "KS_Path", 1, ksp);
			
			if (ksp->rna_path)
				writedata(wd, DATA, strlen(ksp->rna_path)+1, ksp->rna_path);
		}
	}
}

static void write_nlastrips(WriteData *wd, ListBase *strips)
{
	NlaStrip *strip;
	
	writelist(wd, DATA, "NlaStrip", strips);
	for (strip= strips->first; strip; strip= strip->next) {
		/* write the strip's F-Curves and modifiers */
		write_fcurves(wd, &strip->fcurves);
		write_fmodifiers(wd, &strip->modifiers);
		
		/* write the strip's children */
		write_nlastrips(wd, &strip->strips);
	}
}

static void write_nladata(WriteData *wd, ListBase *nlabase)
{
	NlaTrack *nlt;
	
	/* write all the tracks */
	for (nlt= nlabase->first; nlt; nlt= nlt->next) {
		/* write the track first */
		writestruct(wd, DATA, "NlaTrack", 1, nlt);
		
		/* write the track's strips */
		write_nlastrips(wd, &nlt->strips);
	}
}

static void write_animdata(WriteData *wd, AnimData *adt)
{
	AnimOverride *aor;
	
	/* firstly, just write the AnimData block */
	writestruct(wd, DATA, "AnimData", 1, adt);
	
	/* write drivers */
	write_fcurves(wd, &adt->drivers);
	
	/* write overrides */
	// FIXME: are these needed?
	for (aor= adt->overrides.first; aor; aor= aor->next) {
		/* overrides consist of base data + rna_path */
		writestruct(wd, DATA, "AnimOverride", 1, aor);
		writedata(wd, DATA, strlen(aor->rna_path)+1, aor->rna_path);
	}
	
	// TODO write the remaps (if they are needed)
	
	/* write NLA data */
	write_nladata(wd, &adt->nla_tracks);
}

static void write_curvemapping_curves(WriteData *wd, CurveMapping *cumap)
{
	int a;

	for (a = 0; a < CM_TOT; a++)
		writestruct(wd, DATA, "CurveMapPoint", cumap->cm[a].totpoint, cumap->cm[a].curve);
}

static void write_curvemapping(WriteData *wd, CurveMapping *cumap)
{
	writestruct(wd, DATA, "CurveMapping", 1, cumap);

	write_curvemapping_curves(wd, cumap);
}

static void write_node_socket(WriteData *wd, bNodeTree *UNUSED(ntree), bNode *node, bNodeSocket *sock)
{
#ifdef USE_NODE_COMPAT_CUSTOMNODES
	/* forward compatibility code, so older blenders still open */
	sock->stack_type = 1;
	
	if (node->type == NODE_GROUP) {
		bNodeTree *ngroup = (bNodeTree *)node->id;
		if (ngroup) {
			/* for node groups: look up the deprecated groupsock pointer */
			sock->groupsock = ntreeFindSocketInterface(ngroup, sock->in_out, sock->identifier);
			BLI_assert(sock->groupsock != NULL);
			
			/* node group sockets now use the generic identifier string to verify group nodes,
			 * old blender uses the own_index.
			 */
			sock->own_index = sock->groupsock->own_index;
		}
	}
#endif

	/* actual socket writing */
	writestruct(wd, DATA, "bNodeSocket", 1, sock);

	if (sock->prop)
		IDP_WriteProperty(sock->prop, wd);
	
	if (sock->default_value)
		writedata(wd, DATA, MEM_allocN_len(sock->default_value), sock->default_value);
}
static void write_node_socket_interface(WriteData *wd, bNodeTree *UNUSED(ntree), bNodeSocket *sock)
{
#ifdef USE_NODE_COMPAT_CUSTOMNODES
	/* forward compatibility code, so older blenders still open */
	sock->stack_type = 1;
	
	/* Reconstruct the deprecated default_value structs in socket interface DNA. */
	if (sock->default_value == NULL && sock->typeinfo) {
		node_socket_init_default_value(sock);
	}
#endif

	/* actual socket writing */
	writestruct(wd, DATA, "bNodeSocket", 1, sock);

	if (sock->prop)
		IDP_WriteProperty(sock->prop, wd);
	
	if (sock->default_value)
		writedata(wd, DATA, MEM_allocN_len(sock->default_value), sock->default_value);
}
/* this is only direct data, tree itself should have been written */
static void write_nodetree(WriteData *wd, bNodeTree *ntree)
{
	bNode *node;
	bNodeSocket *sock;
	bNodeLink *link;
	
	/* for link_list() speed, we write per list */
	
	if (ntree->adt) write_animdata(wd, ntree->adt);
	
	for (node = ntree->nodes.first; node; node = node->next) {
		writestruct(wd, DATA, "bNode", 1, node);

		if (node->prop)
			IDP_WriteProperty(node->prop, wd);

		for (sock= node->inputs.first; sock; sock= sock->next)
			write_node_socket(wd, ntree, node, sock);
		for (sock= node->outputs.first; sock; sock= sock->next)
			write_node_socket(wd, ntree, node, sock);
		
		for (link = node->internal_links.first; link; link = link->next)
			writestruct(wd, DATA, "bNodeLink", 1, link);
		if (node->storage) {
			/* could be handlerized at some point, now only 1 exception still */
			if (ntree->type==NTREE_SHADER && (node->type==SH_NODE_CURVE_VEC || node->type==SH_NODE_CURVE_RGB))
				write_curvemapping(wd, node->storage);
			else if (ntree->type==NTREE_SHADER && node->type==SH_NODE_SCRIPT) {
				NodeShaderScript *nss = (NodeShaderScript *)node->storage;
				if (nss->bytecode)
					writedata(wd, DATA, strlen(nss->bytecode)+1, nss->bytecode);
				writestruct(wd, DATA, node->typeinfo->storagename, 1, node->storage);
			}
			else if (ntree->type==NTREE_COMPOSIT && ELEM4(node->type, CMP_NODE_TIME, CMP_NODE_CURVE_VEC, CMP_NODE_CURVE_RGB, CMP_NODE_HUECORRECT))
				write_curvemapping(wd, node->storage);
			else if (ntree->type==NTREE_TEXTURE && (node->type==TEX_NODE_CURVE_RGB || node->type==TEX_NODE_CURVE_TIME) )
				write_curvemapping(wd, node->storage);
			else if (ntree->type==NTREE_COMPOSIT && node->type==CMP_NODE_MOVIEDISTORTION) {
				/* pass */
			}
			else
				writestruct(wd, DATA, node->typeinfo->storagename, 1, node->storage);
		}
		
		if (node->type==CMP_NODE_OUTPUT_FILE) {
			/* inputs have own storage data */
			for (sock = node->inputs.first; sock; sock = sock->next)
				writestruct(wd, DATA, "NodeImageMultiFileSocket", 1, sock->storage);
		}
		if (node->type==CMP_NODE_IMAGE) {
			/* write extra socket info */
			for (sock = node->outputs.first; sock; sock = sock->next)
				writestruct(wd, DATA, "NodeImageLayer", 1, sock->storage);
		}
	}
	
	for (link= ntree->links.first; link; link= link->next)
		writestruct(wd, DATA, "bNodeLink", 1, link);
	
	for (sock = ntree->inputs.first; sock; sock = sock->next)
		write_node_socket_interface(wd, ntree, sock);
	for (sock = ntree->outputs.first; sock; sock = sock->next)
		write_node_socket_interface(wd, ntree, sock);
}

static void current_screen_compat(Main *mainvar, bScreen **screen)
{
	wmWindowManager *wm;
	wmWindow *window;

	/* find a global current screen in the first open window, to have
	 * a reasonable default for reading in older versions */
	wm = mainvar->wm.first;
	window = (wm) ? wm->windows.first : NULL;
	*screen = (window) ? window->screen : NULL;
}

typedef struct RenderInfo {
	int sfra;
	int efra;
	char scene_name[MAX_ID_NAME - 2];
} RenderInfo;

/* was for historic render-deamon feature,
 * now write because it can be easily extracted without
 * reading the whole blend file */
static void write_renderinfo(WriteData *wd, Main *mainvar)
{
	bScreen *curscreen;
	Scene *sce, *curscene = NULL;
	RenderInfo data;

	/* XXX in future, handle multiple windows with multiple screens? */
	current_screen_compat(mainvar, &curscreen);
	if (curscreen) curscene = curscreen->scene;
	
	for (sce= mainvar->scene.first; sce; sce= sce->id.next) {
		if (sce->id.lib == NULL && (sce == curscene || (sce->r.scemode & R_BG_RENDER))) {
			data.sfra = sce->r.sfra;
			data.efra = sce->r.efra;
			memset(data.scene_name, 0, sizeof(data.scene_name));

			BLI_strncpy(data.scene_name, sce->id.name + 2, sizeof(data.scene_name));

			writedata(wd, REND, sizeof(data), &data);
		}
	}
}

static void write_keymapitem(WriteData *wd, wmKeyMapItem *kmi)
{
	writestruct(wd, DATA, "wmKeyMapItem", 1, kmi);
	if (kmi->properties)
		IDP_WriteProperty(kmi->properties, wd);
}

static void write_userdef(WriteData *wd)
{
	bTheme *btheme;
	wmKeyMap *keymap;
	wmKeyMapItem *kmi;
	wmKeyMapDiffItem *kmdi;
	bAddon *bext;
	bPathCompare *path_cmp;
	uiStyle *style;
	
	writestruct(wd, USER, "UserDef", 1, &U);

	for (btheme= U.themes.first; btheme; btheme=btheme->next)
		writestruct(wd, DATA, "bTheme", 1, btheme);

	for (keymap= U.user_keymaps.first; keymap; keymap=keymap->next) {
		writestruct(wd, DATA, "wmKeyMap", 1, keymap);

		for (kmdi=keymap->diff_items.first; kmdi; kmdi=kmdi->next) {
			writestruct(wd, DATA, "wmKeyMapDiffItem", 1, kmdi);
			if (kmdi->remove_item)
				write_keymapitem(wd, kmdi->remove_item);
			if (kmdi->add_item)
				write_keymapitem(wd, kmdi->add_item);
		}

		for (kmi=keymap->items.first; kmi; kmi=kmi->next)
			write_keymapitem(wd, kmi);
	}

	for (bext= U.addons.first; bext; bext=bext->next) {
		writestruct(wd, DATA, "bAddon", 1, bext);
		if (bext->prop) {
			IDP_WriteProperty(bext->prop, wd);
		}
	}

	for (path_cmp = U.autoexec_paths.first; path_cmp; path_cmp = path_cmp->next) {
		writestruct(wd, DATA, "bPathCompare", 1, path_cmp);
	}
	
	for (style= U.uistyles.first; style; style= style->next) {
		writestruct(wd, DATA, "uiStyle", 1, style);
	}
}

static void write_boid_state(WriteData *wd, BoidState *state)
{
	BoidRule *rule = state->rules.first;
	//BoidCondition *cond = state->conditions.first;

	writestruct(wd, DATA, "BoidState", 1, state);

	for (; rule; rule=rule->next) {
		switch (rule->type) {
			case eBoidRuleType_Goal:
			case eBoidRuleType_Avoid:
				writestruct(wd, DATA, "BoidRuleGoalAvoid", 1, rule);
				break;
			case eBoidRuleType_AvoidCollision:
				writestruct(wd, DATA, "BoidRuleAvoidCollision", 1, rule);
				break;
			case eBoidRuleType_FollowLeader:
				writestruct(wd, DATA, "BoidRuleFollowLeader", 1, rule);
				break;
			case eBoidRuleType_AverageSpeed:
				writestruct(wd, DATA, "BoidRuleAverageSpeed", 1, rule);
				break;
			case eBoidRuleType_Fight:
				writestruct(wd, DATA, "BoidRuleFight", 1, rule);
				break;
			default:
				writestruct(wd, DATA, "BoidRule", 1, rule);
				break;
		}
	}
	//for (; cond; cond=cond->next)
	//	writestruct(wd, DATA, "BoidCondition", 1, cond);
}

/* update this also to readfile.c */
static const char *ptcache_data_struct[] = {
	"", // BPHYS_DATA_INDEX
	"", // BPHYS_DATA_LOCATION
	"", // BPHYS_DATA_VELOCITY
	"", // BPHYS_DATA_ROTATION
	"", // BPHYS_DATA_AVELOCITY / BPHYS_DATA_XCONST */
	"", // BPHYS_DATA_SIZE:
	"", // BPHYS_DATA_TIMES:
	"BoidData" // case BPHYS_DATA_BOIDS:
};
static const char *ptcache_extra_struct[] = {
	"",
	"ParticleSpring"
};
static void write_pointcaches(WriteData *wd, ListBase *ptcaches)
{
	PointCache *cache = ptcaches->first;
	int i;

	for (; cache; cache=cache->next) {
		writestruct(wd, DATA, "PointCache", 1, cache);

		if ((cache->flag & PTCACHE_DISK_CACHE)==0) {
			PTCacheMem *pm = cache->mem_cache.first;

			for (; pm; pm=pm->next) {
				PTCacheExtra *extra = pm->extradata.first;

				writestruct(wd, DATA, "PTCacheMem", 1, pm);
				
				for (i=0; i<BPHYS_TOT_DATA; i++) {
					if (pm->data[i] && pm->data_types & (1<<i)) {
						if (ptcache_data_struct[i][0]=='\0')
							writedata(wd, DATA, MEM_allocN_len(pm->data[i]), pm->data[i]);
						else
							writestruct(wd, DATA, ptcache_data_struct[i], pm->totpoint, pm->data[i]);
					}
				}

				for (; extra; extra=extra->next) {
					if (ptcache_extra_struct[extra->type][0]=='\0')
						continue;
					writestruct(wd, DATA, "PTCacheExtra", 1, extra);
					writestruct(wd, DATA, ptcache_extra_struct[extra->type], extra->totdata, extra->data);
				}
			}
		}
	}
}
static void write_particlesettings(WriteData *wd, ListBase *idbase)
{
	ParticleSettings *part;
	ParticleDupliWeight *dw;
	GroupObject *go;
	int a;

	part= idbase->first;
	while (part) {
		if (part->id.us>0 || wd->current) {
			/* write LibData */
			writestruct(wd, ID_PA, "ParticleSettings", 1, part);
			if (part->id.properties) IDP_WriteProperty(part->id.properties, wd);
			if (part->adt) write_animdata(wd, part->adt);
			writestruct(wd, DATA, "PartDeflect", 1, part->pd);
			writestruct(wd, DATA, "PartDeflect", 1, part->pd2);
			writestruct(wd, DATA, "EffectorWeights", 1, part->effector_weights);

			dw = part->dupliweights.first;
			for (; dw; dw=dw->next) {
				/* update indices */
				dw->index = 0;
				if (part->dup_group) { /* can be NULL if lining fails or set to None */
					go = part->dup_group->gobject.first;
					while (go && go->ob != dw->ob) {
						go=go->next;
						dw->index++;
					}
				}
				writestruct(wd, DATA, "ParticleDupliWeight", 1, dw);
			}

			if (part->boids && part->phystype == PART_PHYS_BOIDS) {
				BoidState *state = part->boids->states.first;

				writestruct(wd, DATA, "BoidSettings", 1, part->boids);

				for (; state; state=state->next)
					write_boid_state(wd, state);
			}
			if (part->fluid && part->phystype == PART_PHYS_FLUID) {
				writestruct(wd, DATA, "SPHFluidSettings", 1, part->fluid); 
			}

			for (a=0; a<MAX_MTEX; a++) {
				if (part->mtex[a]) writestruct(wd, DATA, "MTex", 1, part->mtex[a]);
			}
		}
		part= part->id.next;
	}
}
static void write_particlesystems(WriteData *wd, ListBase *particles)
{
	ParticleSystem *psys= particles->first;
	ParticleTarget *pt;
	int a;

	for (; psys; psys=psys->next) {
		writestruct(wd, DATA, "ParticleSystem", 1, psys);

		if (psys->particles) {
			writestruct(wd, DATA, "ParticleData", psys->totpart, psys->particles);

			if (psys->particles->hair) {
				ParticleData *pa = psys->particles;

				for (a=0; a<psys->totpart; a++, pa++)
					writestruct(wd, DATA, "HairKey", pa->totkey, pa->hair);
			}

			if (psys->particles->boid && psys->part->phystype == PART_PHYS_BOIDS)
				writestruct(wd, DATA, "BoidParticle", psys->totpart, psys->particles->boid);

			if (psys->part->fluid && psys->part->phystype == PART_PHYS_FLUID && (psys->part->fluid->flag & SPH_VISCOELASTIC_SPRINGS))
				writestruct(wd, DATA, "ParticleSpring", psys->tot_fluidsprings, psys->fluid_springs);
		}
		pt = psys->targets.first;
		for (; pt; pt=pt->next)
			writestruct(wd, DATA, "ParticleTarget", 1, pt);

		if (psys->child) writestruct(wd, DATA, "ChildParticle", psys->totchild, psys->child);

		if (psys->clmd) {
			writestruct(wd, DATA, "ClothModifierData", 1, psys->clmd);
			writestruct(wd, DATA, "ClothSimSettings", 1, psys->clmd->sim_parms);
			writestruct(wd, DATA, "ClothCollSettings", 1, psys->clmd->coll_parms);
		}

		write_pointcaches(wd, &psys->ptcaches);
	}
}

static void write_properties(WriteData *wd, ListBase *lb)
{
	bProperty *prop;

	prop= lb->first;
	while (prop) {
		writestruct(wd, DATA, "bProperty", 1, prop);

		if (prop->poin && prop->poin != &prop->data)
			writedata(wd, DATA, MEM_allocN_len(prop->poin), prop->poin);

		prop= prop->next;
	}
}

static void write_sensors(WriteData *wd, ListBase *lb)
{
	bSensor *sens;

	sens= lb->first;
	while (sens) {
		writestruct(wd, DATA, "bSensor", 1, sens);

		writedata(wd, DATA, sizeof(void *)*sens->totlinks, sens->links);

		switch (sens->type) {
		case SENS_NEAR:
			writestruct(wd, DATA, "bNearSensor", 1, sens->data);
			break;
		case SENS_MOUSE:
			writestruct(wd, DATA, "bMouseSensor", 1, sens->data);
			break;
		case SENS_KEYBOARD:
			writestruct(wd, DATA, "bKeyboardSensor", 1, sens->data);
			break;
		case SENS_PROPERTY:
			writestruct(wd, DATA, "bPropertySensor", 1, sens->data);
			break;
		case SENS_ARMATURE:
			writestruct(wd, DATA, "bArmatureSensor", 1, sens->data);
			break;
		case SENS_ACTUATOR:
			writestruct(wd, DATA, "bActuatorSensor", 1, sens->data);
			break;
		case SENS_DELAY:
			writestruct(wd, DATA, "bDelaySensor", 1, sens->data);
			break;
		case SENS_COLLISION:
			writestruct(wd, DATA, "bCollisionSensor", 1, sens->data);
			break;
		case SENS_RADAR:
			writestruct(wd, DATA, "bRadarSensor", 1, sens->data);
			break;
		case SENS_RANDOM:
			writestruct(wd, DATA, "bRandomSensor", 1, sens->data);
			break;
		case SENS_RAY:
			writestruct(wd, DATA, "bRaySensor", 1, sens->data);
			break;
		case SENS_MESSAGE:
			writestruct(wd, DATA, "bMessageSensor", 1, sens->data);
			break;
		case SENS_JOYSTICK:
			writestruct(wd, DATA, "bJoystickSensor", 1, sens->data);
			break;
		default:
			; /* error: don't know how to write this file */
		}

		sens= sens->next;
	}
}

static void write_controllers(WriteData *wd, ListBase *lb)
{
	bController *cont;

	cont= lb->first;
	while (cont) {
		writestruct(wd, DATA, "bController", 1, cont);

		writedata(wd, DATA, sizeof(void *)*cont->totlinks, cont->links);

		switch (cont->type) {
		case CONT_EXPRESSION:
			writestruct(wd, DATA, "bExpressionCont", 1, cont->data);
			break;
		case CONT_PYTHON:
			writestruct(wd, DATA, "bPythonCont", 1, cont->data);
			break;
		default:
			; /* error: don't know how to write this file */
		}

		cont= cont->next;
	}
}

static void write_actuators(WriteData *wd, ListBase *lb)
{
	bActuator *act;

	act= lb->first;
	while (act) {
		writestruct(wd, DATA, "bActuator", 1, act);

		switch (act->type) {
		case ACT_ACTION:
		case ACT_SHAPEACTION:
			writestruct(wd, DATA, "bActionActuator", 1, act->data);
			break;
		case ACT_SOUND:
			writestruct(wd, DATA, "bSoundActuator", 1, act->data);
			break;
		case ACT_OBJECT:
			writestruct(wd, DATA, "bObjectActuator", 1, act->data);
			break;
		case ACT_IPO:
			writestruct(wd, DATA, "bIpoActuator", 1, act->data);
			break;
		case ACT_PROPERTY:
			writestruct(wd, DATA, "bPropertyActuator", 1, act->data);
			break;
		case ACT_CAMERA:
			writestruct(wd, DATA, "bCameraActuator", 1, act->data);
			break;
		case ACT_CONSTRAINT:
			writestruct(wd, DATA, "bConstraintActuator", 1, act->data);
			break;
		case ACT_EDIT_OBJECT:
			writestruct(wd, DATA, "bEditObjectActuator", 1, act->data);
			break;
		case ACT_SCENE:
			writestruct(wd, DATA, "bSceneActuator", 1, act->data);
			break;
		case ACT_GROUP:
			writestruct(wd, DATA, "bGroupActuator", 1, act->data);
			break;
		case ACT_RANDOM:
			writestruct(wd, DATA, "bRandomActuator", 1, act->data);
			break;
		case ACT_MESSAGE:
			writestruct(wd, DATA, "bMessageActuator", 1, act->data);
			break;
		case ACT_GAME:
			writestruct(wd, DATA, "bGameActuator", 1, act->data);
			break;
		case ACT_VISIBILITY:
			writestruct(wd, DATA, "bVisibilityActuator", 1, act->data);
			break;
		case ACT_2DFILTER:
			writestruct(wd, DATA, "bTwoDFilterActuator", 1, act->data);
			break;
		case ACT_PARENT:
			writestruct(wd, DATA, "bParentActuator", 1, act->data);
			break;
		case ACT_STATE:
			writestruct(wd, DATA, "bStateActuator", 1, act->data);
			break;
		case ACT_ARMATURE:
			writestruct(wd, DATA, "bArmatureActuator", 1, act->data);
			break;
		case ACT_STEERING:
			writestruct(wd, DATA, "bSteeringActuator", 1, act->data);
			break;
		default:
			; /* error: don't know how to write this file */
		}

		act= act->next;
	}
}

static void write_motionpath(WriteData *wd, bMotionPath *mpath)
{
	/* sanity checks */
	if (mpath == NULL)
		return;
	
	/* firstly, just write the motionpath struct */
	writestruct(wd, DATA, "bMotionPath", 1, mpath);
	
	/* now write the array of data */
	writestruct(wd, DATA, "bMotionPathVert", mpath->length, mpath->points);
}

static void write_constraints(WriteData *wd, ListBase *conlist)
{
	bConstraint *con;

	for (con=conlist->first; con; con=con->next) {
		bConstraintTypeInfo *cti= BKE_constraint_get_typeinfo(con);
		
		/* Write the specific data */
		if (cti && con->data) {
			/* firstly, just write the plain con->data struct */
			writestruct(wd, DATA, cti->structName, 1, con->data);
			
			/* do any constraint specific stuff */
			switch (con->type) {
				case CONSTRAINT_TYPE_PYTHON:
				{
					bPythonConstraint *data = (bPythonConstraint *)con->data;
					bConstraintTarget *ct;
					
					/* write targets */
					for (ct= data->targets.first; ct; ct= ct->next)
						writestruct(wd, DATA, "bConstraintTarget", 1, ct);
					
					/* Write ID Properties -- and copy this comment EXACTLY for easy finding
					 * of library blocks that implement this.*/
					IDP_WriteProperty(data->prop, wd);
				}
					break;
				case CONSTRAINT_TYPE_SPLINEIK: 
				{
					bSplineIKConstraint *data = (bSplineIKConstraint *)con->data;
					
					/* write points array */
					writedata(wd, DATA, sizeof(float)*(data->numpoints), data->points);
				}
					break;
			}
		}
		
		/* Write the constraint */
		writestruct(wd, DATA, "bConstraint", 1, con);
	}
}

static void write_pose(WriteData *wd, bPose *pose)
{
	bPoseChannel *chan;
	bActionGroup *grp;

	/* Write each channel */
	if (!pose)
		return;

	/* Write channels */
	for (chan=pose->chanbase.first; chan; chan=chan->next) {
		/* Write ID Properties -- and copy this comment EXACTLY for easy finding
		 * of library blocks that implement this.*/
		if (chan->prop)
			IDP_WriteProperty(chan->prop, wd);
		
		write_constraints(wd, &chan->constraints);
		
		write_motionpath(wd, chan->mpath);
		
		/* prevent crashes with autosave, when a bone duplicated in editmode has not yet been assigned to its posechannel */
		if (chan->bone) 
			chan->selectflag= chan->bone->flag & BONE_SELECTED; /* gets restored on read, for library armatures */
		
		writestruct(wd, DATA, "bPoseChannel", 1, chan);
	}
	
	/* Write groups */
	for (grp=pose->agroups.first; grp; grp=grp->next) 
		writestruct(wd, DATA, "bActionGroup", 1, grp);

	/* write IK param */
	if (pose->ikparam) {
		char *structname = (char *)BKE_pose_ikparam_get_name(pose);
		if (structname)
			writestruct(wd, DATA, structname, 1, pose->ikparam);
	}

	/* Write this pose */
	writestruct(wd, DATA, "bPose", 1, pose);

}

static void write_defgroups(WriteData *wd, ListBase *defbase)
{
	bDeformGroup	*defgroup;

	for (defgroup=defbase->first; defgroup; defgroup=defgroup->next)
		writestruct(wd, DATA, "bDeformGroup", 1, defgroup);
}

static void write_modifiers(WriteData *wd, ListBase *modbase)
{
	ModifierData *md;

	if (modbase == NULL) return;
	for (md=modbase->first; md; md= md->next) {
		ModifierTypeInfo *mti = modifierType_getInfo(md->type);
		if (mti == NULL) return;
		
		writestruct(wd, DATA, mti->structName, 1, md);
			
		if (md->type==eModifierType_Hook) {
			HookModifierData *hmd = (HookModifierData*) md;
			
			writedata(wd, DATA, sizeof(int)*hmd->totindex, hmd->indexar);
		}
		else if (md->type==eModifierType_Cloth) {
			ClothModifierData *clmd = (ClothModifierData*) md;
			
			writestruct(wd, DATA, "ClothSimSettings", 1, clmd->sim_parms);
			writestruct(wd, DATA, "ClothCollSettings", 1, clmd->coll_parms);
			writestruct(wd, DATA, "EffectorWeights", 1, clmd->sim_parms->effector_weights);
			write_pointcaches(wd, &clmd->ptcaches);
		}
		else if (md->type==eModifierType_Smoke) {
			SmokeModifierData *smd = (SmokeModifierData*) md;
			
			if (smd->type & MOD_SMOKE_TYPE_DOMAIN) {
				if (smd->domain) {
					write_pointcaches(wd, &(smd->domain->ptcaches[0]));

					/* create fake pointcache so that old blender versions can read it */
					smd->domain->point_cache[1] = BKE_ptcache_add(&smd->domain->ptcaches[1]);
					smd->domain->point_cache[1]->flag |= PTCACHE_DISK_CACHE|PTCACHE_FAKE_SMOKE;
					smd->domain->point_cache[1]->step = 1;

					write_pointcaches(wd, &(smd->domain->ptcaches[1]));
				}
				
				writestruct(wd, DATA, "SmokeDomainSettings", 1, smd->domain);

				if (smd->domain) {
					/* cleanup the fake pointcache */
					BKE_ptcache_free_list(&smd->domain->ptcaches[1]);
					smd->domain->point_cache[1] = NULL;
					
					writestruct(wd, DATA, "EffectorWeights", 1, smd->domain->effector_weights);
				}
			}
			else if (smd->type & MOD_SMOKE_TYPE_FLOW)
				writestruct(wd, DATA, "SmokeFlowSettings", 1, smd->flow);
			else if (smd->type & MOD_SMOKE_TYPE_COLL)
				writestruct(wd, DATA, "SmokeCollSettings", 1, smd->coll);
		}
		else if (md->type==eModifierType_Fluidsim) {
			FluidsimModifierData *fluidmd = (FluidsimModifierData*) md;
			
			writestruct(wd, DATA, "FluidsimSettings", 1, fluidmd->fss);
		}
		else if (md->type==eModifierType_DynamicPaint) {
			DynamicPaintModifierData *pmd = (DynamicPaintModifierData*) md;
			
			if (pmd->canvas) {
				DynamicPaintSurface *surface;
				writestruct(wd, DATA, "DynamicPaintCanvasSettings", 1, pmd->canvas);
				
				/* write surfaces */
				for (surface=pmd->canvas->surfaces.first; surface; surface=surface->next)
					writestruct(wd, DATA, "DynamicPaintSurface", 1, surface);
				/* write caches and effector weights */
				for (surface=pmd->canvas->surfaces.first; surface; surface=surface->next) {
					write_pointcaches(wd, &(surface->ptcaches));

					writestruct(wd, DATA, "EffectorWeights", 1, surface->effector_weights);
				}
			}
			if (pmd->brush) {
				writestruct(wd, DATA, "DynamicPaintBrushSettings", 1, pmd->brush);
				writestruct(wd, DATA, "ColorBand", 1, pmd->brush->paint_ramp);
				writestruct(wd, DATA, "ColorBand", 1, pmd->brush->vel_ramp);
			}
		}
		else if (md->type==eModifierType_Collision) {
			
#if 0
			CollisionModifierData *collmd = (CollisionModifierData*) md;
			// TODO: CollisionModifier should use pointcache 
			// + have proper reset events before enabling this
			writestruct(wd, DATA, "MVert", collmd->numverts, collmd->x);
			writestruct(wd, DATA, "MVert", collmd->numverts, collmd->xnew);
			writestruct(wd, DATA, "MFace", collmd->numfaces, collmd->mfaces);
#endif
		}
		else if (md->type==eModifierType_MeshDeform) {
			MeshDeformModifierData *mmd = (MeshDeformModifierData*) md;
			int size = mmd->dyngridsize;

			writestruct(wd, DATA, "MDefInfluence", mmd->totinfluence, mmd->bindinfluences);
			writedata(wd, DATA, sizeof(int) * (mmd->totvert + 1), mmd->bindoffsets);
			writedata(wd, DATA, sizeof(float) * 3 * mmd->totcagevert,
				mmd->bindcagecos);
			writestruct(wd, DATA, "MDefCell", size*size*size, mmd->dyngrid);
			writestruct(wd, DATA, "MDefInfluence", mmd->totinfluence, mmd->dyninfluences);
			writedata(wd, DATA, sizeof(int)*mmd->totvert, mmd->dynverts);
		}
		else if (md->type==eModifierType_Warp) {
			WarpModifierData *tmd = (WarpModifierData*) md;
			if (tmd->curfalloff) {
				write_curvemapping(wd, tmd->curfalloff);
			}
		}
		else if (md->type==eModifierType_WeightVGEdit) {
			WeightVGEditModifierData *wmd = (WeightVGEditModifierData*) md;

			if (wmd->cmap_curve)
				write_curvemapping(wd, wmd->cmap_curve);
		}
		else if(md->type==eModifierType_LaplacianDeform) {
			LaplacianDeformModifierData *lmd = (LaplacianDeformModifierData*) md;
<<<<<<< HEAD
			
			writedata(wd, DATA, sizeof(float)*lmd->total_verts*3, lmd->vertexco);
=======

			writedata(wd, DATA, sizeof(float)*lmd->total_verts * 3, lmd->vertexco);
>>>>>>> 09b859d0
		}
	}
}

static void write_objects(WriteData *wd, ListBase *idbase)
{
	Object *ob;
	
	ob= idbase->first;
	while (ob) {
		if (ob->id.us>0 || wd->current) {
			/* write LibData */
			writestruct(wd, ID_OB, "Object", 1, ob);
			
			/* Write ID Properties -- and copy this comment EXACTLY for easy finding
			 * of library blocks that implement this.*/
			if (ob->id.properties) IDP_WriteProperty(ob->id.properties, wd);
			
			if (ob->adt) write_animdata(wd, ob->adt);
			
			/* direct data */
			writedata(wd, DATA, sizeof(void *)*ob->totcol, ob->mat);
			writedata(wd, DATA, sizeof(char)*ob->totcol, ob->matbits);
			/* write_effects(wd, &ob->effect); */ /* not used anymore */
			write_properties(wd, &ob->prop);
			write_sensors(wd, &ob->sensors);
			write_controllers(wd, &ob->controllers);
			write_actuators(wd, &ob->actuators);

			if (ob->type == OB_ARMATURE) {
				bArmature *arm = ob->data;
				if (arm && ob->pose && arm->act_bone) {
					BLI_strncpy(ob->pose->proxy_act_bone, arm->act_bone->name, sizeof(ob->pose->proxy_act_bone));
				}
			}

			write_pose(wd, ob->pose);
			write_defgroups(wd, &ob->defbase);
			write_constraints(wd, &ob->constraints);
			write_motionpath(wd, ob->mpath);
			
			writestruct(wd, DATA, "PartDeflect", 1, ob->pd);
			writestruct(wd, DATA, "SoftBody", 1, ob->soft);
			if (ob->soft) {
				write_pointcaches(wd, &ob->soft->ptcaches);
				writestruct(wd, DATA, "EffectorWeights", 1, ob->soft->effector_weights);
			}
			writestruct(wd, DATA, "BulletSoftBody", 1, ob->bsoft);
			
			if (ob->rigidbody_object) {
				// TODO: if any extra data is added to handle duplis, will need separate function then
				writestruct(wd, DATA, "RigidBodyOb", 1, ob->rigidbody_object);
			}
			if (ob->rigidbody_constraint) {
				writestruct(wd, DATA, "RigidBodyCon", 1, ob->rigidbody_constraint);
			}

			write_particlesystems(wd, &ob->particlesystem);
			write_modifiers(wd, &ob->modifiers);
		}
		ob= ob->id.next;
	}

	/* flush helps the compression for undo-save */
	mywrite(wd, MYWRITE_FLUSH, 0);
}


static void write_vfonts(WriteData *wd, ListBase *idbase)
{
	VFont *vf;
	PackedFile * pf;

	vf= idbase->first;
	while (vf) {
		if (vf->id.us>0 || wd->current) {
			/* write LibData */
			writestruct(wd, ID_VF, "VFont", 1, vf);
			if (vf->id.properties) IDP_WriteProperty(vf->id.properties, wd);

			/* direct data */

			if (vf->packedfile) {
				pf = vf->packedfile;
				writestruct(wd, DATA, "PackedFile", 1, pf);
				writedata(wd, DATA, pf->size, pf->data);
			}
		}

		vf= vf->id.next;
	}
}


static void write_keys(WriteData *wd, ListBase *idbase)
{
	Key *key;
	KeyBlock *kb;

	key= idbase->first;
	while (key) {
		if (key->id.us>0 || wd->current) {
			/* write LibData */
			writestruct(wd, ID_KE, "Key", 1, key);
			if (key->id.properties) IDP_WriteProperty(key->id.properties, wd);
			
			if (key->adt) write_animdata(wd, key->adt);
			
			/* direct data */
			kb= key->block.first;
			while (kb) {
				writestruct(wd, DATA, "KeyBlock", 1, kb);
				if (kb->data) writedata(wd, DATA, kb->totelem*key->elemsize, kb->data);
				kb= kb->next;
			}
		}

		key= key->id.next;
	}
	/* flush helps the compression for undo-save */
	mywrite(wd, MYWRITE_FLUSH, 0);
}

static void write_cameras(WriteData *wd, ListBase *idbase)
{
	Camera *cam;

	cam= idbase->first;
	while (cam) {
		if (cam->id.us>0 || wd->current) {
			/* write LibData */
			writestruct(wd, ID_CA, "Camera", 1, cam);
			if (cam->id.properties) IDP_WriteProperty(cam->id.properties, wd);
			
			if (cam->adt) write_animdata(wd, cam->adt);
		}

		cam= cam->id.next;
	}
}

static void write_mballs(WriteData *wd, ListBase *idbase)
{
	MetaBall *mb;
	MetaElem *ml;

	mb= idbase->first;
	while (mb) {
		if (mb->id.us>0 || wd->current) {
			/* write LibData */
			writestruct(wd, ID_MB, "MetaBall", 1, mb);
			if (mb->id.properties) IDP_WriteProperty(mb->id.properties, wd);

			/* direct data */
			writedata(wd, DATA, sizeof(void *)*mb->totcol, mb->mat);
			if (mb->adt) write_animdata(wd, mb->adt);

			ml= mb->elems.first;
			while (ml) {
				writestruct(wd, DATA, "MetaElem", 1, ml);
				ml= ml->next;
			}
		}
		mb= mb->id.next;
	}
}

static void write_curves(WriteData *wd, ListBase *idbase)
{
	Curve *cu;
	Nurb *nu;

	cu= idbase->first;
	while (cu) {
		if (cu->id.us>0 || wd->current) {
			/* write LibData */
			writestruct(wd, ID_CU, "Curve", 1, cu);
			
			/* direct data */
			writedata(wd, DATA, sizeof(void *)*cu->totcol, cu->mat);
			if (cu->id.properties) IDP_WriteProperty(cu->id.properties, wd);
			if (cu->adt) write_animdata(wd, cu->adt);
			
			if (cu->vfont) {
				/* TODO, sort out 'cu->len', in editmode its character, object mode its bytes */
				size_t len_bytes;
				size_t len_chars = BLI_strlen_utf8_ex(cu->str, &len_bytes);

				writedata(wd, DATA, len_bytes + 1, cu->str);
				writestruct(wd, DATA, "CharInfo", len_chars + 1, cu->strinfo);
				writestruct(wd, DATA, "TextBox", cu->totbox, cu->tb);
			}
			else {
				/* is also the order of reading */
				nu= cu->nurb.first;
				while (nu) {
					writestruct(wd, DATA, "Nurb", 1, nu);
					nu= nu->next;
				}
				nu= cu->nurb.first;
				while (nu) {
					if (nu->type == CU_BEZIER)
						writestruct(wd, DATA, "BezTriple", nu->pntsu, nu->bezt);
					else {
						writestruct(wd, DATA, "BPoint", nu->pntsu*nu->pntsv, nu->bp);
						if (nu->knotsu) writedata(wd, DATA, KNOTSU(nu)*sizeof(float), nu->knotsu);
						if (nu->knotsv) writedata(wd, DATA, KNOTSV(nu)*sizeof(float), nu->knotsv);
					}
					nu= nu->next;
				}
			}
		}
		cu= cu->id.next;
	}

	/* flush helps the compression for undo-save */
	mywrite(wd, MYWRITE_FLUSH, 0);
}

static void write_dverts(WriteData *wd, int count, MDeformVert *dvlist)
{
	if (dvlist) {
		int i;
		
		/* Write the dvert list */
		writestruct(wd, DATA, "MDeformVert", count, dvlist);
		
		/* Write deformation data for each dvert */
		for (i=0; i<count; i++) {
			if (dvlist[i].dw)
				writestruct(wd, DATA, "MDeformWeight", dvlist[i].totweight, dvlist[i].dw);
		}
	}
}

static void write_mdisps(WriteData *wd, int count, MDisps *mdlist, int external)
{
	if (mdlist) {
		int i;
		
		writestruct(wd, DATA, "MDisps", count, mdlist);
		for (i = 0; i < count; ++i) {
			MDisps *md = &mdlist[i];
			if (md->disps) {
				if (!external)
					writedata(wd, DATA, sizeof(float) * 3 * md->totdisp, md->disps);
			}
			
			if (md->hidden)
				writedata(wd, DATA, BLI_BITMAP_SIZE(md->totdisp), md->hidden);
		}
	}
}

static void write_grid_paint_mask(WriteData *wd, int count, GridPaintMask *grid_paint_mask)
{
	if (grid_paint_mask) {
		int i;
		
		writestruct(wd, DATA, "GridPaintMask", count, grid_paint_mask);
		for (i = 0; i < count; ++i) {
			GridPaintMask *gpm = &grid_paint_mask[i];
			if (gpm->data) {
				const int gridsize = BKE_ccg_gridsize(gpm->level);
				writedata(wd, DATA,
				          sizeof(*gpm->data) * gridsize * gridsize,
				          gpm->data);
			}
		}
	}
}

static void write_customdata(WriteData *wd, ID *id, int count, CustomData *data, int partial_type, int partial_count)
{
	CustomData data_tmp;
	int i;

	/* This copy will automatically ignore/remove layers set as NO_COPY (and TEMPORARY). */
	CustomData_copy(data, &data_tmp, CD_MASK_EVERYTHING, CD_REFERENCE, count);

	/* write external customdata (not for undo) */
	if (data_tmp.external && !wd->current)
		CustomData_external_write(&data_tmp, id, CD_MASK_MESH, count, 0);

	for (i = 0; i < data_tmp.totlayer; i++)
		data_tmp.layers[i].flag &= ~CD_FLAG_NOFREE;

	writestruct_at_address(wd, DATA, "CustomDataLayer", data_tmp.maxlayer, data->layers, data_tmp.layers);
 
	for (i = 0; i < data_tmp.totlayer; i++)
		data_tmp.layers[i].flag |= CD_FLAG_NOFREE;

	for (i = 0; i < data_tmp.totlayer; i++) {
		CustomDataLayer *layer= &data_tmp.layers[i];
		const char *structname;
		int structnum, datasize;

		if (layer->type == CD_MDEFORMVERT) {
			/* layer types that allocate own memory need special handling */
			write_dverts(wd, count, layer->data);
		}
		else if (layer->type == CD_MDISPS) {
			write_mdisps(wd, count, layer->data, layer->flag & CD_FLAG_EXTERNAL);
		}
		else if (layer->type == CD_PAINT_MASK) {
			float *layer_data = layer->data;
			writedata(wd, DATA, sizeof(*layer_data) * count, layer_data);
		}
		else if (layer->type == CD_GRID_PAINT_MASK) {
			write_grid_paint_mask(wd, count, layer->data);
		}
		else {
			CustomData_file_write_info(layer->type, &structname, &structnum);
			if (structnum) {
				/* when using partial visibility, the MEdge and MFace layers
				 * are smaller than the original, so their type and count is
				 * passed to make this work */
				if (layer->type != partial_type) datasize= structnum*count;
				else datasize= structnum*partial_count;

				writestruct(wd, DATA, structname, datasize, layer->data);
			}
			else {
				printf("%s error: layer '%s':%d - can't be written to file\n",
				       __func__, structname, layer->type);
			}
		}
	}

	if (data_tmp.external)
		writestruct_at_address(wd, DATA, "CustomDataExternal", 1, data->external, data_tmp.external);

	CustomData_free(&data_tmp, count);
}

static void write_meshes(WriteData *wd, ListBase *idbase)
{
	Mesh *mesh;
	int save_for_old_blender= 0;

#ifdef USE_BMESH_SAVE_AS_COMPAT
	save_for_old_blender = wd->use_mesh_compat; /* option to save with older mesh format */
#endif

	mesh= idbase->first;
	while (mesh) {
		if (mesh->id.us>0 || wd->current) {
			/* write LibData */
			if (!save_for_old_blender) {

#ifdef USE_BMESH_SAVE_WITHOUT_MFACE
				/* write a copy of the mesh, don't modify in place because it is
				 * not thread safe for threaded renders that are reading this */
				Mesh *old_mesh = mesh;
				Mesh copy_mesh = *mesh;
				mesh = &copy_mesh;

				/* cache only - don't write */
				mesh->mface = NULL;
				mesh->totface = 0;
				memset(&mesh->fdata, 0, sizeof(mesh->fdata));

				writestruct_at_address(wd, ID_ME, "Mesh", 1, old_mesh, mesh);
#else
				writestruct(wd, ID_ME, "Mesh", 1, mesh);
#endif /* USE_BMESH_SAVE_WITHOUT_MFACE */

				/* direct data */
				if (mesh->id.properties) IDP_WriteProperty(mesh->id.properties, wd);
				if (mesh->adt) write_animdata(wd, mesh->adt);

				writedata(wd, DATA, sizeof(void *)*mesh->totcol, mesh->mat);
				writedata(wd, DATA, sizeof(MSelect) * mesh->totselect, mesh->mselect);

				write_customdata(wd, &mesh->id, mesh->totvert, &mesh->vdata, -1, 0);
				write_customdata(wd, &mesh->id, mesh->totedge, &mesh->edata, -1, 0);
				/* fdata is really a dummy - written so slots align */
				write_customdata(wd, &mesh->id, mesh->totface, &mesh->fdata, -1, 0);
				write_customdata(wd, &mesh->id, mesh->totloop, &mesh->ldata, -1, 0);
				write_customdata(wd, &mesh->id, mesh->totpoly, &mesh->pdata, -1, 0);

#ifdef USE_BMESH_SAVE_WITHOUT_MFACE
				/* restore pointer */
				mesh = old_mesh;
#endif /* USE_BMESH_SAVE_WITHOUT_MFACE */

			}
			else {

#ifdef USE_BMESH_SAVE_AS_COMPAT
				/* write a copy of the mesh, don't modify in place because it is
				 * not thread safe for threaded renders that are reading this */
				Mesh *old_mesh = mesh;
				Mesh copy_mesh = *mesh;
				mesh = &copy_mesh;

				mesh->mpoly = NULL;
				mesh->mface = NULL;
				mesh->totface = 0;
				mesh->totpoly = 0;
				mesh->totloop = 0;
				CustomData_reset(&mesh->fdata);
				CustomData_reset(&mesh->pdata);
				CustomData_reset(&mesh->ldata);
				mesh->edit_btmesh = NULL;

				/* now fill in polys to mfaces */
				mesh->totface = BKE_mesh_mpoly_to_mface(&mesh->fdata, &old_mesh->ldata, &old_mesh->pdata,
				                                        mesh->totface, old_mesh->totloop, old_mesh->totpoly);

				BKE_mesh_update_customdata_pointers(mesh, false);

				writestruct_at_address(wd, ID_ME, "Mesh", 1, old_mesh, mesh);

				/* direct data */
				if (mesh->id.properties) IDP_WriteProperty(mesh->id.properties, wd);
				if (mesh->adt) write_animdata(wd, mesh->adt);

				writedata(wd, DATA, sizeof(void *)*mesh->totcol, mesh->mat);
				/* writedata(wd, DATA, sizeof(MSelect) * mesh->totselect, mesh->mselect); */ /* pre-bmesh NULL's */

				write_customdata(wd, &mesh->id, mesh->totvert, &mesh->vdata, -1, 0);
				write_customdata(wd, &mesh->id, mesh->totedge, &mesh->edata, -1, 0);
				write_customdata(wd, &mesh->id, mesh->totface, &mesh->fdata, -1, 0);
				/* harmless for older blender versioins but _not_ writing these keeps file size down */
#if 0
				write_customdata(wd, &mesh->id, mesh->totloop, &mesh->ldata, -1, 0);
				write_customdata(wd, &mesh->id, mesh->totpoly, &mesh->pdata, -1, 0);
#endif

				CustomData_free(&mesh->fdata, mesh->totface);

				/* restore pointer */
				mesh = old_mesh;
#endif /* USE_BMESH_SAVE_AS_COMPAT */
			}
		}
		mesh= mesh->id.next;
	}
}

static void write_lattices(WriteData *wd, ListBase *idbase)
{
	Lattice *lt;
	
	lt= idbase->first;
	while (lt) {
		if (lt->id.us>0 || wd->current) {
			/* write LibData */
			writestruct(wd, ID_LT, "Lattice", 1, lt);
			if (lt->id.properties) IDP_WriteProperty(lt->id.properties, wd);
			
			/* write animdata */
			if (lt->adt) write_animdata(wd, lt->adt);
			
			/* direct data */
			writestruct(wd, DATA, "BPoint", lt->pntsu*lt->pntsv*lt->pntsw, lt->def);
			
			write_dverts(wd, lt->pntsu*lt->pntsv*lt->pntsw, lt->dvert);
			
		}
		lt= lt->id.next;
	}
}

static void write_previews(WriteData *wd, PreviewImage *prv)
{
	if (prv) {
		short w = prv->w[1];
		short h = prv->h[1];
		unsigned int *rect = prv->rect[1];
		/* don't write out large previews if not requested */
		if (!(U.flag & USER_SAVE_PREVIEWS)) {
			prv->w[1] = 0;
			prv->h[1] = 0;
			prv->rect[1] = NULL;
		}
		writestruct(wd, DATA, "PreviewImage", 1, prv);
		if (prv->rect[0]) writedata(wd, DATA, prv->w[0]*prv->h[0]*sizeof(unsigned int), prv->rect[0]);
		if (prv->rect[1]) writedata(wd, DATA, prv->w[1]*prv->h[1]*sizeof(unsigned int), prv->rect[1]);

		/* restore preview, we still want to keep it in memory even if not saved to file */
		if (!(U.flag & USER_SAVE_PREVIEWS) ) {
			prv->w[1] = w;
			prv->h[1] = h;
			prv->rect[1] = rect;
		}
	}
}

static void write_images(WriteData *wd, ListBase *idbase)
{
	Image *ima;
	PackedFile * pf;


	ima= idbase->first;
	while (ima) {
		if (ima->id.us>0 || wd->current) {
			/* write LibData */
			writestruct(wd, ID_IM, "Image", 1, ima);
			if (ima->id.properties) IDP_WriteProperty(ima->id.properties, wd);

			if (ima->packedfile) {
				pf = ima->packedfile;
				writestruct(wd, DATA, "PackedFile", 1, pf);
				writedata(wd, DATA, pf->size, pf->data);
			}

			write_previews(wd, ima->preview);
		}
		ima= ima->id.next;
	}
	/* flush helps the compression for undo-save */
	mywrite(wd, MYWRITE_FLUSH, 0);
}

static void write_textures(WriteData *wd, ListBase *idbase)
{
	Tex *tex;

	tex= idbase->first;
	while (tex) {
		if (tex->id.us>0 || wd->current) {
			/* write LibData */
			writestruct(wd, ID_TE, "Tex", 1, tex);
			if (tex->id.properties) IDP_WriteProperty(tex->id.properties, wd);

			if (tex->adt) write_animdata(wd, tex->adt);

			/* direct data */
			if (tex->coba) writestruct(wd, DATA, "ColorBand", 1, tex->coba);
			if (tex->type == TEX_ENVMAP && tex->env) writestruct(wd, DATA, "EnvMap", 1, tex->env);
			if (tex->type == TEX_POINTDENSITY && tex->pd) {
				writestruct(wd, DATA, "PointDensity", 1, tex->pd);
				if (tex->pd->coba) writestruct(wd, DATA, "ColorBand", 1, tex->pd->coba);
				if (tex->pd->falloff_curve) write_curvemapping(wd, tex->pd->falloff_curve);
			}
			if (tex->type == TEX_VOXELDATA) writestruct(wd, DATA, "VoxelData", 1, tex->vd);
			if (tex->type == TEX_OCEAN && tex->ot) writestruct(wd, DATA, "OceanTex", 1, tex->ot);
			
			/* nodetree is integral part of texture, no libdata */
			if (tex->nodetree) {
				writestruct(wd, DATA, "bNodeTree", 1, tex->nodetree);
				write_nodetree(wd, tex->nodetree);
			}
			
			write_previews(wd, tex->preview);
		}
		tex= tex->id.next;
	}

	/* flush helps the compression for undo-save */
	mywrite(wd, MYWRITE_FLUSH, 0);
}

static void write_materials(WriteData *wd, ListBase *idbase)
{
	Material *ma;
	int a;

	ma= idbase->first;
	while (ma) {
		if (ma->id.us>0 || wd->current) {
			/* write LibData */
			writestruct(wd, ID_MA, "Material", 1, ma);
			
			/* Write ID Properties -- and copy this comment EXACTLY for easy finding
			 * of library blocks that implement this.*/
			/* manually set head group property to IDP_GROUP, just in case it hadn't been
			 * set yet :) */
			if (ma->id.properties) IDP_WriteProperty(ma->id.properties, wd);
			
			if (ma->adt) write_animdata(wd, ma->adt);

			for (a=0; a<MAX_MTEX; a++) {
				if (ma->mtex[a]) writestruct(wd, DATA, "MTex", 1, ma->mtex[a]);
			}
			
			if (ma->ramp_col) writestruct(wd, DATA, "ColorBand", 1, ma->ramp_col);
			if (ma->ramp_spec) writestruct(wd, DATA, "ColorBand", 1, ma->ramp_spec);
			
			/* nodetree is integral part of material, no libdata */
			if (ma->nodetree) {
				writestruct(wd, DATA, "bNodeTree", 1, ma->nodetree);
				write_nodetree(wd, ma->nodetree);
			}

			write_previews(wd, ma->preview);
		}
		ma= ma->id.next;
	}
}

static void write_worlds(WriteData *wd, ListBase *idbase)
{
	World *wrld;
	int a;

	wrld= idbase->first;
	while (wrld) {
		if (wrld->id.us>0 || wd->current) {
			/* write LibData */
			writestruct(wd, ID_WO, "World", 1, wrld);
			if (wrld->id.properties) IDP_WriteProperty(wrld->id.properties, wd);
			
			if (wrld->adt) write_animdata(wd, wrld->adt);
			
			for (a=0; a<MAX_MTEX; a++) {
				if (wrld->mtex[a]) writestruct(wd, DATA, "MTex", 1, wrld->mtex[a]);
			}

			/* nodetree is integral part of lamps, no libdata */
			if (wrld->nodetree) {
				writestruct(wd, DATA, "bNodeTree", 1, wrld->nodetree);
				write_nodetree(wd, wrld->nodetree);
			}
			
			write_previews(wd, wrld->preview);
		}
		wrld= wrld->id.next;
	}
}

static void write_lamps(WriteData *wd, ListBase *idbase)
{
	Lamp *la;
	int a;

	la= idbase->first;
	while (la) {
		if (la->id.us>0 || wd->current) {
			/* write LibData */
			writestruct(wd, ID_LA, "Lamp", 1, la);
			if (la->id.properties) IDP_WriteProperty(la->id.properties, wd);
			
			if (la->adt) write_animdata(wd, la->adt);
			
			/* direct data */
			for (a=0; a<MAX_MTEX; a++) {
				if (la->mtex[a]) writestruct(wd, DATA, "MTex", 1, la->mtex[a]);
			}
			
			if (la->curfalloff)
				write_curvemapping(wd, la->curfalloff);
			
			/* nodetree is integral part of lamps, no libdata */
			if (la->nodetree) {
				writestruct(wd, DATA, "bNodeTree", 1, la->nodetree);
				write_nodetree(wd, la->nodetree);
			}

			write_previews(wd, la->preview);
			
		}
		la= la->id.next;
	}
}

static void write_sequence_modifiers(WriteData *wd, ListBase *modbase)
{
	SequenceModifierData *smd;

	for (smd = modbase->first; smd; smd = smd->next) {
		SequenceModifierTypeInfo *smti = BKE_sequence_modifier_type_info_get(smd->type);

		if (smti) {
			writestruct(wd, DATA, smti->struct_name, 1, smd);

			if (smd->type == seqModifierType_Curves) {
				CurvesModifierData *cmd = (CurvesModifierData *) smd;

				write_curvemapping(wd, &cmd->curve_mapping);
			}
			else if (smd->type == seqModifierType_HueCorrect) {
				HueCorrectModifierData *hcmd = (HueCorrectModifierData *) smd;

				write_curvemapping(wd, &hcmd->curve_mapping);
			}
		}
		else {
			writestruct(wd, DATA, "SequenceModifierData", 1, smd);
		}
	}
}

static void write_view_settings(WriteData *wd, ColorManagedViewSettings *view_settings)
{
	if (view_settings->curve_mapping) {
		write_curvemapping(wd, view_settings->curve_mapping);
	}
}

static void write_scenes(WriteData *wd, ListBase *scebase)
{
	Scene *sce;
	Base *base;
	Editing *ed;
	Sequence *seq;
	MetaStack *ms;
	Strip *strip;
	TimeMarker *marker;
	TransformOrientation *ts;
	SceneRenderLayer *srl;
	ToolSettings *tos;
	FreestyleModuleConfig *fmc;
	FreestyleLineSet *fls;
	
	sce= scebase->first;
	while (sce) {
		/* write LibData */
		writestruct(wd, ID_SCE, "Scene", 1, sce);
		if (sce->id.properties) IDP_WriteProperty(sce->id.properties, wd);
		
		if (sce->adt) write_animdata(wd, sce->adt);
		write_keyingsets(wd, &sce->keyingsets);
		
		/* direct data */
		base= sce->base.first;
		while (base) {
			writestruct(wd, DATA, "Base", 1, base);
			base= base->next;
		}
		
		tos = sce->toolsettings;
		writestruct(wd, DATA, "ToolSettings", 1, tos);
		if (tos->vpaint) {
			writestruct(wd, DATA, "VPaint", 1, tos->vpaint);
		}
		if (tos->wpaint) {
			writestruct(wd, DATA, "VPaint", 1, tos->wpaint);
		}
		if (tos->sculpt) {
			writestruct(wd, DATA, "Sculpt", 1, tos->sculpt);
		}
		if (tos->uvsculpt) {
			writestruct(wd, DATA, "UvSculpt", 1, tos->uvsculpt);
		}

		// write_paint(wd, &tos->imapaint.paint);

		ed= sce->ed;
		if (ed) {
			writestruct(wd, DATA, "Editing", 1, ed);
			
			/* reset write flags too */
			
			SEQ_BEGIN (ed, seq)
			{
				if (seq->strip) seq->strip->done = FALSE;
				writestruct(wd, DATA, "Sequence", 1, seq);
			}
			SEQ_END
			
			SEQ_BEGIN (ed, seq)
			{
				if (seq->strip && seq->strip->done==0) {
					/* write strip with 'done' at 0 because readfile */
					
					if (seq->effectdata) {
						switch (seq->type) {
						case SEQ_TYPE_COLOR:
							writestruct(wd, DATA, "SolidColorVars", 1, seq->effectdata);
							break;
						case SEQ_TYPE_SPEED:
							writestruct(wd, DATA, "SpeedControlVars", 1, seq->effectdata);
							break;
						case SEQ_TYPE_WIPE:
							writestruct(wd, DATA, "WipeVars", 1, seq->effectdata);
							break;
						case SEQ_TYPE_GLOW:
							writestruct(wd, DATA, "GlowVars", 1, seq->effectdata);
							break;
						case SEQ_TYPE_TRANSFORM:
							writestruct(wd, DATA, "TransformVars", 1, seq->effectdata);
							break;
						}
					}
					
					strip= seq->strip;
					writestruct(wd, DATA, "Strip", 1, strip);
					if (seq->flag & SEQ_USE_CROP && strip->crop) {
						writestruct(wd, DATA, "StripCrop", 1, strip->crop);
					}
					if (seq->flag & SEQ_USE_TRANSFORM && strip->transform) {
						writestruct(wd, DATA, "StripTransform", 1, strip->transform);
					}
					if (seq->flag & SEQ_USE_PROXY && strip->proxy) {
						writestruct(wd, DATA, "StripProxy", 1, strip->proxy);
					}
					if (seq->type==SEQ_TYPE_IMAGE)
						writestruct(wd, DATA, "StripElem", MEM_allocN_len(strip->stripdata) / sizeof(struct StripElem), strip->stripdata);
					else if (seq->type==SEQ_TYPE_MOVIE || seq->type==SEQ_TYPE_SOUND_RAM || seq->type == SEQ_TYPE_SOUND_HD)
						writestruct(wd, DATA, "StripElem", 1, strip->stripdata);
					
					strip->done = TRUE;
				}

				write_sequence_modifiers(wd, &seq->modifiers);
			}
			SEQ_END
				
			/* new; meta stack too, even when its nasty restore code */
			for (ms= ed->metastack.first; ms; ms= ms->next) {
				writestruct(wd, DATA, "MetaStack", 1, ms);
			}
		}
		
		if (sce->r.avicodecdata) {
			writestruct(wd, DATA, "AviCodecData", 1, sce->r.avicodecdata);
			if (sce->r.avicodecdata->lpFormat) writedata(wd, DATA, sce->r.avicodecdata->cbFormat, sce->r.avicodecdata->lpFormat);
			if (sce->r.avicodecdata->lpParms) writedata(wd, DATA, sce->r.avicodecdata->cbParms, sce->r.avicodecdata->lpParms);
		}

		if (sce->r.qtcodecdata) {
			writestruct(wd, DATA, "QuicktimeCodecData", 1, sce->r.qtcodecdata);
			if (sce->r.qtcodecdata->cdParms) writedata(wd, DATA, sce->r.qtcodecdata->cdSize, sce->r.qtcodecdata->cdParms);
		}
		if (sce->r.ffcodecdata.properties) {
			IDP_WriteProperty(sce->r.ffcodecdata.properties, wd);
		}

		/* writing dynamic list of TimeMarkers to the blend file */
		for (marker= sce->markers.first; marker; marker= marker->next)
			writestruct(wd, DATA, "TimeMarker", 1, marker);
		
		/* writing dynamic list of TransformOrientations to the blend file */
		for (ts = sce->transform_spaces.first; ts; ts = ts->next)
			writestruct(wd, DATA, "TransformOrientation", 1, ts);
		
		for (srl = sce->r.layers.first; srl; srl = srl->next) {
			writestruct(wd, DATA, "SceneRenderLayer", 1, srl);
			for (fmc = srl->freestyleConfig.modules.first; fmc; fmc = fmc->next) {
				writestruct(wd, DATA, "FreestyleModuleConfig", 1, fmc);
			}
			for (fls = srl->freestyleConfig.linesets.first; fls; fls = fls->next) {
				writestruct(wd, DATA, "FreestyleLineSet", 1, fls);
			}
		}
		
		if (sce->nodetree) {
			writestruct(wd, DATA, "bNodeTree", 1, sce->nodetree);
			write_nodetree(wd, sce->nodetree);
		}

		write_view_settings(wd, &sce->view_settings);
		
		/* writing RigidBodyWorld data to the blend file */
		if (sce->rigidbody_world) {
			writestruct(wd, DATA, "RigidBodyWorld", 1, sce->rigidbody_world);
			writestruct(wd, DATA, "EffectorWeights", 1, sce->rigidbody_world->effector_weights);
			write_pointcaches(wd, &(sce->rigidbody_world->ptcaches));
		}
		
		sce= sce->id.next;
	}
	/* flush helps the compression for undo-save */
	mywrite(wd, MYWRITE_FLUSH, 0);
}

static void write_gpencils(WriteData *wd, ListBase *lb)
{
	bGPdata *gpd;
	bGPDlayer *gpl;
	bGPDframe *gpf;
	bGPDstroke *gps;
	
	for (gpd= lb->first; gpd; gpd= gpd->id.next) {
		if (gpd->id.us>0 || wd->current) {
			/* write gpd data block to file */
			writestruct(wd, ID_GD, "bGPdata", 1, gpd);
			
			/* write grease-pencil layers to file */
			writelist(wd, DATA, "bGPDlayer", &gpd->layers);
			for (gpl= gpd->layers.first; gpl; gpl= gpl->next) {
				
				/* write this layer's frames to file */
				writelist(wd, DATA, "bGPDframe", &gpl->frames);
				for (gpf= gpl->frames.first; gpf; gpf= gpf->next) {
					
					/* write strokes */
					writelist(wd, DATA, "bGPDstroke", &gpf->strokes);
					for (gps= gpf->strokes.first; gps; gps= gps->next) {
						writestruct(wd, DATA, "bGPDspoint", gps->totpoints, gps->points);
					}
				}
			}
		}
	}
}

static void write_windowmanagers(WriteData *wd, ListBase *lb)
{
	wmWindowManager *wm;
	wmWindow *win;
	
	for (wm= lb->first; wm; wm= wm->id.next) {
		writestruct(wd, ID_WM, "wmWindowManager", 1, wm);
		
		for (win= wm->windows.first; win; win= win->next)
			writestruct(wd, DATA, "wmWindow", 1, win);
	}
}

static void write_region(WriteData *wd, ARegion *ar, int spacetype)
{	
	writestruct(wd, DATA, "ARegion", 1, ar);
	
	if (ar->regiondata) {
		switch (spacetype) {
			case SPACE_VIEW3D:
				if (ar->regiontype==RGN_TYPE_WINDOW) {
					RegionView3D *rv3d= ar->regiondata;
					writestruct(wd, DATA, "RegionView3D", 1, rv3d);
					
					if (rv3d->localvd)
						writestruct(wd, DATA, "RegionView3D", 1, rv3d->localvd);
					if (rv3d->clipbb)
						writestruct(wd, DATA, "BoundBox", 1, rv3d->clipbb);

				}
				else
					printf("regiondata write missing!\n");
				break;
			default:
				printf("regiondata write missing!\n");
		}
	}
}

static void write_uilist(WriteData *wd, uiList *ui_list)
{
	writestruct(wd, DATA, "uiList", 1, ui_list);

	if (ui_list->properties) {
		IDP_WriteProperty(ui_list->properties, wd);
	}
}

static void write_soops(WriteData *wd, SpaceOops *so, LinkNode **tmp_mem_list)
{
	BLI_mempool *ts = so->treestore;
	
	if (ts) {
		int elems = BLI_mempool_count(ts);
		/* linearize mempool to array */
		TreeStoreElem *data = elems ? BLI_mempool_as_arrayN(ts, "TreeStoreElem") : NULL;

		if (data) {
			TreeStore *ts_flat = MEM_callocN(sizeof(TreeStore), "TreeStore");

			ts_flat->usedelem = elems;
			ts_flat->totelem = elems;
			ts_flat->data = data;
			
			/* temporarily replace mempool-treestore by flat-treestore */
			so->treestore = (BLI_mempool *)ts_flat;
			writestruct(wd, DATA, "SpaceOops", 1, so);

			writestruct(wd, DATA, "TreeStore", 1, ts_flat);
			writestruct(wd, DATA, "TreeStoreElem", elems, data);

			/* we do not free the pointers immediately, because if we have multiple
			 * outliners in a screen we might get the same address on the next
			 * malloc, which makes the address no longer unique and so invalid for
			 * lookups on file read, causing crashes or double frees */
			BLI_linklist_prepend(tmp_mem_list, ts_flat);
			BLI_linklist_prepend(tmp_mem_list, data);
		}
		else {
			so->treestore = NULL;
			writestruct(wd, DATA, "SpaceOops", 1, so);
		}

		/* restore old treestore */
		so->treestore = ts;
	}
	else {
		writestruct(wd, DATA, "SpaceOops", 1, so);
	}
}

static void write_screens(WriteData *wd, ListBase *scrbase)
{
	bScreen *sc;
	ScrArea *sa;
	ScrVert *sv;
	ScrEdge *se;
	LinkNode *tmp_mem_list = NULL;

	sc= scrbase->first;
	while (sc) {
		
		/* write LibData */
		/* in 2.50+ files, the file identifier for screens is patched, forward compatibility */
		writestruct(wd, ID_SCRN, "Screen", 1, sc);
		if (sc->id.properties) 
			IDP_WriteProperty(sc->id.properties, wd);
		
		/* direct data */
		for (sv= sc->vertbase.first; sv; sv= sv->next)
			writestruct(wd, DATA, "ScrVert", 1, sv);
		
		for (se= sc->edgebase.first; se; se= se->next)
			writestruct(wd, DATA, "ScrEdge", 1, se);
		
		for (sa= sc->areabase.first; sa; sa= sa->next) {
			SpaceLink *sl;
			Panel *pa;
			uiList *ui_list;
			ARegion *ar;
			
			writestruct(wd, DATA, "ScrArea", 1, sa);
			
			for (ar= sa->regionbase.first; ar; ar= ar->next) {
				write_region(wd, ar, sa->spacetype);
				
				for (pa= ar->panels.first; pa; pa= pa->next)
					writestruct(wd, DATA, "Panel", 1, pa);
				
				for (ui_list = ar->ui_lists.first; ui_list; ui_list = ui_list->next)
					write_uilist(wd, ui_list);
			}
			
			sl= sa->spacedata.first;
			while (sl) {
				for (ar= sl->regionbase.first; ar; ar= ar->next)
					write_region(wd, ar, sl->spacetype);
				
				if (sl->spacetype==SPACE_VIEW3D) {
					View3D *v3d= (View3D *) sl;
					BGpic *bgpic;
					writestruct(wd, DATA, "View3D", 1, v3d);
					for (bgpic= v3d->bgpicbase.first; bgpic; bgpic= bgpic->next)
						writestruct(wd, DATA, "BGpic", 1, bgpic);
					if (v3d->localvd) writestruct(wd, DATA, "View3D", 1, v3d->localvd);
				}
				else if (sl->spacetype==SPACE_IPO) {
					SpaceIpo *sipo= (SpaceIpo *)sl;
					ListBase tmpGhosts = sipo->ghostCurves;
					
					/* temporarily disable ghost curves when saving */
					sipo->ghostCurves.first= sipo->ghostCurves.last= NULL;
					
					writestruct(wd, DATA, "SpaceIpo", 1, sl);
					if (sipo->ads) writestruct(wd, DATA, "bDopeSheet", 1, sipo->ads);
					
					/* reenable ghost curves */
					sipo->ghostCurves= tmpGhosts;
				}
				else if (sl->spacetype==SPACE_BUTS) {
					writestruct(wd, DATA, "SpaceButs", 1, sl);
				}
				else if (sl->spacetype==SPACE_FILE) {
					SpaceFile *sfile= (SpaceFile *)sl;

					writestruct(wd, DATA, "SpaceFile", 1, sl);
					if (sfile->params)
						writestruct(wd, DATA, "FileSelectParams", 1, sfile->params);
				}
				else if (sl->spacetype==SPACE_SEQ) {
					writestruct(wd, DATA, "SpaceSeq", 1, sl);
				}
				else if (sl->spacetype==SPACE_OUTLINER) {
					SpaceOops *so= (SpaceOops *)sl;
					write_soops(wd, so, &tmp_mem_list);
				}
				else if (sl->spacetype==SPACE_IMAGE) {
					SpaceImage *sima= (SpaceImage *)sl;
					
					writestruct(wd, DATA, "SpaceImage", 1, sl);
					if (sima->cumap)
						write_curvemapping(wd, sima->cumap);
				}
				else if (sl->spacetype==SPACE_TEXT) {
					writestruct(wd, DATA, "SpaceText", 1, sl);
				}
				else if (sl->spacetype==SPACE_SCRIPT) {
					SpaceScript *scr = (SpaceScript*)sl;
					scr->but_refs = NULL;
					writestruct(wd, DATA, "SpaceScript", 1, sl);
				}
				else if (sl->spacetype==SPACE_ACTION) {
					writestruct(wd, DATA, "SpaceAction", 1, sl);
				}
				else if (sl->spacetype==SPACE_NLA) {
					SpaceNla *snla= (SpaceNla *)sl;
					
					writestruct(wd, DATA, "SpaceNla", 1, snla);
					if (snla->ads) writestruct(wd, DATA, "bDopeSheet", 1, snla->ads);
				}
				else if (sl->spacetype==SPACE_TIME) {
					writestruct(wd, DATA, "SpaceTime", 1, sl);
				}
				else if (sl->spacetype==SPACE_NODE) {
					SpaceNode *snode = (SpaceNode *)sl;
					bNodeTreePath *path;
					writestruct(wd, DATA, "SpaceNode", 1, snode);
					
					for (path=snode->treepath.first; path; path=path->next)
						writestruct(wd, DATA, "bNodeTreePath", 1, path);
				}
				else if (sl->spacetype==SPACE_LOGIC) {
					writestruct(wd, DATA, "SpaceLogic", 1, sl);
				}
				else if (sl->spacetype==SPACE_CONSOLE) {
					SpaceConsole *con = (SpaceConsole*)sl;
					ConsoleLine *cl;

					for (cl=con->history.first; cl; cl=cl->next) {
						/* 'len_alloc' is invalid on write, set from 'len' on read */
						writestruct(wd, DATA, "ConsoleLine", 1, cl);
						writedata(wd, DATA, cl->len+1, cl->line);
					}
					writestruct(wd, DATA, "SpaceConsole", 1, sl);

				}
				else if (sl->spacetype==SPACE_USERPREF) {
					writestruct(wd, DATA, "SpaceUserPref", 1, sl);
				}
				else if (sl->spacetype==SPACE_CLIP) {
					writestruct(wd, DATA, "SpaceClip", 1, sl);
				}

				sl= sl->next;
			}
		}

		sc= sc->id.next;
	}

	BLI_linklist_freeN(tmp_mem_list);
	
	/* flush helps the compression for undo-save */
	mywrite(wd, MYWRITE_FLUSH, 0);
}

static void write_libraries(WriteData *wd, Main *main)
{
	ListBase *lbarray[MAX_LIBARRAY];
	ID *id;
	int a, tot, foundone;

	for (; main; main= main->next) {

		a=tot= set_listbasepointers(main, lbarray);

		/* test: is lib being used */
		if (main->curlib && main->curlib->packedfile)
			foundone = TRUE;
		else {
			foundone = FALSE;
			while (tot--) {
				for (id= lbarray[tot]->first; id; id= id->next) {
					if (id->us>0 && (id->flag & LIB_EXTERN)) {
						foundone = TRUE;
						break;
					}
				}
				if (foundone) break;
			}
		}
		
		/* to be able to restore quit.blend and temp saves, the packed blend has to be in undo buffers... */
		/* XXX needs rethink, just like save UI in undo files now - would be nice to append things only for the]
		 * quit.blend and temp saves */
		if (foundone) {
			writestruct(wd, ID_LI, "Library", 1, main->curlib);

			if (main->curlib->packedfile) {
				PackedFile *pf = main->curlib->packedfile;
				writestruct(wd, DATA, "PackedFile", 1, pf);
				writedata(wd, DATA, pf->size, pf->data);
				if (wd->current == NULL)
					printf("write packed .blend: %s\n", main->curlib->name);
			}
			
			while (a--) {
				for (id= lbarray[a]->first; id; id= id->next) {
					if (id->us>0 && (id->flag & LIB_EXTERN)) {
						writestruct(wd, ID_ID, "ID", 1, id);
					}
				}
			}
		}
	}
}

static void write_bone(WriteData *wd, Bone *bone)
{
	Bone*	cbone;

	// PATCH for upward compatibility after 2.37+ armature recode
	bone->size[0] = bone->size[1] = bone->size[2] = 1.0f;
		
	// Write this bone
	writestruct(wd, DATA, "Bone", 1, bone);

	/* Write ID Properties -- and copy this comment EXACTLY for easy finding
	 * of library blocks that implement this.*/
	if (bone->prop)
		IDP_WriteProperty(bone->prop, wd);
	
	// Write Children
	cbone= bone->childbase.first;
	while (cbone) {
		write_bone(wd, cbone);
		cbone= cbone->next;
	}
}

static void write_armatures(WriteData *wd, ListBase *idbase)
{
	bArmature	*arm;
	Bone		*bone;

	arm=idbase->first;
	while (arm) {
		if (arm->id.us>0 || wd->current) {
			writestruct(wd, ID_AR, "bArmature", 1, arm);
			if (arm->id.properties) IDP_WriteProperty(arm->id.properties, wd);

			if (arm->adt) write_animdata(wd, arm->adt);

			/* Direct data */
			bone= arm->bonebase.first;
			while (bone) {
				write_bone(wd, bone);
				bone=bone->next;
			}
		}
		arm=arm->id.next;
	}

	/* flush helps the compression for undo-save */
	mywrite(wd, MYWRITE_FLUSH, 0);
}

static void write_texts(WriteData *wd, ListBase *idbase)
{
	Text *text;
	TextLine *tmp;

	text= idbase->first;
	while (text) {
		if ( (text->flags & TXT_ISMEM) && (text->flags & TXT_ISEXT)) text->flags &= ~TXT_ISEXT;

		/* write LibData */
		writestruct(wd, ID_TXT, "Text", 1, text);
		if (text->name) writedata(wd, DATA, strlen(text->name)+1, text->name);
		if (text->id.properties) IDP_WriteProperty(text->id.properties, wd);

		if (!(text->flags & TXT_ISEXT)) {
			/* now write the text data, in two steps for optimization in the readfunction */
			tmp= text->lines.first;
			while (tmp) {
				writestruct(wd, DATA, "TextLine", 1, tmp);
				tmp= tmp->next;
			}

			tmp= text->lines.first;
			while (tmp) {
				writedata(wd, DATA, tmp->len+1, tmp->line);
				tmp= tmp->next;
			}
		}


		text= text->id.next;
	}

	/* flush helps the compression for undo-save */
	mywrite(wd, MYWRITE_FLUSH, 0);
}

static void write_speakers(WriteData *wd, ListBase *idbase)
{
	Speaker *spk;

	spk= idbase->first;
	while (spk) {
		if (spk->id.us>0 || wd->current) {
			/* write LibData */
			writestruct(wd, ID_SPK, "Speaker", 1, spk);
			if (spk->id.properties) IDP_WriteProperty(spk->id.properties, wd);

			if (spk->adt) write_animdata(wd, spk->adt);
		}
		spk= spk->id.next;
	}
}

static void write_sounds(WriteData *wd, ListBase *idbase)
{
	bSound *sound;

	PackedFile * pf;

	sound= idbase->first;
	while (sound) {
		if (sound->id.us>0 || wd->current) {
			/* write LibData */
			writestruct(wd, ID_SO, "bSound", 1, sound);
			if (sound->id.properties) IDP_WriteProperty(sound->id.properties, wd);

			if (sound->packedfile) {
				pf = sound->packedfile;
				writestruct(wd, DATA, "PackedFile", 1, pf);
				writedata(wd, DATA, pf->size, pf->data);
			}
		}
		sound= sound->id.next;
	}

	/* flush helps the compression for undo-save */
	mywrite(wd, MYWRITE_FLUSH, 0);
}

static void write_groups(WriteData *wd, ListBase *idbase)
{
	Group *group;
	GroupObject *go;

	for (group= idbase->first; group; group= group->id.next) {
		if (group->id.us>0 || wd->current) {
			/* write LibData */
			writestruct(wd, ID_GR, "Group", 1, group);
			if (group->id.properties) IDP_WriteProperty(group->id.properties, wd);

			go= group->gobject.first;
			while (go) {
				writestruct(wd, DATA, "GroupObject", 1, go);
				go= go->next;
			}
		}
	}
}

static void write_nodetrees(WriteData *wd, ListBase *idbase)
{
	bNodeTree *ntree;
	
	for (ntree=idbase->first; ntree; ntree= ntree->id.next) {
		if (ntree->id.us>0 || wd->current) {
			writestruct(wd, ID_NT, "bNodeTree", 1, ntree);
			write_nodetree(wd, ntree);
			
			if (ntree->id.properties) IDP_WriteProperty(ntree->id.properties, wd);
			
			if (ntree->adt) write_animdata(wd, ntree->adt);
		}
	}
}

#ifdef USE_NODE_COMPAT_CUSTOMNODES
static void customnodes_add_deprecated_data(Main *mainvar)
{
	FOREACH_NODETREE(mainvar, ntree, id) {
		bNodeLink *link, *last_link = ntree->links.last;
		
		/* only do this for node groups */
		if (id != &ntree->id)
			continue;
		
		/* Forward compatibility for group nodes: add links to node tree interface sockets.
		 * These links are invalid by new rules (missing node pointer)!
		 * They will be removed again in customnodes_free_deprecated_data,
		 * cannot do this directly lest bNodeLink pointer mapping becomes ambiguous.
		 * When loading files with such links in a new Blender version
		 * they will be removed as well.
		 */
		for (link = ntree->links.first; link; link = link->next) {
			bNode *fromnode = link->fromnode, *tonode = link->tonode;
			bNodeSocket *fromsock = link->fromsock, *tosock = link->tosock;
			
			/* check both sides of the link, to handle direct input-to-output links */
			if (fromnode->type == NODE_GROUP_INPUT) {
				fromnode = NULL;
				fromsock = ntreeFindSocketInterface(ntree, SOCK_IN, fromsock->identifier);
			}
			/* only the active output node defines links */
			if (tonode->type == NODE_GROUP_OUTPUT && (tonode->flag & NODE_DO_OUTPUT)) {
				tonode = NULL;
				tosock = ntreeFindSocketInterface(ntree, SOCK_OUT, tosock->identifier);
			}
			
			if (!fromnode || !tonode) {
				/* Note: not using nodeAddLink here, it asserts existing node pointers */
				bNodeLink *tlink = MEM_callocN(sizeof(bNodeLink), "group node link");
				tlink->fromnode = fromnode;
				tlink->fromsock = fromsock;
				tlink->tonode = tonode;
				tlink->tosock= tosock;
				tosock->link = tlink;
				tlink->flag |= NODE_LINK_VALID;
				BLI_addtail(&ntree->links, tlink);
			}
			
			/* don't check newly created compatibility links */
			if (link == last_link)
				break;
		}
	}
	FOREACH_NODETREE_END
}

static void customnodes_free_deprecated_data(Main *mainvar)
{
	FOREACH_NODETREE(mainvar, ntree, id) {
		bNodeLink *link, *next_link;
		
		for (link = ntree->links.first; link; link = next_link) {
			next_link = link->next;
			if (link->fromnode == NULL || link->tonode == NULL)
				nodeRemLink(ntree, link);
		}
	}
	FOREACH_NODETREE_END
}
#endif

static void write_brushes(WriteData *wd, ListBase *idbase)
{
	Brush *brush;
	
	for (brush=idbase->first; brush; brush= brush->id.next) {
		if (brush->id.us>0 || wd->current) {
			writestruct(wd, ID_BR, "Brush", 1, brush);
			if (brush->id.properties) IDP_WriteProperty(brush->id.properties, wd);
			
			if (brush->curve)
				write_curvemapping(wd, brush->curve);
		}
	}
}

static void write_scripts(WriteData *wd, ListBase *idbase)
{
	Script *script;
	
	for (script=idbase->first; script; script= script->id.next) {
		if (script->id.us>0 || wd->current) {
			writestruct(wd, ID_SCRIPT, "Script", 1, script);
			if (script->id.properties) IDP_WriteProperty(script->id.properties, wd);
		}
	}
}

static void write_movieTracks(WriteData *wd, ListBase *tracks)
{
	MovieTrackingTrack *track;

	track= tracks->first;
	while (track) {
		writestruct(wd, DATA, "MovieTrackingTrack", 1, track);

		if (track->markers)
			writestruct(wd, DATA, "MovieTrackingMarker", track->markersnr, track->markers);

		track= track->next;
	}
}

static void write_moviePlaneTracks(WriteData *wd, ListBase *plane_tracks_base)
{
	MovieTrackingPlaneTrack *plane_track;

	for (plane_track = plane_tracks_base->first;
	     plane_track;
	     plane_track = plane_track->next)
	{
		writestruct(wd, DATA, "MovieTrackingPlaneTrack", 1, plane_track);

		writedata(wd, DATA, sizeof(MovieTrackingTrack *) * plane_track->point_tracksnr, plane_track->point_tracks);
		writestruct(wd, DATA, "MovieTrackingPlaneMarker", plane_track->markersnr, plane_track->markers);
	}
}

static void write_movieReconstruction(WriteData *wd, MovieTrackingReconstruction *reconstruction)
{
	if (reconstruction->camnr)
		writestruct(wd, DATA, "MovieReconstructedCamera", reconstruction->camnr, reconstruction->cameras);
}

static void write_movieclips(WriteData *wd, ListBase *idbase)
{
	MovieClip *clip;

	clip= idbase->first;
	while (clip) {
		if (clip->id.us>0 || wd->current) {
			MovieTracking *tracking= &clip->tracking;
			MovieTrackingObject *object;
			writestruct(wd, ID_MC, "MovieClip", 1, clip);

			if (clip->id.properties)
				IDP_WriteProperty(clip->id.properties, wd);

			if (clip->adt)
				write_animdata(wd, clip->adt);

			write_movieTracks(wd, &tracking->tracks);
			write_moviePlaneTracks(wd, &tracking->plane_tracks);
			write_movieReconstruction(wd, &tracking->reconstruction);

			object= tracking->objects.first;
			while (object) {
				writestruct(wd, DATA, "MovieTrackingObject", 1, object);

				write_movieTracks(wd, &object->tracks);
				write_moviePlaneTracks(wd, &object->plane_tracks);
				write_movieReconstruction(wd, &object->reconstruction);

				object= object->next;
			}
		}

		clip= clip->id.next;
	}

	/* flush helps the compression for undo-save */
	mywrite(wd, MYWRITE_FLUSH, 0);
}

static void write_masks(WriteData *wd, ListBase *idbase)
{
	Mask *mask;

	mask = idbase->first;
	while (mask) {
		if (mask->id.us > 0 || wd->current) {
			MaskLayer *masklay;

			writestruct(wd, ID_MSK, "Mask", 1, mask);

			if (mask->adt)
				write_animdata(wd, mask->adt);

			for (masklay = mask->masklayers.first; masklay; masklay = masklay->next) {
				MaskSpline *spline;
				MaskLayerShape *masklay_shape;

				writestruct(wd, DATA, "MaskLayer", 1, masklay);

				for (spline = masklay->splines.first; spline; spline = spline->next) {
					int i;

					void *points_deform = spline->points_deform;
					spline->points_deform = NULL;

					writestruct(wd, DATA, "MaskSpline", 1, spline);
					writestruct(wd, DATA, "MaskSplinePoint", spline->tot_point, spline->points);

					spline->points_deform = points_deform;

					for (i = 0; i < spline->tot_point; i++) {
						MaskSplinePoint *point = &spline->points[i];

						if (point->tot_uw)
							writestruct(wd, DATA, "MaskSplinePointUW", point->tot_uw, point->uw);
					}
				}

				for (masklay_shape = masklay->splines_shapes.first; masklay_shape; masklay_shape = masklay_shape->next) {
					writestruct(wd, DATA, "MaskLayerShape", 1, masklay_shape);
					writedata(wd, DATA, masklay_shape->tot_vert * sizeof(float) * MASK_OBJECT_SHAPE_ELEM_SIZE, masklay_shape->data);
				}
			}
		}

		mask = mask->id.next;
	}

	/* flush helps the compression for undo-save */
	mywrite(wd, MYWRITE_FLUSH, 0);
}

static void write_linestyle_color_modifiers(WriteData *wd, ListBase *modifiers)
{
	LineStyleModifier *m;
	const char *struct_name;

	for (m = modifiers->first; m; m = m->next) {
		switch (m->type) {
		case LS_MODIFIER_ALONG_STROKE:
			struct_name = "LineStyleColorModifier_AlongStroke";
			break;
		case LS_MODIFIER_DISTANCE_FROM_CAMERA:
			struct_name = "LineStyleColorModifier_DistanceFromCamera";
			break;
		case LS_MODIFIER_DISTANCE_FROM_OBJECT:
			struct_name = "LineStyleColorModifier_DistanceFromObject";
			break;
		case LS_MODIFIER_MATERIAL:
			struct_name = "LineStyleColorModifier_Material";
			break;
		default:
			struct_name = "LineStyleColorModifier"; /* this should not happen */
		}
		writestruct(wd, DATA, struct_name, 1, m);
	}
	for (m = modifiers->first; m; m = m->next) {
		switch (m->type) {
		case LS_MODIFIER_ALONG_STROKE:
			writestruct(wd, DATA, "ColorBand", 1, ((LineStyleColorModifier_AlongStroke *)m)->color_ramp);
			break;
		case LS_MODIFIER_DISTANCE_FROM_CAMERA:
			writestruct(wd, DATA, "ColorBand", 1, ((LineStyleColorModifier_DistanceFromCamera *)m)->color_ramp);
			break;
		case LS_MODIFIER_DISTANCE_FROM_OBJECT:
			writestruct(wd, DATA, "ColorBand", 1, ((LineStyleColorModifier_DistanceFromObject *)m)->color_ramp);
			break;
		case LS_MODIFIER_MATERIAL:
			writestruct(wd, DATA, "ColorBand", 1, ((LineStyleColorModifier_Material *)m)->color_ramp);
			break;
		}
	}
}

static void write_linestyle_alpha_modifiers(WriteData *wd, ListBase *modifiers)
{
	LineStyleModifier *m;
	const char *struct_name;

	for (m = modifiers->first; m; m = m->next) {
		switch (m->type) {
		case LS_MODIFIER_ALONG_STROKE:
			struct_name = "LineStyleAlphaModifier_AlongStroke";
			break;
		case LS_MODIFIER_DISTANCE_FROM_CAMERA:
			struct_name = "LineStyleAlphaModifier_DistanceFromCamera";
			break;
		case LS_MODIFIER_DISTANCE_FROM_OBJECT:
			struct_name = "LineStyleAlphaModifier_DistanceFromObject";
			break;
		case LS_MODIFIER_MATERIAL:
			struct_name = "LineStyleAlphaModifier_Material";
			break;
		default:
			struct_name = "LineStyleAlphaModifier"; /* this should not happen */
		}
		writestruct(wd, DATA, struct_name, 1, m);
	}
	for (m = modifiers->first; m; m = m->next) {
		switch (m->type) {
		case LS_MODIFIER_ALONG_STROKE:
			write_curvemapping(wd, ((LineStyleAlphaModifier_AlongStroke *)m)->curve);
			break;
		case LS_MODIFIER_DISTANCE_FROM_CAMERA:
			write_curvemapping(wd, ((LineStyleAlphaModifier_DistanceFromCamera *)m)->curve);
			break;
		case LS_MODIFIER_DISTANCE_FROM_OBJECT:
			write_curvemapping(wd, ((LineStyleAlphaModifier_DistanceFromObject *)m)->curve);
			break;
		case LS_MODIFIER_MATERIAL:
			write_curvemapping(wd, ((LineStyleAlphaModifier_Material *)m)->curve);
			break;
		}
	}
}

static void write_linestyle_thickness_modifiers(WriteData *wd, ListBase *modifiers)
{
	LineStyleModifier *m;
	const char *struct_name;

	for (m = modifiers->first; m; m = m->next) {
		switch (m->type) {
		case LS_MODIFIER_ALONG_STROKE:
			struct_name = "LineStyleThicknessModifier_AlongStroke";
			break;
		case LS_MODIFIER_DISTANCE_FROM_CAMERA:
			struct_name = "LineStyleThicknessModifier_DistanceFromCamera";
			break;
		case LS_MODIFIER_DISTANCE_FROM_OBJECT:
			struct_name = "LineStyleThicknessModifier_DistanceFromObject";
			break;
		case LS_MODIFIER_MATERIAL:
			struct_name = "LineStyleThicknessModifier_Material";
			break;
		case LS_MODIFIER_CALLIGRAPHY:
			struct_name = "LineStyleThicknessModifier_Calligraphy";
			break;
		default:
			struct_name = "LineStyleThicknessModifier"; /* this should not happen */
		}
		writestruct(wd, DATA, struct_name, 1, m);
	}
	for (m = modifiers->first; m; m = m->next) {
		switch (m->type) {
		case LS_MODIFIER_ALONG_STROKE:
			write_curvemapping(wd, ((LineStyleThicknessModifier_AlongStroke *)m)->curve);
			break;
		case LS_MODIFIER_DISTANCE_FROM_CAMERA:
			write_curvemapping(wd, ((LineStyleThicknessModifier_DistanceFromCamera *)m)->curve);
			break;
		case LS_MODIFIER_DISTANCE_FROM_OBJECT:
			write_curvemapping(wd, ((LineStyleThicknessModifier_DistanceFromObject *)m)->curve);
			break;
		case LS_MODIFIER_MATERIAL:
			write_curvemapping(wd, ((LineStyleThicknessModifier_Material *)m)->curve);
			break;
		}
	}
}

static void write_linestyle_geometry_modifiers(WriteData *wd, ListBase *modifiers)
{
	LineStyleModifier *m;
	const char *struct_name;

	for (m = modifiers->first; m; m = m->next) {
		switch (m->type) {
		case LS_MODIFIER_SAMPLING:
			struct_name = "LineStyleGeometryModifier_Sampling";
			break;
		case LS_MODIFIER_BEZIER_CURVE:
			struct_name = "LineStyleGeometryModifier_BezierCurve";
			break;
		case LS_MODIFIER_SINUS_DISPLACEMENT:
			struct_name = "LineStyleGeometryModifier_SinusDisplacement";
			break;
		case LS_MODIFIER_SPATIAL_NOISE:
			struct_name = "LineStyleGeometryModifier_SpatialNoise";
			break;
		case LS_MODIFIER_PERLIN_NOISE_1D:
			struct_name = "LineStyleGeometryModifier_PerlinNoise1D";
			break;
		case LS_MODIFIER_PERLIN_NOISE_2D:
			struct_name = "LineStyleGeometryModifier_PerlinNoise2D";
			break;
		case LS_MODIFIER_BACKBONE_STRETCHER:
			struct_name = "LineStyleGeometryModifier_BackboneStretcher";
			break;
		case LS_MODIFIER_TIP_REMOVER:
			struct_name = "LineStyleGeometryModifier_TipRemover";
			break;
		case LS_MODIFIER_POLYGONIZATION:
			struct_name = "LineStyleGeometryModifier_Polygonalization";
			break;
		case LS_MODIFIER_GUIDING_LINES:
			struct_name = "LineStyleGeometryModifier_GuidingLines";
			break;
		case LS_MODIFIER_BLUEPRINT:
			struct_name = "LineStyleGeometryModifier_Blueprint";
			break;
		case LS_MODIFIER_2D_OFFSET:
			struct_name = "LineStyleGeometryModifier_2DOffset";
			break;
		case LS_MODIFIER_2D_TRANSFORM:
			struct_name = "LineStyleGeometryModifier_2DTransform";
			break;
		default:
			struct_name = "LineStyleGeometryModifier"; /* this should not happen */
		}
		writestruct(wd, DATA, struct_name, 1, m);
	}
}

static void write_linestyles(WriteData *wd, ListBase *idbase)
{
	FreestyleLineStyle *linestyle;

	for (linestyle = idbase->first; linestyle; linestyle = linestyle->id.next) {
		if (linestyle->id.us>0 || wd->current) {
			writestruct(wd, ID_LS, "FreestyleLineStyle", 1, linestyle);
			if (linestyle->id.properties)
				IDP_WriteProperty(linestyle->id.properties, wd);
			if (linestyle->adt)
				write_animdata(wd, linestyle->adt);
			write_linestyle_color_modifiers(wd, &linestyle->color_modifiers);
			write_linestyle_alpha_modifiers(wd, &linestyle->alpha_modifiers);
			write_linestyle_thickness_modifiers(wd, &linestyle->thickness_modifiers);
			write_linestyle_geometry_modifiers(wd, &linestyle->geometry_modifiers);
		}
	}
}

/* context is usually defined by WM, two cases where no WM is available:
 * - for forward compatibility, curscreen has to be saved
 * - for undofile, curscene needs to be saved */
static void write_global(WriteData *wd, int fileflags, Main *mainvar)
{
	FileGlobal fg;
	bScreen *screen;
	char subvstr[8];
	
	/* prevent mem checkers from complaining */
	fg.pads= 0;
	memset(fg.filename, 0, sizeof(fg.filename));

	current_screen_compat(mainvar, &screen);

	/* XXX still remap G */
	fg.curscreen= screen;
	fg.curscene= screen ? screen->scene : NULL;
	fg.displaymode= G.displaymode;
	fg.winpos= G.winpos;

	/* prevent to save this, is not good convention, and feature with concerns... */
	fg.fileflags= (fileflags & ~G_FILE_FLAGS_RUNTIME);

	fg.globalf= G.f;
	BLI_strncpy(fg.filename, mainvar->name, sizeof(fg.filename));
	sprintf(subvstr, "%4d", BLENDER_SUBVERSION);
	memcpy(fg.subvstr, subvstr, 4);
	
	fg.subversion= BLENDER_SUBVERSION;
	fg.minversion= BLENDER_MINVERSION;
	fg.minsubversion= BLENDER_MINSUBVERSION;
#ifdef WITH_BUILDINFO
	{
		extern unsigned long build_commit_timestamp;
		extern char build_hash[];
		/* TODO(sergey): Add branch name to file as well? */
		fg.build_commit_timestamp = build_commit_timestamp;
		BLI_strncpy(fg.build_hash, build_hash, sizeof(fg.build_hash));
	}
#else
	fg.build_commit_timestamp = 0;
	BLI_strncpy(fg.build_hash, "unknown", sizeof(fg.build_hash));
#endif
	writestruct(wd, GLOB, "FileGlobal", 1, &fg);
}

/* preview image, first 2 values are width and height
 * second are an RGBA image (unsigned char)
 * note, this uses 'TEST' since new types will segfault on file load for older blender versions.
 */
static void write_thumb(WriteData *wd, const int *img)
{
	if (img)
		writedata(wd, TEST, (2 + img[0] * img[1]) * sizeof(int), img);
}

/* if MemFile * there's filesave to memory */
static int write_file_handle(Main *mainvar, int handle, MemFile *compare, MemFile *current, 
                             int write_user_block, int write_flags, const int *thumb)
{
	BHead bhead;
	ListBase mainlist;
	char buf[16];
	WriteData *wd;

	blo_split_main(&mainlist, mainvar);

	wd= bgnwrite(handle, compare, current);

#ifdef USE_BMESH_SAVE_AS_COMPAT
	wd->use_mesh_compat = (write_flags & G_FILE_MESH_COMPAT) != 0;
#endif

#ifdef USE_NODE_COMPAT_CUSTOMNODES
	/* don't write compatibility data on undo */
	if (!current) {
		/* deprecated forward compat data is freed again below */
		customnodes_add_deprecated_data(mainvar);
	}
#endif

	sprintf(buf, "BLENDER%c%c%.3d",
	        (sizeof(void *) == 8)      ? '-' : '_',
	        (ENDIAN_ORDER == B_ENDIAN) ? 'V' : 'v',
	        BLENDER_VERSION);

	mywrite(wd, buf, 12);

	write_renderinfo(wd, mainvar);
	write_thumb(wd, thumb);
	write_global(wd, write_flags, mainvar);

	write_windowmanagers(wd, &mainvar->wm);
	write_screens  (wd, &mainvar->screen);
	write_movieclips (wd, &mainvar->movieclip);
	write_masks    (wd, &mainvar->mask);
	write_scenes   (wd, &mainvar->scene);
	write_curves   (wd, &mainvar->curve);
	write_mballs   (wd, &mainvar->mball);
	write_images   (wd, &mainvar->image);
	write_cameras  (wd, &mainvar->camera);
	write_lamps    (wd, &mainvar->lamp);
	write_lattices (wd, &mainvar->latt);
	write_vfonts   (wd, &mainvar->vfont);
	write_keys     (wd, &mainvar->key);
	write_worlds   (wd, &mainvar->world);
	write_texts    (wd, &mainvar->text);
	write_speakers (wd, &mainvar->speaker);
	write_sounds   (wd, &mainvar->sound);
	write_groups   (wd, &mainvar->group);
	write_armatures(wd, &mainvar->armature);
	write_actions  (wd, &mainvar->action);
	write_objects  (wd, &mainvar->object);
	write_materials(wd, &mainvar->mat);
	write_textures (wd, &mainvar->tex);
	write_meshes   (wd, &mainvar->mesh);
	write_particlesettings(wd, &mainvar->particle);
	write_nodetrees(wd, &mainvar->nodetree);
	write_brushes  (wd, &mainvar->brush);
	write_scripts  (wd, &mainvar->script);
	write_gpencils (wd, &mainvar->gpencil);
	write_linestyles(wd, &mainvar->linestyle);
	write_libraries(wd,  mainvar->next);

	if (write_user_block) {
		write_userdef(wd);
	}
							
	/* dna as last, because (to be implemented) test for which structs are written */
	writedata(wd, DNA1, wd->sdna->datalen, wd->sdna->data);

#ifdef USE_NODE_COMPAT_CUSTOMNODES
	/* compatibility data not created on undo */
	if (!current) {
		/* Ugly, forward compatibility code generates deprecated data during writing,
		 * this has to be freed again. Can not be done directly after writing, otherwise
		 * the data pointers could be reused and not be mapped correctly.
		 */
		customnodes_free_deprecated_data(mainvar);
	}
#endif

	/* end of file */
	memset(&bhead, 0, sizeof(BHead));
	bhead.code= ENDB;
	mywrite(wd, &bhead, sizeof(BHead));

	blo_join_main(&mainlist);

	return endwrite(wd);
}

/* do reverse file history: .blend1 -> .blend2, .blend -> .blend1 */
/* return: success(0), failure(1) */
static int do_history(const char *name, ReportList *reports)
{
	char tempname1[FILE_MAX], tempname2[FILE_MAX];
	int hisnr= U.versions;
	
	if (U.versions==0) return 0;
	if (strlen(name)<2) {
		BKE_report(reports, RPT_ERROR, "Unable to make version backup: filename too short");
		return 1;
	}
		
	while (hisnr > 1) {
		BLI_snprintf(tempname1, sizeof(tempname1), "%s%d", name, hisnr-1);
		BLI_snprintf(tempname2, sizeof(tempname2), "%s%d", name, hisnr);
	
		if (BLI_rename(tempname1, tempname2)) {
			BKE_report(reports, RPT_ERROR, "Unable to make version backup");
			return 1;
		}
		hisnr--;
	}

	/* is needed when hisnr==1 */
	BLI_snprintf(tempname1, sizeof(tempname1), "%s%d", name, hisnr);

	if (BLI_rename(name, tempname1)) {
		BKE_report(reports, RPT_ERROR, "Unable to make version backup");
		return 1;
	}

	return 0;
}

/* return: success (1) */
int BLO_write_file(Main *mainvar, const char *filepath, int write_flags, ReportList *reports, const int *thumb)
{
	char tempname[FILE_MAX+1];
	int file, err, write_user_block;

	/* path backup/restore */
	void     *path_list_backup = NULL;
	const int path_list_flag = (BKE_BPATH_TRAVERSE_SKIP_LIBRARY | BKE_BPATH_TRAVERSE_SKIP_MULTIFILE);

	/* open temporary file, so we preserve the original in case we crash */
	BLI_snprintf(tempname, sizeof(tempname), "%s@", filepath);

	file = BLI_open(tempname, O_BINARY+O_WRONLY+O_CREAT+O_TRUNC, 0666);
	if (file < 0) {
		BKE_reportf(reports, RPT_ERROR, "Cannot open file %s for writing: %s", tempname, strerror(errno));
		return 0;
	}

	/* check if we need to backup and restore paths */
	if (UNLIKELY((write_flags & G_FILE_RELATIVE_REMAP) && (G_FILE_SAVE_COPY & write_flags))) {
		path_list_backup = BKE_bpath_list_backup(mainvar, path_list_flag);
	}

	/* remapping of relative paths to new file location */
	if (write_flags & G_FILE_RELATIVE_REMAP) {
		char dir1[FILE_MAX];
		char dir2[FILE_MAX];
		BLI_split_dir_part(filepath, dir1, sizeof(dir1));
		BLI_split_dir_part(mainvar->name, dir2, sizeof(dir2));

		/* just in case there is some subtle difference */
		BLI_cleanup_dir(mainvar->name, dir1);
		BLI_cleanup_dir(mainvar->name, dir2);

		if (G.relbase_valid && (BLI_path_cmp(dir1, dir2) == 0)) {
			write_flags &= ~G_FILE_RELATIVE_REMAP;
		}
		else {
			if (G.relbase_valid) {
				/* blend may not have been saved before. Tn this case
				 * we should not have any relative paths, but if there
				 * is somehow, an invalid or empty G.main->name it will
				 * print an error, don't try make the absolute in this case. */
				BKE_bpath_absolute_convert(mainvar, G.main->name, NULL);
			}
		}
	}

	write_user_block= write_flags & G_FILE_USERPREFS;

	if (write_flags & G_FILE_RELATIVE_REMAP)
		BKE_bpath_relative_convert(mainvar, filepath, NULL); /* note, making relative to something OTHER then G.main->name */

	/* actual file writing */
	err= write_file_handle(mainvar, file, NULL, NULL, write_user_block, write_flags, thumb);
	close(file);

	if (UNLIKELY(path_list_backup)) {
		BKE_bpath_list_restore(mainvar, path_list_flag, path_list_backup);
		BKE_bpath_list_free(path_list_backup);
	}

	if (err) {
		BKE_report(reports, RPT_ERROR, strerror(errno));
		remove(tempname);

		return 0;
	}

	/* file save to temporary file was successful */
	/* now do reverse file history (move .blend1 -> .blend2, .blend -> .blend1) */
	if (write_flags & G_FILE_HISTORY) {
		int err_hist = do_history(filepath, reports);
		if (err_hist) {
			BKE_report(reports, RPT_ERROR, "Version backup failed (file saved with @)");
			return 0;
		}
	}

	if (write_flags & G_FILE_COMPRESS) {
		/* compressed files have the same ending as regular files... only from 2.4!!! */
		char gzname[FILE_MAX+4];
		int ret;

		/* first write compressed to separate @.gz */
		BLI_snprintf(gzname, sizeof(gzname), "%s@.gz", filepath);
		ret = BLI_file_gzip(tempname, gzname);
		
		if (0==ret) {
			/* now rename to real file name, and delete temp @ file too */
			if (BLI_rename(gzname, filepath) != 0) {
				BKE_report(reports, RPT_ERROR, "Cannot change old file (file saved with @)");
				return 0;
			}

			BLI_delete(tempname, false, false);
		}
		else if (-1==ret) {
			BKE_report(reports, RPT_ERROR, "Failed opening .gz file");
			return 0;
		}
		else if (-2==ret) {
			BKE_report(reports, RPT_ERROR, "Failed opening .blend file for compression");
			return 0;
		}
	}
	else if (BLI_rename(tempname, filepath) != 0) {
		BKE_report(reports, RPT_ERROR, "Cannot change old file (file saved with @)");
		return 0;
	}

	return 1;
}

/* return: success (1) */
int BLO_write_file_mem(Main *mainvar, MemFile *compare, MemFile *current, int write_flags)
{
	int err;

	err= write_file_handle(mainvar, 0, compare, current, 0, write_flags, NULL);
	
	if (err==0) return 1;
	return 0;
}
<|MERGE_RESOLUTION|>--- conflicted
+++ resolved
@@ -1476,13 +1476,8 @@
 		}
 		else if(md->type==eModifierType_LaplacianDeform) {
 			LaplacianDeformModifierData *lmd = (LaplacianDeformModifierData*) md;
-<<<<<<< HEAD
-			
-			writedata(wd, DATA, sizeof(float)*lmd->total_verts*3, lmd->vertexco);
-=======
 
 			writedata(wd, DATA, sizeof(float)*lmd->total_verts * 3, lmd->vertexco);
->>>>>>> 09b859d0
 		}
 	}
 }
