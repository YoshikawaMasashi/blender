/*
 * ***** BEGIN GPL LICENSE BLOCK *****
 *
 * This program is free software; you can redistribute it and/or
 * modify it under the terms of the GNU General Public License
 * as published by the Free Software Foundation; either version 2
 * of the License, or (at your option) any later version.
 *
 * This program is distributed in the hope that it will be useful,
 * but WITHOUT ANY WARRANTY; without even the implied warranty of
 * MERCHANTABILITY or FITNESS FOR A PARTICULAR PURPOSE.  See the
 * GNU General Public License for more details.
 *
 * You should have received a copy of the GNU General Public License
 * along with this program; if not, write to the Free Software Foundation,
 * Inc., 51 Franklin Street, Fifth Floor, Boston, MA 02110-1301, USA.
 *
 * The Original Code is Copyright (C) 2001-2002 by NaN Holding BV.
 * All rights reserved.
 *
 *
 * Contributor(s): Blender Foundation
 *
 * ***** END GPL LICENSE BLOCK *****
 */

/** \file blender/blenloader/intern/writefile.c
 *  \ingroup blenloader
 */


/**
 *
 * FILE FORMAT
 * ===========
 *
 * IFF-style structure  (but not IFF compatible!)
 *
 * start file:
 * <pre>
 *     BLENDER_V100    12 bytes  (versie 1.00)
 *                     V = big endian, v = little endian
 *                     _ = 4 byte pointer, - = 8 byte pointer
 * </pre>
 *
 * datablocks: (also see struct #BHead).
 * <pre>
 *     <bh.code>           4 chars
 *     <bh.len>            int,  len data after BHead
 *     <bh.old>            void,  old pointer
 *     <bh.SDNAnr>         int
 *     <bh.nr>             int, in case of array: number of structs
 *     data
 *     ...
 *     ...
 * </pre>
 *
 * Almost all data in Blender are structures. Each struct saved
 * gets a BHead header.  With BHead the struct can be linked again
 * and compared with StructDNA .
 *
 *
 * WRITE
 * =====
 *
 * Preferred writing order: (not really a must, but why would you do it random?)
 * Any case: direct data is ALWAYS after the lib block
 *
 * (Local file data)
 * - for each LibBlock
 *   - write LibBlock
 *   - write associated direct data
 * (External file data)
 * - per library
 *   - write library block
 *   - per LibBlock
 *     - write the ID of LibBlock
 * - write #TEST (#RenderInfo struct. 128x128 blend file preview is optional).
 * - write #GLOB (#FileGlobal struct) (some global vars).
 * - write #DNA1 (#SDNA struct)
 * - write #USER (#UserDef struct) if filename is ``~/.config/blender/X.XX/config/startup.blend``.
 */


#include <math.h>
#include <fcntl.h>
#include <limits.h>
#include <stdio.h>
#include <string.h>
#include <stdlib.h>

#ifdef WIN32
#  include <zlib.h>  /* odd include order-issue */
#  include "winsock2.h"
#  include <io.h>
#  include "BLI_winstuff.h"
#else
#  include <unistd.h>  /* FreeBSD, for write() and close(). */
#endif

#include "BLI_utildefines.h"

/* allow writefile to use deprecated functionality (for forward compatibility code) */
#define DNA_DEPRECATED_ALLOW

#include "DNA_anim_types.h"
#include "DNA_armature_types.h"
#include "DNA_actuator_types.h"
#include "DNA_brush_types.h"
#include "DNA_cachefile_types.h"
#include "DNA_camera_types.h"
#include "DNA_cloth_types.h"
#include "DNA_constraint_types.h"
#include "DNA_controller_types.h"
#include "DNA_dynamicpaint_types.h"
#include "DNA_genfile.h"
#include "DNA_group_types.h"
#include "DNA_gpencil_types.h"
#include "DNA_fileglobal_types.h"
#include "DNA_key_types.h"
#include "DNA_lattice_types.h"
#include "DNA_lamp_types.h"
#include "DNA_layer_types.h"
#include "DNA_linestyle_types.h"
#include "DNA_meta_types.h"
#include "DNA_mesh_types.h"
#include "DNA_meshdata_types.h"
#include "DNA_material_types.h"
#include "DNA_node_types.h"
#include "DNA_object_types.h"
#include "DNA_object_force.h"
#include "DNA_packedFile_types.h"
#include "DNA_particle_types.h"
#include "DNA_property_types.h"
#include "DNA_rigidbody_types.h"
#include "DNA_scene_types.h"
#include "DNA_sdna_types.h"
#include "DNA_sequence_types.h"
#include "DNA_sensor_types.h"
#include "DNA_smoke_types.h"
#include "DNA_space_types.h"
#include "DNA_screen_types.h"
#include "DNA_speaker_types.h"
#include "DNA_sound_types.h"
#include "DNA_text_types.h"
#include "DNA_view3d_types.h"
#include "DNA_vfont_types.h"
#include "DNA_world_types.h"
#include "DNA_windowmanager_types.h"
#include "DNA_movieclip_types.h"
#include "DNA_mask_types.h"

#include "MEM_guardedalloc.h" // MEM_freeN
#include "BLI_bitmap.h"
#include "BLI_blenlib.h"
#include "BLI_linklist.h"
#include "BLI_mempool.h"

#include "BKE_action.h"
#include "BKE_blender_version.h"
#include "BKE_bpath.h"
#include "BKE_curve.h"
#include "BKE_constraint.h"
#include "BKE_global.h" // for G
#include "BKE_idcode.h"
#include "BKE_library.h" // for  set_listbasepointers
#include "BKE_main.h"
#include "BKE_node.h"
#include "BKE_report.h"
#include "BKE_sequencer.h"
#include "BKE_subsurf.h"
#include "BKE_modifier.h"
#include "BKE_fcurve.h"
#include "BKE_pointcache.h"
#include "BKE_mesh.h"

#ifdef USE_NODE_COMPAT_CUSTOMNODES
#include "NOD_socket.h"  /* for sock->default_value data */
#endif


#include "BLO_writefile.h"
#include "BLO_readfile.h"
#include "BLO_undofile.h"
#include "BLO_blend_defs.h"

#include "readfile.h"

/* for SDNA_TYPE_FROM_STRUCT() macro */
#include "dna_type_offsets.h"

#include <errno.h>

/* ********* my write, buffered writing with minimum size chunks ************ */

/* Use optimal allocation since blocks of this size are kept in memory for undo. */
#define MYWRITE_BUFFER_SIZE (MEM_SIZE_OPTIMAL(1 << 17))  /* 128kb */
#define MYWRITE_MAX_CHUNK   (MEM_SIZE_OPTIMAL(1 << 15))  /* ~32kb */


/** \name Small API to handle compression.
 * \{ */

typedef enum {
	WW_WRAP_NONE = 1,
	WW_WRAP_ZLIB,
} eWriteWrapType;

typedef struct WriteWrap WriteWrap;
struct WriteWrap {
	/* callbacks */
	bool   (*open)(WriteWrap *ww, const char *filepath);
	bool   (*close)(WriteWrap *ww);
	size_t (*write)(WriteWrap *ww, const char *data, size_t data_len);

	/* internal */
	union {
		int file_handle;
		gzFile gz_handle;
	} _user_data;
};

/* none */
#define FILE_HANDLE(ww) \
	(ww)->_user_data.file_handle

static bool ww_open_none(WriteWrap *ww, const char *filepath)
{
	int file;

	file = BLI_open(filepath, O_BINARY + O_WRONLY + O_CREAT + O_TRUNC, 0666);

	if (file != -1) {
		FILE_HANDLE(ww) = file;
		return true;
	}
	else {
		return false;
	}
}
static bool ww_close_none(WriteWrap *ww)
{
	return (close(FILE_HANDLE(ww)) != -1);
}
static size_t ww_write_none(WriteWrap *ww, const char *buf, size_t buf_len)
{
	return write(FILE_HANDLE(ww), buf, buf_len);
}
#undef FILE_HANDLE

/* zlib */
#define FILE_HANDLE(ww) \
	(ww)->_user_data.gz_handle

static bool ww_open_zlib(WriteWrap *ww, const char *filepath)
{
	gzFile file;

	file = BLI_gzopen(filepath, "wb1");

	if (file != Z_NULL) {
		FILE_HANDLE(ww) = file;
		return true;
	}
	else {
		return false;
	}
}
static bool ww_close_zlib(WriteWrap *ww)
{
	return (gzclose(FILE_HANDLE(ww)) == Z_OK);
}
static size_t ww_write_zlib(WriteWrap *ww, const char *buf, size_t buf_len)
{
	return gzwrite(FILE_HANDLE(ww), buf, buf_len);
}
#undef FILE_HANDLE

/* --- end compression types --- */

static void ww_handle_init(eWriteWrapType ww_type, WriteWrap *r_ww)
{
	memset(r_ww, 0, sizeof(*r_ww));

	switch (ww_type) {
		case WW_WRAP_ZLIB:
		{
			r_ww->open  = ww_open_zlib;
			r_ww->close = ww_close_zlib;
			r_ww->write = ww_write_zlib;
			break;
		}
		default:
		{
			r_ww->open  = ww_open_none;
			r_ww->close = ww_close_none;
			r_ww->write = ww_write_none;
			break;
		}
	}
}

/** \} */



typedef struct {
	const struct SDNA *sdna;

	unsigned char *buf;
	MemFile *compare, *current;

	int tot, count;
	bool error;

	/* Wrap writing, so we can use zlib or
	 * other compression types later, see: G_FILE_COMPRESS
	 * Will be NULL for UNDO. */
	WriteWrap *ww;

#ifdef USE_BMESH_SAVE_AS_COMPAT
	bool use_mesh_compat; /* option to save with older mesh format */
#endif
} WriteData;

static WriteData *writedata_new(WriteWrap *ww)
{
	WriteData *wd = MEM_callocN(sizeof(*wd), "writedata");

	wd->sdna = DNA_sdna_current_get();

	wd->ww = ww;

	wd->buf = MEM_mallocN(MYWRITE_BUFFER_SIZE, "wd->buf");

	return wd;
}

static void writedata_do_write(WriteData *wd, const void *mem, int memlen)
{
	if ((wd == NULL) || wd->error || (mem == NULL) || memlen < 1) {
		return;
	}

	if (UNLIKELY(wd->error)) {
		return;
	}

	/* memory based save */
	if (wd->current) {
		memfile_chunk_add(NULL, wd->current, mem, memlen);
	}
	else {
		if (wd->ww->write(wd->ww, mem, memlen) != memlen) {
			wd->error = true;
		}
	}
}

static void writedata_free(WriteData *wd)
{
	MEM_freeN(wd->buf);
	MEM_freeN(wd);
}

/***/

/**
 * Flush helps the de-duplicating memory for undo-save by logically segmenting data,
 * so differences in one part of memory won't cause unrelated data to be duplicated.
 */
static void mywrite_flush(WriteData *wd)
{
	if (wd->count) {
		writedata_do_write(wd, wd->buf, wd->count);
		wd->count = 0;
	}
}

/**
 * Low level WRITE(2) wrapper that buffers data
 * \param adr Pointer to new chunk of data
 * \param len Length of new chunk of data
 * \warning Talks to other functions with global parameters
 */
static void mywrite(WriteData *wd, const void *adr, int len)
{
	if (UNLIKELY(wd->error)) {
		return;
	}

	if (adr == NULL) {
		BLI_assert(0);
		return;
	}

	wd->tot += len;

	/* if we have a single big chunk, write existing data in
	 * buffer and write out big chunk in smaller pieces */
	if (len > MYWRITE_MAX_CHUNK) {
		if (wd->count) {
			writedata_do_write(wd, wd->buf, wd->count);
			wd->count = 0;
		}

		do {
			int writelen = MIN2(len, MYWRITE_MAX_CHUNK);
			writedata_do_write(wd, adr, writelen);
			adr = (const char *)adr + writelen;
			len -= writelen;
		} while (len > 0);

		return;
	}

	/* if data would overflow buffer, write out the buffer */
	if (len + wd->count > MYWRITE_BUFFER_SIZE - 1) {
		writedata_do_write(wd, wd->buf, wd->count);
		wd->count = 0;
	}

	/* append data at end of buffer */
	memcpy(&wd->buf[wd->count], adr, len);
	wd->count += len;
}

/**
 * BeGiN initializer for mywrite
 * \param ww: File write wrapper.
 * \param compare Previous memory file (can be NULL).
 * \param current The current memory file (can be NULL).
 * \warning Talks to other functions with global parameters
 */
static WriteData *bgnwrite(WriteWrap *ww, MemFile *compare, MemFile *current)
{
	WriteData *wd = writedata_new(ww);

	if (wd == NULL) {
		return NULL;
	}

	wd->compare = compare;
	wd->current = current;
	/* this inits comparing */
	memfile_chunk_add(compare, NULL, NULL, 0);

	return wd;
}

/**
 * END the mywrite wrapper
 * \return 1 if write failed
 * \return unknown global variable otherwise
 * \warning Talks to other functions with global parameters
 */
static bool endwrite(WriteData *wd)
{
	if (wd->count) {
		writedata_do_write(wd, wd->buf, wd->count);
		wd->count = 0;
	}

	const bool err = wd->error;
	writedata_free(wd);

	return err;
}

/* ********** WRITE FILE ****************** */

static void writestruct_at_address_nr(
        WriteData *wd, int filecode, const int struct_nr, int nr,
        const void *adr, const void *data)
{
	BHead bh;
	const short *sp;

	BLI_assert(struct_nr > 0 && struct_nr < SDNA_TYPE_MAX);

	if (adr == NULL || data == NULL || nr == 0) {
		return;
	}

	/* init BHead */
	bh.code = filecode;
	bh.old = adr;
	bh.nr = nr;

	bh.SDNAnr = struct_nr;
	sp = wd->sdna->structs[bh.SDNAnr];

	bh.len = nr * wd->sdna->typelens[sp[0]];

	if (bh.len == 0) {
		return;
	}

	mywrite(wd, &bh, sizeof(BHead));
	mywrite(wd, data, bh.len);
}

static void writestruct_at_address_id(
        WriteData *wd, int filecode, const char *structname, int nr,
        const void *adr, const void *data)
{
	if (adr == NULL || data == NULL || nr == 0) {
		return;
	}

	const int SDNAnr = DNA_struct_find_nr(wd->sdna, structname);
	if (UNLIKELY(SDNAnr == -1)) {
		printf("error: can't find SDNA code <%s>\n", structname);
		return;
	}

	writestruct_at_address_nr(wd, filecode, SDNAnr, nr, adr, data);
}

static void writestruct_nr(
        WriteData *wd, int filecode, const int struct_nr, int nr,
        const void *adr)
{
	writestruct_at_address_nr(wd, filecode, struct_nr, nr, adr, adr);
}

static void writestruct_id(
        WriteData *wd, int filecode, const char *structname, int nr,
        const void *adr)
{
	writestruct_at_address_id(wd, filecode, structname, nr, adr, adr);
}

static void writedata(WriteData *wd, int filecode, int len, const void *adr)  /* do not use for structs */
{
	BHead bh;

	if (adr == NULL || len == 0) {
		return;
	}

	/* align to 4 (writes uninitialized bytes in some cases) */
	len = (len + 3) & ~3;

	/* init BHead */
	bh.code   = filecode;
	bh.old    = adr;
	bh.nr     = 1;
	bh.SDNAnr = 0;
	bh.len    = len;

	mywrite(wd, &bh, sizeof(BHead));
	mywrite(wd, adr, len);
}

/* use this to force writing of lists in same order as reading (using link_list) */
static void writelist_nr(WriteData *wd, int filecode, const int struct_nr, const ListBase *lb)
{
	const Link *link = lb->first;

	while (link) {
		writestruct_nr(wd, filecode, struct_nr, 1, link);
		link = link->next;
	}
}

#if 0
static void writelist_id(WriteData *wd, int filecode, const char *structname, const ListBase *lb)
{
	const Link *link = lb->first;
	if (link) {

		const int struct_nr = DNA_struct_find_nr(wd->sdna, structname);
		if (struct_nr == -1) {
			printf("error: can't find SDNA code <%s>\n", structname);
			return;
		}

		while (link) {
			writestruct_nr(wd, filecode, struct_nr, 1, link);
			link = link->next;
		}
	}
}
#endif

#define writestruct_at_address(wd, filecode, struct_id, nr, adr, data) \
	writestruct_at_address_nr(wd, filecode, SDNA_TYPE_FROM_STRUCT(struct_id), nr, adr, data)

#define writestruct(wd, filecode, struct_id, nr, adr) \
	writestruct_nr(wd, filecode, SDNA_TYPE_FROM_STRUCT(struct_id), nr, adr)

#define writelist(wd, filecode, struct_id, lb) \
	writelist_nr(wd, filecode, SDNA_TYPE_FROM_STRUCT(struct_id), lb)

/* *************** writing some direct data structs used in more code parts **************** */
/*These functions are used by blender's .blend system for file saving/loading.*/
void IDP_WriteProperty_OnlyData(const IDProperty *prop, void *wd);
void IDP_WriteProperty(const IDProperty *prop, void *wd);

static void IDP_WriteArray(const IDProperty *prop, void *wd)
{
	/*REMEMBER to set totalen to len in the linking code!!*/
	if (prop->data.pointer) {
		writedata(wd, DATA, MEM_allocN_len(prop->data.pointer), prop->data.pointer);

		if (prop->subtype == IDP_GROUP) {
			IDProperty **array = prop->data.pointer;
			int a;

			for (a = 0; a < prop->len; a++) {
				IDP_WriteProperty(array[a], wd);
			}
		}
	}
}

static void IDP_WriteIDPArray(const IDProperty *prop, void *wd)
{
	/*REMEMBER to set totalen to len in the linking code!!*/
	if (prop->data.pointer) {
		const IDProperty *array = prop->data.pointer;
		int a;

		writestruct(wd, DATA, IDProperty, prop->len, array);

		for (a = 0; a < prop->len; a++) {
			IDP_WriteProperty_OnlyData(&array[a], wd);
		}
	}
}

static void IDP_WriteString(const IDProperty *prop, void *wd)
{
	/*REMEMBER to set totalen to len in the linking code!!*/
	writedata(wd, DATA, prop->len, prop->data.pointer);
}

static void IDP_WriteGroup(const IDProperty *prop, void *wd)
{
	IDProperty *loop;

	for (loop = prop->data.group.first; loop; loop = loop->next) {
		IDP_WriteProperty(loop, wd);
	}
}

/* Functions to read/write ID Properties */
void IDP_WriteProperty_OnlyData(const IDProperty *prop, void *wd)
{
	switch (prop->type) {
		case IDP_GROUP:
			IDP_WriteGroup(prop, wd);
			break;
		case IDP_STRING:
			IDP_WriteString(prop, wd);
			break;
		case IDP_ARRAY:
			IDP_WriteArray(prop, wd);
			break;
		case IDP_IDPARRAY:
			IDP_WriteIDPArray(prop, wd);
			break;
	}
}

void IDP_WriteProperty(const IDProperty *prop, void *wd)
{
	writestruct(wd, DATA, IDProperty, 1, prop);
	IDP_WriteProperty_OnlyData(prop, wd);
}

static void write_iddata(void *wd, const ID *id)
{
	/* ID_WM's id->properties are considered runtime only, and never written in .blend file. */
	if (id->properties && !ELEM(GS(id->name), ID_WM)) {
		IDP_WriteProperty(id->properties, wd);
	}
}

static void write_previews(WriteData *wd, const PreviewImage *prv_orig)
{
	/* Never write previews when doing memsave (i.e. undo/redo)! */
	if (prv_orig && !wd->current) {
		PreviewImage prv = *prv_orig;

		/* don't write out large previews if not requested */
		if (!(U.flag & USER_SAVE_PREVIEWS)) {
			prv.w[1] = 0;
			prv.h[1] = 0;
			prv.rect[1] = NULL;
		}
		writestruct_at_address(wd, DATA, PreviewImage, 1, prv_orig, &prv);
		if (prv.rect[0]) {
			writedata(wd, DATA, prv.w[0] * prv.h[0] * sizeof(unsigned int), prv.rect[0]);
		}
		if (prv.rect[1]) {
			writedata(wd, DATA, prv.w[1] * prv.h[1] * sizeof(unsigned int), prv.rect[1]);
		}
	}
}

static void write_fmodifiers(WriteData *wd, ListBase *fmodifiers)
{
	FModifier *fcm;

	/* Write all modifiers first (for faster reloading) */
	writelist(wd, DATA, FModifier, fmodifiers);

	/* Modifiers */
	for (fcm = fmodifiers->first; fcm; fcm = fcm->next) {
		const FModifierTypeInfo *fmi = fmodifier_get_typeinfo(fcm);

		/* Write the specific data */
		if (fmi && fcm->data) {
			/* firstly, just write the plain fmi->data struct */
			writestruct_id(wd, DATA, fmi->structName, 1, fcm->data);

			/* do any modifier specific stuff */
			switch (fcm->type) {
				case FMODIFIER_TYPE_GENERATOR:
				{
					FMod_Generator *data = fcm->data;

					/* write coefficients array */
					if (data->coefficients) {
						writedata(wd, DATA, sizeof(float) * (data->arraysize), data->coefficients);
					}

					break;
				}
				case FMODIFIER_TYPE_ENVELOPE:
				{
					FMod_Envelope *data = fcm->data;

					/* write envelope data */
					if (data->data) {
						writestruct(wd, DATA, FCM_EnvelopeData, data->totvert, data->data);
					}

					break;
				}
				case FMODIFIER_TYPE_PYTHON:
				{
					FMod_Python *data = fcm->data;

					/* Write ID Properties -- and copy this comment EXACTLY for easy finding
					 * of library blocks that implement this.*/
					IDP_WriteProperty(data->prop, wd);

					break;
				}
			}
		}
	}
}

static void write_fcurves(WriteData *wd, ListBase *fcurves)
{
	FCurve *fcu;

	writelist(wd, DATA, FCurve, fcurves);
	for (fcu = fcurves->first; fcu; fcu = fcu->next) {
		/* curve data */
		if (fcu->bezt) {
			writestruct(wd, DATA, BezTriple, fcu->totvert, fcu->bezt);
		}
		if (fcu->fpt) {
			writestruct(wd, DATA, FPoint, fcu->totvert, fcu->fpt);
		}

		if (fcu->rna_path) {
			writedata(wd, DATA, strlen(fcu->rna_path) + 1, fcu->rna_path);
		}

		/* driver data */
		if (fcu->driver) {
			ChannelDriver *driver = fcu->driver;
			DriverVar *dvar;

			writestruct(wd, DATA, ChannelDriver, 1, driver);

			/* variables */
			writelist(wd, DATA, DriverVar, &driver->variables);
			for (dvar = driver->variables.first; dvar; dvar = dvar->next) {
				DRIVER_TARGETS_USED_LOOPER(dvar)
				{
					if (dtar->rna_path) {
						writedata(wd, DATA, strlen(dtar->rna_path) + 1, dtar->rna_path);
					}
				}
				DRIVER_TARGETS_LOOPER_END
			}
		}

		/* write F-Modifiers */
		write_fmodifiers(wd, &fcu->modifiers);
	}
}

static void write_action(WriteData *wd, bAction *act)
{
	if (act->id.us > 0 || wd->current) {
		writestruct(wd, ID_AC, bAction, 1, act);
		write_iddata(wd, &act->id);

		write_fcurves(wd, &act->curves);

		for (bActionGroup *grp = act->groups.first; grp; grp = grp->next) {
			writestruct(wd, DATA, bActionGroup, 1, grp);
		}

		for (TimeMarker *marker = act->markers.first; marker; marker = marker->next) {
			writestruct(wd, DATA, TimeMarker, 1, marker);
		}
	}
}

static void write_keyingsets(WriteData *wd, ListBase *list)
{
	KeyingSet *ks;
	KS_Path *ksp;

	for (ks = list->first; ks; ks = ks->next) {
		/* KeyingSet */
		writestruct(wd, DATA, KeyingSet, 1, ks);

		/* Paths */
		for (ksp = ks->paths.first; ksp; ksp = ksp->next) {
			/* Path */
			writestruct(wd, DATA, KS_Path, 1, ksp);

			if (ksp->rna_path) {
				writedata(wd, DATA, strlen(ksp->rna_path) + 1, ksp->rna_path);
			}
		}
	}
}

static void write_nlastrips(WriteData *wd, ListBase *strips)
{
	NlaStrip *strip;

	writelist(wd, DATA, NlaStrip, strips);
	for (strip = strips->first; strip; strip = strip->next) {
		/* write the strip's F-Curves and modifiers */
		write_fcurves(wd, &strip->fcurves);
		write_fmodifiers(wd, &strip->modifiers);

		/* write the strip's children */
		write_nlastrips(wd, &strip->strips);
	}
}

static void write_nladata(WriteData *wd, ListBase *nlabase)
{
	NlaTrack *nlt;

	/* write all the tracks */
	for (nlt = nlabase->first; nlt; nlt = nlt->next) {
		/* write the track first */
		writestruct(wd, DATA, NlaTrack, 1, nlt);

		/* write the track's strips */
		write_nlastrips(wd, &nlt->strips);
	}
}

static void write_animdata(WriteData *wd, AnimData *adt)
{
	AnimOverride *aor;

	/* firstly, just write the AnimData block */
	writestruct(wd, DATA, AnimData, 1, adt);

	/* write drivers */
	write_fcurves(wd, &adt->drivers);

	/* write overrides */
	// FIXME: are these needed?
	for (aor = adt->overrides.first; aor; aor = aor->next) {
		/* overrides consist of base data + rna_path */
		writestruct(wd, DATA, AnimOverride, 1, aor);
		writedata(wd, DATA, strlen(aor->rna_path) + 1, aor->rna_path);
	}

	// TODO write the remaps (if they are needed)

	/* write NLA data */
	write_nladata(wd, &adt->nla_tracks);
}

static void write_curvemapping_curves(WriteData *wd, CurveMapping *cumap)
{
	for (int a = 0; a < CM_TOT; a++) {
		writestruct(wd, DATA, CurveMapPoint, cumap->cm[a].totpoint, cumap->cm[a].curve);
	}
}

static void write_curvemapping(WriteData *wd, CurveMapping *cumap)
{
	writestruct(wd, DATA, CurveMapping, 1, cumap);

	write_curvemapping_curves(wd, cumap);
}

static void write_node_socket(WriteData *wd, bNodeTree *UNUSED(ntree), bNode *node, bNodeSocket *sock)
{
#ifdef USE_NODE_COMPAT_CUSTOMNODES
	/* forward compatibility code, so older blenders still open (not for undo) */
	if (wd->current == NULL) {
		sock->stack_type = 1;

		if (node->type == NODE_GROUP) {
			bNodeTree *ngroup = (bNodeTree *)node->id;
			if (ngroup) {
				/* for node groups: look up the deprecated groupsock pointer */
				sock->groupsock = ntreeFindSocketInterface(ngroup, sock->in_out, sock->identifier);
				BLI_assert(sock->groupsock != NULL);

				/* node group sockets now use the generic identifier string to verify group nodes,
				 * old blender uses the own_index.
				 */
				sock->own_index = sock->groupsock->own_index;
			}
		}
	}
#endif

	/* actual socket writing */
	writestruct(wd, DATA, bNodeSocket, 1, sock);

	if (sock->prop) {
		IDP_WriteProperty(sock->prop, wd);
	}

	if (sock->default_value) {
		writedata(wd, DATA, MEM_allocN_len(sock->default_value), sock->default_value);
	}
}
static void write_node_socket_interface(WriteData *wd, bNodeTree *UNUSED(ntree), bNodeSocket *sock)
{
#ifdef USE_NODE_COMPAT_CUSTOMNODES
	/* forward compatibility code, so older blenders still open */
	sock->stack_type = 1;

	/* Reconstruct the deprecated default_value structs in socket interface DNA. */
	if (sock->default_value == NULL && sock->typeinfo) {
		node_socket_init_default_value(sock);
	}
#endif

	/* actual socket writing */
	writestruct(wd, DATA, bNodeSocket, 1, sock);

	if (sock->prop) {
		IDP_WriteProperty(sock->prop, wd);
	}

	if (sock->default_value) {
		writedata(wd, DATA, MEM_allocN_len(sock->default_value), sock->default_value);
	}
}
/* this is only direct data, tree itself should have been written */
static void write_nodetree_nolib(WriteData *wd, bNodeTree *ntree)
{
	bNode *node;
	bNodeSocket *sock;
	bNodeLink *link;

	/* for link_list() speed, we write per list */

	if (ntree->adt) {
		write_animdata(wd, ntree->adt);
	}

	for (node = ntree->nodes.first; node; node = node->next) {
		writestruct(wd, DATA, bNode, 1, node);

		if (node->prop) {
			IDP_WriteProperty(node->prop, wd);
		}

		for (sock = node->inputs.first; sock; sock = sock->next) {
			write_node_socket(wd, ntree, node, sock);
		}
		for (sock = node->outputs.first; sock; sock = sock->next) {
			write_node_socket(wd, ntree, node, sock);
		}

		for (link = node->internal_links.first; link; link = link->next) {
			writestruct(wd, DATA, bNodeLink, 1, link);
		}

		if (node->storage) {
			/* could be handlerized at some point, now only 1 exception still */
			if ((ntree->type == NTREE_SHADER) &&
			    ELEM(node->type, SH_NODE_CURVE_VEC, SH_NODE_CURVE_RGB))
			{
				write_curvemapping(wd, node->storage);
			}
			else if (ntree->type == NTREE_SHADER &&
			         (node->type == SH_NODE_SCRIPT))
			{
				NodeShaderScript *nss = (NodeShaderScript *)node->storage;
				if (nss->bytecode) {
					writedata(wd, DATA, strlen(nss->bytecode) + 1, nss->bytecode);
				}
				writestruct_id(wd, DATA, node->typeinfo->storagename, 1, node->storage);
			}
			else if ((ntree->type == NTREE_COMPOSIT) &&
			         ELEM(node->type, CMP_NODE_TIME, CMP_NODE_CURVE_VEC, CMP_NODE_CURVE_RGB, CMP_NODE_HUECORRECT))
			{
				write_curvemapping(wd, node->storage);
			}
			else if ((ntree->type == NTREE_TEXTURE) &&
			         (node->type == TEX_NODE_CURVE_RGB || node->type == TEX_NODE_CURVE_TIME))
			{
				write_curvemapping(wd, node->storage);
			}
			else if ((ntree->type == NTREE_COMPOSIT) &&
			         (node->type == CMP_NODE_MOVIEDISTORTION))
			{
				/* pass */
			}
			else if ((ntree->type == NTREE_COMPOSIT) && (node->type == CMP_NODE_GLARE)) {
				/* Simple forward compat for fix for T50736.
				 * Not ideal (there is no ideal solution here), but should do for now. */
				NodeGlare *ndg = node->storage;
				/* Not in undo case. */
				if (!wd->current) {
					switch (ndg->type) {
						case 2:  /* Grrrr! magic numbers :( */
							ndg->angle = ndg->streaks;
							break;
						case 0:
							ndg->angle = ndg->star_45;
							break;
						default:
							break;
					}
				}
				writestruct_id(wd, DATA, node->typeinfo->storagename, 1, node->storage);
			}
			else {
				writestruct_id(wd, DATA, node->typeinfo->storagename, 1, node->storage);
			}
		}

		if (node->type == CMP_NODE_OUTPUT_FILE) {
			/* inputs have own storage data */
			for (sock = node->inputs.first; sock; sock = sock->next) {
				writestruct(wd, DATA, NodeImageMultiFileSocket, 1, sock->storage);
			}
		}
		if (node->type == CMP_NODE_IMAGE) {
			/* write extra socket info */
			for (sock = node->outputs.first; sock; sock = sock->next) {
				writestruct(wd, DATA, NodeImageLayer, 1, sock->storage);
			}
		}
	}

	for (link = ntree->links.first; link; link = link->next) {
		writestruct(wd, DATA, bNodeLink, 1, link);
	}

	for (sock = ntree->inputs.first; sock; sock = sock->next) {
		write_node_socket_interface(wd, ntree, sock);
	}
	for (sock = ntree->outputs.first; sock; sock = sock->next) {
		write_node_socket_interface(wd, ntree, sock);
	}
}

/**
 * Take care using 'use_active_win', since we wont want the currently active window
 * to change which scene renders (currently only used for undo).
 */
static void current_screen_compat(Main *mainvar, bScreen **r_screen, bool use_active_win)
{
	wmWindowManager *wm;
	wmWindow *window = NULL;

	/* find a global current screen in the first open window, to have
	 * a reasonable default for reading in older versions */
	wm = mainvar->wm.first;

	if (wm) {
		if (use_active_win) {
			/* write the active window into the file, needed for multi-window undo T43424 */
			for (window = wm->windows.first; window; window = window->next) {
				if (window->active) {
					break;
				}
			}

			/* fallback */
			if (window == NULL) {
				window = wm->windows.first;
			}
		}
		else {
			window = wm->windows.first;
		}
	}

	*r_screen = (window) ? window->screen : NULL;
}

typedef struct RenderInfo {
	int sfra;
	int efra;
	char scene_name[MAX_ID_NAME - 2];
} RenderInfo;

/* was for historic render-deamon feature,
 * now write because it can be easily extracted without
 * reading the whole blend file */
static void write_renderinfo(WriteData *wd, Main *mainvar)
{
	bScreen *curscreen;
	Scene *sce, *curscene = NULL;
	RenderInfo data;

	/* XXX in future, handle multiple windows with multiple screens? */
	current_screen_compat(mainvar, &curscreen, false);
	if (curscreen) {
		curscene = curscreen->scene;
	}

	for (sce = mainvar->scene.first; sce; sce = sce->id.next) {
		if (sce->id.lib == NULL && (sce == curscene || (sce->r.scemode & R_BG_RENDER))) {
			data.sfra = sce->r.sfra;
			data.efra = sce->r.efra;
			memset(data.scene_name, 0, sizeof(data.scene_name));

			BLI_strncpy(data.scene_name, sce->id.name + 2, sizeof(data.scene_name));

			writedata(wd, REND, sizeof(data), &data);
		}
	}
}

static void write_keymapitem(WriteData *wd, wmKeyMapItem *kmi)
{
	writestruct(wd, DATA, wmKeyMapItem, 1, kmi);
	if (kmi->properties) {
		IDP_WriteProperty(kmi->properties, wd);
	}
}

static void write_userdef(WriteData *wd)
{
	bTheme *btheme;
	wmKeyMap *keymap;
	wmKeyMapItem *kmi;
	wmKeyMapDiffItem *kmdi;
	bAddon *bext;
	bPathCompare *path_cmp;
	uiStyle *style;

	writestruct(wd, USER, UserDef, 1, &U);

	for (btheme = U.themes.first; btheme; btheme = btheme->next) {
		writestruct(wd, DATA, bTheme, 1, btheme);
	}

	for (keymap = U.user_keymaps.first; keymap; keymap = keymap->next) {
		writestruct(wd, DATA, wmKeyMap, 1, keymap);

		for (kmdi = keymap->diff_items.first; kmdi; kmdi = kmdi->next) {
			writestruct(wd, DATA, wmKeyMapDiffItem, 1, kmdi);
			if (kmdi->remove_item) {
				write_keymapitem(wd, kmdi->remove_item);
			}
			if (kmdi->add_item) {
				write_keymapitem(wd, kmdi->add_item);
			}
		}

		for (kmi = keymap->items.first; kmi; kmi = kmi->next) {
			write_keymapitem(wd, kmi);
		}
	}

	for (bext = U.addons.first; bext; bext = bext->next) {
		writestruct(wd, DATA, bAddon, 1, bext);
		if (bext->prop) {
			IDP_WriteProperty(bext->prop, wd);
		}
	}

	for (path_cmp = U.autoexec_paths.first; path_cmp; path_cmp = path_cmp->next) {
		writestruct(wd, DATA, bPathCompare, 1, path_cmp);
	}

	for (style = U.uistyles.first; style; style = style->next) {
		writestruct(wd, DATA, uiStyle, 1, style);
	}
}

static void write_boid_state(WriteData *wd, BoidState *state)
{
	BoidRule *rule = state->rules.first;

	writestruct(wd, DATA, BoidState, 1, state);

	for (; rule; rule = rule->next) {
		switch (rule->type) {
			case eBoidRuleType_Goal:
			case eBoidRuleType_Avoid:
				writestruct(wd, DATA, BoidRuleGoalAvoid, 1, rule);
				break;
			case eBoidRuleType_AvoidCollision:
				writestruct(wd, DATA, BoidRuleAvoidCollision, 1, rule);
				break;
			case eBoidRuleType_FollowLeader:
				writestruct(wd, DATA, BoidRuleFollowLeader, 1, rule);
				break;
			case eBoidRuleType_AverageSpeed:
				writestruct(wd, DATA, BoidRuleAverageSpeed, 1, rule);
				break;
			case eBoidRuleType_Fight:
				writestruct(wd, DATA, BoidRuleFight, 1, rule);
				break;
			default:
				writestruct(wd, DATA, BoidRule, 1, rule);
				break;
		}
	}
#if 0
	BoidCondition *cond = state->conditions.first;
	for (; cond; cond = cond->next) {
		writestruct(wd, DATA, BoidCondition, 1, cond);
	}
#endif
}

/* update this also to readfile.c */
static const char *ptcache_data_struct[] = {
	"", // BPHYS_DATA_INDEX
	"", // BPHYS_DATA_LOCATION
	"", // BPHYS_DATA_VELOCITY
	"", // BPHYS_DATA_ROTATION
	"", // BPHYS_DATA_AVELOCITY / BPHYS_DATA_XCONST */
	"", // BPHYS_DATA_SIZE:
	"", // BPHYS_DATA_TIMES:
	"BoidData" // case BPHYS_DATA_BOIDS:
};
static const char *ptcache_extra_struct[] = {
	"",
	"ParticleSpring"
};
static void write_pointcaches(WriteData *wd, ListBase *ptcaches)
{
	PointCache *cache = ptcaches->first;
	int i;

	for (; cache; cache = cache->next) {
		writestruct(wd, DATA, PointCache, 1, cache);

		if ((cache->flag & PTCACHE_DISK_CACHE) == 0) {
			PTCacheMem *pm = cache->mem_cache.first;

			for (; pm; pm = pm->next) {
				PTCacheExtra *extra = pm->extradata.first;

				writestruct(wd, DATA, PTCacheMem, 1, pm);

				for (i = 0; i < BPHYS_TOT_DATA; i++) {
					if (pm->data[i] && pm->data_types & (1 << i)) {
						if (ptcache_data_struct[i][0] == '\0') {
							writedata(wd, DATA, MEM_allocN_len(pm->data[i]), pm->data[i]);
						}
						else {
							writestruct_id(wd, DATA, ptcache_data_struct[i], pm->totpoint, pm->data[i]);
						}
					}
				}

				for (; extra; extra = extra->next) {
					if (ptcache_extra_struct[extra->type][0] == '\0') {
						continue;
					}
					writestruct(wd, DATA, PTCacheExtra, 1, extra);
					writestruct_id(wd, DATA, ptcache_extra_struct[extra->type], extra->totdata, extra->data);
				}
			}
		}
	}
}

static void write_particlesettings(WriteData *wd, ParticleSettings *part)
{
	if (part->id.us > 0 || wd->current) {
		/* write LibData */
		writestruct(wd, ID_PA, ParticleSettings, 1, part);
		write_iddata(wd, &part->id);

		if (part->adt) {
			write_animdata(wd, part->adt);
		}
		writestruct(wd, DATA, PartDeflect, 1, part->pd);
		writestruct(wd, DATA, PartDeflect, 1, part->pd2);
		writestruct(wd, DATA, EffectorWeights, 1, part->effector_weights);

		if (part->clumpcurve) {
			write_curvemapping(wd, part->clumpcurve);
		}
		if (part->roughcurve) {
			write_curvemapping(wd, part->roughcurve);
		}

		for (ParticleDupliWeight *dw = part->dupliweights.first; dw; dw = dw->next) {
			/* update indices, but only if dw->ob is set (can be NULL after loading e.g.) */
			if (dw->ob != NULL) {
				dw->index = 0;
				if (part->dup_group) { /* can be NULL if lining fails or set to None */
					for (GroupObject *go = part->dup_group->gobject.first;
						 go && go->ob != dw->ob;
						 go = go->next, dw->index++);
				}
			}
			writestruct(wd, DATA, ParticleDupliWeight, 1, dw);
		}

		if (part->boids && part->phystype == PART_PHYS_BOIDS) {
			writestruct(wd, DATA, BoidSettings, 1, part->boids);

			for (BoidState *state = part->boids->states.first; state; state = state->next) {
				write_boid_state(wd, state);
			}
		}
		if (part->fluid && part->phystype == PART_PHYS_FLUID) {
			writestruct(wd, DATA, SPHFluidSettings, 1, part->fluid);
		}

		for (int a = 0; a < MAX_MTEX; a++) {
			if (part->mtex[a]) {
				writestruct(wd, DATA, MTex, 1, part->mtex[a]);
			}
		}
	}
}

static void write_particlesystems(WriteData *wd, ListBase *particles)
{
	ParticleSystem *psys = particles->first;
	ParticleTarget *pt;
	int a;

	for (; psys; psys = psys->next) {
		writestruct(wd, DATA, ParticleSystem, 1, psys);

		if (psys->particles) {
			writestruct(wd, DATA, ParticleData, psys->totpart, psys->particles);

			if (psys->particles->hair) {
				ParticleData *pa = psys->particles;

				for (a = 0; a < psys->totpart; a++, pa++) {
					writestruct(wd, DATA, HairKey, pa->totkey, pa->hair);
				}
			}

			if (psys->particles->boid &&
			    (psys->part->phystype == PART_PHYS_BOIDS))
			{
				writestruct(wd, DATA, BoidParticle, psys->totpart, psys->particles->boid);
			}

			if (psys->part->fluid &&
			    (psys->part->phystype == PART_PHYS_FLUID) &&
			    (psys->part->fluid->flag & SPH_VISCOELASTIC_SPRINGS))
			{
				writestruct(wd, DATA, ParticleSpring, psys->tot_fluidsprings, psys->fluid_springs);
			}
		}
		pt = psys->targets.first;
		for (; pt; pt = pt->next) {
			writestruct(wd, DATA, ParticleTarget, 1, pt);
		}

		if (psys->child) {
			writestruct(wd, DATA, ChildParticle, psys->totchild, psys->child);
		}

		if (psys->clmd) {
			writestruct(wd, DATA, ClothModifierData, 1, psys->clmd);
			writestruct(wd, DATA, ClothSimSettings, 1, psys->clmd->sim_parms);
			writestruct(wd, DATA, ClothCollSettings, 1, psys->clmd->coll_parms);
		}

		write_pointcaches(wd, &psys->ptcaches);
	}
}

static void write_properties(WriteData *wd, ListBase *lb)
{
	bProperty *prop;

	prop = lb->first;
	while (prop) {
		writestruct(wd, DATA, bProperty, 1, prop);

		if (prop->poin && prop->poin != &prop->data) {
			writedata(wd, DATA, MEM_allocN_len(prop->poin), prop->poin);
		}

		prop = prop->next;
	}
}

static void write_sensors(WriteData *wd, ListBase *lb)
{
	bSensor *sens;

	sens = lb->first;
	while (sens) {
		writestruct(wd, DATA, bSensor, 1, sens);

		writedata(wd, DATA, sizeof(void *) * sens->totlinks, sens->links);

		switch (sens->type) {
			case SENS_NEAR:
				writestruct(wd, DATA, bNearSensor, 1, sens->data);
				break;
			case SENS_MOUSE:
				writestruct(wd, DATA, bMouseSensor, 1, sens->data);
				break;
			case SENS_KEYBOARD:
				writestruct(wd, DATA, bKeyboardSensor, 1, sens->data);
				break;
			case SENS_PROPERTY:
				writestruct(wd, DATA, bPropertySensor, 1, sens->data);
				break;
			case SENS_ARMATURE:
				writestruct(wd, DATA, bArmatureSensor, 1, sens->data);
				break;
			case SENS_ACTUATOR:
				writestruct(wd, DATA, bActuatorSensor, 1, sens->data);
				break;
			case SENS_DELAY:
				writestruct(wd, DATA, bDelaySensor, 1, sens->data);
				break;
			case SENS_COLLISION:
				writestruct(wd, DATA, bCollisionSensor, 1, sens->data);
				break;
			case SENS_RADAR:
				writestruct(wd, DATA, bRadarSensor, 1, sens->data);
				break;
			case SENS_RANDOM:
				writestruct(wd, DATA, bRandomSensor, 1, sens->data);
				break;
			case SENS_RAY:
				writestruct(wd, DATA, bRaySensor, 1, sens->data);
				break;
			case SENS_MESSAGE:
				writestruct(wd, DATA, bMessageSensor, 1, sens->data);
				break;
			case SENS_JOYSTICK:
				writestruct(wd, DATA, bJoystickSensor, 1, sens->data);
				break;
			default:
				; /* error: don't know how to write this file */
		}

		sens = sens->next;
	}
}

static void write_controllers(WriteData *wd, ListBase *lb)
{
	bController *cont;

	cont = lb->first;
	while (cont) {
		writestruct(wd, DATA, bController, 1, cont);

		writedata(wd, DATA, sizeof(void *) * cont->totlinks, cont->links);

		switch (cont->type) {
			case CONT_EXPRESSION:
				writestruct(wd, DATA, bExpressionCont, 1, cont->data);
				break;
			case CONT_PYTHON:
				writestruct(wd, DATA, bPythonCont, 1, cont->data);
				break;
			default:
				; /* error: don't know how to write this file */
		}

		cont = cont->next;
	}
}

static void write_actuators(WriteData *wd, ListBase *lb)
{
	bActuator *act;

	act = lb->first;
	while (act) {
		writestruct(wd, DATA, bActuator, 1, act);

		switch (act->type) {
			case ACT_ACTION:
			case ACT_SHAPEACTION:
				writestruct(wd, DATA, bActionActuator, 1, act->data);
				break;
			case ACT_SOUND:
				writestruct(wd, DATA, bSoundActuator, 1, act->data);
				break;
			case ACT_OBJECT:
				writestruct(wd, DATA, bObjectActuator, 1, act->data);
				break;
			case ACT_PROPERTY:
				writestruct(wd, DATA, bPropertyActuator, 1, act->data);
				break;
			case ACT_CAMERA:
				writestruct(wd, DATA, bCameraActuator, 1, act->data);
				break;
			case ACT_CONSTRAINT:
				writestruct(wd, DATA, bConstraintActuator, 1, act->data);
				break;
			case ACT_EDIT_OBJECT:
				writestruct(wd, DATA, bEditObjectActuator, 1, act->data);
				break;
			case ACT_SCENE:
				writestruct(wd, DATA, bSceneActuator, 1, act->data);
				break;
			case ACT_GROUP:
				writestruct(wd, DATA, bGroupActuator, 1, act->data);
				break;
			case ACT_RANDOM:
				writestruct(wd, DATA, bRandomActuator, 1, act->data);
				break;
			case ACT_MESSAGE:
				writestruct(wd, DATA, bMessageActuator, 1, act->data);
				break;
			case ACT_GAME:
				writestruct(wd, DATA, bGameActuator, 1, act->data);
				break;
			case ACT_VISIBILITY:
				writestruct(wd, DATA, bVisibilityActuator, 1, act->data);
				break;
			case ACT_2DFILTER:
				writestruct(wd, DATA, bTwoDFilterActuator, 1, act->data);
				break;
			case ACT_PARENT:
				writestruct(wd, DATA, bParentActuator, 1, act->data);
				break;
			case ACT_STATE:
				writestruct(wd, DATA, bStateActuator, 1, act->data);
				break;
			case ACT_ARMATURE:
				writestruct(wd, DATA, bArmatureActuator, 1, act->data);
				break;
			case ACT_STEERING:
				writestruct(wd, DATA, bSteeringActuator, 1, act->data);
				break;
			case ACT_MOUSE:
				writestruct(wd, DATA, bMouseActuator, 1, act->data);
				break;
			default:
				; /* error: don't know how to write this file */
		}

		act = act->next;
	}
}

static void write_motionpath(WriteData *wd, bMotionPath *mpath)
{
	/* sanity checks */
	if (mpath == NULL) {
		return;
	}

	/* firstly, just write the motionpath struct */
	writestruct(wd, DATA, bMotionPath, 1, mpath);

	/* now write the array of data */
	writestruct(wd, DATA, bMotionPathVert, mpath->length, mpath->points);
}

static void write_constraints(WriteData *wd, ListBase *conlist)
{
	bConstraint *con;

	for (con = conlist->first; con; con = con->next) {
		const bConstraintTypeInfo *cti = BKE_constraint_typeinfo_get(con);

		/* Write the specific data */
		if (cti && con->data) {
			/* firstly, just write the plain con->data struct */
			writestruct_id(wd, DATA, cti->structName, 1, con->data);

			/* do any constraint specific stuff */
			switch (con->type) {
				case CONSTRAINT_TYPE_PYTHON:
				{
					bPythonConstraint *data = con->data;
					bConstraintTarget *ct;

					/* write targets */
					for (ct = data->targets.first; ct; ct = ct->next) {
						writestruct(wd, DATA, bConstraintTarget, 1, ct);
					}

					/* Write ID Properties -- and copy this comment EXACTLY for easy finding
					 * of library blocks that implement this.*/
					IDP_WriteProperty(data->prop, wd);

					break;
				}
				case CONSTRAINT_TYPE_SPLINEIK:
				{
					bSplineIKConstraint *data = con->data;

					/* write points array */
					writedata(wd, DATA, sizeof(float) * (data->numpoints), data->points);

					break;
				}
			}
		}

		/* Write the constraint */
		writestruct(wd, DATA, bConstraint, 1, con);
	}
}

static void write_pose(WriteData *wd, bPose *pose)
{
	bPoseChannel *chan;
	bActionGroup *grp;

	/* Write each channel */
	if (pose == NULL) {
		return;
	}

	/* Write channels */
	for (chan = pose->chanbase.first; chan; chan = chan->next) {
		/* Write ID Properties -- and copy this comment EXACTLY for easy finding
		 * of library blocks that implement this.*/
		if (chan->prop) {
			IDP_WriteProperty(chan->prop, wd);
		}

		write_constraints(wd, &chan->constraints);

		write_motionpath(wd, chan->mpath);

		/* prevent crashes with autosave,
		 * when a bone duplicated in editmode has not yet been assigned to its posechannel */
		if (chan->bone) {
			/* gets restored on read, for library armatures */
			chan->selectflag = chan->bone->flag & BONE_SELECTED;
		}

		writestruct(wd, DATA, bPoseChannel, 1, chan);
	}

	/* Write groups */
	for (grp = pose->agroups.first; grp; grp = grp->next) {
		writestruct(wd, DATA, bActionGroup, 1, grp);
	}

	/* write IK param */
	if (pose->ikparam) {
		const char *structname = BKE_pose_ikparam_get_name(pose);
		if (structname) {
			writestruct_id(wd, DATA, structname, 1, pose->ikparam);
		}
	}

	/* Write this pose */
	writestruct(wd, DATA, bPose, 1, pose);

}

static void write_defgroups(WriteData *wd, ListBase *defbase)
{
	for (bDeformGroup *defgroup = defbase->first; defgroup; defgroup = defgroup->next) {
		writestruct(wd, DATA, bDeformGroup, 1, defgroup);
	}
}

static void write_modifiers(WriteData *wd, ListBase *modbase)
{
	ModifierData *md;

	if (modbase == NULL) {
		return;
	}

	for (md = modbase->first; md; md = md->next) {
		const ModifierTypeInfo *mti = modifierType_getInfo(md->type);
		if (mti == NULL) {
			return;
		}

		writestruct_id(wd, DATA, mti->structName, 1, md);

		if (md->type == eModifierType_Hook) {
			HookModifierData *hmd = (HookModifierData *)md;

			if (hmd->curfalloff) {
				write_curvemapping(wd, hmd->curfalloff);
			}

			writedata(wd, DATA, sizeof(int) * hmd->totindex, hmd->indexar);
		}
		else if (md->type == eModifierType_Cloth) {
			ClothModifierData *clmd = (ClothModifierData *)md;

			writestruct(wd, DATA, ClothSimSettings, 1, clmd->sim_parms);
			writestruct(wd, DATA, ClothCollSettings, 1, clmd->coll_parms);
			writestruct(wd, DATA, EffectorWeights, 1, clmd->sim_parms->effector_weights);
			write_pointcaches(wd, &clmd->ptcaches);
		}
		else if (md->type == eModifierType_Smoke) {
			SmokeModifierData *smd = (SmokeModifierData *)md;

			if (smd->type & MOD_SMOKE_TYPE_DOMAIN) {
				writestruct(wd, DATA, SmokeDomainSettings, 1, smd->domain);

				if (smd->domain) {
					write_pointcaches(wd, &(smd->domain->ptcaches[0]));

					/* create fake pointcache so that old blender versions can read it */
					smd->domain->point_cache[1] = BKE_ptcache_add(&smd->domain->ptcaches[1]);
					smd->domain->point_cache[1]->flag |= PTCACHE_DISK_CACHE | PTCACHE_FAKE_SMOKE;
					smd->domain->point_cache[1]->step = 1;

					write_pointcaches(wd, &(smd->domain->ptcaches[1]));

					if (smd->domain->coba) {
						writestruct(wd, DATA, ColorBand, 1, smd->domain->coba);
					}


					/* cleanup the fake pointcache */
					BKE_ptcache_free_list(&smd->domain->ptcaches[1]);
					smd->domain->point_cache[1] = NULL;

					writestruct(wd, DATA, EffectorWeights, 1, smd->domain->effector_weights);
				}
			}
			else if (smd->type & MOD_SMOKE_TYPE_FLOW) {
				writestruct(wd, DATA, SmokeFlowSettings, 1, smd->flow);
			}
			else if (smd->type & MOD_SMOKE_TYPE_COLL) {
				writestruct(wd, DATA, SmokeCollSettings, 1, smd->coll);
			}
		}
		else if (md->type == eModifierType_Fluidsim) {
			FluidsimModifierData *fluidmd = (FluidsimModifierData *)md;

			writestruct(wd, DATA, FluidsimSettings, 1, fluidmd->fss);
		}
		else if (md->type == eModifierType_DynamicPaint) {
			DynamicPaintModifierData *pmd = (DynamicPaintModifierData *)md;

			if (pmd->canvas) {
				DynamicPaintSurface *surface;
				writestruct(wd, DATA, DynamicPaintCanvasSettings, 1, pmd->canvas);

				/* write surfaces */
				for (surface = pmd->canvas->surfaces.first; surface; surface = surface->next) {
					writestruct(wd, DATA, DynamicPaintSurface, 1, surface);
				}
				/* write caches and effector weights */
				for (surface = pmd->canvas->surfaces.first; surface; surface = surface->next) {
					write_pointcaches(wd, &(surface->ptcaches));

					writestruct(wd, DATA, EffectorWeights, 1, surface->effector_weights);
				}
			}
			if (pmd->brush) {
				writestruct(wd, DATA, DynamicPaintBrushSettings, 1, pmd->brush);
				writestruct(wd, DATA, ColorBand, 1, pmd->brush->paint_ramp);
				writestruct(wd, DATA, ColorBand, 1, pmd->brush->vel_ramp);
			}
		}
		else if (md->type == eModifierType_Collision) {

#if 0
			CollisionModifierData *collmd = (CollisionModifierData *)md;
			// TODO: CollisionModifier should use pointcache
			// + have proper reset events before enabling this
			writestruct(wd, DATA, MVert, collmd->numverts, collmd->x);
			writestruct(wd, DATA, MVert, collmd->numverts, collmd->xnew);
			writestruct(wd, DATA, MFace, collmd->numfaces, collmd->mfaces);
#endif
		}
		else if (md->type == eModifierType_MeshDeform) {
			MeshDeformModifierData *mmd = (MeshDeformModifierData *)md;
			int size = mmd->dyngridsize;

			writestruct(wd, DATA, MDefInfluence, mmd->totinfluence, mmd->bindinfluences);
			writedata(wd, DATA, sizeof(int) * (mmd->totvert + 1), mmd->bindoffsets);
			writedata(wd, DATA, sizeof(float) * 3 * mmd->totcagevert,
			          mmd->bindcagecos);
			writestruct(wd, DATA, MDefCell, size * size * size, mmd->dyngrid);
			writestruct(wd, DATA, MDefInfluence, mmd->totinfluence, mmd->dyninfluences);
			writedata(wd, DATA, sizeof(int) * mmd->totvert, mmd->dynverts);
		}
		else if (md->type == eModifierType_Warp) {
			WarpModifierData *tmd = (WarpModifierData *)md;
			if (tmd->curfalloff) {
				write_curvemapping(wd, tmd->curfalloff);
			}
		}
		else if (md->type == eModifierType_WeightVGEdit) {
			WeightVGEditModifierData *wmd = (WeightVGEditModifierData *)md;

			if (wmd->cmap_curve) {
				write_curvemapping(wd, wmd->cmap_curve);
			}
		}
		else if (md->type == eModifierType_LaplacianDeform) {
			LaplacianDeformModifierData *lmd = (LaplacianDeformModifierData *)md;

			writedata(wd, DATA, sizeof(float) * lmd->total_verts * 3, lmd->vertexco);
		}
		else if (md->type == eModifierType_CorrectiveSmooth) {
			CorrectiveSmoothModifierData *csmd = (CorrectiveSmoothModifierData *)md;

			if (csmd->bind_coords) {
				writedata(wd, DATA, sizeof(float[3]) * csmd->bind_coords_num, csmd->bind_coords);
			}
		}
		else if (md->type == eModifierType_SurfaceDeform) {
			SurfaceDeformModifierData *smd = (SurfaceDeformModifierData *)md;

			writestruct(wd, DATA, SDefVert, smd->numverts, smd->verts);

			if (smd->verts) {
				for (int i = 0; i < smd->numverts; i++) {
					writestruct(wd, DATA, SDefBind, smd->verts[i].numbinds, smd->verts[i].binds);

					if (smd->verts[i].binds) {
						for (int j = 0; j < smd->verts[i].numbinds; j++) {
							writedata(wd, DATA, sizeof(int) * smd->verts[i].binds[j].numverts, smd->verts[i].binds[j].vert_inds);

							if (smd->verts[i].binds[j].mode == MOD_SDEF_MODE_CENTROID ||
							    smd->verts[i].binds[j].mode == MOD_SDEF_MODE_LOOPTRI)
							{
								writedata(wd, DATA, sizeof(float) * 3, smd->verts[i].binds[j].vert_weights);
							}
							else {
								writedata(wd, DATA, sizeof(float) * smd->verts[i].binds[j].numverts, smd->verts[i].binds[j].vert_weights);
							}
						}
					}
				}
			}
		}
	}
}

static void write_object(WriteData *wd, Object *ob)
{
	if (ob->id.us > 0 || wd->current) {
		/* write LibData */
		writestruct(wd, ID_OB, Object, 1, ob);
		write_iddata(wd, &ob->id);

		if (ob->adt) {
			write_animdata(wd, ob->adt);
		}

		/* direct data */
		writedata(wd, DATA, sizeof(void *) * ob->totcol, ob->mat);
		writedata(wd, DATA, sizeof(char) * ob->totcol, ob->matbits);
		/* write_effects(wd, &ob->effect); */ /* not used anymore */
		write_properties(wd, &ob->prop);
		write_sensors(wd, &ob->sensors);
		write_controllers(wd, &ob->controllers);
		write_actuators(wd, &ob->actuators);

		if (ob->type == OB_ARMATURE) {
			bArmature *arm = ob->data;
			if (arm && ob->pose && arm->act_bone) {
				BLI_strncpy(ob->pose->proxy_act_bone, arm->act_bone->name, sizeof(ob->pose->proxy_act_bone));
			}
		}

		write_pose(wd, ob->pose);
		write_defgroups(wd, &ob->defbase);
		write_constraints(wd, &ob->constraints);
		write_motionpath(wd, ob->mpath);

		writestruct(wd, DATA, PartDeflect, 1, ob->pd);
		writestruct(wd, DATA, SoftBody, 1, ob->soft);
		if (ob->soft) {
			write_pointcaches(wd, &ob->soft->ptcaches);
			writestruct(wd, DATA, EffectorWeights, 1, ob->soft->effector_weights);
		}
		writestruct(wd, DATA, BulletSoftBody, 1, ob->bsoft);

		if (ob->rigidbody_object) {
			/* TODO: if any extra data is added to handle duplis, will need separate function then */
			writestruct(wd, DATA, RigidBodyOb, 1, ob->rigidbody_object);
		}
		if (ob->rigidbody_constraint) {
			writestruct(wd, DATA, RigidBodyCon, 1, ob->rigidbody_constraint);
		}

		if (ob->type == OB_EMPTY && ob->empty_drawtype == OB_EMPTY_IMAGE) {
			writestruct(wd, DATA, ImageUser, 1, ob->iuser);
		}

		write_particlesystems(wd, &ob->particlesystem);
		write_modifiers(wd, &ob->modifiers);

		writelist(wd, DATA, LinkData, &ob->pc_ids);
		writelist(wd, DATA, LodLevel, &ob->lodlevels);

		write_previews(wd, ob->preview);
	}
}


static void write_vfont(WriteData *wd, VFont *vf)
{
	if (vf->id.us > 0 || wd->current) {
		/* write LibData */
		writestruct(wd, ID_VF, VFont, 1, vf);
		write_iddata(wd, &vf->id);

		/* direct data */
		if (vf->packedfile) {
			PackedFile *pf = vf->packedfile;
			writestruct(wd, DATA, PackedFile, 1, pf);
			writedata(wd, DATA, pf->size, pf->data);
		}
	}
}


static void write_key(WriteData *wd, Key *key)
{
	if (key->id.us > 0 || wd->current) {
		/* write LibData */
		writestruct(wd, ID_KE, Key, 1, key);
		write_iddata(wd, &key->id);

		if (key->adt) {
			write_animdata(wd, key->adt);
		}

		/* direct data */
		for (KeyBlock *kb = key->block.first; kb; kb = kb->next) {
			writestruct(wd, DATA, KeyBlock, 1, kb);
			if (kb->data) {
				writedata(wd, DATA, kb->totelem * key->elemsize, kb->data);
			}
		}
	}
}

static void write_camera(WriteData *wd, Camera *cam)
{
	if (cam->id.us > 0 || wd->current) {
		/* write LibData */
		writestruct(wd, ID_CA, Camera, 1, cam);
		write_iddata(wd, &cam->id);

		if (cam->adt) {
			write_animdata(wd, cam->adt);
		}
	}
}

static void write_mball(WriteData *wd, MetaBall *mb)
{
	if (mb->id.us > 0 || wd->current) {
		/* write LibData */
		writestruct(wd, ID_MB, MetaBall, 1, mb);
		write_iddata(wd, &mb->id);

		/* direct data */
		writedata(wd, DATA, sizeof(void *) * mb->totcol, mb->mat);
		if (mb->adt) {
			write_animdata(wd, mb->adt);
		}

		for (MetaElem *ml = mb->elems.first; ml; ml = ml->next) {
			writestruct(wd, DATA, MetaElem, 1, ml);
		}
	}
}

static void write_curve(WriteData *wd, Curve *cu)
{
	if (cu->id.us > 0 || wd->current) {
		/* write LibData */
		writestruct(wd, ID_CU, Curve, 1, cu);
		write_iddata(wd, &cu->id);

		/* direct data */
		writedata(wd, DATA, sizeof(void *) * cu->totcol, cu->mat);
		if (cu->adt) {
			write_animdata(wd, cu->adt);
		}

		if (cu->vfont) {
			writedata(wd, DATA, cu->len + 1, cu->str);
			writestruct(wd, DATA, CharInfo, cu->len_wchar + 1, cu->strinfo);
			writestruct(wd, DATA, TextBox, cu->totbox, cu->tb);
		}
		else {
			/* is also the order of reading */
			for (Nurb *nu = cu->nurb.first; nu; nu = nu->next) {
				writestruct(wd, DATA, Nurb, 1, nu);
			}
			for (Nurb *nu = cu->nurb.first; nu; nu = nu->next) {
				if (nu->type == CU_BEZIER) {
					writestruct(wd, DATA, BezTriple, nu->pntsu, nu->bezt);
				}
				else {
					writestruct(wd, DATA, BPoint, nu->pntsu * nu->pntsv, nu->bp);
					if (nu->knotsu) {
						writedata(wd, DATA, KNOTSU(nu) * sizeof(float), nu->knotsu);
					}
					if (nu->knotsv) {
						writedata(wd, DATA, KNOTSV(nu) * sizeof(float), nu->knotsv);
					}
				}
			}
		}
	}
}

static void write_dverts(WriteData *wd, int count, MDeformVert *dvlist)
{
	if (dvlist) {

		/* Write the dvert list */
		writestruct(wd, DATA, MDeformVert, count, dvlist);

		/* Write deformation data for each dvert */
		for (int i = 0; i < count; i++) {
			if (dvlist[i].dw) {
				writestruct(wd, DATA, MDeformWeight, dvlist[i].totweight, dvlist[i].dw);
			}
		}
	}
}

static void write_mdisps(WriteData *wd, int count, MDisps *mdlist, int external)
{
	if (mdlist) {
		int i;

		writestruct(wd, DATA, MDisps, count, mdlist);
		for (i = 0; i < count; ++i) {
			MDisps *md = &mdlist[i];
			if (md->disps) {
				if (!external) {
					writedata(wd, DATA, sizeof(float) * 3 * md->totdisp, md->disps);
				}
			}

			if (md->hidden) {
				writedata(wd, DATA, BLI_BITMAP_SIZE(md->totdisp), md->hidden);
			}
		}
	}
}

static void write_grid_paint_mask(WriteData *wd, int count, GridPaintMask *grid_paint_mask)
{
	if (grid_paint_mask) {
		int i;

		writestruct(wd, DATA, GridPaintMask, count, grid_paint_mask);
		for (i = 0; i < count; ++i) {
			GridPaintMask *gpm = &grid_paint_mask[i];
			if (gpm->data) {
				const int gridsize = BKE_ccg_gridsize(gpm->level);
				writedata(wd, DATA,
				          sizeof(*gpm->data) * gridsize * gridsize,
				          gpm->data);
			}
		}
	}
}

static void write_customdata(
        WriteData *wd, ID *id, int count, CustomData *data, CustomDataLayer *layers,
        int partial_type, int partial_count)
{
	int i;

	/* write external customdata (not for undo) */
	if (data->external && !wd->current) {
		CustomData_external_write(data, id, CD_MASK_MESH, count, 0);
	}

	writestruct_at_address(wd, DATA, CustomDataLayer, data->totlayer, data->layers, layers);

	for (i = 0; i < data->totlayer; i++) {
		CustomDataLayer *layer = &layers[i];
		const char *structname;
		int structnum, datasize;

		if (layer->type == CD_MDEFORMVERT) {
			/* layer types that allocate own memory need special handling */
			write_dverts(wd, count, layer->data);
		}
		else if (layer->type == CD_MDISPS) {
			write_mdisps(wd, count, layer->data, layer->flag & CD_FLAG_EXTERNAL);
		}
		else if (layer->type == CD_PAINT_MASK) {
			const float *layer_data = layer->data;
			writedata(wd, DATA, sizeof(*layer_data) * count, layer_data);
		}
		else if (layer->type == CD_GRID_PAINT_MASK) {
			write_grid_paint_mask(wd, count, layer->data);
		}
		else {
			CustomData_file_write_info(layer->type, &structname, &structnum);
			if (structnum) {
				/* when using partial visibility, the MEdge and MFace layers
				 * are smaller than the original, so their type and count is
				 * passed to make this work */
				if (layer->type != partial_type) {
					datasize = structnum * count;
				}
				else {
					datasize = structnum * partial_count;
				}

				writestruct_id(wd, DATA, structname, datasize, layer->data);
			}
			else {
				printf("%s error: layer '%s':%d - can't be written to file\n",
				       __func__, structname, layer->type);
			}
		}
	}

	if (data->external) {
		writestruct(wd, DATA, CustomDataExternal, 1, data->external);
	}
}

static void write_mesh(WriteData *wd, Mesh *mesh)
{
#ifdef USE_BMESH_SAVE_AS_COMPAT
	const bool save_for_old_blender = wd->use_mesh_compat;  /* option to save with older mesh format */
#else
	const bool save_for_old_blender = false;
#endif

	CustomDataLayer *vlayers = NULL, vlayers_buff[CD_TEMP_CHUNK_SIZE];
	CustomDataLayer *elayers = NULL, elayers_buff[CD_TEMP_CHUNK_SIZE];
	CustomDataLayer *flayers = NULL, flayers_buff[CD_TEMP_CHUNK_SIZE];
	CustomDataLayer *llayers = NULL, llayers_buff[CD_TEMP_CHUNK_SIZE];
	CustomDataLayer *players = NULL, players_buff[CD_TEMP_CHUNK_SIZE];

	if (mesh->id.us > 0 || wd->current) {
		/* write LibData */
		if (!save_for_old_blender) {
			/* write a copy of the mesh, don't modify in place because it is
			 * not thread safe for threaded renders that are reading this */
			Mesh *old_mesh = mesh;
			Mesh copy_mesh = *mesh;
			mesh = &copy_mesh;

#ifdef USE_BMESH_SAVE_WITHOUT_MFACE
			/* cache only - don't write */
			mesh->mface = NULL;
			mesh->totface = 0;
			memset(&mesh->fdata, 0, sizeof(mesh->fdata));
#endif /* USE_BMESH_SAVE_WITHOUT_MFACE */

			/**
			 * Those calls:
			 *   - Reduce mesh->xdata.totlayer to number of layers to write.
			 *   - Fill xlayers with those layers to be written.
			 * Note that mesh->xdata is from now on invalid for Blender, but this is why the whole mesh is
			 * a temp local copy!
			 */
			CustomData_file_write_prepare(&mesh->vdata, &vlayers, vlayers_buff, ARRAY_SIZE(vlayers_buff));
			CustomData_file_write_prepare(&mesh->edata, &elayers, elayers_buff, ARRAY_SIZE(elayers_buff));
#ifndef USE_BMESH_SAVE_WITHOUT_MFACE  /* Do not copy org fdata in this case!!! */
			CustomData_file_write_prepare(&mesh->fdata, &flayers, flayers_buff, ARRAY_SIZE(flayers_buff));
#else
			flayers = flayers_buff;
#endif
			CustomData_file_write_prepare(&mesh->ldata, &llayers, llayers_buff, ARRAY_SIZE(llayers_buff));
			CustomData_file_write_prepare(&mesh->pdata, &players, players_buff, ARRAY_SIZE(players_buff));

			writestruct_at_address(wd, ID_ME, Mesh, 1, old_mesh, mesh);
			write_iddata(wd, &mesh->id);

			/* direct data */
			if (mesh->adt) {
				write_animdata(wd, mesh->adt);
			}

			writedata(wd, DATA, sizeof(void *) * mesh->totcol, mesh->mat);
			writedata(wd, DATA, sizeof(MSelect) * mesh->totselect, mesh->mselect);

			write_customdata(wd, &mesh->id, mesh->totvert, &mesh->vdata, vlayers, -1, 0);
			write_customdata(wd, &mesh->id, mesh->totedge, &mesh->edata, elayers, -1, 0);
			/* fdata is really a dummy - written so slots align */
			write_customdata(wd, &mesh->id, mesh->totface, &mesh->fdata, flayers, -1, 0);
			write_customdata(wd, &mesh->id, mesh->totloop, &mesh->ldata, llayers, -1, 0);
			write_customdata(wd, &mesh->id, mesh->totpoly, &mesh->pdata, players, -1, 0);

			/* restore pointer */
			mesh = old_mesh;
		}
		else {

#ifdef USE_BMESH_SAVE_AS_COMPAT
			/* write a copy of the mesh, don't modify in place because it is
			 * not thread safe for threaded renders that are reading this */
			Mesh *old_mesh = mesh;
			Mesh copy_mesh = *mesh;
			mesh = &copy_mesh;

			mesh->mpoly = NULL;
			mesh->mface = NULL;
			mesh->totface = 0;
			mesh->totpoly = 0;
			mesh->totloop = 0;
			CustomData_reset(&mesh->fdata);
			CustomData_reset(&mesh->pdata);
			CustomData_reset(&mesh->ldata);
			mesh->edit_btmesh = NULL;

			/* now fill in polys to mfaces */
			/* XXX This breaks writing design, by using temp allocated memory, which will likely generate
			 *     duplicates in stored 'old' addresses.
			 *     This is very bad, but do not see easy way to avoid this, aside from generating those data
			 *     outside of save process itself.
			 *     Maybe we can live with this, though?
			 */
			mesh->totface = BKE_mesh_mpoly_to_mface(&mesh->fdata, &old_mesh->ldata, &old_mesh->pdata,
													mesh->totface, old_mesh->totloop, old_mesh->totpoly);

			BKE_mesh_update_customdata_pointers(mesh, false);

			CustomData_file_write_prepare(&mesh->vdata, &vlayers, vlayers_buff, ARRAY_SIZE(vlayers_buff));
			CustomData_file_write_prepare(&mesh->edata, &elayers, elayers_buff, ARRAY_SIZE(elayers_buff));
			CustomData_file_write_prepare(&mesh->fdata, &flayers, flayers_buff, ARRAY_SIZE(flayers_buff));
#if 0
			CustomData_file_write_prepare(&mesh->ldata, &llayers, llayers_buff, ARRAY_SIZE(llayers_buff));
			CustomData_file_write_prepare(&mesh->pdata, &players, players_buff, ARRAY_SIZE(players_buff));
#endif

			writestruct_at_address(wd, ID_ME, Mesh, 1, old_mesh, mesh);
			write_iddata(wd, &mesh->id);

			/* direct data */
			if (mesh->adt) {
				write_animdata(wd, mesh->adt);
			}

			writedata(wd, DATA, sizeof(void *) * mesh->totcol, mesh->mat);
			/* writedata(wd, DATA, sizeof(MSelect) * mesh->totselect, mesh->mselect); */ /* pre-bmesh NULL's */

			write_customdata(wd, &mesh->id, mesh->totvert, &mesh->vdata, vlayers, -1, 0);
			write_customdata(wd, &mesh->id, mesh->totedge, &mesh->edata, elayers, -1, 0);
			write_customdata(wd, &mesh->id, mesh->totface, &mesh->fdata, flayers, -1, 0);
			/* harmless for older blender versioins but _not_ writing these keeps file size down */
#if 0
			write_customdata(wd, &mesh->id, mesh->totloop, &mesh->ldata, llayers, -1, 0);
			write_customdata(wd, &mesh->id, mesh->totpoly, &mesh->pdata, players, -1, 0);
#endif

			CustomData_free(&mesh->fdata, mesh->totface);
			flayers = NULL;

			/* restore pointer */
			mesh = old_mesh;
#endif /* USE_BMESH_SAVE_AS_COMPAT */
		}
	}

	if (vlayers && vlayers != vlayers_buff) {
		MEM_freeN(vlayers);
	}
	if (elayers && elayers != elayers_buff) {
		MEM_freeN(elayers);
	}
	if (flayers && flayers != flayers_buff) {
		MEM_freeN(flayers);
	}
	if (llayers && llayers != llayers_buff) {
		MEM_freeN(llayers);
	}
	if (players && players != players_buff) {
		MEM_freeN(players);
	}
}

static void write_lattice(WriteData *wd, Lattice *lt)
{
	if (lt->id.us > 0 || wd->current) {
		/* write LibData */
		writestruct(wd, ID_LT, Lattice, 1, lt);
		write_iddata(wd, &lt->id);

		/* write animdata */
		if (lt->adt) {
			write_animdata(wd, lt->adt);
		}

		/* direct data */
		writestruct(wd, DATA, BPoint, lt->pntsu * lt->pntsv * lt->pntsw, lt->def);

		write_dverts(wd, lt->pntsu * lt->pntsv * lt->pntsw, lt->dvert);
	}
}

static void write_image(WriteData *wd, Image *ima)
{
	if (ima->id.us > 0 || wd->current) {
		ImagePackedFile *imapf;

		/* Some trickery to keep forward compatibility of packed images. */
		BLI_assert(ima->packedfile == NULL);
		if (ima->packedfiles.first != NULL) {
			imapf = ima->packedfiles.first;
			ima->packedfile = imapf->packedfile;
		}

		/* write LibData */
		writestruct(wd, ID_IM, Image, 1, ima);
		write_iddata(wd, &ima->id);

		for (imapf = ima->packedfiles.first; imapf; imapf = imapf->next) {
			writestruct(wd, DATA, ImagePackedFile, 1, imapf);
			if (imapf->packedfile) {
				PackedFile *pf = imapf->packedfile;
				writestruct(wd, DATA, PackedFile, 1, pf);
				writedata(wd, DATA, pf->size, pf->data);
			}
		}

		write_previews(wd, ima->preview);

		for (ImageView *iv = ima->views.first; iv; iv = iv->next) {
			writestruct(wd, DATA, ImageView, 1, iv);
		}
		writestruct(wd, DATA, Stereo3dFormat, 1, ima->stereo3d_format);

		ima->packedfile = NULL;
	}
}

static void write_texture(WriteData *wd, Tex *tex)
{
	if (tex->id.us > 0 || wd->current) {
		/* write LibData */
		writestruct(wd, ID_TE, Tex, 1, tex);
		write_iddata(wd, &tex->id);

		if (tex->adt) {
			write_animdata(wd, tex->adt);
		}

		/* direct data */
		if (tex->coba) {
			writestruct(wd, DATA, ColorBand, 1, tex->coba);
		}
		if (tex->type == TEX_ENVMAP && tex->env) {
			writestruct(wd, DATA, EnvMap, 1, tex->env);
		}
		if (tex->type == TEX_POINTDENSITY && tex->pd) {
			writestruct(wd, DATA, PointDensity, 1, tex->pd);
			if (tex->pd->coba) {
				writestruct(wd, DATA, ColorBand, 1, tex->pd->coba);
			}
			if (tex->pd->falloff_curve) {
				write_curvemapping(wd, tex->pd->falloff_curve);
			}
		}
		if (tex->type == TEX_VOXELDATA) {
			writestruct(wd, DATA, VoxelData, 1, tex->vd);
		}
		if (tex->type == TEX_OCEAN && tex->ot) {
			writestruct(wd, DATA, OceanTex, 1, tex->ot);
		}

		/* nodetree is integral part of texture, no libdata */
		if (tex->nodetree) {
			writestruct(wd, DATA, bNodeTree, 1, tex->nodetree);
			write_nodetree_nolib(wd, tex->nodetree);
		}

		write_previews(wd, tex->preview);
	}
}

static void write_material_engines_settings(WriteData *wd, ListBase *lb)
{
	for (MaterialEngineSettings *res = lb->first; res; res = res->next) {
		writestruct(wd, DATA, MaterialEngineSettings, 1, res);

		if (STREQ(res->name, RE_engine_id_BLENDER_CLAY)) {
			writestruct(wd, DATA, MaterialEngineSettingsClay, 1, res->data);
		}
		else {
			/* No engine matched */
			/* error: don't know how to write this file */
		}
	}
}

static void write_material(WriteData *wd, Material *ma)
{
	if (ma->id.us > 0 || wd->current) {
		/* write LibData */
		writestruct(wd, ID_MA, Material, 1, ma);
		write_iddata(wd, &ma->id);

		if (ma->adt) {
			write_animdata(wd, ma->adt);
		}

		for (int a = 0; a < MAX_MTEX; a++) {
			if (ma->mtex[a]) {
				writestruct(wd, DATA, MTex, 1, ma->mtex[a]);
			}
		}

		if (ma->ramp_col) {
			writestruct(wd, DATA, ColorBand, 1, ma->ramp_col);
		}
		if (ma->ramp_spec) {
			writestruct(wd, DATA, ColorBand, 1, ma->ramp_spec);
		}

		/* nodetree is integral part of material, no libdata */
		if (ma->nodetree) {
			writestruct(wd, DATA, bNodeTree, 1, ma->nodetree);
			write_nodetree_nolib(wd, ma->nodetree);
		}

		write_previews(wd, ma->preview);

		write_material_engines_settings(wd, &ma->engines_settings);
	}
}

static void write_world(WriteData *wd, World *wrld)
{
	if (wrld->id.us > 0 || wd->current) {
		/* write LibData */
		writestruct(wd, ID_WO, World, 1, wrld);
		write_iddata(wd, &wrld->id);

		if (wrld->adt) {
			write_animdata(wd, wrld->adt);
		}

		for (int a = 0; a < MAX_MTEX; a++) {
			if (wrld->mtex[a]) {
				writestruct(wd, DATA, MTex, 1, wrld->mtex[a]);
			}
		}

		/* nodetree is integral part of world, no libdata */
		if (wrld->nodetree) {
			writestruct(wd, DATA, bNodeTree, 1, wrld->nodetree);
			write_nodetree_nolib(wd, wrld->nodetree);
		}

		write_previews(wd, wrld->preview);
	}
}

static void write_lamp(WriteData *wd, Lamp *la)
{
	if (la->id.us > 0 || wd->current) {
		/* write LibData */
		writestruct(wd, ID_LA, Lamp, 1, la);
		write_iddata(wd, &la->id);

		if (la->adt) {
			write_animdata(wd, la->adt);
		}

		/* direct data */
		for (int a = 0; a < MAX_MTEX; a++) {
			if (la->mtex[a]) {
				writestruct(wd, DATA, MTex, 1, la->mtex[a]);
			}
		}

		if (la->curfalloff) {
			write_curvemapping(wd, la->curfalloff);
		}

		/* nodetree is integral part of lamps, no libdata */
		if (la->nodetree) {
			writestruct(wd, DATA, bNodeTree, 1, la->nodetree);
			write_nodetree_nolib(wd, la->nodetree);
		}

		write_previews(wd, la->preview);
	}
}

static void write_sequence_modifiers(WriteData *wd, ListBase *modbase)
{
	SequenceModifierData *smd;

	for (smd = modbase->first; smd; smd = smd->next) {
		const SequenceModifierTypeInfo *smti = BKE_sequence_modifier_type_info_get(smd->type);

		if (smti) {
			writestruct_id(wd, DATA, smti->struct_name, 1, smd);

			if (smd->type == seqModifierType_Curves) {
				CurvesModifierData *cmd = (CurvesModifierData *)smd;

				write_curvemapping(wd, &cmd->curve_mapping);
			}
			else if (smd->type == seqModifierType_HueCorrect) {
				HueCorrectModifierData *hcmd = (HueCorrectModifierData *)smd;

				write_curvemapping(wd, &hcmd->curve_mapping);
			}
		}
		else {
			writestruct(wd, DATA, SequenceModifierData, 1, smd);
		}
	}
}

static void write_view_settings(WriteData *wd, ColorManagedViewSettings *view_settings)
{
	if (view_settings->curve_mapping) {
		write_curvemapping(wd, view_settings->curve_mapping);
	}
}

static void write_paint(WriteData *wd, Paint *p)
{
	if (p->cavity_curve) {
		write_curvemapping(wd, p->cavity_curve);
	}
}

static void write_scene_collection(WriteData *wd, SceneCollection *sc)
{
	writestruct(wd, DATA, SceneCollection, 1, sc);

	writelist(wd, DATA, LinkData, &sc->objects);
	writelist(wd, DATA, LinkData, &sc->filter_objects);

	for (SceneCollection *nsc = sc->scene_collections.first; nsc; nsc = nsc->next) {
		write_scene_collection(wd, nsc);
	}
}

static void write_collection_engine_settings(WriteData *wd, ListBase *lb)
{
	for (CollectionEngineSettings *ces = lb->first; ces; ces = ces->next) {
		writestruct(wd, DATA, CollectionEngineSettings, 1, ces);

		for (CollectionEngineProperty *prop = ces->properties.first; prop; prop = prop->next) {
			switch (prop->type) {
			    case COLLECTION_PROP_TYPE_FLOAT:
				    writestruct(wd, DATA, CollectionEnginePropertyFloat, 1, prop);
				    break;
			    case COLLECTION_PROP_TYPE_INT:
				    writestruct(wd, DATA, CollectionEnginePropertyInt, 1, prop);
				    break;
			    case COLLECTION_PROP_TYPE_BOOL:
				    writestruct(wd, DATA, CollectionEnginePropertyBool, 1, prop);
				    break;
			    default:
				    ; /* error: don't know how to write this file */
			}
		}
	}
}

static void write_layer_collections(WriteData *wd, ListBase *lb)
{
	for (LayerCollection *lc = lb->first; lc; lc = lc->next) {
		writestruct(wd, DATA, LayerCollection, 1, lc);

		writelist(wd, DATA, LinkData, &lc->object_bases);
		writelist(wd, DATA, CollectionOverride, &lc->overrides);

		write_collection_engine_settings(wd, &lc->engine_settings);

		write_collection_engine_settings(wd, &lc->mode_settings);

		write_layer_collections(wd, &lc->layer_collections);
	}
}

static void write_render_engines_settings(WriteData *wd, ListBase *lb)
{
	for (RenderEngineSettings *res = lb->first; res; res = res->next) {
		writestruct(wd, DATA, RenderEngineSettings, 1, res);

		if (STREQ(res->name, RE_engine_id_BLENDER_CLAY)) {
			writestruct(wd, DATA, RenderEngineSettingsClay, 1, res->data);
		}
		else {
			/* No engine matched */
			/* error: don't know how to write this file */
		}
	}
}

static void write_scene(WriteData *wd, Scene *sce)
{
	/* write LibData */
	writestruct(wd, ID_SCE, Scene, 1, sce);
	write_iddata(wd, &sce->id);

	if (sce->adt) {
		write_animdata(wd, sce->adt);
	}
	write_keyingsets(wd, &sce->keyingsets);

	/* direct data */
	for (BaseLegacy *base = sce->base.first; base; base = base->next) {
		writestruct(wd, DATA, BaseLegacy, 1, base);
	}

	ToolSettings *tos = sce->toolsettings;
	writestruct(wd, DATA, ToolSettings, 1, tos);
	if (tos->vpaint) {
		writestruct(wd, DATA, VPaint, 1, tos->vpaint);
		write_paint(wd, &tos->vpaint->paint);
	}
	if (tos->wpaint) {
		writestruct(wd, DATA, VPaint, 1, tos->wpaint);
		write_paint(wd, &tos->wpaint->paint);
	}
	if (tos->sculpt) {
		writestruct(wd, DATA, Sculpt, 1, tos->sculpt);
		write_paint(wd, &tos->sculpt->paint);
	}
	if (tos->uvsculpt) {
		writestruct(wd, DATA, UvSculpt, 1, tos->uvsculpt);
		write_paint(wd, &tos->uvsculpt->paint);
	}
	/* write grease-pencil drawing brushes to file */
	writelist(wd, DATA, bGPDbrush, &tos->gp_brushes);
	for (bGPDbrush *brush = tos->gp_brushes.first; brush; brush = brush->next) {
		if (brush->cur_sensitivity) {
			write_curvemapping(wd, brush->cur_sensitivity);
		}
		if (brush->cur_strength) {
			write_curvemapping(wd, brush->cur_strength);
		}
		if (brush->cur_jitter) {
			write_curvemapping(wd, brush->cur_jitter);
		}
	}
	/* write grease-pencil custom ipo curve to file */
	if (tos->gp_interpolate.custom_ipo) {
		write_curvemapping(wd, tos->gp_interpolate.custom_ipo);
	}


	write_paint(wd, &tos->imapaint.paint);

	Editing *ed = sce->ed;
	if (ed) {
		Sequence *seq;

		writestruct(wd, DATA, Editing, 1, ed);

		/* reset write flags too */

		SEQ_BEGIN(ed, seq)
		{
			if (seq->strip) {
				seq->strip->done = false;
			}
			writestruct(wd, DATA, Sequence, 1, seq);
		}
		SEQ_END

		SEQ_BEGIN(ed, seq)
		{
			if (seq->strip && seq->strip->done == 0) {
				/* write strip with 'done' at 0 because readfile */

				if (seq->effectdata) {
					switch (seq->type) {
						case SEQ_TYPE_COLOR:
							writestruct(wd, DATA, SolidColorVars, 1, seq->effectdata);
							break;
						case SEQ_TYPE_SPEED:
							writestruct(wd, DATA, SpeedControlVars, 1, seq->effectdata);
							break;
						case SEQ_TYPE_WIPE:
							writestruct(wd, DATA, WipeVars, 1, seq->effectdata);
							break;
						case SEQ_TYPE_GLOW:
							writestruct(wd, DATA, GlowVars, 1, seq->effectdata);
							break;
						case SEQ_TYPE_TRANSFORM:
							writestruct(wd, DATA, TransformVars, 1, seq->effectdata);
							break;
						case SEQ_TYPE_GAUSSIAN_BLUR:
							writestruct(wd, DATA, GaussianBlurVars, 1, seq->effectdata);
							break;
						case SEQ_TYPE_TEXT:
							writestruct(wd, DATA, TextVars, 1, seq->effectdata);
							break;
					}
				}

				writestruct(wd, DATA, Stereo3dFormat, 1, seq->stereo3d_format);

				Strip *strip = seq->strip;
				writestruct(wd, DATA, Strip, 1, strip);
				if (seq->flag & SEQ_USE_CROP && strip->crop) {
					writestruct(wd, DATA, StripCrop, 1, strip->crop);
				}
				if (seq->flag & SEQ_USE_TRANSFORM && strip->transform) {
					writestruct(wd, DATA, StripTransform, 1, strip->transform);
				}
				if (seq->flag & SEQ_USE_PROXY && strip->proxy) {
					writestruct(wd, DATA, StripProxy, 1, strip->proxy);
				}
				if (seq->type == SEQ_TYPE_IMAGE) {
					writestruct(wd, DATA, StripElem,
								MEM_allocN_len(strip->stripdata) / sizeof(struct StripElem),
								strip->stripdata);
				}
				else if (ELEM(seq->type, SEQ_TYPE_MOVIE, SEQ_TYPE_SOUND_RAM, SEQ_TYPE_SOUND_HD)) {
					writestruct(wd, DATA, StripElem, 1, strip->stripdata);
				}

				strip->done = true;
			}

			if (seq->prop) {
				IDP_WriteProperty(seq->prop, wd);
			}

			write_sequence_modifiers(wd, &seq->modifiers);
		}
		SEQ_END

		/* new; meta stack too, even when its nasty restore code */
		for (MetaStack *ms = ed->metastack.first; ms; ms = ms->next) {
			writestruct(wd, DATA, MetaStack, 1, ms);
		}
	}

	if (sce->r.avicodecdata) {
		writestruct(wd, DATA, AviCodecData, 1, sce->r.avicodecdata);
		if (sce->r.avicodecdata->lpFormat) {
			writedata(wd, DATA, sce->r.avicodecdata->cbFormat, sce->r.avicodecdata->lpFormat);
		}
		if (sce->r.avicodecdata->lpParms) {
			writedata(wd, DATA, sce->r.avicodecdata->cbParms, sce->r.avicodecdata->lpParms);
		}
	}

	if (sce->r.qtcodecdata) {
		writestruct(wd, DATA, QuicktimeCodecData, 1, sce->r.qtcodecdata);
		if (sce->r.qtcodecdata->cdParms) {
			writedata(wd, DATA, sce->r.qtcodecdata->cdSize, sce->r.qtcodecdata->cdParms);
		}
	}
	if (sce->r.ffcodecdata.properties) {
		IDP_WriteProperty(sce->r.ffcodecdata.properties, wd);
	}

	/* writing dynamic list of TimeMarkers to the blend file */
	for (TimeMarker *marker = sce->markers.first; marker; marker = marker->next) {
		writestruct(wd, DATA, TimeMarker, 1, marker);
	}

	/* writing dynamic list of TransformOrientations to the blend file */
	for (TransformOrientation *ts = sce->transform_spaces.first; ts; ts = ts->next) {
		writestruct(wd, DATA, TransformOrientation, 1, ts);
	}

	for (SceneRenderLayer *srl = sce->r.layers.first; srl; srl = srl->next) {
		writestruct(wd, DATA, SceneRenderLayer, 1, srl);
		for (FreestyleModuleConfig *fmc = srl->freestyleConfig.modules.first; fmc; fmc = fmc->next) {
			writestruct(wd, DATA, FreestyleModuleConfig, 1, fmc);
		}
		for (FreestyleLineSet *fls = srl->freestyleConfig.linesets.first; fls; fls = fls->next) {
			writestruct(wd, DATA, FreestyleLineSet, 1, fls);
		}
	}

	/* writing MultiView to the blend file */
	for (SceneRenderView *srv = sce->r.views.first; srv; srv = srv->next) {
		writestruct(wd, DATA, SceneRenderView, 1, srv);
	}

	if (sce->nodetree) {
		writestruct(wd, DATA, bNodeTree, 1, sce->nodetree);
		write_nodetree_nolib(wd, sce->nodetree);
	}

	write_view_settings(wd, &sce->view_settings);

	/* writing RigidBodyWorld data to the blend file */
	if (sce->rigidbody_world) {
		writestruct(wd, DATA, RigidBodyWorld, 1, sce->rigidbody_world);
		writestruct(wd, DATA, EffectorWeights, 1, sce->rigidbody_world->effector_weights);
		write_pointcaches(wd, &(sce->rigidbody_world->ptcaches));
	}

	write_previews(wd, sce->preview);
	write_curvemapping_curves(wd, &sce->r.mblur_shutter_curve);
	write_scene_collection(wd, sce->collection);

	for (SceneLayer *sl = sce->render_layers.first; sl; sl = sl->next) {
		writestruct(wd, DATA, SceneLayer, 1, sl);
		writelist(wd, DATA, Base, &sl->object_bases);
		write_layer_collections(wd, &sl->layer_collections);
	}

	write_render_engines_settings(wd, &sce->engines_settings);
}

static void write_gpencil(WriteData *wd, bGPdata *gpd)
{
	if (gpd->id.us > 0 || wd->current) {
		/* write gpd data block to file */
		writestruct(wd, ID_GD, bGPdata, 1, gpd);
		write_iddata(wd, &gpd->id);

		if (gpd->adt) {
			write_animdata(wd, gpd->adt);
		}

		/* write grease-pencil layers to file */
		writelist(wd, DATA, bGPDlayer, &gpd->layers);
		for (bGPDlayer *gpl = gpd->layers.first; gpl; gpl = gpl->next) {
			/* write this layer's frames to file */
			writelist(wd, DATA, bGPDframe, &gpl->frames);
			for (bGPDframe *gpf = gpl->frames.first; gpf; gpf = gpf->next) {
				/* write strokes */
				writelist(wd, DATA, bGPDstroke, &gpf->strokes);
				for (bGPDstroke *gps = gpf->strokes.first; gps; gps = gps->next) {
					writestruct(wd, DATA, bGPDspoint, gps->totpoints, gps->points);
				}
			}
<<<<<<< HEAD
#if 0       
			/* since 2.8 the palettes uses BlenderPalettes, so do not save old palettes */
			/* write grease-pencil palettes */
			writelist(wd, DATA, bGPDpalette, &gpd->palettes);
			for (bGPDpalette *palette = gpd->palettes.first; palette; palette = palette->next) {
				writelist(wd, DATA, bGPDpalettecolor, &palette->colors);
			}
#endif
=======
		}

		/* write grease-pencil palettes */
		writelist(wd, DATA, bGPDpalette, &gpd->palettes);
		for (bGPDpalette *palette = gpd->palettes.first; palette; palette = palette->next) {
			writelist(wd, DATA, bGPDpalettecolor, &palette->colors);
>>>>>>> 4137f309
		}
	}
}

static void write_windowmanager(WriteData *wd, wmWindowManager *wm)
{
	writestruct(wd, ID_WM, wmWindowManager, 1, wm);
	write_iddata(wd, &wm->id);

	for (wmWindow *win = wm->windows.first; win; win = win->next) {
		writestruct(wd, DATA, wmWindow, 1, win);
		writestruct(wd, DATA, Stereo3dFormat, 1, win->stereo3d_format);
	}
}

static void write_region(WriteData *wd, ARegion *ar, int spacetype)
{
	writestruct(wd, DATA, ARegion, 1, ar);

	if (ar->regiondata) {
		switch (spacetype) {
			case SPACE_VIEW3D:
				if (ar->regiontype == RGN_TYPE_WINDOW) {
					RegionView3D *rv3d = ar->regiondata;
					writestruct(wd, DATA, RegionView3D, 1, rv3d);

					if (rv3d->localvd) {
						writestruct(wd, DATA, RegionView3D, 1, rv3d->localvd);
					}
					if (rv3d->clipbb) {
						writestruct(wd, DATA, BoundBox, 1, rv3d->clipbb);
					}

				}
				else
					printf("regiondata write missing!\n");
				break;
			default:
				printf("regiondata write missing!\n");
		}
	}
}

static void write_uilist(WriteData *wd, uiList *ui_list)
{
	writestruct(wd, DATA, uiList, 1, ui_list);

	if (ui_list->properties) {
		IDP_WriteProperty(ui_list->properties, wd);
	}
}

static void write_soops(WriteData *wd, SpaceOops *so)
{
	BLI_mempool *ts = so->treestore;

	if (ts) {
		SpaceOops so_flat = *so;

		int elems = BLI_mempool_count(ts);
		/* linearize mempool to array */
		TreeStoreElem *data = elems ? BLI_mempool_as_arrayN(ts, "TreeStoreElem") : NULL;

		if (data) {
			/* In this block we use the memory location of the treestore
			 * but _not_ its data, the addresses in this case are UUID's,
			 * since we can't rely on malloc giving us different values each time.
			 */
			TreeStore ts_flat = {0};

			/* we know the treestore is at least as big as a pointer,
			 * so offsetting works to give us a UUID. */
			void *data_addr = (void *)POINTER_OFFSET(ts, sizeof(void *));

			ts_flat.usedelem = elems;
			ts_flat.totelem = elems;
			ts_flat.data = data_addr;

			writestruct(wd, DATA, SpaceOops, 1, so);

			writestruct_at_address(wd, DATA, TreeStore, 1, ts, &ts_flat);
			writestruct_at_address(wd, DATA, TreeStoreElem, elems, data_addr, data);

			MEM_freeN(data);
		}
		else {
			so_flat.treestore = NULL;
			writestruct_at_address(wd, DATA, SpaceOops, 1, so, &so_flat);
		}
	}
	else {
		writestruct(wd, DATA, SpaceOops, 1, so);
	}
}

static void write_screen(WriteData *wd, bScreen *sc)
{
	/* write LibData */
	/* in 2.50+ files, the file identifier for screens is patched, forward compatibility */
	writestruct(wd, ID_SCRN, bScreen, 1, sc);
	write_iddata(wd, &sc->id);

	write_previews(wd, sc->preview);

	/* direct data */
	for (ScrVert *sv = sc->vertbase.first; sv; sv = sv->next) {
		writestruct(wd, DATA, ScrVert, 1, sv);
	}

	for (ScrEdge *se = sc->edgebase.first; se; se = se->next) {
		writestruct(wd, DATA, ScrEdge, 1, se);
	}

	for (ScrArea *sa = sc->areabase.first; sa; sa = sa->next) {
		SpaceLink *sl;
		Panel *pa;
		uiList *ui_list;
		uiPreview *ui_preview;
		PanelCategoryStack *pc_act;
		ARegion *ar;

		writestruct(wd, DATA, ScrArea, 1, sa);

		for (ar = sa->regionbase.first; ar; ar = ar->next) {
			write_region(wd, ar, sa->spacetype);

			for (pa = ar->panels.first; pa; pa = pa->next) {
				writestruct(wd, DATA, Panel, 1, pa);
			}

			for (pc_act = ar->panels_category_active.first; pc_act; pc_act = pc_act->next) {
				writestruct(wd, DATA, PanelCategoryStack, 1, pc_act);
			}

			for (ui_list = ar->ui_lists.first; ui_list; ui_list = ui_list->next) {
				write_uilist(wd, ui_list);
			}

			for (ui_preview = ar->ui_previews.first; ui_preview; ui_preview = ui_preview->next) {
				writestruct(wd, DATA, uiPreview, 1, ui_preview);
			}
		}

		for (sl = sa->spacedata.first; sl; sl = sl->next) {
			for (ar = sl->regionbase.first; ar; ar = ar->next) {
				write_region(wd, ar, sl->spacetype);
			}

			if (sl->spacetype == SPACE_VIEW3D) {
				View3D *v3d = (View3D *)sl;
				BGpic *bgpic;
				writestruct(wd, DATA, View3D, 1, v3d);
				for (bgpic = v3d->bgpicbase.first; bgpic; bgpic = bgpic->next) {
					writestruct(wd, DATA, BGpic, 1, bgpic);
				}
				if (v3d->localvd) {
					writestruct(wd, DATA, View3D, 1, v3d->localvd);
				}

				if (v3d->fx_settings.ssao) {
					writestruct(wd, DATA, GPUSSAOSettings, 1, v3d->fx_settings.ssao);
				}
				if (v3d->fx_settings.dof) {
					writestruct(wd, DATA, GPUDOFSettings, 1, v3d->fx_settings.dof);
				}
			}
			else if (sl->spacetype == SPACE_IPO) {
				SpaceIpo *sipo = (SpaceIpo *)sl;
				ListBase tmpGhosts = sipo->ghostCurves;

				/* temporarily disable ghost curves when saving */
				sipo->ghostCurves.first = sipo->ghostCurves.last = NULL;

				writestruct(wd, DATA, SpaceIpo, 1, sl);
				if (sipo->ads) {
					writestruct(wd, DATA, bDopeSheet, 1, sipo->ads);
				}

				/* reenable ghost curves */
				sipo->ghostCurves = tmpGhosts;
			}
			else if (sl->spacetype == SPACE_BUTS) {
				writestruct(wd, DATA, SpaceButs, 1, sl);
			}
			else if (sl->spacetype == SPACE_FILE) {
				SpaceFile *sfile = (SpaceFile *)sl;

				writestruct(wd, DATA, SpaceFile, 1, sl);
				if (sfile->params) {
					writestruct(wd, DATA, FileSelectParams, 1, sfile->params);
				}
			}
			else if (sl->spacetype == SPACE_SEQ) {
				writestruct(wd, DATA, SpaceSeq, 1, sl);
			}
			else if (sl->spacetype == SPACE_OUTLINER) {
				SpaceOops *so = (SpaceOops *)sl;
				write_soops(wd, so);
			}
			else if (sl->spacetype == SPACE_IMAGE) {
				writestruct(wd, DATA, SpaceImage, 1, sl);
			}
			else if (sl->spacetype == SPACE_TEXT) {
				writestruct(wd, DATA, SpaceText, 1, sl);
			}
			else if (sl->spacetype == SPACE_SCRIPT) {
				SpaceScript *scr = (SpaceScript *)sl;
				scr->but_refs = NULL;
				writestruct(wd, DATA, SpaceScript, 1, sl);
			}
			else if (sl->spacetype == SPACE_ACTION) {
				writestruct(wd, DATA, SpaceAction, 1, sl);
			}
			else if (sl->spacetype == SPACE_NLA) {
				SpaceNla *snla = (SpaceNla *)sl;

				writestruct(wd, DATA, SpaceNla, 1, snla);
				if (snla->ads) {
					writestruct(wd, DATA, bDopeSheet, 1, snla->ads);
				}
			}
			else if (sl->spacetype == SPACE_TIME) {
				writestruct(wd, DATA, SpaceTime, 1, sl);
			}
			else if (sl->spacetype == SPACE_NODE) {
				SpaceNode *snode = (SpaceNode *)sl;
				bNodeTreePath *path;
				writestruct(wd, DATA, SpaceNode, 1, snode);

				for (path = snode->treepath.first; path; path = path->next) {
					writestruct(wd, DATA, bNodeTreePath, 1, path);
				}
			}
			else if (sl->spacetype == SPACE_LOGIC) {
				writestruct(wd, DATA, SpaceLogic, 1, sl);
			}
			else if (sl->spacetype == SPACE_CONSOLE) {
				SpaceConsole *con = (SpaceConsole *)sl;
				ConsoleLine *cl;

				for (cl = con->history.first; cl; cl = cl->next) {
					/* 'len_alloc' is invalid on write, set from 'len' on read */
					writestruct(wd, DATA, ConsoleLine, 1, cl);
					writedata(wd, DATA, cl->len + 1, cl->line);
				}
				writestruct(wd, DATA, SpaceConsole, 1, sl);

			}
			else if (sl->spacetype == SPACE_USERPREF) {
				writestruct(wd, DATA, SpaceUserPref, 1, sl);
			}
			else if (sl->spacetype == SPACE_CLIP) {
				writestruct(wd, DATA, SpaceClip, 1, sl);
			}
			else if (sl->spacetype == SPACE_INFO) {
				writestruct(wd, DATA, SpaceInfo, 1, sl);
			}
		}
	}
}

static void write_bone(WriteData *wd, Bone *bone)
{
	/* PATCH for upward compatibility after 2.37+ armature recode */
	bone->size[0] = bone->size[1] = bone->size[2] = 1.0f;

	/* Write this bone */
	writestruct(wd, DATA, Bone, 1, bone);

	/* Write ID Properties -- and copy this comment EXACTLY for easy finding
	 * of library blocks that implement this.*/
	if (bone->prop) {
		IDP_WriteProperty(bone->prop, wd);
	}

	/* Write Children */
	for (Bone *cbone = bone->childbase.first; cbone; cbone = cbone->next) {
		write_bone(wd, cbone);
	}
}

static void write_armature(WriteData *wd, bArmature *arm)
{
	if (arm->id.us > 0 || wd->current) {
		writestruct(wd, ID_AR, bArmature, 1, arm);
		write_iddata(wd, &arm->id);

		if (arm->adt) {
			write_animdata(wd, arm->adt);
		}

		/* Direct data */
		for (Bone *bone = arm->bonebase.first; bone; bone = bone->next) {
			write_bone(wd, bone);
		}
	}
}

static void write_text(WriteData *wd, Text *text)
{
	if ((text->flags & TXT_ISMEM) && (text->flags & TXT_ISEXT)) {
		text->flags &= ~TXT_ISEXT;
	}

	/* write LibData */
	writestruct(wd, ID_TXT, Text, 1, text);
	write_iddata(wd, &text->id);

	if (text->name) {
		writedata(wd, DATA, strlen(text->name) + 1, text->name);
	}

	if (!(text->flags & TXT_ISEXT)) {
		/* now write the text data, in two steps for optimization in the readfunction */
		for (TextLine *tmp = text->lines.first; tmp; tmp = tmp->next) {
			writestruct(wd, DATA, TextLine, 1, tmp);
		}

		for (TextLine *tmp = text->lines.first; tmp; tmp = tmp->next) {
			writedata(wd, DATA, tmp->len + 1, tmp->line);
		}
	}
}

static void write_speaker(WriteData *wd, Speaker *spk)
{
	if (spk->id.us > 0 || wd->current) {
		/* write LibData */
		writestruct(wd, ID_SPK, Speaker, 1, spk);
		write_iddata(wd, &spk->id);

		if (spk->adt) {
			write_animdata(wd, spk->adt);
		}
	}
}

static void write_sound(WriteData *wd, bSound *sound)
{
	if (sound->id.us > 0 || wd->current) {
		/* write LibData */
		writestruct(wd, ID_SO, bSound, 1, sound);
		write_iddata(wd, &sound->id);

		if (sound->packedfile) {
			PackedFile *pf = sound->packedfile;
			writestruct(wd, DATA, PackedFile, 1, pf);
			writedata(wd, DATA, pf->size, pf->data);
		}
	}
}

static void write_group(WriteData *wd, Group *group)
{
	if (group->id.us > 0 || wd->current) {
		/* write LibData */
		writestruct(wd, ID_GR, Group, 1, group);
		write_iddata(wd, &group->id);

		write_previews(wd, group->preview);

		for (GroupObject *go = group->gobject.first; go; go = go->next) {
			writestruct(wd, DATA, GroupObject, 1, go);
		}
	}
}

static void write_nodetree(WriteData *wd, bNodeTree *ntree)
{
	if (ntree->id.us > 0 || wd->current) {
		writestruct(wd, ID_NT, bNodeTree, 1, ntree);
		/* Note that trees directly used by other IDs (materials etc.) are not 'real' ID, they cannot
		 * be linked, etc., so we write actual id data here only, for 'real' ID trees. */
		write_iddata(wd, &ntree->id);

		write_nodetree_nolib(wd, ntree);
	}
}

#ifdef USE_NODE_COMPAT_CUSTOMNODES
static void customnodes_add_deprecated_data(Main *mainvar)
{
	FOREACH_NODETREE(mainvar, ntree, id) {
		bNodeLink *link, *last_link = ntree->links.last;

		/* only do this for node groups */
		if (id != &ntree->id) {
			continue;
		}

		/* Forward compatibility for group nodes: add links to node tree interface sockets.
		 * These links are invalid by new rules (missing node pointer)!
		 * They will be removed again in customnodes_free_deprecated_data,
		 * cannot do this directly lest bNodeLink pointer mapping becomes ambiguous.
		 * When loading files with such links in a new Blender version
		 * they will be removed as well.
		 */
		for (link = ntree->links.first; link; link = link->next) {
			bNode *fromnode = link->fromnode, *tonode = link->tonode;
			bNodeSocket *fromsock = link->fromsock, *tosock = link->tosock;

			/* check both sides of the link, to handle direct input-to-output links */
			if (fromnode->type == NODE_GROUP_INPUT) {
				fromnode = NULL;
				fromsock = ntreeFindSocketInterface(ntree, SOCK_IN, fromsock->identifier);
			}
			/* only the active output node defines links */
			if (tonode->type == NODE_GROUP_OUTPUT && (tonode->flag & NODE_DO_OUTPUT)) {
				tonode = NULL;
				tosock = ntreeFindSocketInterface(ntree, SOCK_OUT, tosock->identifier);
			}

			if (!fromnode || !tonode) {
				/* Note: not using nodeAddLink here, it asserts existing node pointers */
				bNodeLink *tlink = MEM_callocN(sizeof(bNodeLink), "group node link");
				tlink->fromnode = fromnode;
				tlink->fromsock = fromsock;
				tlink->tonode = tonode;
				tlink->tosock = tosock;
				tosock->link = tlink;
				tlink->flag |= NODE_LINK_VALID;
				BLI_addtail(&ntree->links, tlink);
			}

			/* don't check newly created compatibility links */
			if (link == last_link) {
				break;
			}
		}
	}
	FOREACH_NODETREE_END
}

static void customnodes_free_deprecated_data(Main *mainvar)
{
	FOREACH_NODETREE(mainvar, ntree, id) {
		bNodeLink *link, *next_link;

		for (link = ntree->links.first; link; link = next_link) {
			next_link = link->next;
			if (link->fromnode == NULL || link->tonode == NULL) {
				nodeRemLink(ntree, link);
			}
		}
	}
	FOREACH_NODETREE_END
}
#endif

static void write_brush(WriteData *wd, Brush *brush)
{
	if (brush->id.us > 0 || wd->current) {
		writestruct(wd, ID_BR, Brush, 1, brush);
		write_iddata(wd, &brush->id);

		if (brush->curve) {
			write_curvemapping(wd, brush->curve);
		}
		if (brush->gradient) {
			writestruct(wd, DATA, ColorBand, 1, brush->gradient);
		}
	}
}

static void write_palette(WriteData *wd, Palette *palette)
{
<<<<<<< HEAD
	for (Palette *palette = idbase->first; palette; palette = palette->id.next) {
		if (palette->id.us > 0 || wd->current) {
			PaletteColor *color;
			writestruct(wd, ID_PAL, Palette, 1, palette);
			write_iddata(wd, &palette->id);
			/* animation data */
			if (palette->adt) {
				write_animdata(wd, palette->adt);
			}

			for (color = palette->colors.first; color; color = color->next) {
				writestruct(wd, DATA, PaletteColor, 1, color);
			}
=======
	if (palette->id.us > 0 || wd->current) {
		PaletteColor *color;
		writestruct(wd, ID_PAL, Palette, 1, palette);
		write_iddata(wd, &palette->id);

		for (color = palette->colors.first; color; color = color->next) {
			writestruct(wd, DATA, PaletteColor, 1, color);
>>>>>>> 4137f309
		}
	}
}

static void write_paintcurve(WriteData *wd, PaintCurve *pc)
{
	if (pc->id.us > 0 || wd->current) {
		writestruct(wd, ID_PC, PaintCurve, 1, pc);
		write_iddata(wd, &pc->id);

		writestruct(wd, DATA, PaintCurvePoint, pc->tot_points, pc->points);
	}
}

static void write_movieTracks(WriteData *wd, ListBase *tracks)
{
	MovieTrackingTrack *track;

	track = tracks->first;
	while (track) {
		writestruct(wd, DATA, MovieTrackingTrack, 1, track);

		if (track->markers) {
			writestruct(wd, DATA, MovieTrackingMarker, track->markersnr, track->markers);
		}

		track = track->next;
	}
}

static void write_moviePlaneTracks(WriteData *wd, ListBase *plane_tracks_base)
{
	MovieTrackingPlaneTrack *plane_track;

	for (plane_track = plane_tracks_base->first;
	     plane_track;
	     plane_track = plane_track->next)
	{
		writestruct(wd, DATA, MovieTrackingPlaneTrack, 1, plane_track);

		writedata(wd, DATA, sizeof(MovieTrackingTrack *) * plane_track->point_tracksnr, plane_track->point_tracks);
		writestruct(wd, DATA, MovieTrackingPlaneMarker, plane_track->markersnr, plane_track->markers);
	}
}

static void write_movieReconstruction(WriteData *wd, MovieTrackingReconstruction *reconstruction)
{
	if (reconstruction->camnr) {
		writestruct(wd, DATA, MovieReconstructedCamera, reconstruction->camnr, reconstruction->cameras);
	}
}

static void write_movieclip(WriteData *wd, MovieClip *clip)
{
	if (clip->id.us > 0 || wd->current) {
		MovieTracking *tracking = &clip->tracking;
		MovieTrackingObject *object;

		writestruct(wd, ID_MC, MovieClip, 1, clip);
		write_iddata(wd, &clip->id);

		if (clip->adt) {
			write_animdata(wd, clip->adt);
		}

		write_movieTracks(wd, &tracking->tracks);
		write_moviePlaneTracks(wd, &tracking->plane_tracks);
		write_movieReconstruction(wd, &tracking->reconstruction);

		object = tracking->objects.first;
		while (object) {
			writestruct(wd, DATA, MovieTrackingObject, 1, object);

			write_movieTracks(wd, &object->tracks);
			write_moviePlaneTracks(wd, &object->plane_tracks);
			write_movieReconstruction(wd, &object->reconstruction);

			object = object->next;
		}
	}
}

static void write_mask(WriteData *wd, Mask *mask)
{
	if (mask->id.us > 0 || wd->current) {
		MaskLayer *masklay;

		writestruct(wd, ID_MSK, Mask, 1, mask);
		write_iddata(wd, &mask->id);

		if (mask->adt) {
			write_animdata(wd, mask->adt);
		}

		for (masklay = mask->masklayers.first; masklay; masklay = masklay->next) {
			MaskSpline *spline;
			MaskLayerShape *masklay_shape;

			writestruct(wd, DATA, MaskLayer, 1, masklay);

			for (spline = masklay->splines.first; spline; spline = spline->next) {
				int i;

				void *points_deform = spline->points_deform;
				spline->points_deform = NULL;

				writestruct(wd, DATA, MaskSpline, 1, spline);
				writestruct(wd, DATA, MaskSplinePoint, spline->tot_point, spline->points);

				spline->points_deform = points_deform;

				for (i = 0; i < spline->tot_point; i++) {
					MaskSplinePoint *point = &spline->points[i];

					if (point->tot_uw) {
						writestruct(wd, DATA, MaskSplinePointUW, point->tot_uw, point->uw);
					}
				}
			}

			for (masklay_shape = masklay->splines_shapes.first;
				 masklay_shape;
				 masklay_shape = masklay_shape->next)
			{
				writestruct(wd, DATA, MaskLayerShape, 1, masklay_shape);
				writedata(wd, DATA,
						  masklay_shape->tot_vert * sizeof(float) * MASK_OBJECT_SHAPE_ELEM_SIZE,
						  masklay_shape->data);
			}
		}
	}
}

static void write_linestyle_color_modifiers(WriteData *wd, ListBase *modifiers)
{
	LineStyleModifier *m;

	for (m = modifiers->first; m; m = m->next) {
		int struct_nr;
		switch (m->type) {
			case LS_MODIFIER_ALONG_STROKE:
				struct_nr = SDNA_TYPE_FROM_STRUCT(LineStyleColorModifier_AlongStroke);
				break;
			case LS_MODIFIER_DISTANCE_FROM_CAMERA:
				struct_nr = SDNA_TYPE_FROM_STRUCT(LineStyleColorModifier_DistanceFromCamera);
				break;
			case LS_MODIFIER_DISTANCE_FROM_OBJECT:
				struct_nr = SDNA_TYPE_FROM_STRUCT(LineStyleColorModifier_DistanceFromObject);
				break;
			case LS_MODIFIER_MATERIAL:
				struct_nr = SDNA_TYPE_FROM_STRUCT(LineStyleColorModifier_Material);
				break;
			case LS_MODIFIER_TANGENT:
				struct_nr = SDNA_TYPE_FROM_STRUCT(LineStyleColorModifier_Tangent);
				break;
			case LS_MODIFIER_NOISE:
				struct_nr = SDNA_TYPE_FROM_STRUCT(LineStyleColorModifier_Noise);
				break;
			case LS_MODIFIER_CREASE_ANGLE:
				struct_nr = SDNA_TYPE_FROM_STRUCT(LineStyleColorModifier_CreaseAngle);
				break;
			case LS_MODIFIER_CURVATURE_3D:
				struct_nr = SDNA_TYPE_FROM_STRUCT(LineStyleColorModifier_Curvature_3D);
				break;
			default:
				struct_nr = SDNA_TYPE_FROM_STRUCT(LineStyleModifier); /* this should not happen */
		}
		writestruct_nr(wd, DATA, struct_nr, 1, m);
	}
	for (m = modifiers->first; m; m = m->next) {
		switch (m->type) {
			case LS_MODIFIER_ALONG_STROKE:
				writestruct(wd, DATA, ColorBand, 1, ((LineStyleColorModifier_AlongStroke *)m)->color_ramp);
				break;
			case LS_MODIFIER_DISTANCE_FROM_CAMERA:
				writestruct(wd, DATA, ColorBand, 1, ((LineStyleColorModifier_DistanceFromCamera *)m)->color_ramp);
				break;
			case LS_MODIFIER_DISTANCE_FROM_OBJECT:
				writestruct(wd, DATA, ColorBand, 1, ((LineStyleColorModifier_DistanceFromObject *)m)->color_ramp);
				break;
			case LS_MODIFIER_MATERIAL:
				writestruct(wd, DATA, ColorBand, 1, ((LineStyleColorModifier_Material *)m)->color_ramp);
				break;
			case LS_MODIFIER_TANGENT:
				writestruct(wd, DATA, ColorBand, 1, ((LineStyleColorModifier_Tangent *)m)->color_ramp);
				break;
			case LS_MODIFIER_NOISE:
				writestruct(wd, DATA, ColorBand, 1, ((LineStyleColorModifier_Noise *)m)->color_ramp);
				break;
			case LS_MODIFIER_CREASE_ANGLE:
				writestruct(wd, DATA, ColorBand, 1, ((LineStyleColorModifier_CreaseAngle *)m)->color_ramp);
				break;
			case LS_MODIFIER_CURVATURE_3D:
				writestruct(wd, DATA, ColorBand, 1, ((LineStyleColorModifier_Curvature_3D *)m)->color_ramp);
				break;
		}
	}
}

static void write_linestyle_alpha_modifiers(WriteData *wd, ListBase *modifiers)
{
	LineStyleModifier *m;

	for (m = modifiers->first; m; m = m->next) {
		int struct_nr;
		switch (m->type) {
			case LS_MODIFIER_ALONG_STROKE:
				struct_nr = SDNA_TYPE_FROM_STRUCT(LineStyleAlphaModifier_AlongStroke);
				break;
			case LS_MODIFIER_DISTANCE_FROM_CAMERA:
				struct_nr = SDNA_TYPE_FROM_STRUCT(LineStyleAlphaModifier_DistanceFromCamera);
				break;
			case LS_MODIFIER_DISTANCE_FROM_OBJECT:
				struct_nr = SDNA_TYPE_FROM_STRUCT(LineStyleAlphaModifier_DistanceFromObject);
				break;
			case LS_MODIFIER_MATERIAL:
				struct_nr = SDNA_TYPE_FROM_STRUCT(LineStyleAlphaModifier_Material);
				break;
			case LS_MODIFIER_TANGENT:
				struct_nr = SDNA_TYPE_FROM_STRUCT(LineStyleAlphaModifier_Tangent);
				break;
			case LS_MODIFIER_NOISE:
				struct_nr = SDNA_TYPE_FROM_STRUCT(LineStyleAlphaModifier_Noise);
				break;
			case LS_MODIFIER_CREASE_ANGLE:
				struct_nr = SDNA_TYPE_FROM_STRUCT(LineStyleAlphaModifier_CreaseAngle);
				break;
			case LS_MODIFIER_CURVATURE_3D:
				struct_nr = SDNA_TYPE_FROM_STRUCT(LineStyleAlphaModifier_Curvature_3D);
				break;
			default:
				struct_nr = SDNA_TYPE_FROM_STRUCT(LineStyleModifier);  /* this should not happen */
		}
		writestruct_nr(wd, DATA, struct_nr, 1, m);
	}
	for (m = modifiers->first; m; m = m->next) {
		switch (m->type) {
			case LS_MODIFIER_ALONG_STROKE:
				write_curvemapping(wd, ((LineStyleAlphaModifier_AlongStroke *)m)->curve);
				break;
			case LS_MODIFIER_DISTANCE_FROM_CAMERA:
				write_curvemapping(wd, ((LineStyleAlphaModifier_DistanceFromCamera *)m)->curve);
				break;
			case LS_MODIFIER_DISTANCE_FROM_OBJECT:
				write_curvemapping(wd, ((LineStyleAlphaModifier_DistanceFromObject *)m)->curve);
				break;
			case LS_MODIFIER_MATERIAL:
				write_curvemapping(wd, ((LineStyleAlphaModifier_Material *)m)->curve);
				break;
			case LS_MODIFIER_TANGENT:
				write_curvemapping(wd, ((LineStyleAlphaModifier_Tangent *)m)->curve);
				break;
			case LS_MODIFIER_NOISE:
				write_curvemapping(wd, ((LineStyleAlphaModifier_Noise *)m)->curve);
				break;
			case LS_MODIFIER_CREASE_ANGLE:
				write_curvemapping(wd, ((LineStyleAlphaModifier_CreaseAngle *)m)->curve);
				break;
			case LS_MODIFIER_CURVATURE_3D:
				write_curvemapping(wd, ((LineStyleAlphaModifier_Curvature_3D *)m)->curve);
				break;
		}
	}
}

static void write_linestyle_thickness_modifiers(WriteData *wd, ListBase *modifiers)
{
	LineStyleModifier *m;

	for (m = modifiers->first; m; m = m->next) {
		int struct_nr;
		switch (m->type) {
			case LS_MODIFIER_ALONG_STROKE:
				struct_nr = SDNA_TYPE_FROM_STRUCT(LineStyleThicknessModifier_AlongStroke);
				break;
			case LS_MODIFIER_DISTANCE_FROM_CAMERA:
				struct_nr = SDNA_TYPE_FROM_STRUCT(LineStyleThicknessModifier_DistanceFromCamera);
				break;
			case LS_MODIFIER_DISTANCE_FROM_OBJECT:
				struct_nr = SDNA_TYPE_FROM_STRUCT(LineStyleThicknessModifier_DistanceFromObject);
				break;
			case LS_MODIFIER_MATERIAL:
				struct_nr = SDNA_TYPE_FROM_STRUCT(LineStyleThicknessModifier_Material);
				break;
			case LS_MODIFIER_CALLIGRAPHY:
				struct_nr = SDNA_TYPE_FROM_STRUCT(LineStyleThicknessModifier_Calligraphy);
				break;
			case LS_MODIFIER_TANGENT:
				struct_nr = SDNA_TYPE_FROM_STRUCT(LineStyleThicknessModifier_Tangent);
				break;
			case LS_MODIFIER_NOISE:
				struct_nr = SDNA_TYPE_FROM_STRUCT(LineStyleThicknessModifier_Noise);
				break;
			case LS_MODIFIER_CREASE_ANGLE:
				struct_nr = SDNA_TYPE_FROM_STRUCT(LineStyleThicknessModifier_CreaseAngle);
				break;
			case LS_MODIFIER_CURVATURE_3D:
				struct_nr = SDNA_TYPE_FROM_STRUCT(LineStyleThicknessModifier_Curvature_3D);
				break;
			default:
				struct_nr = SDNA_TYPE_FROM_STRUCT(LineStyleModifier);  /* this should not happen */
		}
		writestruct_nr(wd, DATA, struct_nr, 1, m);
	}
	for (m = modifiers->first; m; m = m->next) {
		switch (m->type) {
			case LS_MODIFIER_ALONG_STROKE:
				write_curvemapping(wd, ((LineStyleThicknessModifier_AlongStroke *)m)->curve);
				break;
			case LS_MODIFIER_DISTANCE_FROM_CAMERA:
				write_curvemapping(wd, ((LineStyleThicknessModifier_DistanceFromCamera *)m)->curve);
				break;
			case LS_MODIFIER_DISTANCE_FROM_OBJECT:
				write_curvemapping(wd, ((LineStyleThicknessModifier_DistanceFromObject *)m)->curve);
				break;
			case LS_MODIFIER_MATERIAL:
				write_curvemapping(wd, ((LineStyleThicknessModifier_Material *)m)->curve);
				break;
			case LS_MODIFIER_TANGENT:
				write_curvemapping(wd, ((LineStyleThicknessModifier_Tangent *)m)->curve);
				break;
			case LS_MODIFIER_CREASE_ANGLE:
				write_curvemapping(wd, ((LineStyleThicknessModifier_CreaseAngle *)m)->curve);
				break;
			case LS_MODIFIER_CURVATURE_3D:
				write_curvemapping(wd, ((LineStyleThicknessModifier_Curvature_3D *)m)->curve);
				break;
		}
	}
}

static void write_linestyle_geometry_modifiers(WriteData *wd, ListBase *modifiers)
{
	LineStyleModifier *m;

	for (m = modifiers->first; m; m = m->next) {
		int struct_nr;
		switch (m->type) {
			case LS_MODIFIER_SAMPLING:
				struct_nr = SDNA_TYPE_FROM_STRUCT(LineStyleGeometryModifier_Sampling);
				break;
			case LS_MODIFIER_BEZIER_CURVE:
				struct_nr = SDNA_TYPE_FROM_STRUCT(LineStyleGeometryModifier_BezierCurve);
				break;
			case LS_MODIFIER_SINUS_DISPLACEMENT:
				struct_nr = SDNA_TYPE_FROM_STRUCT(LineStyleGeometryModifier_SinusDisplacement);
				break;
			case LS_MODIFIER_SPATIAL_NOISE:
				struct_nr = SDNA_TYPE_FROM_STRUCT(LineStyleGeometryModifier_SpatialNoise);
				break;
			case LS_MODIFIER_PERLIN_NOISE_1D:
				struct_nr = SDNA_TYPE_FROM_STRUCT(LineStyleGeometryModifier_PerlinNoise1D);
				break;
			case LS_MODIFIER_PERLIN_NOISE_2D:
				struct_nr = SDNA_TYPE_FROM_STRUCT(LineStyleGeometryModifier_PerlinNoise2D);
				break;
			case LS_MODIFIER_BACKBONE_STRETCHER:
				struct_nr = SDNA_TYPE_FROM_STRUCT(LineStyleGeometryModifier_BackboneStretcher);
				break;
			case LS_MODIFIER_TIP_REMOVER:
				struct_nr = SDNA_TYPE_FROM_STRUCT(LineStyleGeometryModifier_TipRemover);
				break;
			case LS_MODIFIER_POLYGONIZATION:
				struct_nr = SDNA_TYPE_FROM_STRUCT(LineStyleGeometryModifier_Polygonalization);
				break;
			case LS_MODIFIER_GUIDING_LINES:
				struct_nr = SDNA_TYPE_FROM_STRUCT(LineStyleGeometryModifier_GuidingLines);
				break;
			case LS_MODIFIER_BLUEPRINT:
				struct_nr = SDNA_TYPE_FROM_STRUCT(LineStyleGeometryModifier_Blueprint);
				break;
			case LS_MODIFIER_2D_OFFSET:
				struct_nr = SDNA_TYPE_FROM_STRUCT(LineStyleGeometryModifier_2DOffset);
				break;
			case LS_MODIFIER_2D_TRANSFORM:
				struct_nr = SDNA_TYPE_FROM_STRUCT(LineStyleGeometryModifier_2DTransform);
				break;
			case LS_MODIFIER_SIMPLIFICATION:
				struct_nr = SDNA_TYPE_FROM_STRUCT(LineStyleGeometryModifier_Simplification);
				break;
			default:
				struct_nr = SDNA_TYPE_FROM_STRUCT(LineStyleModifier);  /* this should not happen */
		}
		writestruct_nr(wd, DATA, struct_nr, 1, m);
	}
}

static void write_linestyle(WriteData *wd, FreestyleLineStyle *linestyle)
{
	if (linestyle->id.us > 0 || wd->current) {
		writestruct(wd, ID_LS, FreestyleLineStyle, 1, linestyle);
		write_iddata(wd, &linestyle->id);

		if (linestyle->adt) {
			write_animdata(wd, linestyle->adt);
		}

		write_linestyle_color_modifiers(wd, &linestyle->color_modifiers);
		write_linestyle_alpha_modifiers(wd, &linestyle->alpha_modifiers);
		write_linestyle_thickness_modifiers(wd, &linestyle->thickness_modifiers);
		write_linestyle_geometry_modifiers(wd, &linestyle->geometry_modifiers);
		for (int a = 0; a < MAX_MTEX; a++) {
			if (linestyle->mtex[a]) {
				writestruct(wd, DATA, MTex, 1, linestyle->mtex[a]);
			}
		}
		if (linestyle->nodetree) {
			writestruct(wd, DATA, bNodeTree, 1, linestyle->nodetree);
			write_nodetree_nolib(wd, linestyle->nodetree);
		}
	}
}

static void write_cachefile(WriteData *wd, CacheFile *cache_file)
{
	if (cache_file->id.us > 0 || wd->current) {
		writestruct(wd, ID_CF, CacheFile, 1, cache_file);

		if (cache_file->adt) {
			write_animdata(wd, cache_file->adt);
		}
	}
}

/* Keep it last of write_foodata functions. */
static void write_libraries(WriteData *wd, Main *main)
{
	ListBase *lbarray[MAX_LIBARRAY];
	ID *id;
	int a, tot;
	bool found_one;

	for (; main; main = main->next) {
		a = tot = set_listbasepointers(main, lbarray);

		/* test: is lib being used */
		if (main->curlib && main->curlib->packedfile) {
			found_one = true;
		}
		else {
			found_one = false;
			while (!found_one && tot--) {
				for (id = lbarray[tot]->first; id; id = id->next) {
					if (id->us > 0 && (id->tag & LIB_TAG_EXTERN)) {
						found_one = true;
						break;
					}
				}
			}
		}

		/* to be able to restore quit.blend and temp saves, the packed blend has to be in undo buffers... */
		/* XXX needs rethink, just like save UI in undo files now - would be nice to append things only for the]
		 * quit.blend and temp saves */
		if (found_one) {
			writestruct(wd, ID_LI, Library, 1, main->curlib);
			write_iddata(wd, &main->curlib->id);

			if (main->curlib->packedfile) {
				PackedFile *pf = main->curlib->packedfile;
				writestruct(wd, DATA, PackedFile, 1, pf);
				writedata(wd, DATA, pf->size, pf->data);
				if (wd->current == NULL) {
					printf("write packed .blend: %s\n", main->curlib->name);
				}
			}

			while (a--) {
				for (id = lbarray[a]->first; id; id = id->next) {
					if (id->us > 0 && (id->tag & LIB_TAG_EXTERN)) {
						if (!BKE_idcode_is_linkable(GS(id->name))) {
							printf("ERROR: write file: data-block '%s' from lib '%s' is not linkable "
							       "but is flagged as directly linked", id->name, main->curlib->filepath);
							BLI_assert(0);
						}
						writestruct(wd, ID_ID, ID, 1, id);
					}
				}
			}
		}
	}

	mywrite_flush(wd);
}

/* context is usually defined by WM, two cases where no WM is available:
 * - for forward compatibility, curscreen has to be saved
 * - for undofile, curscene needs to be saved */
static void write_global(WriteData *wd, int fileflags, Main *mainvar)
{
	const bool is_undo = (wd->current != NULL);
	FileGlobal fg;
	bScreen *screen;
	char subvstr[8];

	/* prevent mem checkers from complaining */
	memset(fg.pad, 0, sizeof(fg.pad));
	memset(fg.filename, 0, sizeof(fg.filename));
	memset(fg.build_hash, 0, sizeof(fg.build_hash));

	current_screen_compat(mainvar, &screen, is_undo);

	/* XXX still remap G */
	fg.curscreen = screen;
	fg.curscene = screen ? screen->scene : NULL;

	/* prevent to save this, is not good convention, and feature with concerns... */
	fg.fileflags = (fileflags & ~G_FILE_FLAGS_RUNTIME);

	fg.globalf = G.f;
	BLI_strncpy(fg.filename, mainvar->name, sizeof(fg.filename));
	sprintf(subvstr, "%4d", BLENDER_SUBVERSION);
	memcpy(fg.subvstr, subvstr, 4);

	fg.subversion = BLENDER_SUBVERSION;
	fg.minversion = BLENDER_MINVERSION;
	fg.minsubversion = BLENDER_MINSUBVERSION;
#ifdef WITH_BUILDINFO
	{
		extern unsigned long build_commit_timestamp;
		extern char build_hash[];
		/* TODO(sergey): Add branch name to file as well? */
		fg.build_commit_timestamp = build_commit_timestamp;
		BLI_strncpy(fg.build_hash, build_hash, sizeof(fg.build_hash));
	}
#else
	fg.build_commit_timestamp = 0;
	BLI_strncpy(fg.build_hash, "unknown", sizeof(fg.build_hash));
#endif
	writestruct(wd, GLOB, FileGlobal, 1, &fg);
}

/* preview image, first 2 values are width and height
 * second are an RGBA image (unsigned char)
 * note, this uses 'TEST' since new types will segfault on file load for older blender versions.
 */
static void write_thumb(WriteData *wd, const BlendThumbnail *thumb)
{
	if (thumb) {
		writedata(wd, TEST, BLEN_THUMB_MEMSIZE_FILE(thumb->width, thumb->height), thumb);
	}
}

/* if MemFile * there's filesave to memory */
static bool write_file_handle(
        Main *mainvar,
        WriteWrap *ww,
        MemFile *compare, MemFile *current,
        int write_flags, const BlendThumbnail *thumb)
{
	BHead bhead;
	ListBase mainlist;
	char buf[16];
	WriteData *wd;

	blo_split_main(&mainlist, mainvar);

	wd = bgnwrite(ww, compare, current);

#ifdef USE_BMESH_SAVE_AS_COMPAT
	wd->use_mesh_compat = (write_flags & G_FILE_MESH_COMPAT) != 0;
#endif

#ifdef USE_NODE_COMPAT_CUSTOMNODES
	/* don't write compatibility data on undo */
	if (!current) {
		/* deprecated forward compat data is freed again below */
		customnodes_add_deprecated_data(mainvar);
	}
#endif

	sprintf(buf, "BLENDER%c%c%.3d",
	        (sizeof(void *) == 8)      ? '-' : '_',
	        (ENDIAN_ORDER == B_ENDIAN) ? 'V' : 'v',
	        BLENDER_VERSION);

	mywrite(wd, buf, 12);

	write_renderinfo(wd, mainvar);
	write_thumb(wd, thumb);
	write_global(wd, write_flags, mainvar);

	/* The windowmanager and screen often change,
	 * avoid thumbnail detecting changes because of this. */
	mywrite_flush(wd);

	ListBase *lbarray[MAX_LIBARRAY];
	int a = set_listbasepointers(mainvar, lbarray);
	while (a--) {
		ID *id = lbarray[a]->first;

		if (id && GS(id->name) == ID_LI) {
			continue;  /* Libraries are handled separately below. */
		}

		for (; id; id = id->next) {
			switch ((ID_Type)GS(id->name)) {
				case ID_WM:
					write_windowmanager(wd, (wmWindowManager *)id);
					break;
				case ID_SCR:
					write_screen(wd, (bScreen *)id);
					break;
				case ID_MC:
					write_movieclip(wd, (MovieClip *)id);
					break;
				case ID_MSK:
					write_mask(wd, (Mask *)id);
					break;
				case ID_SCE:
					write_scene(wd, (Scene *)id);
					break;
				case ID_CU:
					write_curve(wd,(Curve *)id);
					break;
				case ID_MB:
					write_mball(wd, (MetaBall *)id);
					break;
				case ID_IM:
					write_image(wd, (Image *)id);
					break;
				case ID_CA:
					write_camera(wd, (Camera *)id);
					break;
				case ID_LA:
					write_lamp(wd, (Lamp *)id);
					break;
				case ID_LT:
					write_lattice(wd, (Lattice *)id);
					break;
				case ID_VF:
					write_vfont(wd, (VFont *)id);
					break;
				case ID_KE:
					write_key(wd, (Key *)id);
					break;
				case ID_WO:
					write_world(wd, (World *)id);
					break;
				case ID_TXT:
					write_text(wd, (Text *)id);
					break;
				case ID_SPK:
					write_speaker(wd, (Speaker *)id);
					break;
				case ID_SO:
					write_sound(wd, (bSound *)id);
					break;
				case ID_GR:
					write_group(wd, (Group *)id);
					break;
				case ID_AR:
					write_armature(wd, (bArmature *)id);
					break;
				case ID_AC:
					write_action(wd, (bAction *)id);
					break;
				case ID_OB:
					write_object(wd, (Object *)id);
					break;
				case ID_MA:
					write_material(wd, (Material *)id);
					break;
				case ID_TE:
					write_texture(wd, (Tex *)id);
					break;
				case ID_ME:
					write_mesh(wd, (Mesh *)id);
					break;
				case ID_PA:
					write_particlesettings(wd, (ParticleSettings *)id);
					break;
				case ID_NT:
					write_nodetree(wd, (bNodeTree *)id);
					break;
				case ID_BR:
					write_brush(wd, (Brush *)id);
					break;
				case ID_PAL:
					write_palette(wd, (Palette *)id);
					break;
				case ID_PC:
					write_paintcurve(wd, (PaintCurve *)id);
					break;
				case ID_GD:
					write_gpencil(wd, (bGPdata *)id);
					break;
				case ID_LS:
					write_linestyle(wd, (FreestyleLineStyle *)id);
					break;
				case ID_CF:
					write_cachefile(wd, (CacheFile *)id);
					break;
				case ID_LI:
					/* Do nothing, handled below - and should never be reached. */
					BLI_assert(0);
					break;
				case ID_IP:
					/* Do nothing, deprecated. */
					break;
				default:
					/* Should never be reached. */
					BLI_assert(0);
					break;
			}
		}

		mywrite_flush(wd);
	}

	/* Special handling, operating over split Mains... */
	write_libraries(wd,  mainvar->next);

	/* So changes above don't cause a 'DNA1' to be detected as changed on undo. */
	mywrite_flush(wd);

	if (write_flags & G_FILE_USERPREFS) {
		write_userdef(wd);
	}

	/* Write DNA last, because (to be implemented) test for which structs are written.
	 *
	 * Note that we *borrow* the pointer to 'DNAstr',
	 * so writing each time uses the same address and doesn't cause unnecessary undo overhead. */
	writedata(wd, DNA1, wd->sdna->datalen, wd->sdna->data);

#ifdef USE_NODE_COMPAT_CUSTOMNODES
	/* compatibility data not created on undo */
	if (!current) {
		/* Ugly, forward compatibility code generates deprecated data during writing,
		 * this has to be freed again. Can not be done directly after writing, otherwise
		 * the data pointers could be reused and not be mapped correctly.
		 */
		customnodes_free_deprecated_data(mainvar);
	}
#endif

	/* end of file */
	memset(&bhead, 0, sizeof(BHead));
	bhead.code = ENDB;
	mywrite(wd, &bhead, sizeof(BHead));

	blo_join_main(&mainlist);

	return endwrite(wd);
}

/* do reverse file history: .blend1 -> .blend2, .blend -> .blend1 */
/* return: success(0), failure(1) */
static bool do_history(const char *name, ReportList *reports)
{
	char tempname1[FILE_MAX], tempname2[FILE_MAX];
	int hisnr = U.versions;

	if (U.versions == 0) {
		return 0;
	}

	if (strlen(name) < 2) {
		BKE_report(reports, RPT_ERROR, "Unable to make version backup: filename too short");
		return 1;
	}

	while (hisnr > 1) {
		BLI_snprintf(tempname1, sizeof(tempname1), "%s%d", name, hisnr - 1);
		if (BLI_exists(tempname1)) {
			BLI_snprintf(tempname2, sizeof(tempname2), "%s%d", name, hisnr);

			if (BLI_rename(tempname1, tempname2)) {
				BKE_report(reports, RPT_ERROR, "Unable to make version backup");
				return true;
			}
		}
		hisnr--;
	}

	/* is needed when hisnr==1 */
	if (BLI_exists(name)) {
		BLI_snprintf(tempname1, sizeof(tempname1), "%s%d", name, hisnr);

		if (BLI_rename(name, tempname1)) {
			BKE_report(reports, RPT_ERROR, "Unable to make version backup");
			return true;
		}
	}

	return 0;
}

/**
 * \return Success.
 */
bool BLO_write_file(
        Main *mainvar, const char *filepath, int write_flags,
        ReportList *reports, const BlendThumbnail *thumb)
{
	char tempname[FILE_MAX + 1];
	eWriteWrapType ww_type;
	WriteWrap ww;

	/* path backup/restore */
	void     *path_list_backup = NULL;
	const int path_list_flag = (BKE_BPATH_TRAVERSE_SKIP_LIBRARY | BKE_BPATH_TRAVERSE_SKIP_MULTIFILE);

	/* open temporary file, so we preserve the original in case we crash */
	BLI_snprintf(tempname, sizeof(tempname), "%s@", filepath);

	if (write_flags & G_FILE_COMPRESS) {
		ww_type = WW_WRAP_ZLIB;
	}
	else {
		ww_type = WW_WRAP_NONE;
	}

	ww_handle_init(ww_type, &ww);

	if (ww.open(&ww, tempname) == false) {
		BKE_reportf(reports, RPT_ERROR, "Cannot open file %s for writing: %s", tempname, strerror(errno));
		return 0;
	}

	/* check if we need to backup and restore paths */
	if (UNLIKELY((write_flags & G_FILE_RELATIVE_REMAP) && (G_FILE_SAVE_COPY & write_flags))) {
		path_list_backup = BKE_bpath_list_backup(mainvar, path_list_flag);
	}

	/* remapping of relative paths to new file location */
	if (write_flags & G_FILE_RELATIVE_REMAP) {
		char dir1[FILE_MAX];
		char dir2[FILE_MAX];
		BLI_split_dir_part(filepath, dir1, sizeof(dir1));
		BLI_split_dir_part(mainvar->name, dir2, sizeof(dir2));

		/* just in case there is some subtle difference */
		BLI_cleanup_dir(mainvar->name, dir1);
		BLI_cleanup_dir(mainvar->name, dir2);

		if (G.relbase_valid && (BLI_path_cmp(dir1, dir2) == 0)) {
			write_flags &= ~G_FILE_RELATIVE_REMAP;
		}
		else {
			if (G.relbase_valid) {
				/* blend may not have been saved before. Tn this case
				 * we should not have any relative paths, but if there
				 * is somehow, an invalid or empty G.main->name it will
				 * print an error, don't try make the absolute in this case. */
				BKE_bpath_absolute_convert(mainvar, G.main->name, NULL);
			}
		}
	}

	if (write_flags & G_FILE_RELATIVE_REMAP) {
		/* note, making relative to something OTHER then G.main->name */
		BKE_bpath_relative_convert(mainvar, filepath, NULL);
	}

	/* actual file writing */
	const bool err = write_file_handle(mainvar, &ww, NULL, NULL, write_flags, thumb);

	ww.close(&ww);

	if (UNLIKELY(path_list_backup)) {
		BKE_bpath_list_restore(mainvar, path_list_flag, path_list_backup);
		BKE_bpath_list_free(path_list_backup);
	}

	if (err) {
		BKE_report(reports, RPT_ERROR, strerror(errno));
		remove(tempname);

		return 0;
	}

	/* file save to temporary file was successful */
	/* now do reverse file history (move .blend1 -> .blend2, .blend -> .blend1) */
	if (write_flags & G_FILE_HISTORY) {
		const bool err_hist = do_history(filepath, reports);
		if (err_hist) {
			BKE_report(reports, RPT_ERROR, "Version backup failed (file saved with @)");
			return 0;
		}
	}

	if (BLI_rename(tempname, filepath) != 0) {
		BKE_report(reports, RPT_ERROR, "Cannot change old file (file saved with @)");
		return 0;
	}

	return 1;
}

/**
 * \return Success.
 */
bool BLO_write_file_mem(Main *mainvar, MemFile *compare, MemFile *current, int write_flags)
{
	write_flags &= ~G_FILE_USERPREFS;

	const bool err = write_file_handle(mainvar, NULL, compare, current, write_flags, NULL);

	return (err == 0);
}<|MERGE_RESOLUTION|>--- conflicted
+++ resolved
@@ -2856,24 +2856,15 @@
 					writestruct(wd, DATA, bGPDspoint, gps->totpoints, gps->points);
 				}
 			}
-<<<<<<< HEAD
+		}
 #if 0       
-			/* since 2.8 the palettes uses BlenderPalettes, so do not save old palettes */
-			/* write grease-pencil palettes */
-			writelist(wd, DATA, bGPDpalette, &gpd->palettes);
-			for (bGPDpalette *palette = gpd->palettes.first; palette; palette = palette->next) {
-				writelist(wd, DATA, bGPDpalettecolor, &palette->colors);
-			}
-#endif
-=======
-		}
-
+		/* since 2.8 the palettes uses BlenderPalettes, so do not save old palettes */
 		/* write grease-pencil palettes */
 		writelist(wd, DATA, bGPDpalette, &gpd->palettes);
 		for (bGPDpalette *palette = gpd->palettes.first; palette; palette = palette->next) {
 			writelist(wd, DATA, bGPDpalettecolor, &palette->colors);
->>>>>>> 4137f309
-		}
+		}
+#endif
 	}
 }
 
@@ -3339,29 +3330,16 @@
 
 static void write_palette(WriteData *wd, Palette *palette)
 {
-<<<<<<< HEAD
-	for (Palette *palette = idbase->first; palette; palette = palette->id.next) {
-		if (palette->id.us > 0 || wd->current) {
-			PaletteColor *color;
-			writestruct(wd, ID_PAL, Palette, 1, palette);
-			write_iddata(wd, &palette->id);
-			/* animation data */
-			if (palette->adt) {
-				write_animdata(wd, palette->adt);
-			}
-
-			for (color = palette->colors.first; color; color = color->next) {
-				writestruct(wd, DATA, PaletteColor, 1, color);
-			}
-=======
 	if (palette->id.us > 0 || wd->current) {
 		PaletteColor *color;
 		writestruct(wd, ID_PAL, Palette, 1, palette);
 		write_iddata(wd, &palette->id);
-
+		/* animation data */
+		if (palette->adt) {
+			write_animdata(wd, palette->adt);
+		}
 		for (color = palette->colors.first; color; color = color->next) {
 			writestruct(wd, DATA, PaletteColor, 1, color);
->>>>>>> 4137f309
 		}
 	}
 }
