/*
 * ***** BEGIN GPL LICENSE BLOCK *****
 *
 * This program is free software; you can redistribute it and/or
 * modify it under the terms of the GNU General Public License
 * as published by the Free Software Foundation; either version 2
 * of the License, or (at your option) any later version.
 *
 * This program is distributed in the hope that it will be useful,
 * but WITHOUT ANY WARRANTY; without even the implied warranty of
 * MERCHANTABILITY or FITNESS FOR A PARTICULAR PURPOSE.  See the
 * GNU General Public License for more details.
 *
 * You should have received a copy of the GNU General Public License
 * along with this program; if not, write to the Free Software Foundation,
 * Inc., 51 Franklin Street, Fifth Floor, Boston, MA 02110-1301, USA.
 *
 * The Original Code is Copyright (C) 2001-2002 by NaN Holding BV.
 * All rights reserved.
 *
 *
 * Contributor(s): Blender Foundation
 *
 * ***** END GPL LICENSE BLOCK *****
 */

/** \file blender/blenloader/intern/writefile.c
 *  \ingroup blenloader
 */


/**
 *
 * FILE FORMAT
 * ===========
 *
 * IFF-style structure  (but not IFF compatible!)
 *
 * start file:
 * <pre>
 *     BLENDER_V100    12 bytes  (versie 1.00)
 *                     V = big endian, v = little endian
 *                     _ = 4 byte pointer, - = 8 byte pointer
 * </pre>
 *
 * datablocks: (also see struct #BHead).
 * <pre>
 *     <bh.code>           4 chars
 *     <bh.len>            int,  len data after BHead
 *     <bh.old>            void,  old pointer
 *     <bh.SDNAnr>         int
 *     <bh.nr>             int, in case of array: number of structs
 *     data
 *     ...
 *     ...
 * </pre>
 *
 * Almost all data in Blender are structures. Each struct saved
 * gets a BHead header.  With BHead the struct can be linked again
 * and compared with StructDNA .
 *
 *
 * WRITE
 * =====
 *
 * Preferred writing order: (not really a must, but why would you do it random?)
 * Any case: direct data is ALWAYS after the lib block
 *
 * (Local file data)
 * - for each LibBlock
 *   - write LibBlock
 *   - write associated direct data
 * (External file data)
 * - per library
 *   - write library block
 *   - per LibBlock
 *     - write the ID of LibBlock
 * - write #TEST (#RenderInfo struct. 128x128 blend file preview is optional).
 * - write #GLOB (#FileGlobal struct) (some global vars).
 * - write #DNA1 (#SDNA struct)
 * - write #USER (#UserDef struct) if filename is ``~/X.XX/config/startup.blend``.
 */


#include <math.h>
#include <fcntl.h>
#include <limits.h>
#include <stdio.h>
#include <string.h>
#include <stdlib.h>

#ifdef WIN32
#  include <zlib.h>  /* odd include order-issue */
#  include "winsock2.h"
#  include <io.h>
#  include "BLI_winstuff.h"
#else
#  include <unistd.h>  /* FreeBSD, for write() and close(). */
#endif

#include "BLI_utildefines.h"

/* allow writefile to use deprecated functionality (for forward compatibility code) */
#define DNA_DEPRECATED_ALLOW

#include "DNA_anim_types.h"
#include "DNA_armature_types.h"
#include "DNA_actuator_types.h"
#include "DNA_brush_types.h"
#include "DNA_cachefile_types.h"
#include "DNA_camera_types.h"
#include "DNA_cloth_types.h"
#include "DNA_constraint_types.h"
#include "DNA_controller_types.h"
#include "DNA_dynamicpaint_types.h"
#include "DNA_genfile.h"
#include "DNA_group_types.h"
#include "DNA_gpencil_types.h"
#include "DNA_fileglobal_types.h"
#include "DNA_key_types.h"
#include "DNA_lattice_types.h"
#include "DNA_lamp_types.h"
#include "DNA_linestyle_types.h"
#include "DNA_meta_types.h"
#include "DNA_mesh_types.h"
#include "DNA_meshdata_types.h"
#include "DNA_material_types.h"
#include "DNA_node_types.h"
#include "DNA_object_types.h"
#include "DNA_object_force.h"
#include "DNA_packedFile_types.h"
#include "DNA_particle_types.h"
#include "DNA_property_types.h"
#include "DNA_rigidbody_types.h"
#include "DNA_scene_types.h"
#include "DNA_sdna_types.h"
#include "DNA_sequence_types.h"
#include "DNA_sensor_types.h"
#include "DNA_smoke_types.h"
#include "DNA_space_types.h"
#include "DNA_screen_types.h"
#include "DNA_speaker_types.h"
#include "DNA_sound_types.h"
#include "DNA_text_types.h"
#include "DNA_view3d_types.h"
#include "DNA_vfont_types.h"
#include "DNA_world_types.h"
#include "DNA_windowmanager_types.h"
#include "DNA_movieclip_types.h"
#include "DNA_mask_types.h"

#include "MEM_guardedalloc.h" // MEM_freeN
#include "BLI_bitmap.h"
#include "BLI_blenlib.h"
#include "BLI_linklist.h"
#include "BLI_mempool.h"

#include "BKE_action.h"
#include "BKE_blender_version.h"
#include "BKE_bpath.h"
#include "BKE_curve.h"
#include "BKE_constraint.h"
#include "BKE_global.h" // for G
#include "BKE_idcode.h"
#include "BKE_library.h" // for  set_listbasepointers
#include "BKE_main.h"
#include "BKE_node.h"
#include "BKE_report.h"
#include "BKE_sequencer.h"
#include "BKE_subsurf.h"
#include "BKE_modifier.h"
#include "BKE_fcurve.h"
#include "BKE_pointcache.h"
#include "BKE_mesh.h"

#ifdef USE_NODE_COMPAT_CUSTOMNODES
#include "NOD_socket.h"  /* for sock->default_value data */
#endif


#include "BLO_writefile.h"
#include "BLO_readfile.h"
#include "BLO_undofile.h"
#include "BLO_blend_defs.h"

#include "readfile.h"

/* for SDNA_TYPE_FROM_STRUCT() macro */
#include "dna_type_offsets.h"

#include <errno.h>

/* ********* my write, buffered writing with minimum size chunks ************ */

/* Use optimal allocation since blocks of this size are kept in memory for undo. */
#define MYWRITE_BUFFER_SIZE (MEM_SIZE_OPTIMAL(1 << 17))  /* 128kb */
#define MYWRITE_MAX_CHUNK   (MEM_SIZE_OPTIMAL(1 << 15))  /* ~32kb */


/** \name Small API to handle compression.
 * \{ */

typedef enum {
	WW_WRAP_NONE = 1,
	WW_WRAP_ZLIB,
} eWriteWrapType;

typedef struct WriteWrap WriteWrap;
struct WriteWrap {
	/* callbacks */
	bool   (*open)(WriteWrap *ww, const char *filepath);
	bool   (*close)(WriteWrap *ww);
	size_t (*write)(WriteWrap *ww, const char *data, size_t data_len);

	/* internal */
	union {
		int file_handle;
		gzFile gz_handle;
	} _user_data;
};

/* none */
#define FILE_HANDLE(ww) \
	(ww)->_user_data.file_handle

static bool ww_open_none(WriteWrap *ww, const char *filepath)
{
	int file;

	file = BLI_open(filepath, O_BINARY + O_WRONLY + O_CREAT + O_TRUNC, 0666);

	if (file != -1) {
		FILE_HANDLE(ww) = file;
		return true;
	}
	else {
		return false;
	}
}
static bool ww_close_none(WriteWrap *ww)
{
	return (close(FILE_HANDLE(ww)) != -1);
}
static size_t ww_write_none(WriteWrap *ww, const char *buf, size_t buf_len)
{
	return write(FILE_HANDLE(ww), buf, buf_len);
}
#undef FILE_HANDLE

/* zlib */
#define FILE_HANDLE(ww) \
	(ww)->_user_data.gz_handle

static bool ww_open_zlib(WriteWrap *ww, const char *filepath)
{
	gzFile file;

	file = BLI_gzopen(filepath, "wb1");

	if (file != Z_NULL) {
		FILE_HANDLE(ww) = file;
		return true;
	}
	else {
		return false;
	}
}
static bool ww_close_zlib(WriteWrap *ww)
{
	return (gzclose(FILE_HANDLE(ww)) == Z_OK);
}
static size_t ww_write_zlib(WriteWrap *ww, const char *buf, size_t buf_len)
{
	return gzwrite(FILE_HANDLE(ww), buf, buf_len);
}
#undef FILE_HANDLE

/* --- end compression types --- */

static void ww_handle_init(eWriteWrapType ww_type, WriteWrap *r_ww)
{
	memset(r_ww, 0, sizeof(*r_ww));

	switch (ww_type) {
		case WW_WRAP_ZLIB:
		{
			r_ww->open  = ww_open_zlib;
			r_ww->close = ww_close_zlib;
			r_ww->write = ww_write_zlib;
			break;
		}
		default:
		{
			r_ww->open  = ww_open_none;
			r_ww->close = ww_close_none;
			r_ww->write = ww_write_none;
			break;
		}
	}
}

/** \} */



typedef struct {
	const struct SDNA *sdna;

	unsigned char *buf;
	MemFile *compare, *current;

	int tot, count;
	bool error;

	/* Wrap writing, so we can use zlib or
	 * other compression types later, see: G_FILE_COMPRESS
	 * Will be NULL for UNDO. */
	WriteWrap *ww;

#ifdef USE_BMESH_SAVE_AS_COMPAT
	bool use_mesh_compat; /* option to save with older mesh format */
#endif
} WriteData;

static WriteData *writedata_new(WriteWrap *ww)
{
	WriteData *wd = MEM_callocN(sizeof(*wd), "writedata");

	wd->sdna = DNA_sdna_current_get();

	wd->ww = ww;

	wd->buf = MEM_mallocN(MYWRITE_BUFFER_SIZE, "wd->buf");

	return wd;
}

static void writedata_do_write(WriteData *wd, const void *mem, int memlen)
{
	if ((wd == NULL) || wd->error || (mem == NULL) || memlen < 1) {
		return;
	}

	if (UNLIKELY(wd->error)) {
		return;
	}

	/* memory based save */
	if (wd->current) {
		memfile_chunk_add(NULL, wd->current, mem, memlen);
	}
	else {
		if (wd->ww->write(wd->ww, mem, memlen) != memlen) {
			wd->error = true;
		}
	}
}

static void writedata_free(WriteData *wd)
{
	MEM_freeN(wd->buf);
	MEM_freeN(wd);
}

/***/

/**
 * Flush helps the de-duplicating memory for undo-save by logically segmenting data,
 * so differences in one part of memory won't cause unrelated data to be duplicated.
 */
static void mywrite_flush(WriteData *wd)
{
	if (wd->count) {
		writedata_do_write(wd, wd->buf, wd->count);
		wd->count = 0;
	}
}

/**
 * Low level WRITE(2) wrapper that buffers data
 * \param adr Pointer to new chunk of data
 * \param len Length of new chunk of data
 * \warning Talks to other functions with global parameters
 */
static void mywrite(WriteData *wd, const void *adr, int len)
{
	if (UNLIKELY(wd->error)) {
		return;
	}

	if (adr == NULL) {
		BLI_assert(0);
		return;
	}

	wd->tot += len;

	/* if we have a single big chunk, write existing data in
	 * buffer and write out big chunk in smaller pieces */
	if (len > MYWRITE_MAX_CHUNK) {
		if (wd->count) {
			writedata_do_write(wd, wd->buf, wd->count);
			wd->count = 0;
		}

		do {
			int writelen = MIN2(len, MYWRITE_MAX_CHUNK);
			writedata_do_write(wd, adr, writelen);
			adr = (const char *)adr + writelen;
			len -= writelen;
		} while (len > 0);

		return;
	}

	/* if data would overflow buffer, write out the buffer */
	if (len + wd->count > MYWRITE_BUFFER_SIZE - 1) {
		writedata_do_write(wd, wd->buf, wd->count);
		wd->count = 0;
	}

	/* append data at end of buffer */
	memcpy(&wd->buf[wd->count], adr, len);
	wd->count += len;
}

/**
 * BeGiN initializer for mywrite
 * \param ww: File write wrapper.
 * \param compare Previous memory file (can be NULL).
 * \param current The current memory file (can be NULL).
 * \warning Talks to other functions with global parameters
 */
static WriteData *bgnwrite(WriteWrap *ww, MemFile *compare, MemFile *current)
{
	WriteData *wd = writedata_new(ww);

	if (wd == NULL) {
		return NULL;
	}

	wd->compare = compare;
	wd->current = current;
	/* this inits comparing */
	memfile_chunk_add(compare, NULL, NULL, 0);

	return wd;
}

/**
 * END the mywrite wrapper
 * \return 1 if write failed
 * \return unknown global variable otherwise
 * \warning Talks to other functions with global parameters
 */
static bool endwrite(WriteData *wd)
{
	if (wd->count) {
		writedata_do_write(wd, wd->buf, wd->count);
		wd->count = 0;
	}

	const bool err = wd->error;
	writedata_free(wd);

	return err;
}

/* ********** WRITE FILE ****************** */

static void writestruct_at_address_nr(
        WriteData *wd, int filecode, const int struct_nr, int nr,
        const void *adr, const void *data)
{
	BHead bh;
	const short *sp;

	BLI_assert(struct_nr > 0 && struct_nr < SDNA_TYPE_MAX);

	if (adr == NULL || data == NULL || nr == 0) {
		return;
	}

	/* init BHead */
	bh.code = filecode;
	bh.old = adr;
	bh.nr = nr;

	bh.SDNAnr = struct_nr;
	sp = wd->sdna->structs[bh.SDNAnr];

	bh.len = nr * wd->sdna->typelens[sp[0]];

	if (bh.len == 0) {
		return;
	}

	mywrite(wd, &bh, sizeof(BHead));
	mywrite(wd, data, bh.len);
}

static void writestruct_at_address_id(
        WriteData *wd, int filecode, const char *structname, int nr,
        const void *adr, const void *data)
{
	if (adr == NULL || data == NULL || nr == 0) {
		return;
	}

	const int SDNAnr = DNA_struct_find_nr(wd->sdna, structname);
	if (UNLIKELY(SDNAnr == -1)) {
		printf("error: can't find SDNA code <%s>\n", structname);
		return;
	}

	writestruct_at_address_nr(wd, filecode, SDNAnr, nr, adr, data);
}

static void writestruct_nr(
        WriteData *wd, int filecode, const int struct_nr, int nr,
        const void *adr)
{
	writestruct_at_address_nr(wd, filecode, struct_nr, nr, adr, adr);
}

static void writestruct_id(
        WriteData *wd, int filecode, const char *structname, int nr,
        const void *adr)
{
	writestruct_at_address_id(wd, filecode, structname, nr, adr, adr);
}

static void writedata(WriteData *wd, int filecode, int len, const void *adr)  /* do not use for structs */
{
	BHead bh;

	if (adr == NULL || len == 0) {
		return;
	}

	/* align to 4 (writes uninitialized bytes in some cases) */
	len = (len + 3) & ~3;

	/* init BHead */
	bh.code   = filecode;
	bh.old    = adr;
	bh.nr     = 1;
	bh.SDNAnr = 0;
	bh.len    = len;

	mywrite(wd, &bh, sizeof(BHead));
	mywrite(wd, adr, len);
}

/* use this to force writing of lists in same order as reading (using link_list) */
static void writelist_nr(WriteData *wd, int filecode, const int struct_nr, const ListBase *lb)
{
	const Link *link = lb->first;

	while (link) {
		writestruct_nr(wd, filecode, struct_nr, 1, link);
		link = link->next;
	}
}

#if 0
static void writelist_id(WriteData *wd, int filecode, const char *structname, const ListBase *lb)
{
	const Link *link = lb->first;
	if (link) {

		const int struct_nr = DNA_struct_find_nr(wd->sdna, structname);
		if (struct_nr == -1) {
			printf("error: can't find SDNA code <%s>\n", structname);
			return;
		}

		while (link) {
			writestruct_nr(wd, filecode, struct_nr, 1, link);
			link = link->next;
		}
	}
}
#endif

#define writestruct_at_address(wd, filecode, struct_id, nr, adr, data) \
	writestruct_at_address_nr(wd, filecode, SDNA_TYPE_FROM_STRUCT(struct_id), nr, adr, data)

#define writestruct(wd, filecode, struct_id, nr, adr) \
	writestruct_nr(wd, filecode, SDNA_TYPE_FROM_STRUCT(struct_id), nr, adr)

#define writelist(wd, filecode, struct_id, lb) \
	writelist_nr(wd, filecode, SDNA_TYPE_FROM_STRUCT(struct_id), lb)

/* *************** writing some direct data structs used in more code parts **************** */
/*These functions are used by blender's .blend system for file saving/loading.*/
void IDP_WriteProperty_OnlyData(const IDProperty *prop, void *wd);
void IDP_WriteProperty(const IDProperty *prop, void *wd);

static void IDP_WriteArray(const IDProperty *prop, void *wd)
{
	/*REMEMBER to set totalen to len in the linking code!!*/
	if (prop->data.pointer) {
		writedata(wd, DATA, MEM_allocN_len(prop->data.pointer), prop->data.pointer);

		if (prop->subtype == IDP_GROUP) {
			IDProperty **array = prop->data.pointer;
			int a;

			for (a = 0; a < prop->len; a++) {
				IDP_WriteProperty(array[a], wd);
			}
		}
	}
}

static void IDP_WriteIDPArray(const IDProperty *prop, void *wd)
{
	/*REMEMBER to set totalen to len in the linking code!!*/
	if (prop->data.pointer) {
		const IDProperty *array = prop->data.pointer;
		int a;

		writestruct(wd, DATA, IDProperty, prop->len, array);

		for (a = 0; a < prop->len; a++) {
			IDP_WriteProperty_OnlyData(&array[a], wd);
		}
	}
}

static void IDP_WriteString(const IDProperty *prop, void *wd)
{
	/*REMEMBER to set totalen to len in the linking code!!*/
	writedata(wd, DATA, prop->len, prop->data.pointer);
}

static void IDP_WriteGroup(const IDProperty *prop, void *wd)
{
	IDProperty *loop;

	for (loop = prop->data.group.first; loop; loop = loop->next) {
		IDP_WriteProperty(loop, wd);
	}
}

/* Functions to read/write ID Properties */
void IDP_WriteProperty_OnlyData(const IDProperty *prop, void *wd)
{
	switch (prop->type) {
		case IDP_GROUP:
			IDP_WriteGroup(prop, wd);
			break;
		case IDP_STRING:
			IDP_WriteString(prop, wd);
			break;
		case IDP_ARRAY:
			IDP_WriteArray(prop, wd);
			break;
		case IDP_IDPARRAY:
			IDP_WriteIDPArray(prop, wd);
			break;
	}
}

void IDP_WriteProperty(const IDProperty *prop, void *wd)
{
	writestruct(wd, DATA, IDProperty, 1, prop);
	IDP_WriteProperty_OnlyData(prop, wd);
}

static void write_iddata(void *wd, const ID *id)
{
	/* ID_WM's id->properties are considered runtime only, and never written in .blend file. */
	if (id->properties && !ELEM(GS(id->name), ID_WM)) {
		/* We want to write IDProps from 'virtual' libraries too, but not from 'real' linked datablocks... */
		if (!id->uuid || (id->lib && (id->lib->flag & LIBRARY_FLAG_VIRTUAL))) {
			IDP_WriteProperty(id->properties, wd);
		}
	}
	if (id->uuid) {
		BLI_assert(id->lib && id->lib->asset_repository);
		writestruct(wd, DATA, AssetUUID, 1, id->uuid);
	}
}

static void write_previews(WriteData *wd, const PreviewImage *prv_orig)
{
	/* Never write previews when doing memsave (i.e. undo/redo)! */
	if (prv_orig && !wd->current) {
		PreviewImage prv = *prv_orig;

		/* don't write out large previews if not requested */
		if (!(U.flag & USER_SAVE_PREVIEWS)) {
			prv.w[1] = 0;
			prv.h[1] = 0;
			prv.rect[1] = NULL;
		}
		writestruct_at_address(wd, DATA, PreviewImage, 1, prv_orig, &prv);
		if (prv.rect[0]) {
			writedata(wd, DATA, prv.w[0] * prv.h[0] * sizeof(unsigned int), prv.rect[0]);
		}
		if (prv.rect[1]) {
			writedata(wd, DATA, prv.w[1] * prv.h[1] * sizeof(unsigned int), prv.rect[1]);
		}
	}
}

static void write_fmodifiers(WriteData *wd, ListBase *fmodifiers)
{
	FModifier *fcm;

	/* Write all modifiers first (for faster reloading) */
	writelist(wd, DATA, FModifier, fmodifiers);

	/* Modifiers */
	for (fcm = fmodifiers->first; fcm; fcm = fcm->next) {
		const FModifierTypeInfo *fmi = fmodifier_get_typeinfo(fcm);

		/* Write the specific data */
		if (fmi && fcm->data) {
			/* firstly, just write the plain fmi->data struct */
			writestruct_id(wd, DATA, fmi->structName, 1, fcm->data);

			/* do any modifier specific stuff */
			switch (fcm->type) {
				case FMODIFIER_TYPE_GENERATOR:
				{
					FMod_Generator *data = fcm->data;

					/* write coefficients array */
					if (data->coefficients) {
						writedata(wd, DATA, sizeof(float) * (data->arraysize), data->coefficients);
					}

					break;
				}
				case FMODIFIER_TYPE_ENVELOPE:
				{
					FMod_Envelope *data = fcm->data;

					/* write envelope data */
					if (data->data) {
						writestruct(wd, DATA, FCM_EnvelopeData, data->totvert, data->data);
					}

					break;
				}
				case FMODIFIER_TYPE_PYTHON:
				{
					FMod_Python *data = fcm->data;

					/* Write ID Properties -- and copy this comment EXACTLY for easy finding
					 * of library blocks that implement this.*/
					IDP_WriteProperty(data->prop, wd);

					break;
				}
			}
		}
	}
}

static void write_fcurves(WriteData *wd, ListBase *fcurves)
{
	FCurve *fcu;

	writelist(wd, DATA, FCurve, fcurves);
	for (fcu = fcurves->first; fcu; fcu = fcu->next) {
		/* curve data */
		if (fcu->bezt) {
			writestruct(wd, DATA, BezTriple, fcu->totvert, fcu->bezt);
		}
		if (fcu->fpt) {
			writestruct(wd, DATA, FPoint, fcu->totvert, fcu->fpt);
		}

		if (fcu->rna_path) {
			writedata(wd, DATA, strlen(fcu->rna_path) + 1, fcu->rna_path);
		}

		/* driver data */
		if (fcu->driver) {
			ChannelDriver *driver = fcu->driver;
			DriverVar *dvar;

			writestruct(wd, DATA, ChannelDriver, 1, driver);

			/* variables */
			writelist(wd, DATA, DriverVar, &driver->variables);
			for (dvar = driver->variables.first; dvar; dvar = dvar->next) {
				DRIVER_TARGETS_USED_LOOPER(dvar)
				{
					if (dtar->rna_path) {
						writedata(wd, DATA, strlen(dtar->rna_path) + 1, dtar->rna_path);
					}
				}
				DRIVER_TARGETS_LOOPER_END
			}
		}

		/* write F-Modifiers */
		write_fmodifiers(wd, &fcu->modifiers);
	}
}

static void write_actions(WriteData *wd, ListBase *idbase)
{
	bAction *act;
	bActionGroup *grp;
	TimeMarker *marker;

	for (act = idbase->first; act; act = act->id.next) {
		if (act->id.us > 0 || wd->current) {
			writestruct(wd, ID_AC, bAction, 1, act);
			write_iddata(wd, &act->id);

			write_fcurves(wd, &act->curves);

			for (grp = act->groups.first; grp; grp = grp->next) {
				writestruct(wd, DATA, bActionGroup, 1, grp);
			}

			for (marker = act->markers.first; marker; marker = marker->next) {
				writestruct(wd, DATA, TimeMarker, 1, marker);
			}
		}
	}

	mywrite_flush(wd);
}

static void write_keyingsets(WriteData *wd, ListBase *list)
{
	KeyingSet *ks;
	KS_Path *ksp;

	for (ks = list->first; ks; ks = ks->next) {
		/* KeyingSet */
		writestruct(wd, DATA, KeyingSet, 1, ks);

		/* Paths */
		for (ksp = ks->paths.first; ksp; ksp = ksp->next) {
			/* Path */
			writestruct(wd, DATA, KS_Path, 1, ksp);

			if (ksp->rna_path) {
				writedata(wd, DATA, strlen(ksp->rna_path) + 1, ksp->rna_path);
			}
		}
	}
}

static void write_nlastrips(WriteData *wd, ListBase *strips)
{
	NlaStrip *strip;

	writelist(wd, DATA, NlaStrip, strips);
	for (strip = strips->first; strip; strip = strip->next) {
		/* write the strip's F-Curves and modifiers */
		write_fcurves(wd, &strip->fcurves);
		write_fmodifiers(wd, &strip->modifiers);

		/* write the strip's children */
		write_nlastrips(wd, &strip->strips);
	}
}

static void write_nladata(WriteData *wd, ListBase *nlabase)
{
	NlaTrack *nlt;

	/* write all the tracks */
	for (nlt = nlabase->first; nlt; nlt = nlt->next) {
		/* write the track first */
		writestruct(wd, DATA, NlaTrack, 1, nlt);

		/* write the track's strips */
		write_nlastrips(wd, &nlt->strips);
	}
}

static void write_animdata(WriteData *wd, AnimData *adt)
{
	AnimOverride *aor;

	/* firstly, just write the AnimData block */
	writestruct(wd, DATA, AnimData, 1, adt);

	/* write drivers */
	write_fcurves(wd, &adt->drivers);

	/* write overrides */
	// FIXME: are these needed?
	for (aor = adt->overrides.first; aor; aor = aor->next) {
		/* overrides consist of base data + rna_path */
		writestruct(wd, DATA, AnimOverride, 1, aor);
		writedata(wd, DATA, strlen(aor->rna_path) + 1, aor->rna_path);
	}

	// TODO write the remaps (if they are needed)

	/* write NLA data */
	write_nladata(wd, &adt->nla_tracks);
}

static void write_curvemapping_curves(WriteData *wd, CurveMapping *cumap)
{
	for (int a = 0; a < CM_TOT; a++) {
		writestruct(wd, DATA, CurveMapPoint, cumap->cm[a].totpoint, cumap->cm[a].curve);
	}
}

static void write_curvemapping(WriteData *wd, CurveMapping *cumap)
{
	writestruct(wd, DATA, CurveMapping, 1, cumap);

	write_curvemapping_curves(wd, cumap);
}

static void write_node_socket(WriteData *wd, bNodeTree *UNUSED(ntree), bNode *node, bNodeSocket *sock)
{
#ifdef USE_NODE_COMPAT_CUSTOMNODES
	/* forward compatibility code, so older blenders still open */
	sock->stack_type = 1;

	if (node->type == NODE_GROUP) {
		bNodeTree *ngroup = (bNodeTree *)node->id;
		if (ngroup) {
			/* for node groups: look up the deprecated groupsock pointer */
			sock->groupsock = ntreeFindSocketInterface(ngroup, sock->in_out, sock->identifier);
			BLI_assert(sock->groupsock != NULL);

			/* node group sockets now use the generic identifier string to verify group nodes,
			 * old blender uses the own_index.
			 */
			sock->own_index = sock->groupsock->own_index;
		}
	}
#endif

	/* actual socket writing */
	writestruct(wd, DATA, bNodeSocket, 1, sock);

	if (sock->prop) {
		IDP_WriteProperty(sock->prop, wd);
	}

	if (sock->default_value) {
		writedata(wd, DATA, MEM_allocN_len(sock->default_value), sock->default_value);
	}
}
static void write_node_socket_interface(WriteData *wd, bNodeTree *UNUSED(ntree), bNodeSocket *sock)
{
#ifdef USE_NODE_COMPAT_CUSTOMNODES
	/* forward compatibility code, so older blenders still open */
	sock->stack_type = 1;

	/* Reconstruct the deprecated default_value structs in socket interface DNA. */
	if (sock->default_value == NULL && sock->typeinfo) {
		node_socket_init_default_value(sock);
	}
#endif

	/* actual socket writing */
	writestruct(wd, DATA, bNodeSocket, 1, sock);

	if (sock->prop) {
		IDP_WriteProperty(sock->prop, wd);
	}

	if (sock->default_value) {
		writedata(wd, DATA, MEM_allocN_len(sock->default_value), sock->default_value);
	}
}
/* this is only direct data, tree itself should have been written */
static void write_nodetree(WriteData *wd, bNodeTree *ntree)
{
	bNode *node;
	bNodeSocket *sock;
	bNodeLink *link;

	/* for link_list() speed, we write per list */

	if (ntree->adt) {
		write_animdata(wd, ntree->adt);
	}

	for (node = ntree->nodes.first; node; node = node->next) {
		writestruct(wd, DATA, bNode, 1, node);

		if (node->prop) {
			IDP_WriteProperty(node->prop, wd);
		}

		for (sock = node->inputs.first; sock; sock = sock->next) {
			write_node_socket(wd, ntree, node, sock);
		}
		for (sock = node->outputs.first; sock; sock = sock->next) {
			write_node_socket(wd, ntree, node, sock);
		}

		for (link = node->internal_links.first; link; link = link->next) {
			writestruct(wd, DATA, bNodeLink, 1, link);
		}

		if (node->storage) {
			/* could be handlerized at some point, now only 1 exception still */
			if ((ntree->type == NTREE_SHADER) &&
			    ELEM(node->type, SH_NODE_CURVE_VEC, SH_NODE_CURVE_RGB))
			{
				write_curvemapping(wd, node->storage);
			}
			else if (ntree->type == NTREE_SHADER &&
			         (node->type == SH_NODE_SCRIPT))
			{
				NodeShaderScript *nss = (NodeShaderScript *)node->storage;
				if (nss->bytecode) {
					writedata(wd, DATA, strlen(nss->bytecode) + 1, nss->bytecode);
				}
				writestruct_id(wd, DATA, node->typeinfo->storagename, 1, node->storage);
			}
			else if ((ntree->type == NTREE_COMPOSIT) &&
			         ELEM(node->type, CMP_NODE_TIME, CMP_NODE_CURVE_VEC, CMP_NODE_CURVE_RGB, CMP_NODE_HUECORRECT))
			{
				write_curvemapping(wd, node->storage);
			}
			else if ((ntree->type == NTREE_TEXTURE) &&
			         (node->type == TEX_NODE_CURVE_RGB || node->type == TEX_NODE_CURVE_TIME))
			{
				write_curvemapping(wd, node->storage);
			}
			else if ((ntree->type == NTREE_COMPOSIT) &&
			         (node->type == CMP_NODE_MOVIEDISTORTION))
			{
				/* pass */
			}
			else {
				writestruct_id(wd, DATA, node->typeinfo->storagename, 1, node->storage);
			}
		}

		if (node->type == CMP_NODE_OUTPUT_FILE) {
			/* inputs have own storage data */
			for (sock = node->inputs.first; sock; sock = sock->next) {
				writestruct(wd, DATA, NodeImageMultiFileSocket, 1, sock->storage);
			}
		}
		if (node->type == CMP_NODE_IMAGE) {
			/* write extra socket info */
			for (sock = node->outputs.first; sock; sock = sock->next) {
				writestruct(wd, DATA, NodeImageLayer, 1, sock->storage);
			}
		}
	}

	for (link = ntree->links.first; link; link = link->next) {
		writestruct(wd, DATA, bNodeLink, 1, link);
	}

	for (sock = ntree->inputs.first; sock; sock = sock->next) {
		write_node_socket_interface(wd, ntree, sock);
	}
	for (sock = ntree->outputs.first; sock; sock = sock->next) {
		write_node_socket_interface(wd, ntree, sock);
	}
}

/**
 * Take care using 'use_active_win', since we wont want the currently active window
 * to change which scene renders (currently only used for undo).
 */
static void current_screen_compat(Main *mainvar, bScreen **r_screen, bool use_active_win)
{
	wmWindowManager *wm;
	wmWindow *window = NULL;

	/* find a global current screen in the first open window, to have
	 * a reasonable default for reading in older versions */
	wm = mainvar->wm.first;

	if (wm) {
		if (use_active_win) {
			/* write the active window into the file, needed for multi-window undo T43424 */
			for (window = wm->windows.first; window; window = window->next) {
				if (window->active) {
					break;
				}
			}

			/* fallback */
			if (window == NULL) {
				window = wm->windows.first;
			}
		}
		else {
			window = wm->windows.first;
		}
	}

	*r_screen = (window) ? window->screen : NULL;
}

typedef struct RenderInfo {
	int sfra;
	int efra;
	char scene_name[MAX_ID_NAME - 2];
} RenderInfo;

/* was for historic render-deamon feature,
 * now write because it can be easily extracted without
 * reading the whole blend file */
static void write_renderinfo(WriteData *wd, Main *mainvar)
{
	bScreen *curscreen;
	Scene *sce, *curscene = NULL;
	RenderInfo data;

	/* XXX in future, handle multiple windows with multiple screens? */
	current_screen_compat(mainvar, &curscreen, false);
	if (curscreen) {
		curscene = curscreen->scene;
	}

	for (sce = mainvar->scene.first; sce; sce = sce->id.next) {
		if (sce->id.lib == NULL && (sce == curscene || (sce->r.scemode & R_BG_RENDER))) {
			data.sfra = sce->r.sfra;
			data.efra = sce->r.efra;
			memset(data.scene_name, 0, sizeof(data.scene_name));

			BLI_strncpy(data.scene_name, sce->id.name + 2, sizeof(data.scene_name));

			writedata(wd, REND, sizeof(data), &data);
		}
	}
}

static void write_keymapitem(WriteData *wd, wmKeyMapItem *kmi)
{
	writestruct(wd, DATA, wmKeyMapItem, 1, kmi);
	if (kmi->properties) {
		IDP_WriteProperty(kmi->properties, wd);
	}
}

static void write_userdef(WriteData *wd)
{
	bTheme *btheme;
	wmKeyMap *keymap;
	wmKeyMapItem *kmi;
	wmKeyMapDiffItem *kmdi;
	bAddon *bext;
	bPathCompare *path_cmp;
	uiStyle *style;

	writestruct(wd, USER, UserDef, 1, &U);

	for (btheme = U.themes.first; btheme; btheme = btheme->next) {
		writestruct(wd, DATA, bTheme, 1, btheme);
	}

	for (keymap = U.user_keymaps.first; keymap; keymap = keymap->next) {
		writestruct(wd, DATA, wmKeyMap, 1, keymap);

		for (kmdi = keymap->diff_items.first; kmdi; kmdi = kmdi->next) {
			writestruct(wd, DATA, wmKeyMapDiffItem, 1, kmdi);
			if (kmdi->remove_item) {
				write_keymapitem(wd, kmdi->remove_item);
			}
			if (kmdi->add_item) {
				write_keymapitem(wd, kmdi->add_item);
			}
		}

		for (kmi = keymap->items.first; kmi; kmi = kmi->next) {
			write_keymapitem(wd, kmi);
		}
	}

	for (bext = U.addons.first; bext; bext = bext->next) {
		writestruct(wd, DATA, bAddon, 1, bext);
		if (bext->prop) {
			IDP_WriteProperty(bext->prop, wd);
		}
	}

	for (path_cmp = U.autoexec_paths.first; path_cmp; path_cmp = path_cmp->next) {
		writestruct(wd, DATA, bPathCompare, 1, path_cmp);
	}

	for (style = U.uistyles.first; style; style = style->next) {
		writestruct(wd, DATA, uiStyle, 1, style);
	}
}

static void write_boid_state(WriteData *wd, BoidState *state)
{
	BoidRule *rule = state->rules.first;

	writestruct(wd, DATA, BoidState, 1, state);

	for (; rule; rule = rule->next) {
		switch (rule->type) {
			case eBoidRuleType_Goal:
			case eBoidRuleType_Avoid:
				writestruct(wd, DATA, BoidRuleGoalAvoid, 1, rule);
				break;
			case eBoidRuleType_AvoidCollision:
				writestruct(wd, DATA, BoidRuleAvoidCollision, 1, rule);
				break;
			case eBoidRuleType_FollowLeader:
				writestruct(wd, DATA, BoidRuleFollowLeader, 1, rule);
				break;
			case eBoidRuleType_AverageSpeed:
				writestruct(wd, DATA, BoidRuleAverageSpeed, 1, rule);
				break;
			case eBoidRuleType_Fight:
				writestruct(wd, DATA, BoidRuleFight, 1, rule);
				break;
			default:
				writestruct(wd, DATA, BoidRule, 1, rule);
				break;
		}
	}
#if 0
	BoidCondition *cond = state->conditions.first;
	for (; cond; cond = cond->next) {
		writestruct(wd, DATA, BoidCondition, 1, cond);
	}
#endif
}

/* update this also to readfile.c */
static const char *ptcache_data_struct[] = {
	"", // BPHYS_DATA_INDEX
	"", // BPHYS_DATA_LOCATION
	"", // BPHYS_DATA_VELOCITY
	"", // BPHYS_DATA_ROTATION
	"", // BPHYS_DATA_AVELOCITY / BPHYS_DATA_XCONST */
	"", // BPHYS_DATA_SIZE:
	"", // BPHYS_DATA_TIMES:
	"BoidData" // case BPHYS_DATA_BOIDS:
};
static const char *ptcache_extra_struct[] = {
	"",
	"ParticleSpring"
};
static void write_pointcaches(WriteData *wd, ListBase *ptcaches)
{
	PointCache *cache = ptcaches->first;
	int i;

	for (; cache; cache = cache->next) {
		writestruct(wd, DATA, PointCache, 1, cache);

		if ((cache->flag & PTCACHE_DISK_CACHE) == 0) {
			PTCacheMem *pm = cache->mem_cache.first;

			for (; pm; pm = pm->next) {
				PTCacheExtra *extra = pm->extradata.first;

				writestruct(wd, DATA, PTCacheMem, 1, pm);

				for (i = 0; i < BPHYS_TOT_DATA; i++) {
					if (pm->data[i] && pm->data_types & (1 << i)) {
						if (ptcache_data_struct[i][0] == '\0') {
							writedata(wd, DATA, MEM_allocN_len(pm->data[i]), pm->data[i]);
						}
						else {
							writestruct_id(wd, DATA, ptcache_data_struct[i], pm->totpoint, pm->data[i]);
						}
					}
				}

				for (; extra; extra = extra->next) {
					if (ptcache_extra_struct[extra->type][0] == '\0') {
						continue;
					}
					writestruct(wd, DATA, PTCacheExtra, 1, extra);
					writestruct_id(wd, DATA, ptcache_extra_struct[extra->type], extra->totdata, extra->data);
				}
			}
		}
	}
}
static void write_particlesettings(WriteData *wd, ListBase *idbase)
{
	ParticleSettings *part;
	ParticleDupliWeight *dw;
	GroupObject *go;
	int a;

	part = idbase->first;
	while (part) {
		if (part->id.us > 0 || wd->current) {
			/* write LibData */
			writestruct(wd, ID_PA, ParticleSettings, 1, part);
			write_iddata(wd, &part->id);

			if (part->adt) {
				write_animdata(wd, part->adt);
			}
			writestruct(wd, DATA, PartDeflect, 1, part->pd);
			writestruct(wd, DATA, PartDeflect, 1, part->pd2);
			writestruct(wd, DATA, EffectorWeights, 1, part->effector_weights);

			if (part->clumpcurve) {
				write_curvemapping(wd, part->clumpcurve);
			}
			if (part->roughcurve) {
				write_curvemapping(wd, part->roughcurve);
			}

			dw = part->dupliweights.first;
			for (; dw; dw = dw->next) {
				/* update indices */
				dw->index = 0;
				if (part->dup_group) { /* can be NULL if lining fails or set to None */
					go = part->dup_group->gobject.first;
					while (go && go->ob != dw->ob) {
						go = go->next;
						dw->index++;
					}
				}
				writestruct(wd, DATA, ParticleDupliWeight, 1, dw);
			}

			if (part->boids && part->phystype == PART_PHYS_BOIDS) {
				BoidState *state = part->boids->states.first;

				writestruct(wd, DATA, BoidSettings, 1, part->boids);

				for (; state; state = state->next) {
					write_boid_state(wd, state);
				}
			}
			if (part->fluid && part->phystype == PART_PHYS_FLUID) {
				writestruct(wd, DATA, SPHFluidSettings, 1, part->fluid);
			}

			for (a = 0; a < MAX_MTEX; a++) {
				if (part->mtex[a]) {
					writestruct(wd, DATA, MTex, 1, part->mtex[a]);
				}
			}
		}
		part = part->id.next;
	}
}
static void write_particlesystems(WriteData *wd, ListBase *particles)
{
	ParticleSystem *psys = particles->first;
	ParticleTarget *pt;
	int a;

	for (; psys; psys = psys->next) {
		writestruct(wd, DATA, ParticleSystem, 1, psys);

		if (psys->particles) {
			writestruct(wd, DATA, ParticleData, psys->totpart, psys->particles);

			if (psys->particles->hair) {
				ParticleData *pa = psys->particles;

				for (a = 0; a < psys->totpart; a++, pa++) {
					writestruct(wd, DATA, HairKey, pa->totkey, pa->hair);
				}
			}

			if (psys->particles->boid &&
			    (psys->part->phystype == PART_PHYS_BOIDS))
			{
				writestruct(wd, DATA, BoidParticle, psys->totpart, psys->particles->boid);
			}

			if (psys->part->fluid &&
			    (psys->part->phystype == PART_PHYS_FLUID) &&
			    (psys->part->fluid->flag & SPH_VISCOELASTIC_SPRINGS))
			{
				writestruct(wd, DATA, ParticleSpring, psys->tot_fluidsprings, psys->fluid_springs);
			}
		}
		pt = psys->targets.first;
		for (; pt; pt = pt->next) {
			writestruct(wd, DATA, ParticleTarget, 1, pt);
		}

		if (psys->child) {
			writestruct(wd, DATA, ChildParticle, psys->totchild, psys->child);
		}

		if (psys->clmd) {
			writestruct(wd, DATA, ClothModifierData, 1, psys->clmd);
			writestruct(wd, DATA, ClothSimSettings, 1, psys->clmd->sim_parms);
			writestruct(wd, DATA, ClothCollSettings, 1, psys->clmd->coll_parms);
		}

		write_pointcaches(wd, &psys->ptcaches);
	}
}

static void write_properties(WriteData *wd, ListBase *lb)
{
	bProperty *prop;

	prop = lb->first;
	while (prop) {
		writestruct(wd, DATA, bProperty, 1, prop);

		if (prop->poin && prop->poin != &prop->data) {
			writedata(wd, DATA, MEM_allocN_len(prop->poin), prop->poin);
		}

		prop = prop->next;
	}
}

static void write_sensors(WriteData *wd, ListBase *lb)
{
	bSensor *sens;

	sens = lb->first;
	while (sens) {
		writestruct(wd, DATA, bSensor, 1, sens);

		writedata(wd, DATA, sizeof(void *) * sens->totlinks, sens->links);

		switch (sens->type) {
			case SENS_NEAR:
				writestruct(wd, DATA, bNearSensor, 1, sens->data);
				break;
			case SENS_MOUSE:
				writestruct(wd, DATA, bMouseSensor, 1, sens->data);
				break;
			case SENS_KEYBOARD:
				writestruct(wd, DATA, bKeyboardSensor, 1, sens->data);
				break;
			case SENS_PROPERTY:
				writestruct(wd, DATA, bPropertySensor, 1, sens->data);
				break;
			case SENS_ARMATURE:
				writestruct(wd, DATA, bArmatureSensor, 1, sens->data);
				break;
			case SENS_ACTUATOR:
				writestruct(wd, DATA, bActuatorSensor, 1, sens->data);
				break;
			case SENS_DELAY:
				writestruct(wd, DATA, bDelaySensor, 1, sens->data);
				break;
			case SENS_COLLISION:
				writestruct(wd, DATA, bCollisionSensor, 1, sens->data);
				break;
			case SENS_RADAR:
				writestruct(wd, DATA, bRadarSensor, 1, sens->data);
				break;
			case SENS_RANDOM:
				writestruct(wd, DATA, bRandomSensor, 1, sens->data);
				break;
			case SENS_RAY:
				writestruct(wd, DATA, bRaySensor, 1, sens->data);
				break;
			case SENS_MESSAGE:
				writestruct(wd, DATA, bMessageSensor, 1, sens->data);
				break;
			case SENS_JOYSTICK:
				writestruct(wd, DATA, bJoystickSensor, 1, sens->data);
				break;
			default:
				; /* error: don't know how to write this file */
		}

		sens = sens->next;
	}
}

static void write_controllers(WriteData *wd, ListBase *lb)
{
	bController *cont;

	cont = lb->first;
	while (cont) {
		writestruct(wd, DATA, bController, 1, cont);

		writedata(wd, DATA, sizeof(void *) * cont->totlinks, cont->links);

		switch (cont->type) {
			case CONT_EXPRESSION:
				writestruct(wd, DATA, bExpressionCont, 1, cont->data);
				break;
			case CONT_PYTHON:
				writestruct(wd, DATA, bPythonCont, 1, cont->data);
				break;
			default:
				; /* error: don't know how to write this file */
		}

		cont = cont->next;
	}
}

static void write_actuators(WriteData *wd, ListBase *lb)
{
	bActuator *act;

	act = lb->first;
	while (act) {
		writestruct(wd, DATA, bActuator, 1, act);

		switch (act->type) {
			case ACT_ACTION:
			case ACT_SHAPEACTION:
				writestruct(wd, DATA, bActionActuator, 1, act->data);
				break;
			case ACT_SOUND:
				writestruct(wd, DATA, bSoundActuator, 1, act->data);
				break;
			case ACT_OBJECT:
				writestruct(wd, DATA, bObjectActuator, 1, act->data);
				break;
			case ACT_PROPERTY:
				writestruct(wd, DATA, bPropertyActuator, 1, act->data);
				break;
			case ACT_CAMERA:
				writestruct(wd, DATA, bCameraActuator, 1, act->data);
				break;
			case ACT_CONSTRAINT:
				writestruct(wd, DATA, bConstraintActuator, 1, act->data);
				break;
			case ACT_EDIT_OBJECT:
				writestruct(wd, DATA, bEditObjectActuator, 1, act->data);
				break;
			case ACT_SCENE:
				writestruct(wd, DATA, bSceneActuator, 1, act->data);
				break;
			case ACT_GROUP:
				writestruct(wd, DATA, bGroupActuator, 1, act->data);
				break;
			case ACT_RANDOM:
				writestruct(wd, DATA, bRandomActuator, 1, act->data);
				break;
			case ACT_MESSAGE:
				writestruct(wd, DATA, bMessageActuator, 1, act->data);
				break;
			case ACT_GAME:
				writestruct(wd, DATA, bGameActuator, 1, act->data);
				break;
			case ACT_VISIBILITY:
				writestruct(wd, DATA, bVisibilityActuator, 1, act->data);
				break;
			case ACT_2DFILTER:
				writestruct(wd, DATA, bTwoDFilterActuator, 1, act->data);
				break;
			case ACT_PARENT:
				writestruct(wd, DATA, bParentActuator, 1, act->data);
				break;
			case ACT_STATE:
				writestruct(wd, DATA, bStateActuator, 1, act->data);
				break;
			case ACT_ARMATURE:
				writestruct(wd, DATA, bArmatureActuator, 1, act->data);
				break;
			case ACT_STEERING:
				writestruct(wd, DATA, bSteeringActuator, 1, act->data);
				break;
			case ACT_MOUSE:
				writestruct(wd, DATA, bMouseActuator, 1, act->data);
				break;
			default:
				; /* error: don't know how to write this file */
		}

		act = act->next;
	}
}

static void write_motionpath(WriteData *wd, bMotionPath *mpath)
{
	/* sanity checks */
	if (mpath == NULL) {
		return;
	}

	/* firstly, just write the motionpath struct */
	writestruct(wd, DATA, bMotionPath, 1, mpath);

	/* now write the array of data */
	writestruct(wd, DATA, bMotionPathVert, mpath->length, mpath->points);
}

static void write_constraints(WriteData *wd, ListBase *conlist)
{
	bConstraint *con;

	for (con = conlist->first; con; con = con->next) {
		const bConstraintTypeInfo *cti = BKE_constraint_typeinfo_get(con);

		/* Write the specific data */
		if (cti && con->data) {
			/* firstly, just write the plain con->data struct */
			writestruct_id(wd, DATA, cti->structName, 1, con->data);

			/* do any constraint specific stuff */
			switch (con->type) {
				case CONSTRAINT_TYPE_PYTHON:
				{
					bPythonConstraint *data = con->data;
					bConstraintTarget *ct;

					/* write targets */
					for (ct = data->targets.first; ct; ct = ct->next) {
						writestruct(wd, DATA, bConstraintTarget, 1, ct);
					}

					/* Write ID Properties -- and copy this comment EXACTLY for easy finding
					 * of library blocks that implement this.*/
					IDP_WriteProperty(data->prop, wd);

					break;
				}
				case CONSTRAINT_TYPE_SPLINEIK:
				{
					bSplineIKConstraint *data = con->data;

					/* write points array */
					writedata(wd, DATA, sizeof(float) * (data->numpoints), data->points);

					break;
				}
			}
		}

		/* Write the constraint */
		writestruct(wd, DATA, bConstraint, 1, con);
	}
}

static void write_pose(WriteData *wd, bPose *pose)
{
	bPoseChannel *chan;
	bActionGroup *grp;

	/* Write each channel */
	if (pose == NULL) {
		return;
	}

	/* Write channels */
	for (chan = pose->chanbase.first; chan; chan = chan->next) {
		/* Write ID Properties -- and copy this comment EXACTLY for easy finding
		 * of library blocks that implement this.*/
		if (chan->prop) {
			IDP_WriteProperty(chan->prop, wd);
		}

		write_constraints(wd, &chan->constraints);

		write_motionpath(wd, chan->mpath);

		/* prevent crashes with autosave,
		 * when a bone duplicated in editmode has not yet been assigned to its posechannel */
		if (chan->bone) {
			/* gets restored on read, for library armatures */
			chan->selectflag = chan->bone->flag & BONE_SELECTED;
		}

		writestruct(wd, DATA, bPoseChannel, 1, chan);
	}

	/* Write groups */
	for (grp = pose->agroups.first; grp; grp = grp->next) {
		writestruct(wd, DATA, bActionGroup, 1, grp);
	}

	/* write IK param */
	if (pose->ikparam) {
		const char *structname = BKE_pose_ikparam_get_name(pose);
		if (structname) {
			writestruct_id(wd, DATA, structname, 1, pose->ikparam);
		}
	}

	/* Write this pose */
	writestruct(wd, DATA, bPose, 1, pose);

}

static void write_defgroups(WriteData *wd, ListBase *defbase)
{
	for (bDeformGroup *defgroup = defbase->first; defgroup; defgroup = defgroup->next) {
		writestruct(wd, DATA, bDeformGroup, 1, defgroup);
	}
}

static void write_modifiers(WriteData *wd, ListBase *modbase)
{
	ModifierData *md;

	if (modbase == NULL) {
		return;
	}

	for (md = modbase->first; md; md = md->next) {
		const ModifierTypeInfo *mti = modifierType_getInfo(md->type);
		if (mti == NULL) {
			return;
		}

		writestruct_id(wd, DATA, mti->structName, 1, md);

		if (md->type == eModifierType_Hook) {
			HookModifierData *hmd = (HookModifierData *)md;

			if (hmd->curfalloff) {
				write_curvemapping(wd, hmd->curfalloff);
			}

			writedata(wd, DATA, sizeof(int) * hmd->totindex, hmd->indexar);
		}
		else if (md->type == eModifierType_Cloth) {
			ClothModifierData *clmd = (ClothModifierData *)md;

			writestruct(wd, DATA, ClothSimSettings, 1, clmd->sim_parms);
			writestruct(wd, DATA, ClothCollSettings, 1, clmd->coll_parms);
			writestruct(wd, DATA, EffectorWeights, 1, clmd->sim_parms->effector_weights);
			write_pointcaches(wd, &clmd->ptcaches);
		}
		else if (md->type == eModifierType_Smoke) {
			SmokeModifierData *smd = (SmokeModifierData *)md;

			if (smd->type & MOD_SMOKE_TYPE_DOMAIN) {
				if (smd->domain) {
					write_pointcaches(wd, &(smd->domain->ptcaches[0]));

					/* create fake pointcache so that old blender versions can read it */
					smd->domain->point_cache[1] = BKE_ptcache_add(&smd->domain->ptcaches[1]);
					smd->domain->point_cache[1]->flag |= PTCACHE_DISK_CACHE | PTCACHE_FAKE_SMOKE;
					smd->domain->point_cache[1]->step = 1;

					write_pointcaches(wd, &(smd->domain->ptcaches[1]));
				}

				writestruct(wd, DATA, SmokeDomainSettings, 1, smd->domain);

				if (smd->domain) {
					/* cleanup the fake pointcache */
					BKE_ptcache_free_list(&smd->domain->ptcaches[1]);
					smd->domain->point_cache[1] = NULL;

					writestruct(wd, DATA, EffectorWeights, 1, smd->domain->effector_weights);
				}
			}
			else if (smd->type & MOD_SMOKE_TYPE_FLOW) {
				writestruct(wd, DATA, SmokeFlowSettings, 1, smd->flow);
			}
			else if (smd->type & MOD_SMOKE_TYPE_COLL) {
				writestruct(wd, DATA, SmokeCollSettings, 1, smd->coll);
			}
		}
		else if (md->type == eModifierType_Fluidsim) {
			FluidsimModifierData *fluidmd = (FluidsimModifierData *)md;

			writestruct(wd, DATA, FluidsimSettings, 1, fluidmd->fss);
		}
		else if (md->type == eModifierType_DynamicPaint) {
			DynamicPaintModifierData *pmd = (DynamicPaintModifierData *)md;

			if (pmd->canvas) {
				DynamicPaintSurface *surface;
				writestruct(wd, DATA, DynamicPaintCanvasSettings, 1, pmd->canvas);

				/* write surfaces */
				for (surface = pmd->canvas->surfaces.first; surface; surface = surface->next) {
					writestruct(wd, DATA, DynamicPaintSurface, 1, surface);
				}
				/* write caches and effector weights */
				for (surface = pmd->canvas->surfaces.first; surface; surface = surface->next) {
					write_pointcaches(wd, &(surface->ptcaches));

					writestruct(wd, DATA, EffectorWeights, 1, surface->effector_weights);
				}
			}
			if (pmd->brush) {
				writestruct(wd, DATA, DynamicPaintBrushSettings, 1, pmd->brush);
				writestruct(wd, DATA, ColorBand, 1, pmd->brush->paint_ramp);
				writestruct(wd, DATA, ColorBand, 1, pmd->brush->vel_ramp);
			}
		}
		else if (md->type == eModifierType_Collision) {

#if 0
			CollisionModifierData *collmd = (CollisionModifierData *)md;
			// TODO: CollisionModifier should use pointcache
			// + have proper reset events before enabling this
			writestruct(wd, DATA, MVert, collmd->numverts, collmd->x);
			writestruct(wd, DATA, MVert, collmd->numverts, collmd->xnew);
			writestruct(wd, DATA, MFace, collmd->numfaces, collmd->mfaces);
#endif
		}
		else if (md->type == eModifierType_MeshDeform) {
			MeshDeformModifierData *mmd = (MeshDeformModifierData *)md;
			int size = mmd->dyngridsize;

			writestruct(wd, DATA, MDefInfluence, mmd->totinfluence, mmd->bindinfluences);
			writedata(wd, DATA, sizeof(int) * (mmd->totvert + 1), mmd->bindoffsets);
			writedata(wd, DATA, sizeof(float) * 3 * mmd->totcagevert,
			          mmd->bindcagecos);
			writestruct(wd, DATA, MDefCell, size * size * size, mmd->dyngrid);
			writestruct(wd, DATA, MDefInfluence, mmd->totinfluence, mmd->dyninfluences);
			writedata(wd, DATA, sizeof(int) * mmd->totvert, mmd->dynverts);
		}
		else if (md->type == eModifierType_Warp) {
			WarpModifierData *tmd = (WarpModifierData *)md;
			if (tmd->curfalloff) {
				write_curvemapping(wd, tmd->curfalloff);
			}
		}
		else if (md->type == eModifierType_WeightVGEdit) {
			WeightVGEditModifierData *wmd = (WeightVGEditModifierData *)md;

			if (wmd->cmap_curve) {
				write_curvemapping(wd, wmd->cmap_curve);
			}
		}
		else if (md->type == eModifierType_LaplacianDeform) {
			LaplacianDeformModifierData *lmd = (LaplacianDeformModifierData *)md;

			writedata(wd, DATA, sizeof(float) * lmd->total_verts * 3, lmd->vertexco);
		}
		else if (md->type == eModifierType_CorrectiveSmooth) {
			CorrectiveSmoothModifierData *csmd = (CorrectiveSmoothModifierData *)md;

			if (csmd->bind_coords) {
				writedata(wd, DATA, sizeof(float[3]) * csmd->bind_coords_num, csmd->bind_coords);
			}
		}
	}
}

static void write_objects(WriteData *wd, ListBase *idbase)
{
	Object *ob;

	ob = idbase->first;
	while (ob) {
		if (ob->id.us > 0 || wd->current) {
			/* write LibData */
			writestruct(wd, ID_OB, Object, 1, ob);
			write_iddata(wd, &ob->id);

			if (ob->adt) {
				write_animdata(wd, ob->adt);
			}

			/* direct data */
			writedata(wd, DATA, sizeof(void *) * ob->totcol, ob->mat);
			writedata(wd, DATA, sizeof(char) * ob->totcol, ob->matbits);
			/* write_effects(wd, &ob->effect); */ /* not used anymore */
			write_properties(wd, &ob->prop);
			write_sensors(wd, &ob->sensors);
			write_controllers(wd, &ob->controllers);
			write_actuators(wd, &ob->actuators);

			if (ob->type == OB_ARMATURE) {
				bArmature *arm = ob->data;
				if (arm && ob->pose && arm->act_bone) {
					BLI_strncpy(ob->pose->proxy_act_bone, arm->act_bone->name, sizeof(ob->pose->proxy_act_bone));
				}
			}

			write_pose(wd, ob->pose);
			write_defgroups(wd, &ob->defbase);
			write_constraints(wd, &ob->constraints);
			write_motionpath(wd, ob->mpath);

			writestruct(wd, DATA, PartDeflect, 1, ob->pd);
			writestruct(wd, DATA, SoftBody, 1, ob->soft);
			if (ob->soft) {
				write_pointcaches(wd, &ob->soft->ptcaches);
				writestruct(wd, DATA, EffectorWeights, 1, ob->soft->effector_weights);
			}
			writestruct(wd, DATA, BulletSoftBody, 1, ob->bsoft);

			if (ob->rigidbody_object) {
				/* TODO: if any extra data is added to handle duplis, will need separate function then */
				writestruct(wd, DATA, RigidBodyOb, 1, ob->rigidbody_object);
			}
			if (ob->rigidbody_constraint) {
				writestruct(wd, DATA, RigidBodyCon, 1, ob->rigidbody_constraint);
			}

			if (ob->type == OB_EMPTY && ob->empty_drawtype == OB_EMPTY_IMAGE) {
				writestruct(wd, DATA, ImageUser, 1, ob->iuser);
			}

			write_particlesystems(wd, &ob->particlesystem);
			write_modifiers(wd, &ob->modifiers);

			writelist(wd, DATA, LinkData, &ob->pc_ids);
			writelist(wd, DATA, LodLevel, &ob->lodlevels);
		}

		write_previews(wd, ob->preview);

		ob = ob->id.next;
	}

	mywrite_flush(wd);
}


static void write_vfonts(WriteData *wd, ListBase *idbase)
{
	VFont *vf;
	PackedFile *pf;

	vf = idbase->first;
	while (vf) {
		if (vf->id.us > 0 || wd->current) {
			/* write LibData */
			writestruct(wd, ID_VF, VFont, 1, vf);
			write_iddata(wd, &vf->id);

			/* direct data */

			if (vf->packedfile) {
				pf = vf->packedfile;
				writestruct(wd, DATA, PackedFile, 1, pf);
				writedata(wd, DATA, pf->size, pf->data);
			}
		}

		vf = vf->id.next;
	}

	mywrite_flush(wd);
}


static void write_keys(WriteData *wd, ListBase *idbase)
{
	Key *key;
	KeyBlock *kb;

	key = idbase->first;
	while (key) {
		if (key->id.us > 0 || wd->current) {
			/* write LibData */
			writestruct(wd, ID_KE, Key, 1, key);
			write_iddata(wd, &key->id);

			if (key->adt) {
				write_animdata(wd, key->adt);
			}

			/* direct data */
			kb = key->block.first;
			while (kb) {
				writestruct(wd, DATA, KeyBlock, 1, kb);
				if (kb->data) {
					writedata(wd, DATA, kb->totelem * key->elemsize, kb->data);
				}
				kb = kb->next;
			}
		}

		key = key->id.next;
	}

	mywrite_flush(wd);
}

static void write_cameras(WriteData *wd, ListBase *idbase)
{
	Camera *cam;

	cam = idbase->first;
	while (cam) {
		if (cam->id.us > 0 || wd->current) {
			/* write LibData */
			writestruct(wd, ID_CA, Camera, 1, cam);
			write_iddata(wd, &cam->id);

			if (cam->adt) {
				write_animdata(wd, cam->adt);
			}
		}

		cam = cam->id.next;
	}
}

static void write_mballs(WriteData *wd, ListBase *idbase)
{
	MetaBall *mb;
	MetaElem *ml;

	mb = idbase->first;
	while (mb) {
		if (mb->id.us > 0 || wd->current) {
			/* write LibData */
			writestruct(wd, ID_MB, MetaBall, 1, mb);
			write_iddata(wd, &mb->id);

			/* direct data */
			writedata(wd, DATA, sizeof(void *) * mb->totcol, mb->mat);
			if (mb->adt) {
				write_animdata(wd, mb->adt);
			}

			ml = mb->elems.first;
			while (ml) {
				writestruct(wd, DATA, MetaElem, 1, ml);
				ml = ml->next;
			}
		}
		mb = mb->id.next;
	}
}

static void write_curves(WriteData *wd, ListBase *idbase)
{
	Curve *cu;
	Nurb *nu;

	cu = idbase->first;
	while (cu) {
		if (cu->id.us > 0 || wd->current) {
			/* write LibData */
			writestruct(wd, ID_CU, Curve, 1, cu);
			write_iddata(wd, &cu->id);

			/* direct data */
			writedata(wd, DATA, sizeof(void *) * cu->totcol, cu->mat);
			if (cu->adt) {
				write_animdata(wd, cu->adt);
			}

			if (cu->vfont) {
				writedata(wd, DATA, cu->len + 1, cu->str);
				writestruct(wd, DATA, CharInfo, cu->len_wchar + 1, cu->strinfo);
				writestruct(wd, DATA, TextBox, cu->totbox, cu->tb);
			}
			else {
				/* is also the order of reading */
				nu = cu->nurb.first;
				while (nu) {
					writestruct(wd, DATA, Nurb, 1, nu);
					nu = nu->next;
				}
				nu = cu->nurb.first;
				while (nu) {
					if (nu->type == CU_BEZIER) {
						writestruct(wd, DATA, BezTriple, nu->pntsu, nu->bezt);
					}
					else {
						writestruct(wd, DATA, BPoint, nu->pntsu * nu->pntsv, nu->bp);
						if (nu->knotsu) {
							writedata(wd, DATA, KNOTSU(nu) * sizeof(float), nu->knotsu);
						}
						if (nu->knotsv) {
							writedata(wd, DATA, KNOTSV(nu) * sizeof(float), nu->knotsv);
						}
					}
					nu = nu->next;
				}
			}
		}
		cu = cu->id.next;
	}

	mywrite_flush(wd);
}

static void write_dverts(WriteData *wd, int count, MDeformVert *dvlist)
{
	if (dvlist) {

		/* Write the dvert list */
		writestruct(wd, DATA, MDeformVert, count, dvlist);

		/* Write deformation data for each dvert */
		for (int i = 0; i < count; i++) {
			if (dvlist[i].dw) {
				writestruct(wd, DATA, MDeformWeight, dvlist[i].totweight, dvlist[i].dw);
			}
		}
	}
}

static void write_mdisps(WriteData *wd, int count, MDisps *mdlist, int external)
{
	if (mdlist) {
		int i;

		writestruct(wd, DATA, MDisps, count, mdlist);
		for (i = 0; i < count; ++i) {
			MDisps *md = &mdlist[i];
			if (md->disps) {
				if (!external) {
					writedata(wd, DATA, sizeof(float) * 3 * md->totdisp, md->disps);
				}
			}

			if (md->hidden) {
				writedata(wd, DATA, BLI_BITMAP_SIZE(md->totdisp), md->hidden);
			}
		}
	}
}

static void write_grid_paint_mask(WriteData *wd, int count, GridPaintMask *grid_paint_mask)
{
	if (grid_paint_mask) {
		int i;

		writestruct(wd, DATA, GridPaintMask, count, grid_paint_mask);
		for (i = 0; i < count; ++i) {
			GridPaintMask *gpm = &grid_paint_mask[i];
			if (gpm->data) {
				const int gridsize = BKE_ccg_gridsize(gpm->level);
				writedata(wd, DATA,
				          sizeof(*gpm->data) * gridsize * gridsize,
				          gpm->data);
			}
		}
	}
}

static void write_customdata(
        WriteData *wd, ID *id, int count, CustomData *data, CustomDataLayer *layers,
        int partial_type, int partial_count)
{
	int i;

	/* write external customdata (not for undo) */
	if (data->external && !wd->current) {
		CustomData_external_write(data, id, CD_MASK_MESH, count, 0);
	}

	writestruct_at_address(wd, DATA, CustomDataLayer, data->totlayer, data->layers, layers);

	for (i = 0; i < data->totlayer; i++) {
		CustomDataLayer *layer = &layers[i];
		const char *structname;
		int structnum, datasize;

		if (layer->type == CD_MDEFORMVERT) {
			/* layer types that allocate own memory need special handling */
			write_dverts(wd, count, layer->data);
		}
		else if (layer->type == CD_MDISPS) {
			write_mdisps(wd, count, layer->data, layer->flag & CD_FLAG_EXTERNAL);
		}
		else if (layer->type == CD_PAINT_MASK) {
			const float *layer_data = layer->data;
			writedata(wd, DATA, sizeof(*layer_data) * count, layer_data);
		}
		else if (layer->type == CD_GRID_PAINT_MASK) {
			write_grid_paint_mask(wd, count, layer->data);
		}
		else {
			CustomData_file_write_info(layer->type, &structname, &structnum);
			if (structnum) {
				/* when using partial visibility, the MEdge and MFace layers
				 * are smaller than the original, so their type and count is
				 * passed to make this work */
				if (layer->type != partial_type) {
					datasize = structnum * count;
				}
				else {
					datasize = structnum * partial_count;
				}

				writestruct_id(wd, DATA, structname, datasize, layer->data);
			}
			else {
				printf("%s error: layer '%s':%d - can't be written to file\n",
				       __func__, structname, layer->type);
			}
		}
	}

	if (data->external) {
		writestruct(wd, DATA, CustomDataExternal, 1, data->external);
	}
}

static void write_meshes(WriteData *wd, ListBase *idbase)
{
	Mesh *mesh;
	bool save_for_old_blender = false;

#ifdef USE_BMESH_SAVE_AS_COMPAT
	save_for_old_blender = wd->use_mesh_compat; /* option to save with older mesh format */
#endif

	mesh = idbase->first;
	while (mesh) {
		CustomDataLayer *vlayers = NULL, vlayers_buff[CD_TEMP_CHUNK_SIZE];
		CustomDataLayer *elayers = NULL, elayers_buff[CD_TEMP_CHUNK_SIZE];
		CustomDataLayer *flayers = NULL, flayers_buff[CD_TEMP_CHUNK_SIZE];
		CustomDataLayer *llayers = NULL, llayers_buff[CD_TEMP_CHUNK_SIZE];
		CustomDataLayer *players = NULL, players_buff[CD_TEMP_CHUNK_SIZE];

		if (mesh->id.us > 0 || wd->current) {
			/* write LibData */
			if (!save_for_old_blender) {
				/* write a copy of the mesh, don't modify in place because it is
				 * not thread safe for threaded renders that are reading this */
				Mesh *old_mesh = mesh;
				Mesh copy_mesh = *mesh;
				mesh = &copy_mesh;

#ifdef USE_BMESH_SAVE_WITHOUT_MFACE
				/* cache only - don't write */
				mesh->mface = NULL;
				mesh->totface = 0;
				memset(&mesh->fdata, 0, sizeof(mesh->fdata));
#endif /* USE_BMESH_SAVE_WITHOUT_MFACE */

				/**
				 * Those calls:
				 *   - Reduce mesh->xdata.totlayer to number of layers to write.
				 *   - Fill xlayers with those layers to be written.
				 * Note that mesh->xdata is from now on invalid for Blender, but this is why the whole mesh is
				 * a temp local copy!
				 */
				CustomData_file_write_prepare(&mesh->vdata, &vlayers, vlayers_buff, ARRAY_SIZE(vlayers_buff));
				CustomData_file_write_prepare(&mesh->edata, &elayers, elayers_buff, ARRAY_SIZE(elayers_buff));
#ifndef USE_BMESH_SAVE_WITHOUT_MFACE  /* Do not copy org fdata in this case!!! */
				CustomData_file_write_prepare(&mesh->fdata, &flayers, flayers_buff, ARRAY_SIZE(flayers_buff));
#else
				flayers = flayers_buff;
#endif
				CustomData_file_write_prepare(&mesh->ldata, &llayers, llayers_buff, ARRAY_SIZE(llayers_buff));
				CustomData_file_write_prepare(&mesh->pdata, &players, players_buff, ARRAY_SIZE(players_buff));

				writestruct_at_address(wd, ID_ME, Mesh, 1, old_mesh, mesh);
				write_iddata(wd, &mesh->id);

				/* direct data */
				if (mesh->adt) {
					write_animdata(wd, mesh->adt);
				}

				writedata(wd, DATA, sizeof(void *) * mesh->totcol, mesh->mat);
				writedata(wd, DATA, sizeof(MSelect) * mesh->totselect, mesh->mselect);

				write_customdata(wd, &mesh->id, mesh->totvert, &mesh->vdata, vlayers, -1, 0);
				write_customdata(wd, &mesh->id, mesh->totedge, &mesh->edata, elayers, -1, 0);
				/* fdata is really a dummy - written so slots align */
				write_customdata(wd, &mesh->id, mesh->totface, &mesh->fdata, flayers, -1, 0);
				write_customdata(wd, &mesh->id, mesh->totloop, &mesh->ldata, llayers, -1, 0);
				write_customdata(wd, &mesh->id, mesh->totpoly, &mesh->pdata, players, -1, 0);

				/* restore pointer */
				mesh = old_mesh;
			}
			else {

#ifdef USE_BMESH_SAVE_AS_COMPAT
				/* write a copy of the mesh, don't modify in place because it is
				 * not thread safe for threaded renders that are reading this */
				Mesh *old_mesh = mesh;
				Mesh copy_mesh = *mesh;
				mesh = &copy_mesh;

				mesh->mpoly = NULL;
				mesh->mface = NULL;
				mesh->totface = 0;
				mesh->totpoly = 0;
				mesh->totloop = 0;
				CustomData_reset(&mesh->fdata);
				CustomData_reset(&mesh->pdata);
				CustomData_reset(&mesh->ldata);
				mesh->edit_btmesh = NULL;

				/* now fill in polys to mfaces */
				/* XXX This breaks writing design, by using temp allocated memory, which will likely generate
				 *     duplicates in stored 'old' addresses.
				 *     This is very bad, but do not see easy way to avoid this, aside from generating those data
				 *     outside of save process itself.
				 *     Maybe we can live with this, though?
				 */
				mesh->totface = BKE_mesh_mpoly_to_mface(&mesh->fdata, &old_mesh->ldata, &old_mesh->pdata,
				                                        mesh->totface, old_mesh->totloop, old_mesh->totpoly);

				BKE_mesh_update_customdata_pointers(mesh, false);

				CustomData_file_write_prepare(&mesh->vdata, &vlayers, vlayers_buff, ARRAY_SIZE(vlayers_buff));
				CustomData_file_write_prepare(&mesh->edata, &elayers, elayers_buff, ARRAY_SIZE(elayers_buff));
				CustomData_file_write_prepare(&mesh->fdata, &flayers, flayers_buff, ARRAY_SIZE(flayers_buff));
#if 0
				CustomData_file_write_prepare(&mesh->ldata, &llayers, llayers_buff, ARRAY_SIZE(llayers_buff));
				CustomData_file_write_prepare(&mesh->pdata, &players, players_buff, ARRAY_SIZE(players_buff));
#endif

				writestruct_at_address(wd, ID_ME, Mesh, 1, old_mesh, mesh);
				write_iddata(wd, &mesh->id);

				/* direct data */
				if (mesh->adt) {
					write_animdata(wd, mesh->adt);
				}

				writedata(wd, DATA, sizeof(void *) * mesh->totcol, mesh->mat);
				/* writedata(wd, DATA, sizeof(MSelect) * mesh->totselect, mesh->mselect); */ /* pre-bmesh NULL's */

				write_customdata(wd, &mesh->id, mesh->totvert, &mesh->vdata, vlayers, -1, 0);
				write_customdata(wd, &mesh->id, mesh->totedge, &mesh->edata, elayers, -1, 0);
				write_customdata(wd, &mesh->id, mesh->totface, &mesh->fdata, flayers, -1, 0);
				/* harmless for older blender versioins but _not_ writing these keeps file size down */
#if 0
				write_customdata(wd, &mesh->id, mesh->totloop, &mesh->ldata, llayers, -1, 0);
				write_customdata(wd, &mesh->id, mesh->totpoly, &mesh->pdata, players, -1, 0);
#endif

				CustomData_free(&mesh->fdata, mesh->totface);
				flayers = NULL;

				/* restore pointer */
				mesh = old_mesh;
#endif /* USE_BMESH_SAVE_AS_COMPAT */
			}
		}

		if (vlayers && vlayers != vlayers_buff) {
			MEM_freeN(vlayers);
		}
		if (elayers && elayers != elayers_buff) {
			MEM_freeN(elayers);
		}
		if (flayers && flayers != flayers_buff) {
			MEM_freeN(flayers);
		}
		if (llayers && llayers != llayers_buff) {
			MEM_freeN(llayers);
		}
		if (players && players != players_buff) {
			MEM_freeN(players);
		}

		mesh = mesh->id.next;
	}

	mywrite_flush(wd);
}

static void write_lattices(WriteData *wd, ListBase *idbase)
{
	Lattice *lt;

	lt = idbase->first;
	while (lt) {
		if (lt->id.us > 0 || wd->current) {
			/* write LibData */
			writestruct(wd, ID_LT, Lattice, 1, lt);
			write_iddata(wd, &lt->id);

			/* write animdata */
			if (lt->adt) {
				write_animdata(wd, lt->adt);
			}

			/* direct data */
			writestruct(wd, DATA, BPoint, lt->pntsu * lt->pntsv * lt->pntsw, lt->def);

			write_dverts(wd, lt->pntsu * lt->pntsv * lt->pntsw, lt->dvert);

		}
		lt = lt->id.next;
	}

	mywrite_flush(wd);
}

static void write_images(WriteData *wd, ListBase *idbase)
{
	Image *ima;
	PackedFile *pf;
	ImageView *iv;
	ImagePackedFile *imapf;

	ima = idbase->first;
	while (ima) {
		if (ima->id.us > 0 || wd->current) {
			/* Some trickery to keep forward compatibility of packed images. */
			BLI_assert(ima->packedfile == NULL);
			if (ima->packedfiles.first != NULL) {
				imapf = ima->packedfiles.first;
				ima->packedfile = imapf->packedfile;
			}

			/* write LibData */
			writestruct(wd, ID_IM, Image, 1, ima);
			write_iddata(wd, &ima->id);

			for (imapf = ima->packedfiles.first; imapf; imapf = imapf->next) {
				writestruct(wd, DATA, ImagePackedFile, 1, imapf);
				if (imapf->packedfile) {
					pf = imapf->packedfile;
					writestruct(wd, DATA, PackedFile, 1, pf);
					writedata(wd, DATA, pf->size, pf->data);
				}
			}

			write_previews(wd, ima->preview);

			for (iv = ima->views.first; iv; iv = iv->next) {
				writestruct(wd, DATA, ImageView, 1, iv);
			}
			writestruct(wd, DATA, Stereo3dFormat, 1, ima->stereo3d_format);

			ima->packedfile = NULL;
		}
		ima = ima->id.next;
	}

	mywrite_flush(wd);
}

static void write_textures(WriteData *wd, ListBase *idbase)
{
	Tex *tex;

	tex = idbase->first;
	while (tex) {
		if (tex->id.us > 0 || wd->current) {
			/* write LibData */
			writestruct(wd, ID_TE, Tex, 1, tex);
			write_iddata(wd, &tex->id);

			if (tex->adt) {
				write_animdata(wd, tex->adt);
			}

			/* direct data */
			if (tex->coba) {
				writestruct(wd, DATA, ColorBand, 1, tex->coba);
			}
			if (tex->type == TEX_ENVMAP && tex->env) {
				writestruct(wd, DATA, EnvMap, 1, tex->env);
			}
			if (tex->type == TEX_POINTDENSITY && tex->pd) {
				writestruct(wd, DATA, PointDensity, 1, tex->pd);
				if (tex->pd->coba) {
					writestruct(wd, DATA, ColorBand, 1, tex->pd->coba);
				}
				if (tex->pd->falloff_curve) {
					write_curvemapping(wd, tex->pd->falloff_curve);
				}
			}
			if (tex->type == TEX_VOXELDATA) {
				writestruct(wd, DATA, VoxelData, 1, tex->vd);
			}
			if (tex->type == TEX_OCEAN && tex->ot) {
				writestruct(wd, DATA, OceanTex, 1, tex->ot);
			}

			/* nodetree is integral part of texture, no libdata */
			if (tex->nodetree) {
				writestruct(wd, DATA, bNodeTree, 1, tex->nodetree);
				write_nodetree(wd, tex->nodetree);
			}

			write_previews(wd, tex->preview);
		}
		tex = tex->id.next;
	}

	mywrite_flush(wd);
}

static void write_materials(WriteData *wd, ListBase *idbase)
{
	Material *ma;
	int a;

	ma = idbase->first;
	while (ma) {
		if (ma->id.us > 0 || wd->current) {
			/* write LibData */
			writestruct(wd, ID_MA, Material, 1, ma);
			write_iddata(wd, &ma->id);

			if (ma->adt) {
				write_animdata(wd, ma->adt);
			}

			for (a = 0; a < MAX_MTEX; a++) {
				if (ma->mtex[a]) {
					writestruct(wd, DATA, MTex, 1, ma->mtex[a]);
				}
			}

			if (ma->ramp_col) {
				writestruct(wd, DATA, ColorBand, 1, ma->ramp_col);
			}
			if (ma->ramp_spec) {
				writestruct(wd, DATA, ColorBand, 1, ma->ramp_spec);
			}

			/* nodetree is integral part of material, no libdata */
			if (ma->nodetree) {
				writestruct(wd, DATA, bNodeTree, 1, ma->nodetree);
				write_nodetree(wd, ma->nodetree);
			}

			write_previews(wd, ma->preview);
		}
		ma = ma->id.next;
	}
}

static void write_worlds(WriteData *wd, ListBase *idbase)
{
	World *wrld;
	int a;

	wrld = idbase->first;
	while (wrld) {
		if (wrld->id.us > 0 || wd->current) {
			/* write LibData */
			writestruct(wd, ID_WO, World, 1, wrld);
			write_iddata(wd, &wrld->id);

			if (wrld->adt) {
				write_animdata(wd, wrld->adt);
			}

			for (a = 0; a < MAX_MTEX; a++) {
				if (wrld->mtex[a]) {
					writestruct(wd, DATA, MTex, 1, wrld->mtex[a]);
				}
			}

			/* nodetree is integral part of world, no libdata */
			if (wrld->nodetree) {
				writestruct(wd, DATA, bNodeTree, 1, wrld->nodetree);
				write_nodetree(wd, wrld->nodetree);
			}

			write_previews(wd, wrld->preview);
		}
		wrld = wrld->id.next;
	}
}

static void write_lamps(WriteData *wd, ListBase *idbase)
{
	Lamp *la;
	int a;

	la = idbase->first;
	while (la) {
		if (la->id.us > 0 || wd->current) {
			/* write LibData */
			writestruct(wd, ID_LA, Lamp, 1, la);
			write_iddata(wd, &la->id);

			if (la->adt) {
				write_animdata(wd, la->adt);
			}

			/* direct data */
			for (a = 0; a < MAX_MTEX; a++) {
				if (la->mtex[a]) {
					writestruct(wd, DATA, MTex, 1, la->mtex[a]);
				}
			}

			if (la->curfalloff) {
				write_curvemapping(wd, la->curfalloff);
			}

			/* nodetree is integral part of lamps, no libdata */
			if (la->nodetree) {
				writestruct(wd, DATA, bNodeTree, 1, la->nodetree);
				write_nodetree(wd, la->nodetree);
			}

			write_previews(wd, la->preview);

		}
		la = la->id.next;
	}

	mywrite_flush(wd);
}

static void write_sequence_modifiers(WriteData *wd, ListBase *modbase)
{
	SequenceModifierData *smd;

	for (smd = modbase->first; smd; smd = smd->next) {
		const SequenceModifierTypeInfo *smti = BKE_sequence_modifier_type_info_get(smd->type);

		if (smti) {
			writestruct_id(wd, DATA, smti->struct_name, 1, smd);

			if (smd->type == seqModifierType_Curves) {
				CurvesModifierData *cmd = (CurvesModifierData *)smd;

				write_curvemapping(wd, &cmd->curve_mapping);
			}
			else if (smd->type == seqModifierType_HueCorrect) {
				HueCorrectModifierData *hcmd = (HueCorrectModifierData *)smd;

				write_curvemapping(wd, &hcmd->curve_mapping);
			}
		}
		else {
			writestruct(wd, DATA, SequenceModifierData, 1, smd);
		}
	}
}

static void write_view_settings(WriteData *wd, ColorManagedViewSettings *view_settings)
{
	if (view_settings->curve_mapping) {
		write_curvemapping(wd, view_settings->curve_mapping);
	}
}

static void write_paint(WriteData *wd, Paint *p)
{
	if (p->cavity_curve) {
		write_curvemapping(wd, p->cavity_curve);
	}
}

static void write_scenes(WriteData *wd, ListBase *scebase)
{
	Scene *sce;
	Base *base;
	Editing *ed;
	Sequence *seq;
	MetaStack *ms;
	Strip *strip;
	TimeMarker *marker;
	TransformOrientation *ts;
	SceneRenderLayer *srl;
	SceneRenderView *srv;
	ToolSettings *tos;
	FreestyleModuleConfig *fmc;
	FreestyleLineSet *fls;

	sce = scebase->first;
	while (sce) {
		/* write LibData */
		writestruct(wd, ID_SCE, Scene, 1, sce);
		write_iddata(wd, &sce->id);

		if (sce->adt) {
			write_animdata(wd, sce->adt);
		}
		write_keyingsets(wd, &sce->keyingsets);

		/* direct data */
		base = sce->base.first;
		while (base) {
			writestruct(wd, DATA, Base, 1, base);
			base = base->next;
		}

		tos = sce->toolsettings;
		writestruct(wd, DATA, ToolSettings, 1, tos);
		if (tos->vpaint) {
			writestruct(wd, DATA, VPaint, 1, tos->vpaint);
			write_paint(wd, &tos->vpaint->paint);
		}
		if (tos->wpaint) {
			writestruct(wd, DATA, VPaint, 1, tos->wpaint);
			write_paint(wd, &tos->wpaint->paint);
		}
		if (tos->sculpt) {
			writestruct(wd, DATA, Sculpt, 1, tos->sculpt);
			write_paint(wd, &tos->sculpt->paint);
		}
		if (tos->uvsculpt) {
			writestruct(wd, DATA, UvSculpt, 1, tos->uvsculpt);
			write_paint(wd, &tos->uvsculpt->paint);
		}
		/* write grease-pencil drawing brushes to file */
		writelist(wd, DATA, bGPDbrush, &tos->gp_brushes);
		for (bGPDbrush *brush = tos->gp_brushes.first; brush; brush = brush->next) {
			if (brush->cur_sensitivity) {
				write_curvemapping(wd, brush->cur_sensitivity);
			}
			if (brush->cur_strength) {
				write_curvemapping(wd, brush->cur_strength);
			}
			if (brush->cur_jitter) {
				write_curvemapping(wd, brush->cur_jitter);
			}
		}
		

		write_paint(wd, &tos->imapaint.paint);

		ed = sce->ed;
		if (ed) {
			writestruct(wd, DATA, Editing, 1, ed);

			/* reset write flags too */

			SEQ_BEGIN(ed, seq)
			{
				if (seq->strip) {
					seq->strip->done = false;
				}
				writestruct(wd, DATA, Sequence, 1, seq);
			}
			SEQ_END

			SEQ_BEGIN(ed, seq)
			{
				if (seq->strip && seq->strip->done == 0) {
					/* write strip with 'done' at 0 because readfile */

					if (seq->effectdata) {
						switch (seq->type) {
							case SEQ_TYPE_COLOR:
								writestruct(wd, DATA, SolidColorVars, 1, seq->effectdata);
								break;
							case SEQ_TYPE_SPEED:
								writestruct(wd, DATA, SpeedControlVars, 1, seq->effectdata);
								break;
							case SEQ_TYPE_WIPE:
								writestruct(wd, DATA, WipeVars, 1, seq->effectdata);
								break;
							case SEQ_TYPE_GLOW:
								writestruct(wd, DATA, GlowVars, 1, seq->effectdata);
								break;
							case SEQ_TYPE_TRANSFORM:
								writestruct(wd, DATA, TransformVars, 1, seq->effectdata);
								break;
							case SEQ_TYPE_GAUSSIAN_BLUR:
								writestruct(wd, DATA, GaussianBlurVars, 1, seq->effectdata);
								break;
							case SEQ_TYPE_TEXT:
								writestruct(wd, DATA, TextVars, 1, seq->effectdata);
								break;
						}
					}

					writestruct(wd, DATA, Stereo3dFormat, 1, seq->stereo3d_format);

					strip = seq->strip;
					writestruct(wd, DATA, Strip, 1, strip);
					if (seq->flag & SEQ_USE_CROP && strip->crop) {
						writestruct(wd, DATA, StripCrop, 1, strip->crop);
					}
					if (seq->flag & SEQ_USE_TRANSFORM && strip->transform) {
						writestruct(wd, DATA, StripTransform, 1, strip->transform);
					}
					if (seq->flag & SEQ_USE_PROXY && strip->proxy) {
						writestruct(wd, DATA, StripProxy, 1, strip->proxy);
					}
					if (seq->type == SEQ_TYPE_IMAGE) {
						writestruct(wd, DATA, StripElem,
						            MEM_allocN_len(strip->stripdata) / sizeof(struct StripElem),
						            strip->stripdata);
					}
					else if (ELEM(seq->type, SEQ_TYPE_MOVIE, SEQ_TYPE_SOUND_RAM, SEQ_TYPE_SOUND_HD)) {
						writestruct(wd, DATA, StripElem, 1, strip->stripdata);
					}

					strip->done = true;
				}

				if (seq->prop) {
					IDP_WriteProperty(seq->prop, wd);
				}

				write_sequence_modifiers(wd, &seq->modifiers);
			}
			SEQ_END

			/* new; meta stack too, even when its nasty restore code */
			for (ms = ed->metastack.first; ms; ms = ms->next) {
				writestruct(wd, DATA, MetaStack, 1, ms);
			}
		}

		if (sce->r.avicodecdata) {
			writestruct(wd, DATA, AviCodecData, 1, sce->r.avicodecdata);
			if (sce->r.avicodecdata->lpFormat) {
				writedata(wd, DATA, sce->r.avicodecdata->cbFormat, sce->r.avicodecdata->lpFormat);
			}
			if (sce->r.avicodecdata->lpParms) {
				writedata(wd, DATA, sce->r.avicodecdata->cbParms, sce->r.avicodecdata->lpParms);
			}
		}

		if (sce->r.qtcodecdata) {
			writestruct(wd, DATA, QuicktimeCodecData, 1, sce->r.qtcodecdata);
			if (sce->r.qtcodecdata->cdParms) {
				writedata(wd, DATA, sce->r.qtcodecdata->cdSize, sce->r.qtcodecdata->cdParms);
			}
		}
		if (sce->r.ffcodecdata.properties) {
			IDP_WriteProperty(sce->r.ffcodecdata.properties, wd);
		}

		/* writing dynamic list of TimeMarkers to the blend file */
		for (marker = sce->markers.first; marker; marker = marker->next) {
			writestruct(wd, DATA, TimeMarker, 1, marker);
		}

		/* writing dynamic list of TransformOrientations to the blend file */
		for (ts = sce->transform_spaces.first; ts; ts = ts->next) {
			writestruct(wd, DATA, TransformOrientation, 1, ts);
		}

		for (srl = sce->r.layers.first; srl; srl = srl->next) {
			writestruct(wd, DATA, SceneRenderLayer, 1, srl);
			for (fmc = srl->freestyleConfig.modules.first; fmc; fmc = fmc->next) {
				writestruct(wd, DATA, FreestyleModuleConfig, 1, fmc);
			}
			for (fls = srl->freestyleConfig.linesets.first; fls; fls = fls->next) {
				writestruct(wd, DATA, FreestyleLineSet, 1, fls);
			}
		}

		/* writing MultiView to the blend file */
		for (srv = sce->r.views.first; srv; srv = srv->next) {
			writestruct(wd, DATA, SceneRenderView, 1, srv);
		}

		if (sce->nodetree) {
			writestruct(wd, DATA, bNodeTree, 1, sce->nodetree);
			write_nodetree(wd, sce->nodetree);
		}

		write_view_settings(wd, &sce->view_settings);

		/* writing RigidBodyWorld data to the blend file */
		if (sce->rigidbody_world) {
			writestruct(wd, DATA, RigidBodyWorld, 1, sce->rigidbody_world);
			writestruct(wd, DATA, EffectorWeights, 1, sce->rigidbody_world->effector_weights);
			write_pointcaches(wd, &(sce->rigidbody_world->ptcaches));
		}

		write_previews(wd, sce->preview);
		write_curvemapping_curves(wd, &sce->r.mblur_shutter_curve);

		sce = sce->id.next;
	}

	mywrite_flush(wd);
}

static void write_gpencils(WriteData *wd, ListBase *lb)
{
	bGPdata *gpd;
	bGPDlayer *gpl;
	bGPDframe *gpf;
	bGPDstroke *gps;
	bGPDpalette *palette;

	for (gpd = lb->first; gpd; gpd = gpd->id.next) {
		if (gpd->id.us > 0 || wd->current) {
			/* write gpd data block to file */
			writestruct(wd, ID_GD, bGPdata, 1, gpd);
			write_iddata(wd, &gpd->id);

			if (gpd->adt) {
				write_animdata(wd, gpd->adt);
			}

			/* write grease-pencil layers to file */
			writelist(wd, DATA, bGPDlayer, &gpd->layers);
			for (gpl = gpd->layers.first; gpl; gpl = gpl->next) {

				/* write this layer's frames to file */
				writelist(wd, DATA, bGPDframe, &gpl->frames);
				for (gpf = gpl->frames.first; gpf; gpf = gpf->next) {

					/* write strokes */
					writelist(wd, DATA, bGPDstroke, &gpf->strokes);
					for (gps = gpf->strokes.first; gps; gps = gps->next) {
						writestruct(wd, DATA, bGPDspoint, gps->totpoints, gps->points);
					}
				}
			}
			/* write grease-pencil palettes */
			writelist(wd, DATA, bGPDpalette, &gpd->palettes);
			for (palette = gpd->palettes.first; palette; palette = palette->next) {
				writelist(wd, DATA, bGPDpalettecolor, &palette->colors);
			}
		}
	}

	mywrite_flush(wd);
}

static void write_windowmanagers(WriteData *wd, ListBase *lb)
{
	wmWindowManager *wm;
	wmWindow *win;

	for (wm = lb->first; wm; wm = wm->id.next) {
		writestruct(wd, ID_WM, wmWindowManager, 1, wm);
		write_iddata(wd, &wm->id);

		for (win = wm->windows.first; win; win = win->next) {
			writestruct(wd, DATA, wmWindow, 1, win);
			writestruct(wd, DATA, Stereo3dFormat, 1, win->stereo3d_format);
		}
	}

	/* typically flushing wouldn't be needed however this data _always_ changes,
	 * so flush here for more efficient undo. */
	mywrite_flush(wd);
}

static void write_region(WriteData *wd, ARegion *ar, int spacetype)
{
	writestruct(wd, DATA, ARegion, 1, ar);

	if (ar->regiondata) {
		switch (spacetype) {
			case SPACE_VIEW3D:
				if (ar->regiontype == RGN_TYPE_WINDOW) {
					RegionView3D *rv3d = ar->regiondata;
					writestruct(wd, DATA, RegionView3D, 1, rv3d);

					if (rv3d->localvd) {
						writestruct(wd, DATA, RegionView3D, 1, rv3d->localvd);
					}
					if (rv3d->clipbb) {
						writestruct(wd, DATA, BoundBox, 1, rv3d->clipbb);
					}

				}
				else
					printf("regiondata write missing!\n");
				break;
			default:
				printf("regiondata write missing!\n");
		}
	}
}

static void write_uilist(WriteData *wd, uiList *ui_list)
{
	writestruct(wd, DATA, uiList, 1, ui_list);

	if (ui_list->properties) {
		IDP_WriteProperty(ui_list->properties, wd);
	}
}

static void write_soops(WriteData *wd, SpaceOops *so)
{
	BLI_mempool *ts = so->treestore;

	if (ts) {
		SpaceOops so_flat = *so;

		int elems = BLI_mempool_count(ts);
		/* linearize mempool to array */
		TreeStoreElem *data = elems ? BLI_mempool_as_arrayN(ts, "TreeStoreElem") : NULL;

		if (data) {
			/* In this block we use the memory location of the treestore
			 * but _not_ its data, the addresses in this case are UUID's,
			 * since we can't rely on malloc giving us different values each time.
			 */
			TreeStore ts_flat = {0};

			/* we know the treestore is at least as big as a pointer,
			 * so offsetting works to give us a UUID. */
			void *data_addr = (void *)POINTER_OFFSET(ts, sizeof(void *));

			ts_flat.usedelem = elems;
			ts_flat.totelem = elems;
			ts_flat.data = data_addr;

			writestruct(wd, DATA, SpaceOops, 1, so);

			writestruct_at_address(wd, DATA, TreeStore, 1, ts, &ts_flat);
			writestruct_at_address(wd, DATA, TreeStoreElem, elems, data_addr, data);

			MEM_freeN(data);
		}
		else {
			so_flat.treestore = NULL;
			writestruct_at_address(wd, DATA, SpaceOops, 1, so, &so_flat);
		}
	}
	else {
		writestruct(wd, DATA, SpaceOops, 1, so);
	}
}

static void write_screens(WriteData *wd, ListBase *scrbase)
{
	bScreen *sc;
	ScrArea *sa;
	ScrVert *sv;
	ScrEdge *se;

	sc = scrbase->first;
	while (sc) {

		/* write LibData */
		/* in 2.50+ files, the file identifier for screens is patched, forward compatibility */
		writestruct(wd, ID_SCRN, bScreen, 1, sc);
		write_iddata(wd, &sc->id);

		/* direct data */
		for (sv = sc->vertbase.first; sv; sv = sv->next) {
			writestruct(wd, DATA, ScrVert, 1, sv);
		}

		for (se = sc->edgebase.first; se; se = se->next) {
			writestruct(wd, DATA, ScrEdge, 1, se);
		}

		for (sa = sc->areabase.first; sa; sa = sa->next) {
			SpaceLink *sl;
			Panel *pa;
			uiList *ui_list;
			uiPreview *ui_preview;
			PanelCategoryStack *pc_act;
			ARegion *ar;

			writestruct(wd, DATA, ScrArea, 1, sa);

			for (ar = sa->regionbase.first; ar; ar = ar->next) {
				write_region(wd, ar, sa->spacetype);

				for (pa = ar->panels.first; pa; pa = pa->next) {
					writestruct(wd, DATA, Panel, 1, pa);
				}

				for (pc_act = ar->panels_category_active.first; pc_act; pc_act = pc_act->next) {
					writestruct(wd, DATA, PanelCategoryStack, 1, pc_act);
				}

				for (ui_list = ar->ui_lists.first; ui_list; ui_list = ui_list->next) {
					write_uilist(wd, ui_list);
				}

				for (ui_preview = ar->ui_previews.first; ui_preview; ui_preview = ui_preview->next) {
					writestruct(wd, DATA, uiPreview, 1, ui_preview);
				}
			}

			sl = sa->spacedata.first;
			while (sl) {
				for (ar = sl->regionbase.first; ar; ar = ar->next) {
					write_region(wd, ar, sl->spacetype);
				}

				if (sl->spacetype == SPACE_VIEW3D) {
					View3D *v3d = (View3D *)sl;
					BGpic *bgpic;
					writestruct(wd, DATA, View3D, 1, v3d);
					for (bgpic = v3d->bgpicbase.first; bgpic; bgpic = bgpic->next) {
						writestruct(wd, DATA, BGpic, 1, bgpic);
					}
					if (v3d->localvd) {
						writestruct(wd, DATA, View3D, 1, v3d->localvd);
					}

					if (v3d->fx_settings.ssao) {
						writestruct(wd, DATA, GPUSSAOSettings, 1, v3d->fx_settings.ssao);
					}
					if (v3d->fx_settings.dof) {
						writestruct(wd, DATA, GPUDOFSettings, 1, v3d->fx_settings.dof);
					}
				}
				else if (sl->spacetype == SPACE_IPO) {
					SpaceIpo *sipo = (SpaceIpo *)sl;
					ListBase tmpGhosts = sipo->ghostCurves;

					/* temporarily disable ghost curves when saving */
					sipo->ghostCurves.first = sipo->ghostCurves.last = NULL;

					writestruct(wd, DATA, SpaceIpo, 1, sl);
					if (sipo->ads) {
						writestruct(wd, DATA, bDopeSheet, 1, sipo->ads);
					}

					/* reenable ghost curves */
					sipo->ghostCurves = tmpGhosts;
				}
				else if (sl->spacetype == SPACE_BUTS) {
					writestruct(wd, DATA, SpaceButs, 1, sl);
				}
				else if (sl->spacetype == SPACE_FILE) {
					SpaceFile *sfile = (SpaceFile *)sl;

					writestruct(wd, DATA, SpaceFile, 1, sl);
					if (sfile->params) {
						writestruct(wd, DATA, FileSelectParams, 1, sfile->params);
					}
				}
				else if (sl->spacetype == SPACE_SEQ) {
					writestruct(wd, DATA, SpaceSeq, 1, sl);
				}
				else if (sl->spacetype == SPACE_OUTLINER) {
					SpaceOops *so = (SpaceOops *)sl;
					write_soops(wd, so);
				}
				else if (sl->spacetype == SPACE_IMAGE) {
					writestruct(wd, DATA, SpaceImage, 1, sl);
				}
				else if (sl->spacetype == SPACE_TEXT) {
					writestruct(wd, DATA, SpaceText, 1, sl);
				}
				else if (sl->spacetype == SPACE_SCRIPT) {
					SpaceScript *scr = (SpaceScript *)sl;
					scr->but_refs = NULL;
					writestruct(wd, DATA, SpaceScript, 1, sl);
				}
				else if (sl->spacetype == SPACE_ACTION) {
					writestruct(wd, DATA, SpaceAction, 1, sl);
				}
				else if (sl->spacetype == SPACE_NLA) {
					SpaceNla *snla = (SpaceNla *)sl;

					writestruct(wd, DATA, SpaceNla, 1, snla);
					if (snla->ads) {
						writestruct(wd, DATA, bDopeSheet, 1, snla->ads);
					}
				}
				else if (sl->spacetype == SPACE_TIME) {
					writestruct(wd, DATA, SpaceTime, 1, sl);
				}
				else if (sl->spacetype == SPACE_NODE) {
					SpaceNode *snode = (SpaceNode *)sl;
					bNodeTreePath *path;
					writestruct(wd, DATA, SpaceNode, 1, snode);

					for (path = snode->treepath.first; path; path = path->next) {
						writestruct(wd, DATA, bNodeTreePath, 1, path);
					}
				}
				else if (sl->spacetype == SPACE_LOGIC) {
					writestruct(wd, DATA, SpaceLogic, 1, sl);
				}
				else if (sl->spacetype == SPACE_CONSOLE) {
					SpaceConsole *con = (SpaceConsole *)sl;
					ConsoleLine *cl;

					for (cl = con->history.first; cl; cl = cl->next) {
						/* 'len_alloc' is invalid on write, set from 'len' on read */
						writestruct(wd, DATA, ConsoleLine, 1, cl);
						writedata(wd, DATA, cl->len + 1, cl->line);
					}
					writestruct(wd, DATA, SpaceConsole, 1, sl);

				}
				else if (sl->spacetype == SPACE_USERPREF) {
					writestruct(wd, DATA, SpaceUserPref, 1, sl);
				}
				else if (sl->spacetype == SPACE_CLIP) {
					writestruct(wd, DATA, SpaceClip, 1, sl);
				}
				else if (sl->spacetype == SPACE_INFO) {
					writestruct(wd, DATA, SpaceInfo, 1, sl);
				}

				sl = sl->next;
			}
		}

		sc = sc->id.next;
	}

	mywrite_flush(wd);
}

static void write_bone(WriteData *wd, Bone *bone)
{
	/* PATCH for upward compatibility after 2.37+ armature recode */
	bone->size[0] = bone->size[1] = bone->size[2] = 1.0f;

	/* Write this bone */
	writestruct(wd, DATA, Bone, 1, bone);

	/* Write ID Properties -- and copy this comment EXACTLY for easy finding
	 * of library blocks that implement this.*/
	if (bone->prop) {
		IDP_WriteProperty(bone->prop, wd);
	}

	/* Write Children */
	for (Bone *cbone = bone->childbase.first; cbone; cbone = cbone->next) {
		write_bone(wd, cbone);
	}
}

static void write_armatures(WriteData *wd, ListBase *idbase)
{
	bArmature   *arm;
	Bone        *bone;

	arm = idbase->first;
	while (arm) {
		if (arm->id.us > 0 || wd->current) {
			writestruct(wd, ID_AR, bArmature, 1, arm);
			write_iddata(wd, &arm->id);

			if (arm->adt) {
				write_animdata(wd, arm->adt);
			}

			/* Direct data */
			bone = arm->bonebase.first;
			while (bone) {
				write_bone(wd, bone);
				bone = bone->next;
			}
		}
		arm = arm->id.next;
	}

	mywrite_flush(wd);
}

static void write_texts(WriteData *wd, ListBase *idbase)
{
	Text *text;
	TextLine *tmp;

	text = idbase->first;
	while (text) {
		if ( (text->flags & TXT_ISMEM) && (text->flags & TXT_ISEXT)) {
			text->flags &= ~TXT_ISEXT;
		}

		/* write LibData */
		writestruct(wd, ID_TXT, Text, 1, text);
		write_iddata(wd, &text->id);

		if (text->name) {
			writedata(wd, DATA, strlen(text->name) + 1, text->name);
		}

		if (!(text->flags & TXT_ISEXT)) {
			/* now write the text data, in two steps for optimization in the readfunction */
			tmp = text->lines.first;
			while (tmp) {
				writestruct(wd, DATA, TextLine, 1, tmp);
				tmp = tmp->next;
			}

			tmp = text->lines.first;
			while (tmp) {
				writedata(wd, DATA, tmp->len + 1, tmp->line);
				tmp = tmp->next;
			}
		}


		text = text->id.next;
	}

	mywrite_flush(wd);
}

static void write_speakers(WriteData *wd, ListBase *idbase)
{
	Speaker *spk;

	spk = idbase->first;
	while (spk) {
		if (spk->id.us > 0 || wd->current) {
			/* write LibData */
			writestruct(wd, ID_SPK, Speaker, 1, spk);
			write_iddata(wd, &spk->id);

			if (spk->adt) {
				write_animdata(wd, spk->adt);
			}
		}
		spk = spk->id.next;
	}
}

static void write_sounds(WriteData *wd, ListBase *idbase)
{
	bSound *sound;

	PackedFile *pf;

	sound = idbase->first;
	while (sound) {
		if (sound->id.us > 0 || wd->current) {
			/* write LibData */
			writestruct(wd, ID_SO, bSound, 1, sound);
			write_iddata(wd, &sound->id);

			if (sound->packedfile) {
				pf = sound->packedfile;
				writestruct(wd, DATA, PackedFile, 1, pf);
				writedata(wd, DATA, pf->size, pf->data);
			}
		}
		sound = sound->id.next;
	}

	mywrite_flush(wd);
}

static void write_groups(WriteData *wd, ListBase *idbase)
{
	Group *group;
	GroupObject *go;

	for (group = idbase->first; group; group = group->id.next) {
		if (group->id.us > 0 || wd->current) {
			/* write LibData */
			writestruct(wd, ID_GR, Group, 1, group);
			write_iddata(wd, &group->id);

			write_previews(wd, group->preview);

			go = group->gobject.first;
			while (go) {
				writestruct(wd, DATA, GroupObject, 1, go);
				go = go->next;
			}
		}
	}

	mywrite_flush(wd);
}

static void write_nodetrees(WriteData *wd, ListBase *idbase)
{
	bNodeTree *ntree;

	for (ntree = idbase->first; ntree; ntree = ntree->id.next) {
		if (ntree->id.us > 0 || wd->current) {
			writestruct(wd, ID_NT, bNodeTree, 1, ntree);
			/* Note that trees directly used by other IDs (materials etc.) are not 'real' ID, they cannot
			 * be linked, etc., so we write actual id data here only, for 'real' ID trees. */
			write_iddata(wd, &ntree->id);

			write_nodetree(wd, ntree);
		}
	}
}

#ifdef USE_NODE_COMPAT_CUSTOMNODES
static void customnodes_add_deprecated_data(Main *mainvar)
{
	FOREACH_NODETREE(mainvar, ntree, id) {
		bNodeLink *link, *last_link = ntree->links.last;

		/* only do this for node groups */
		if (id != &ntree->id) {
			continue;
		}

		/* Forward compatibility for group nodes: add links to node tree interface sockets.
		 * These links are invalid by new rules (missing node pointer)!
		 * They will be removed again in customnodes_free_deprecated_data,
		 * cannot do this directly lest bNodeLink pointer mapping becomes ambiguous.
		 * When loading files with such links in a new Blender version
		 * they will be removed as well.
		 */
		for (link = ntree->links.first; link; link = link->next) {
			bNode *fromnode = link->fromnode, *tonode = link->tonode;
			bNodeSocket *fromsock = link->fromsock, *tosock = link->tosock;

			/* check both sides of the link, to handle direct input-to-output links */
			if (fromnode->type == NODE_GROUP_INPUT) {
				fromnode = NULL;
				fromsock = ntreeFindSocketInterface(ntree, SOCK_IN, fromsock->identifier);
			}
			/* only the active output node defines links */
			if (tonode->type == NODE_GROUP_OUTPUT && (tonode->flag & NODE_DO_OUTPUT)) {
				tonode = NULL;
				tosock = ntreeFindSocketInterface(ntree, SOCK_OUT, tosock->identifier);
			}

			if (!fromnode || !tonode) {
				/* Note: not using nodeAddLink here, it asserts existing node pointers */
				bNodeLink *tlink = MEM_callocN(sizeof(bNodeLink), "group node link");
				tlink->fromnode = fromnode;
				tlink->fromsock = fromsock;
				tlink->tonode = tonode;
				tlink->tosock = tosock;
				tosock->link = tlink;
				tlink->flag |= NODE_LINK_VALID;
				BLI_addtail(&ntree->links, tlink);
			}

			/* don't check newly created compatibility links */
			if (link == last_link) {
				break;
			}
		}
	}
	FOREACH_NODETREE_END
}

static void customnodes_free_deprecated_data(Main *mainvar)
{
	FOREACH_NODETREE(mainvar, ntree, id) {
		bNodeLink *link, *next_link;

		for (link = ntree->links.first; link; link = next_link) {
			next_link = link->next;
			if (link->fromnode == NULL || link->tonode == NULL) {
				nodeRemLink(ntree, link);
			}
		}
	}
	FOREACH_NODETREE_END
}
#endif

static void write_brushes(WriteData *wd, ListBase *idbase)
{
	Brush *brush;

	for (brush = idbase->first; brush; brush = brush->id.next) {
		if (brush->id.us > 0 || wd->current) {
			writestruct(wd, ID_BR, Brush, 1, brush);
			write_iddata(wd, &brush->id);

			if (brush->curve) {
				write_curvemapping(wd, brush->curve);
			}
			if (brush->gradient) {
				writestruct(wd, DATA, ColorBand, 1, brush->gradient);
			}
		}
	}
}

static void write_palettes(WriteData *wd, ListBase *idbase)
{
	Palette *palette;

	for (palette = idbase->first; palette; palette = palette->id.next) {
		if (palette->id.us > 0 || wd->current) {
			PaletteColor *color;
			writestruct(wd, ID_PAL, Palette, 1, palette);
			write_iddata(wd, &palette->id);

			for (color = palette->colors.first; color; color = color->next) {
				writestruct(wd, DATA, PaletteColor, 1, color);
			}
		}
	}
}

static void write_paintcurves(WriteData *wd, ListBase *idbase)
{
	PaintCurve *pc;

	for (pc = idbase->first; pc; pc = pc->id.next) {
		if (pc->id.us > 0 || wd->current) {
			writestruct(wd, ID_PC, PaintCurve, 1, pc);
			write_iddata(wd, &pc->id);

			writestruct(wd, DATA, PaintCurvePoint, pc->tot_points, pc->points);
		}
	}
}

static void write_movieTracks(WriteData *wd, ListBase *tracks)
{
	MovieTrackingTrack *track;

	track = tracks->first;
	while (track) {
		writestruct(wd, DATA, MovieTrackingTrack, 1, track);

		if (track->markers) {
			writestruct(wd, DATA, MovieTrackingMarker, track->markersnr, track->markers);
		}

		track = track->next;
	}
}

static void write_moviePlaneTracks(WriteData *wd, ListBase *plane_tracks_base)
{
	MovieTrackingPlaneTrack *plane_track;

	for (plane_track = plane_tracks_base->first;
	     plane_track;
	     plane_track = plane_track->next)
	{
		writestruct(wd, DATA, MovieTrackingPlaneTrack, 1, plane_track);

		writedata(wd, DATA, sizeof(MovieTrackingTrack *) * plane_track->point_tracksnr, plane_track->point_tracks);
		writestruct(wd, DATA, MovieTrackingPlaneMarker, plane_track->markersnr, plane_track->markers);
	}
}

static void write_movieReconstruction(WriteData *wd, MovieTrackingReconstruction *reconstruction)
{
	if (reconstruction->camnr) {
		writestruct(wd, DATA, MovieReconstructedCamera, reconstruction->camnr, reconstruction->cameras);
	}
}

static void write_movieclips(WriteData *wd, ListBase *idbase)
{
	MovieClip *clip;

	clip = idbase->first;
	while (clip) {
		if (clip->id.us > 0 || wd->current) {
			MovieTracking *tracking = &clip->tracking;
			MovieTrackingObject *object;

			writestruct(wd, ID_MC, MovieClip, 1, clip);
			write_iddata(wd, &clip->id);

			if (clip->adt) {
				write_animdata(wd, clip->adt);
			}

			write_movieTracks(wd, &tracking->tracks);
			write_moviePlaneTracks(wd, &tracking->plane_tracks);
			write_movieReconstruction(wd, &tracking->reconstruction);

			object = tracking->objects.first;
			while (object) {
				writestruct(wd, DATA, MovieTrackingObject, 1, object);

				write_movieTracks(wd, &object->tracks);
				write_moviePlaneTracks(wd, &object->plane_tracks);
				write_movieReconstruction(wd, &object->reconstruction);

				object = object->next;
			}
		}

		clip = clip->id.next;
	}

	mywrite_flush(wd);
}

static void write_masks(WriteData *wd, ListBase *idbase)
{
	Mask *mask;

	mask = idbase->first;
	while (mask) {
		if (mask->id.us > 0 || wd->current) {
			MaskLayer *masklay;

			writestruct(wd, ID_MSK, Mask, 1, mask);
			write_iddata(wd, &mask->id);

			if (mask->adt) {
				write_animdata(wd, mask->adt);
			}

			for (masklay = mask->masklayers.first; masklay; masklay = masklay->next) {
				MaskSpline *spline;
				MaskLayerShape *masklay_shape;

				writestruct(wd, DATA, MaskLayer, 1, masklay);

				for (spline = masklay->splines.first; spline; spline = spline->next) {
					int i;

					void *points_deform = spline->points_deform;
					spline->points_deform = NULL;

					writestruct(wd, DATA, MaskSpline, 1, spline);
					writestruct(wd, DATA, MaskSplinePoint, spline->tot_point, spline->points);

					spline->points_deform = points_deform;

					for (i = 0; i < spline->tot_point; i++) {
						MaskSplinePoint *point = &spline->points[i];

						if (point->tot_uw) {
							writestruct(wd, DATA, MaskSplinePointUW, point->tot_uw, point->uw);
						}
					}
				}

				for (masklay_shape = masklay->splines_shapes.first;
				     masklay_shape;
				     masklay_shape = masklay_shape->next)
				{
					writestruct(wd, DATA, MaskLayerShape, 1, masklay_shape);
					writedata(wd, DATA,
					          masklay_shape->tot_vert * sizeof(float) * MASK_OBJECT_SHAPE_ELEM_SIZE,
					          masklay_shape->data);
				}
			}
		}

		mask = mask->id.next;
	}

	mywrite_flush(wd);
}

static void write_linestyle_color_modifiers(WriteData *wd, ListBase *modifiers)
{
	LineStyleModifier *m;

	for (m = modifiers->first; m; m = m->next) {
		int struct_nr;
		switch (m->type) {
			case LS_MODIFIER_ALONG_STROKE:
				struct_nr = SDNA_TYPE_FROM_STRUCT(LineStyleColorModifier_AlongStroke);
				break;
			case LS_MODIFIER_DISTANCE_FROM_CAMERA:
				struct_nr = SDNA_TYPE_FROM_STRUCT(LineStyleColorModifier_DistanceFromCamera);
				break;
			case LS_MODIFIER_DISTANCE_FROM_OBJECT:
				struct_nr = SDNA_TYPE_FROM_STRUCT(LineStyleColorModifier_DistanceFromObject);
				break;
			case LS_MODIFIER_MATERIAL:
				struct_nr = SDNA_TYPE_FROM_STRUCT(LineStyleColorModifier_Material);
				break;
			case LS_MODIFIER_TANGENT:
				struct_nr = SDNA_TYPE_FROM_STRUCT(LineStyleColorModifier_Tangent);
				break;
			case LS_MODIFIER_NOISE:
				struct_nr = SDNA_TYPE_FROM_STRUCT(LineStyleColorModifier_Noise);
				break;
			case LS_MODIFIER_CREASE_ANGLE:
				struct_nr = SDNA_TYPE_FROM_STRUCT(LineStyleColorModifier_CreaseAngle);
				break;
			case LS_MODIFIER_CURVATURE_3D:
				struct_nr = SDNA_TYPE_FROM_STRUCT(LineStyleColorModifier_Curvature_3D);
				break;
			default:
				struct_nr = SDNA_TYPE_FROM_STRUCT(LineStyleModifier); /* this should not happen */
		}
		writestruct_nr(wd, DATA, struct_nr, 1, m);
	}
	for (m = modifiers->first; m; m = m->next) {
		switch (m->type) {
			case LS_MODIFIER_ALONG_STROKE:
				writestruct(wd, DATA, ColorBand, 1, ((LineStyleColorModifier_AlongStroke *)m)->color_ramp);
				break;
			case LS_MODIFIER_DISTANCE_FROM_CAMERA:
				writestruct(wd, DATA, ColorBand, 1, ((LineStyleColorModifier_DistanceFromCamera *)m)->color_ramp);
				break;
			case LS_MODIFIER_DISTANCE_FROM_OBJECT:
				writestruct(wd, DATA, ColorBand, 1, ((LineStyleColorModifier_DistanceFromObject *)m)->color_ramp);
				break;
			case LS_MODIFIER_MATERIAL:
				writestruct(wd, DATA, ColorBand, 1, ((LineStyleColorModifier_Material *)m)->color_ramp);
				break;
			case LS_MODIFIER_TANGENT:
				writestruct(wd, DATA, ColorBand, 1, ((LineStyleColorModifier_Tangent *)m)->color_ramp);
				break;
			case LS_MODIFIER_NOISE:
				writestruct(wd, DATA, ColorBand, 1, ((LineStyleColorModifier_Noise *)m)->color_ramp);
				break;
			case LS_MODIFIER_CREASE_ANGLE:
				writestruct(wd, DATA, ColorBand, 1, ((LineStyleColorModifier_CreaseAngle *)m)->color_ramp);
				break;
			case LS_MODIFIER_CURVATURE_3D:
				writestruct(wd, DATA, ColorBand, 1, ((LineStyleColorModifier_Curvature_3D *)m)->color_ramp);
				break;
		}
	}
}

static void write_linestyle_alpha_modifiers(WriteData *wd, ListBase *modifiers)
{
	LineStyleModifier *m;

	for (m = modifiers->first; m; m = m->next) {
		int struct_nr;
		switch (m->type) {
			case LS_MODIFIER_ALONG_STROKE:
				struct_nr = SDNA_TYPE_FROM_STRUCT(LineStyleAlphaModifier_AlongStroke);
				break;
			case LS_MODIFIER_DISTANCE_FROM_CAMERA:
				struct_nr = SDNA_TYPE_FROM_STRUCT(LineStyleAlphaModifier_DistanceFromCamera);
				break;
			case LS_MODIFIER_DISTANCE_FROM_OBJECT:
				struct_nr = SDNA_TYPE_FROM_STRUCT(LineStyleAlphaModifier_DistanceFromObject);
				break;
			case LS_MODIFIER_MATERIAL:
				struct_nr = SDNA_TYPE_FROM_STRUCT(LineStyleAlphaModifier_Material);
				break;
			case LS_MODIFIER_TANGENT:
				struct_nr = SDNA_TYPE_FROM_STRUCT(LineStyleAlphaModifier_Tangent);
				break;
			case LS_MODIFIER_NOISE:
				struct_nr = SDNA_TYPE_FROM_STRUCT(LineStyleAlphaModifier_Noise);
				break;
			case LS_MODIFIER_CREASE_ANGLE:
				struct_nr = SDNA_TYPE_FROM_STRUCT(LineStyleAlphaModifier_CreaseAngle);
				break;
			case LS_MODIFIER_CURVATURE_3D:
				struct_nr = SDNA_TYPE_FROM_STRUCT(LineStyleAlphaModifier_Curvature_3D);
				break;
			default:
				struct_nr = SDNA_TYPE_FROM_STRUCT(LineStyleModifier);  /* this should not happen */
		}
		writestruct_nr(wd, DATA, struct_nr, 1, m);
	}
	for (m = modifiers->first; m; m = m->next) {
		switch (m->type) {
			case LS_MODIFIER_ALONG_STROKE:
				write_curvemapping(wd, ((LineStyleAlphaModifier_AlongStroke *)m)->curve);
				break;
			case LS_MODIFIER_DISTANCE_FROM_CAMERA:
				write_curvemapping(wd, ((LineStyleAlphaModifier_DistanceFromCamera *)m)->curve);
				break;
			case LS_MODIFIER_DISTANCE_FROM_OBJECT:
				write_curvemapping(wd, ((LineStyleAlphaModifier_DistanceFromObject *)m)->curve);
				break;
			case LS_MODIFIER_MATERIAL:
				write_curvemapping(wd, ((LineStyleAlphaModifier_Material *)m)->curve);
				break;
			case LS_MODIFIER_TANGENT:
				write_curvemapping(wd, ((LineStyleAlphaModifier_Tangent *)m)->curve);
				break;
			case LS_MODIFIER_NOISE:
				write_curvemapping(wd, ((LineStyleAlphaModifier_Noise *)m)->curve);
				break;
			case LS_MODIFIER_CREASE_ANGLE:
				write_curvemapping(wd, ((LineStyleAlphaModifier_CreaseAngle *)m)->curve);
				break;
			case LS_MODIFIER_CURVATURE_3D:
				write_curvemapping(wd, ((LineStyleAlphaModifier_Curvature_3D *)m)->curve);
				break;
		}
	}
}

static void write_linestyle_thickness_modifiers(WriteData *wd, ListBase *modifiers)
{
	LineStyleModifier *m;

	for (m = modifiers->first; m; m = m->next) {
		int struct_nr;
		switch (m->type) {
			case LS_MODIFIER_ALONG_STROKE:
				struct_nr = SDNA_TYPE_FROM_STRUCT(LineStyleThicknessModifier_AlongStroke);
				break;
			case LS_MODIFIER_DISTANCE_FROM_CAMERA:
				struct_nr = SDNA_TYPE_FROM_STRUCT(LineStyleThicknessModifier_DistanceFromCamera);
				break;
			case LS_MODIFIER_DISTANCE_FROM_OBJECT:
				struct_nr = SDNA_TYPE_FROM_STRUCT(LineStyleThicknessModifier_DistanceFromObject);
				break;
			case LS_MODIFIER_MATERIAL:
				struct_nr = SDNA_TYPE_FROM_STRUCT(LineStyleThicknessModifier_Material);
				break;
			case LS_MODIFIER_CALLIGRAPHY:
				struct_nr = SDNA_TYPE_FROM_STRUCT(LineStyleThicknessModifier_Calligraphy);
				break;
			case LS_MODIFIER_TANGENT:
				struct_nr = SDNA_TYPE_FROM_STRUCT(LineStyleThicknessModifier_Tangent);
				break;
			case LS_MODIFIER_NOISE:
				struct_nr = SDNA_TYPE_FROM_STRUCT(LineStyleThicknessModifier_Noise);
				break;
			case LS_MODIFIER_CREASE_ANGLE:
				struct_nr = SDNA_TYPE_FROM_STRUCT(LineStyleThicknessModifier_CreaseAngle);
				break;
			case LS_MODIFIER_CURVATURE_3D:
				struct_nr = SDNA_TYPE_FROM_STRUCT(LineStyleThicknessModifier_Curvature_3D);
				break;
			default:
				struct_nr = SDNA_TYPE_FROM_STRUCT(LineStyleModifier);  /* this should not happen */
		}
		writestruct_nr(wd, DATA, struct_nr, 1, m);
	}
	for (m = modifiers->first; m; m = m->next) {
		switch (m->type) {
			case LS_MODIFIER_ALONG_STROKE:
				write_curvemapping(wd, ((LineStyleThicknessModifier_AlongStroke *)m)->curve);
				break;
			case LS_MODIFIER_DISTANCE_FROM_CAMERA:
				write_curvemapping(wd, ((LineStyleThicknessModifier_DistanceFromCamera *)m)->curve);
				break;
			case LS_MODIFIER_DISTANCE_FROM_OBJECT:
				write_curvemapping(wd, ((LineStyleThicknessModifier_DistanceFromObject *)m)->curve);
				break;
			case LS_MODIFIER_MATERIAL:
				write_curvemapping(wd, ((LineStyleThicknessModifier_Material *)m)->curve);
				break;
			case LS_MODIFIER_TANGENT:
				write_curvemapping(wd, ((LineStyleThicknessModifier_Tangent *)m)->curve);
				break;
			case LS_MODIFIER_CREASE_ANGLE:
				write_curvemapping(wd, ((LineStyleThicknessModifier_CreaseAngle *)m)->curve);
				break;
			case LS_MODIFIER_CURVATURE_3D:
				write_curvemapping(wd, ((LineStyleThicknessModifier_Curvature_3D *)m)->curve);
				break;
		}
	}
}

static void write_linestyle_geometry_modifiers(WriteData *wd, ListBase *modifiers)
{
	LineStyleModifier *m;

	for (m = modifiers->first; m; m = m->next) {
		int struct_nr;
		switch (m->type) {
			case LS_MODIFIER_SAMPLING:
				struct_nr = SDNA_TYPE_FROM_STRUCT(LineStyleGeometryModifier_Sampling);
				break;
			case LS_MODIFIER_BEZIER_CURVE:
				struct_nr = SDNA_TYPE_FROM_STRUCT(LineStyleGeometryModifier_BezierCurve);
				break;
			case LS_MODIFIER_SINUS_DISPLACEMENT:
				struct_nr = SDNA_TYPE_FROM_STRUCT(LineStyleGeometryModifier_SinusDisplacement);
				break;
			case LS_MODIFIER_SPATIAL_NOISE:
				struct_nr = SDNA_TYPE_FROM_STRUCT(LineStyleGeometryModifier_SpatialNoise);
				break;
			case LS_MODIFIER_PERLIN_NOISE_1D:
				struct_nr = SDNA_TYPE_FROM_STRUCT(LineStyleGeometryModifier_PerlinNoise1D);
				break;
			case LS_MODIFIER_PERLIN_NOISE_2D:
				struct_nr = SDNA_TYPE_FROM_STRUCT(LineStyleGeometryModifier_PerlinNoise2D);
				break;
			case LS_MODIFIER_BACKBONE_STRETCHER:
				struct_nr = SDNA_TYPE_FROM_STRUCT(LineStyleGeometryModifier_BackboneStretcher);
				break;
			case LS_MODIFIER_TIP_REMOVER:
				struct_nr = SDNA_TYPE_FROM_STRUCT(LineStyleGeometryModifier_TipRemover);
				break;
			case LS_MODIFIER_POLYGONIZATION:
				struct_nr = SDNA_TYPE_FROM_STRUCT(LineStyleGeometryModifier_Polygonalization);
				break;
			case LS_MODIFIER_GUIDING_LINES:
				struct_nr = SDNA_TYPE_FROM_STRUCT(LineStyleGeometryModifier_GuidingLines);
				break;
			case LS_MODIFIER_BLUEPRINT:
				struct_nr = SDNA_TYPE_FROM_STRUCT(LineStyleGeometryModifier_Blueprint);
				break;
			case LS_MODIFIER_2D_OFFSET:
				struct_nr = SDNA_TYPE_FROM_STRUCT(LineStyleGeometryModifier_2DOffset);
				break;
			case LS_MODIFIER_2D_TRANSFORM:
				struct_nr = SDNA_TYPE_FROM_STRUCT(LineStyleGeometryModifier_2DTransform);
				break;
			case LS_MODIFIER_SIMPLIFICATION:
				struct_nr = SDNA_TYPE_FROM_STRUCT(LineStyleGeometryModifier_Simplification);
				break;
			default:
				struct_nr = SDNA_TYPE_FROM_STRUCT(LineStyleModifier);  /* this should not happen */
		}
		writestruct_nr(wd, DATA, struct_nr, 1, m);
	}
}

static void write_linestyles(WriteData *wd, ListBase *idbase)
{
	FreestyleLineStyle *linestyle;
	int a;

	for (linestyle = idbase->first; linestyle; linestyle = linestyle->id.next) {
		if (linestyle->id.us > 0 || wd->current) {
			writestruct(wd, ID_LS, FreestyleLineStyle, 1, linestyle);
			write_iddata(wd, &linestyle->id);

			if (linestyle->adt) {
				write_animdata(wd, linestyle->adt);
			}

			write_linestyle_color_modifiers(wd, &linestyle->color_modifiers);
			write_linestyle_alpha_modifiers(wd, &linestyle->alpha_modifiers);
			write_linestyle_thickness_modifiers(wd, &linestyle->thickness_modifiers);
			write_linestyle_geometry_modifiers(wd, &linestyle->geometry_modifiers);
			for (a = 0; a < MAX_MTEX; a++) {
				if (linestyle->mtex[a]) {
					writestruct(wd, DATA, MTex, 1, linestyle->mtex[a]);
				}
			}
			if (linestyle->nodetree) {
				writestruct(wd, DATA, bNodeTree, 1, linestyle->nodetree);
				write_nodetree(wd, linestyle->nodetree);
			}
		}
	}
}

static void write_cachefiles(WriteData *wd, ListBase *idbase)
{
	CacheFile *cache_file;

	for (cache_file = idbase->first; cache_file; cache_file = cache_file->id.next) {
		if (cache_file->id.us > 0 || wd->current) {
			writestruct(wd, ID_CF, CacheFile, 1, cache_file);

			if (cache_file->adt) {
				write_animdata(wd, cache_file->adt);
			}
		}
	}
}

/* Keep it last of write_foodata functions. */
static void write_libraries(WriteData *wd, Main *main)
{
	ListBase *lbarray[MAX_LIBARRAY];
	ID *id;
	int a, tot;
	bool found_one;

	for (; main; main = main->next) {
		BLI_assert(BLI_listbase_is_empty(&main->library));

		a = tot = set_listbasepointers(main, lbarray);

		/* test: is lib being used */
		if (main->curlib && main->curlib->packedfile) {
			found_one = true;
		}
		else {
			found_one = false;
			while (tot--) {
				for (id = lbarray[tot]->first; id; id = id->next) {
					if (id->us > 0 && (id->tag & LIB_TAG_EXTERN)) {
						found_one = true;
						break;
					}
				}
				if (found_one) {
					break;
				}
			}
		}

		/* to be able to restore quit.blend and temp saves, the packed blend has to be in undo buffers... */
		/* XXX needs rethink, just like save UI in undo files now - would be nice to append things only for the]
		 * quit.blend and temp saves */
		if (found_one) {
			writestruct(wd, ID_LI, Library, 1, main->curlib);
			write_iddata(wd, &main->curlib->id);

			BLI_assert(!(main->curlib->flag & LIBRARY_FLAG_VIRTUAL) ||
			           (!main->curlib->packedfile && main->curlib->asset_repository));

			if (main->curlib->packedfile) {
				PackedFile *pf = main->curlib->packedfile;
				writestruct(wd, DATA, PackedFile, 1, pf);
				writedata(wd, DATA, pf->size, pf->data);
				if (wd->current == NULL) {
					printf("write packed .blend: %s\n", main->curlib->name);
				}
			}

<<<<<<< HEAD
			if (main->curlib->asset_repository) {
				writestruct(wd, DATA, AssetRepositoryRef, 1, main->curlib->asset_repository);
			}

			if (main->curlib->flag & LIBRARY_FLAG_VIRTUAL) {
				/* Those should be the only datatypes found in a virtual library! */
				write_images   (wd, &main->image);
				write_vfonts   (wd, &main->vfont);
				write_texts    (wd, &main->text);
				write_sounds   (wd, &main->sound);

				BLI_assert(BLI_listbase_is_empty(&main->wm));
				BLI_assert(BLI_listbase_is_empty(&main->screen));
				BLI_assert(BLI_listbase_is_empty(&main->movieclip));
				BLI_assert(BLI_listbase_is_empty(&main->mask));
				BLI_assert(BLI_listbase_is_empty(&main->scene));
				BLI_assert(BLI_listbase_is_empty(&main->curve));
				BLI_assert(BLI_listbase_is_empty(&main->mball));
				BLI_assert(BLI_listbase_is_empty(&main->camera));
				BLI_assert(BLI_listbase_is_empty(&main->lamp));
				BLI_assert(BLI_listbase_is_empty(&main->latt));
				BLI_assert(BLI_listbase_is_empty(&main->key));
				BLI_assert(BLI_listbase_is_empty(&main->world));
				BLI_assert(BLI_listbase_is_empty(&main->speaker));
				BLI_assert(BLI_listbase_is_empty(&main->group));
				BLI_assert(BLI_listbase_is_empty(&main->armature));
				BLI_assert(BLI_listbase_is_empty(&main->action));
				BLI_assert(BLI_listbase_is_empty(&main->object));
				BLI_assert(BLI_listbase_is_empty(&main->mat));
				BLI_assert(BLI_listbase_is_empty(&main->tex));
				BLI_assert(BLI_listbase_is_empty(&main->mesh));
				BLI_assert(BLI_listbase_is_empty(&main->particle));
				BLI_assert(BLI_listbase_is_empty(&main->nodetree));
				BLI_assert(BLI_listbase_is_empty(&main->brush));
				BLI_assert(BLI_listbase_is_empty(&main->palettes));
				BLI_assert(BLI_listbase_is_empty(&main->paintcurves));
				BLI_assert(BLI_listbase_is_empty(&main->gpencil));
				BLI_assert(BLI_listbase_is_empty(&main->linestyle));
			}
			else {
				while (a--) {
					for (id = lbarray[a]->first; id; id = id->next) {
						if (id->us > 0 && (id->tag & LIB_TAG_EXTERN)) {
							if (!BKE_idcode_is_linkable(GS(id->name))) {
								printf("ERROR: write file: datablock '%s' from lib '%s' is not linkable "
									   "but is flagged as directly linked", id->name, main->curlib->filepath);
								BLI_assert(0);
							}
							writestruct(wd, ID_ID, ID, 1, id);
							write_iddata(wd, id);
=======
			while (a--) {
				for (id = lbarray[a]->first; id; id = id->next) {
					if (id->us > 0 && (id->tag & LIB_TAG_EXTERN)) {
						if (!BKE_idcode_is_linkable(GS(id->name))) {
							printf("ERROR: write file: data-block '%s' from lib '%s' is not linkable "
							       "but is flagged as directly linked", id->name, main->curlib->filepath);
							BLI_assert(0);
>>>>>>> f64aa4e0
						}
					}
				}
			}
		}
	}

	mywrite_flush(wd);
}

/* context is usually defined by WM, two cases where no WM is available:
 * - for forward compatibility, curscreen has to be saved
 * - for undofile, curscene needs to be saved */
static void write_global(WriteData *wd, int fileflags, Main *mainvar)
{
	const bool is_undo = (wd->current != NULL);
	FileGlobal fg;
	bScreen *screen;
	char subvstr[8];

	/* prevent mem checkers from complaining */
	memset(fg.pad, 0, sizeof(fg.pad));
	memset(fg.filename, 0, sizeof(fg.filename));
	memset(fg.build_hash, 0, sizeof(fg.build_hash));

	current_screen_compat(mainvar, &screen, is_undo);

	/* XXX still remap G */
	fg.curscreen = screen;
	fg.curscene = screen ? screen->scene : NULL;

	/* prevent to save this, is not good convention, and feature with concerns... */
	fg.fileflags = (fileflags & ~G_FILE_FLAGS_RUNTIME);

	fg.globalf = G.f;
	BLI_strncpy(fg.filename, mainvar->name, sizeof(fg.filename));
	sprintf(subvstr, "%4d", BLENDER_SUBVERSION);
	memcpy(fg.subvstr, subvstr, 4);

	fg.subversion = BLENDER_SUBVERSION;
	fg.minversion = BLENDER_MINVERSION;
	fg.minsubversion = BLENDER_MINSUBVERSION;
#ifdef WITH_BUILDINFO
	{
		extern unsigned long build_commit_timestamp;
		extern char build_hash[];
		/* TODO(sergey): Add branch name to file as well? */
		fg.build_commit_timestamp = build_commit_timestamp;
		BLI_strncpy(fg.build_hash, build_hash, sizeof(fg.build_hash));
	}
#else
	fg.build_commit_timestamp = 0;
	BLI_strncpy(fg.build_hash, "unknown", sizeof(fg.build_hash));
#endif
	writestruct(wd, GLOB, FileGlobal, 1, &fg);
}

/* preview image, first 2 values are width and height
 * second are an RGBA image (unsigned char)
 * note, this uses 'TEST' since new types will segfault on file load for older blender versions.
 */
static void write_thumb(WriteData *wd, const BlendThumbnail *thumb)
{
	if (thumb) {
		writedata(wd, TEST, BLEN_THUMB_MEMSIZE_FILE(thumb->width, thumb->height), thumb);
	}
}

/* if MemFile * there's filesave to memory */
static bool write_file_handle(
        Main *mainvar,
        WriteWrap *ww,
        MemFile *compare, MemFile *current,
        int write_flags, const BlendThumbnail *thumb)
{
	BHead bhead;
	ListBase mainlist;
	char buf[16];
	WriteData *wd;

	blo_split_main(&mainlist, mainvar);

	wd = bgnwrite(ww, compare, current);

#ifdef USE_BMESH_SAVE_AS_COMPAT
	wd->use_mesh_compat = (write_flags & G_FILE_MESH_COMPAT) != 0;
#endif

#ifdef USE_NODE_COMPAT_CUSTOMNODES
	/* don't write compatibility data on undo */
	if (!current) {
		/* deprecated forward compat data is freed again below */
		customnodes_add_deprecated_data(mainvar);
	}
#endif

	sprintf(buf, "BLENDER%c%c%.3d",
	        (sizeof(void *) == 8)      ? '-' : '_',
	        (ENDIAN_ORDER == B_ENDIAN) ? 'V' : 'v',
	        BLENDER_VERSION);

	mywrite(wd, buf, 12);

	write_renderinfo(wd, mainvar);
	write_thumb(wd, thumb);
	write_global(wd, write_flags, mainvar);

	/* The windowmanager and screen often change,
	 * avoid thumbnail detecting changes because of this. */
	mywrite_flush(wd);

	write_windowmanagers(wd, &mainvar->wm);
	write_screens(wd, &mainvar->screen);
	write_movieclips(wd, &mainvar->movieclip);
	write_masks(wd, &mainvar->mask);
	write_scenes(wd, &mainvar->scene);
	write_curves(wd, &mainvar->curve);
	write_mballs(wd, &mainvar->mball);
	write_images(wd, &mainvar->image);
	write_cameras(wd, &mainvar->camera);
	write_lamps(wd, &mainvar->lamp);
	write_lattices(wd, &mainvar->latt);
	write_vfonts(wd, &mainvar->vfont);
	write_keys(wd, &mainvar->key);
	write_worlds(wd, &mainvar->world);
	write_texts(wd, &mainvar->text);
	write_speakers(wd, &mainvar->speaker);
	write_sounds(wd, &mainvar->sound);
	write_groups(wd, &mainvar->group);
	write_armatures(wd, &mainvar->armature);
	write_actions(wd, &mainvar->action);
	write_objects(wd, &mainvar->object);
	write_materials(wd, &mainvar->mat);
	write_textures(wd, &mainvar->tex);
	write_meshes(wd, &mainvar->mesh);
	write_particlesettings(wd, &mainvar->particle);
	write_nodetrees(wd, &mainvar->nodetree);
	write_brushes(wd, &mainvar->brush);
	write_palettes(wd, &mainvar->palettes);
	write_paintcurves(wd, &mainvar->paintcurves);
	write_gpencils(wd, &mainvar->gpencil);
	write_linestyles(wd, &mainvar->linestyle);
	write_cachefiles(wd, &mainvar->cachefiles);
	write_libraries(wd,  mainvar->next);

	/* So changes above don't cause a 'DNA1' to be detected as changed on undo. */
	mywrite_flush(wd);

	if (write_flags & G_FILE_USERPREFS) {
		write_userdef(wd);
	}

	/* Write DNA last, because (to be implemented) test for which structs are written.
	 *
	 * Note that we *borrow* the pointer to 'DNAstr',
	 * so writing each time uses the same address and doesn't cause unnecessary undo overhead. */
	writedata(wd, DNA1, wd->sdna->datalen, wd->sdna->data);

#ifdef USE_NODE_COMPAT_CUSTOMNODES
	/* compatibility data not created on undo */
	if (!current) {
		/* Ugly, forward compatibility code generates deprecated data during writing,
		 * this has to be freed again. Can not be done directly after writing, otherwise
		 * the data pointers could be reused and not be mapped correctly.
		 */
		customnodes_free_deprecated_data(mainvar);
	}
#endif

	/* end of file */
	memset(&bhead, 0, sizeof(BHead));
	bhead.code = ENDB;
	mywrite(wd, &bhead, sizeof(BHead));

	blo_join_main(&mainlist);

	return endwrite(wd);
}

/* do reverse file history: .blend1 -> .blend2, .blend -> .blend1 */
/* return: success(0), failure(1) */
static bool do_history(const char *name, ReportList *reports)
{
	char tempname1[FILE_MAX], tempname2[FILE_MAX];
	int hisnr = U.versions;

	if (U.versions == 0) {
		return 0;
	}

	if (strlen(name) < 2) {
		BKE_report(reports, RPT_ERROR, "Unable to make version backup: filename too short");
		return 1;
	}

	while (hisnr > 1) {
		BLI_snprintf(tempname1, sizeof(tempname1), "%s%d", name, hisnr - 1);
		if (BLI_exists(tempname1)) {
			BLI_snprintf(tempname2, sizeof(tempname2), "%s%d", name, hisnr);

			if (BLI_rename(tempname1, tempname2)) {
				BKE_report(reports, RPT_ERROR, "Unable to make version backup");
				return true;
			}
		}
		hisnr--;
	}

	/* is needed when hisnr==1 */
	if (BLI_exists(name)) {
		BLI_snprintf(tempname1, sizeof(tempname1), "%s%d", name, hisnr);

		if (BLI_rename(name, tempname1)) {
			BKE_report(reports, RPT_ERROR, "Unable to make version backup");
			return true;
		}
	}

	return 0;
}

/**
 * \return Success.
 */
bool BLO_write_file(
        Main *mainvar, const char *filepath, int write_flags,
        ReportList *reports, const BlendThumbnail *thumb)
{
	char tempname[FILE_MAX + 1];
	eWriteWrapType ww_type;
	WriteWrap ww;

	/* path backup/restore */
	void     *path_list_backup = NULL;
	const int path_list_flag = (BKE_BPATH_TRAVERSE_SKIP_LIBRARY | BKE_BPATH_TRAVERSE_SKIP_MULTIFILE);

	/* open temporary file, so we preserve the original in case we crash */
	BLI_snprintf(tempname, sizeof(tempname), "%s@", filepath);

	if (write_flags & G_FILE_COMPRESS) {
		ww_type = WW_WRAP_ZLIB;
	}
	else {
		ww_type = WW_WRAP_NONE;
	}

	ww_handle_init(ww_type, &ww);

	if (ww.open(&ww, tempname) == false) {
		BKE_reportf(reports, RPT_ERROR, "Cannot open file %s for writing: %s", tempname, strerror(errno));
		return 0;
	}

	/* check if we need to backup and restore paths */
	if (UNLIKELY((write_flags & G_FILE_RELATIVE_REMAP) && (G_FILE_SAVE_COPY & write_flags))) {
		path_list_backup = BKE_bpath_list_backup(mainvar, path_list_flag);
	}

	/* remapping of relative paths to new file location */
	if (write_flags & G_FILE_RELATIVE_REMAP) {
		char dir1[FILE_MAX];
		char dir2[FILE_MAX];
		BLI_split_dir_part(filepath, dir1, sizeof(dir1));
		BLI_split_dir_part(mainvar->name, dir2, sizeof(dir2));

		/* just in case there is some subtle difference */
		BLI_cleanup_dir(mainvar->name, dir1);
		BLI_cleanup_dir(mainvar->name, dir2);

		if (G.relbase_valid && (BLI_path_cmp(dir1, dir2) == 0)) {
			write_flags &= ~G_FILE_RELATIVE_REMAP;
		}
		else {
			if (G.relbase_valid) {
				/* blend may not have been saved before. Tn this case
				 * we should not have any relative paths, but if there
				 * is somehow, an invalid or empty G.main->name it will
				 * print an error, don't try make the absolute in this case. */
				BKE_bpath_absolute_convert(mainvar, G.main->name, NULL);
			}
		}
	}

	if (write_flags & G_FILE_RELATIVE_REMAP) {
		/* note, making relative to something OTHER then G.main->name */
		BKE_bpath_relative_convert(mainvar, filepath, NULL);
	}

	/* actual file writing */
	const bool err = write_file_handle(mainvar, &ww, NULL, NULL, write_flags, thumb);

	ww.close(&ww);

	if (UNLIKELY(path_list_backup)) {
		BKE_bpath_list_restore(mainvar, path_list_flag, path_list_backup);
		BKE_bpath_list_free(path_list_backup);
	}

	if (err) {
		BKE_report(reports, RPT_ERROR, strerror(errno));
		remove(tempname);

		return 0;
	}

	/* file save to temporary file was successful */
	/* now do reverse file history (move .blend1 -> .blend2, .blend -> .blend1) */
	if (write_flags & G_FILE_HISTORY) {
		const bool err_hist = do_history(filepath, reports);
		if (err_hist) {
			BKE_report(reports, RPT_ERROR, "Version backup failed (file saved with @)");
			return 0;
		}
	}

	if (BLI_rename(tempname, filepath) != 0) {
		BKE_report(reports, RPT_ERROR, "Cannot change old file (file saved with @)");
		return 0;
	}

	return 1;
}

/**
 * \return Success.
 */
bool BLO_write_file_mem(Main *mainvar, MemFile *compare, MemFile *current, int write_flags)
{
	write_flags &= ~G_FILE_USERPREFS;

	const bool err = write_file_handle(mainvar, NULL, compare, current, write_flags, NULL);

	return (err == 0);
}<|MERGE_RESOLUTION|>--- conflicted
+++ resolved
@@ -3956,7 +3956,6 @@
 				}
 			}
 
-<<<<<<< HEAD
 			if (main->curlib->asset_repository) {
 				writestruct(wd, DATA, AssetRepositoryRef, 1, main->curlib->asset_repository);
 			}
@@ -4001,21 +4000,12 @@
 					for (id = lbarray[a]->first; id; id = id->next) {
 						if (id->us > 0 && (id->tag & LIB_TAG_EXTERN)) {
 							if (!BKE_idcode_is_linkable(GS(id->name))) {
-								printf("ERROR: write file: datablock '%s' from lib '%s' is not linkable "
+								printf("ERROR: write file: data-block '%s' from lib '%s' is not linkable "
 									   "but is flagged as directly linked", id->name, main->curlib->filepath);
 								BLI_assert(0);
 							}
 							writestruct(wd, ID_ID, ID, 1, id);
 							write_iddata(wd, id);
-=======
-			while (a--) {
-				for (id = lbarray[a]->first; id; id = id->next) {
-					if (id->us > 0 && (id->tag & LIB_TAG_EXTERN)) {
-						if (!BKE_idcode_is_linkable(GS(id->name))) {
-							printf("ERROR: write file: data-block '%s' from lib '%s' is not linkable "
-							       "but is flagged as directly linked", id->name, main->curlib->filepath);
-							BLI_assert(0);
->>>>>>> f64aa4e0
 						}
 					}
 				}
