/*
 * This program is free software; you can redistribute it and/or
 * modify it under the terms of the GNU General Public License
 * as published by the Free Software Foundation; either version 2
 * of the License, or (at your option) any later version.
 *
 * This program is distributed in the hope that it will be useful,
 * but WITHOUT ANY WARRANTY; without even the implied warranty of
 * MERCHANTABILITY or FITNESS FOR A PARTICULAR PURPOSE.  See the
 * GNU General Public License for more details.
 *
 * You should have received a copy of the GNU General Public License
 * along with this program; if not, write to the Free Software Foundation,
 * Inc., 51 Franklin Street, Fifth Floor, Boston, MA 02110-1301, USA.
 */

/** \file
 * \ingroup freestyle
 */

#include "BPy_Nature.h"

#include "BPy_Convert.h"

#ifdef __cplusplus
extern "C" {
#endif

///////////////////////////////////////////////////////////////////////////////////////////

static PyObject *BPy_Nature_and(PyObject *a, PyObject *b);
static PyObject *BPy_Nature_xor(PyObject *a, PyObject *b);
static PyObject *BPy_Nature_or(PyObject *a, PyObject *b);

/*-----------------------BPy_Nature number method definitions --------------------*/

static PyNumberMethods nature_as_number = {
<<<<<<< HEAD
    nullptr,                          /* binaryfunc nb_add */
    nullptr,                          /* binaryfunc nb_subtract */
    nullptr,                          /* binaryfunc nb_multiply */
    nullptr,                          /* binaryfunc nb_remainder */
    nullptr,                          /* binaryfunc nb_divmod */
    nullptr,                          /* ternaryfunc nb_power */
    nullptr,                          /* unaryfunc nb_negative */
    nullptr,                          /* unaryfunc nb_positive */
    nullptr,                          /* unaryfunc nb_absolute */
    nullptr,                          /* inquiry nb_bool */
    nullptr,                          /* unaryfunc nb_invert */
    nullptr,                          /* binaryfunc nb_lshift */
    nullptr,                          /* binaryfunc nb_rshift */
    (binaryfunc)BPy_Nature_and, /* binaryfunc nb_and */
    (binaryfunc)BPy_Nature_xor, /* binaryfunc nb_xor */
    (binaryfunc)BPy_Nature_or,  /* binaryfunc nb_or */
    nullptr,                          /* unaryfunc nb_int */
    nullptr,                          /* void *nb_reserved */
    nullptr,                          /* unaryfunc nb_float */
    nullptr,                          /* binaryfunc nb_inplace_add */
    nullptr,                          /* binaryfunc nb_inplace_subtract */
    nullptr,                          /* binaryfunc nb_inplace_multiply */
    nullptr,                          /* binaryfunc nb_inplace_remainder */
    nullptr,                          /* ternaryfunc nb_inplace_power */
    nullptr,                          /* binaryfunc nb_inplace_lshift */
    nullptr,                          /* binaryfunc nb_inplace_rshift */
    nullptr,                          /* binaryfunc nb_inplace_and */
    nullptr,                          /* binaryfunc nb_inplace_xor */
    nullptr,                          /* binaryfunc nb_inplace_or */
    nullptr,                          /* binaryfunc nb_floor_divide */
    nullptr,                          /* binaryfunc nb_true_divide */
    nullptr,                          /* binaryfunc nb_inplace_floor_divide */
    nullptr,                          /* binaryfunc nb_inplace_true_divide */
    nullptr,                          /* unaryfunc nb_index */
=======
    nullptr,                    /* binaryfunc nb_add */
    nullptr,                    /* binaryfunc nb_subtract */
    nullptr,                    /* binaryfunc nb_multiply */
    nullptr,                    /* binaryfunc nb_remainder */
    nullptr,                    /* binaryfunc nb_divmod */
    nullptr,                    /* ternaryfunc nb_power */
    nullptr,                    /* unaryfunc nb_negative */
    nullptr,                    /* unaryfunc nb_positive */
    nullptr,                    /* unaryfunc nb_absolute */
    nullptr,                    /* inquiry nb_bool */
    nullptr,                    /* unaryfunc nb_invert */
    nullptr,                    /* binaryfunc nb_lshift */
    nullptr,                    /* binaryfunc nb_rshift */
    (binaryfunc)BPy_Nature_and, /* binaryfunc nb_and */
    (binaryfunc)BPy_Nature_xor, /* binaryfunc nb_xor */
    (binaryfunc)BPy_Nature_or,  /* binaryfunc nb_or */
    nullptr,                    /* unaryfunc nb_int */
    nullptr,                    /* void *nb_reserved */
    nullptr,                    /* unaryfunc nb_float */
    nullptr,                    /* binaryfunc nb_inplace_add */
    nullptr,                    /* binaryfunc nb_inplace_subtract */
    nullptr,                    /* binaryfunc nb_inplace_multiply */
    nullptr,                    /* binaryfunc nb_inplace_remainder */
    nullptr,                    /* ternaryfunc nb_inplace_power */
    nullptr,                    /* binaryfunc nb_inplace_lshift */
    nullptr,                    /* binaryfunc nb_inplace_rshift */
    nullptr,                    /* binaryfunc nb_inplace_and */
    nullptr,                    /* binaryfunc nb_inplace_xor */
    nullptr,                    /* binaryfunc nb_inplace_or */
    nullptr,                    /* binaryfunc nb_floor_divide */
    nullptr,                    /* binaryfunc nb_true_divide */
    nullptr,                    /* binaryfunc nb_inplace_floor_divide */
    nullptr,                    /* binaryfunc nb_inplace_true_divide */
    nullptr,                    /* unaryfunc nb_index */
>>>>>>> 29fb12da
};

/*-----------------------BPy_Nature docstring ------------------------------------*/

PyDoc_STRVAR(Nature_doc,
             "Class hierarchy: int > :class:`Nature`\n"
             "\n"
             "Different possible natures of 0D and 1D elements of the ViewMap.\n"
             "\n"
             "Vertex natures:\n"
             "\n"
             "* Nature.POINT: True for any 0D element.\n"
             "* Nature.S_VERTEX: True for SVertex.\n"
             "* Nature.VIEW_VERTEX: True for ViewVertex.\n"
             "* Nature.NON_T_VERTEX: True for NonTVertex.\n"
             "* Nature.T_VERTEX: True for TVertex.\n"
             "* Nature.CUSP: True for CUSP.\n"
             "\n"
             "Edge natures:\n"
             "\n"
             "* Nature.NO_FEATURE: True for non feature edges (always false for 1D\n"
             "  elements of the ViewMap).\n"
             "* Nature.SILHOUETTE: True for silhouettes.\n"
             "* Nature.BORDER: True for borders.\n"
             "* Nature.CREASE: True for creases.\n"
             "* Nature.RIDGE: True for ridges.\n"
             "* Nature.VALLEY: True for valleys.\n"
             "* Nature.SUGGESTIVE_CONTOUR: True for suggestive contours.\n"
             "* Nature.MATERIAL_BOUNDARY: True for edges at material boundaries.\n"
             "* Nature.EDGE_MARK: True for edges having user-defined edge marks.");

/*-----------------------BPy_Nature type definition ------------------------------*/

PyTypeObject Nature_Type = {
    PyVarObject_HEAD_INIT(nullptr, 0) "Nature", /* tp_name */
<<<<<<< HEAD
    sizeof(PyLongObject),                    /* tp_basicsize */
    0,                                       /* tp_itemsize */
    nullptr,                                       /* tp_dealloc */
    nullptr,                                       /* tp_print */
    nullptr,                                       /* tp_getattr */
    nullptr,                                       /* tp_setattr */
    nullptr,                                       /* tp_reserved */
    nullptr,                                       /* tp_repr */
    &nature_as_number,                       /* tp_as_number */
    nullptr,                                       /* tp_as_sequence */
    nullptr,                                       /* tp_as_mapping */
    nullptr,                                       /* tp_hash  */
    nullptr,                                       /* tp_call */
    nullptr,                                       /* tp_str */
    nullptr,                                       /* tp_getattro */
    nullptr,                                       /* tp_setattro */
    nullptr,                                       /* tp_as_buffer */
    Py_TPFLAGS_DEFAULT,                      /* tp_flags */
    Nature_doc,                              /* tp_doc */
    nullptr,                                       /* tp_traverse */
    nullptr,                                       /* tp_clear */
    nullptr,                                       /* tp_richcompare */
    0,                                       /* tp_weaklistoffset */
    nullptr,                                       /* tp_iter */
    nullptr,                                       /* tp_iternext */
    nullptr,                                       /* tp_methods */
    nullptr,                                       /* tp_members */
    nullptr,                                       /* tp_getset */
    &PyLong_Type,                            /* tp_base */
    nullptr,                                       /* tp_dict */
    nullptr,                                       /* tp_descr_get */
    nullptr,                                       /* tp_descr_set */
    0,                                       /* tp_dictoffset */
    nullptr,                                       /* tp_init */
    nullptr,                                       /* tp_alloc */
    nullptr,                                       /* tp_new */
=======
    sizeof(PyLongObject),                       /* tp_basicsize */
    0,                                          /* tp_itemsize */
    nullptr,                                    /* tp_dealloc */
#if PY_VERSION_HEX >= 0x03080000
    0, /* tp_vectorcall_offset */
#else
    nullptr, /* tp_print */
#endif
    nullptr,            /* tp_getattr */
    nullptr,            /* tp_setattr */
    nullptr,            /* tp_reserved */
    nullptr,            /* tp_repr */
    &nature_as_number,  /* tp_as_number */
    nullptr,            /* tp_as_sequence */
    nullptr,            /* tp_as_mapping */
    nullptr,            /* tp_hash  */
    nullptr,            /* tp_call */
    nullptr,            /* tp_str */
    nullptr,            /* tp_getattro */
    nullptr,            /* tp_setattro */
    nullptr,            /* tp_as_buffer */
    Py_TPFLAGS_DEFAULT, /* tp_flags */
    Nature_doc,         /* tp_doc */
    nullptr,            /* tp_traverse */
    nullptr,            /* tp_clear */
    nullptr,            /* tp_richcompare */
    0,                  /* tp_weaklistoffset */
    nullptr,            /* tp_iter */
    nullptr,            /* tp_iternext */
    nullptr,            /* tp_methods */
    nullptr,            /* tp_members */
    nullptr,            /* tp_getset */
    &PyLong_Type,       /* tp_base */
    nullptr,            /* tp_dict */
    nullptr,            /* tp_descr_get */
    nullptr,            /* tp_descr_set */
    0,                  /* tp_dictoffset */
    nullptr,            /* tp_init */
    nullptr,            /* tp_alloc */
    nullptr,            /* tp_new */
>>>>>>> 29fb12da
};

/*-----------------------BPy_Nature instance definitions ----------------------------------*/

static PyLongObject _Nature_POINT = {PyVarObject_HEAD_INIT(&Nature_Type, 0){Nature::POINT}};
static PyLongObject _Nature_S_VERTEX = {PyVarObject_HEAD_INIT(&Nature_Type, 1){Nature::S_VERTEX}};
static PyLongObject _Nature_VIEW_VERTEX = {
    PyVarObject_HEAD_INIT(&Nature_Type, 1){Nature::VIEW_VERTEX}};
static PyLongObject _Nature_NON_T_VERTEX = {
    PyVarObject_HEAD_INIT(&Nature_Type, 1){Nature::NON_T_VERTEX}};
static PyLongObject _Nature_T_VERTEX = {PyVarObject_HEAD_INIT(&Nature_Type, 1){Nature::T_VERTEX}};
static PyLongObject _Nature_CUSP = {PyVarObject_HEAD_INIT(&Nature_Type, 1){Nature::CUSP}};
static PyLongObject _Nature_NO_FEATURE = {
    PyVarObject_HEAD_INIT(&Nature_Type, 0){Nature::NO_FEATURE}};
static PyLongObject _Nature_SILHOUETTE = {
    PyVarObject_HEAD_INIT(&Nature_Type, 1){Nature::SILHOUETTE}};
static PyLongObject _Nature_BORDER = {PyVarObject_HEAD_INIT(&Nature_Type, 1){Nature::BORDER}};
static PyLongObject _Nature_CREASE = {PyVarObject_HEAD_INIT(&Nature_Type, 1){Nature::CREASE}};
static PyLongObject _Nature_RIDGE = {PyVarObject_HEAD_INIT(&Nature_Type, 1){Nature::RIDGE}};
static PyLongObject _Nature_VALLEY = {PyVarObject_HEAD_INIT(&Nature_Type, 1){Nature::VALLEY}};
static PyLongObject _Nature_SUGGESTIVE_CONTOUR = {
    PyVarObject_HEAD_INIT(&Nature_Type, 1){Nature::SUGGESTIVE_CONTOUR}};
static PyLongObject _Nature_MATERIAL_BOUNDARY = {
    PyVarObject_HEAD_INIT(&Nature_Type, 1){Nature::MATERIAL_BOUNDARY}};
static PyLongObject _Nature_EDGE_MARK = {
    PyVarObject_HEAD_INIT(&Nature_Type, 1){Nature::EDGE_MARK}};

#define BPy_Nature_POINT ((PyObject *)&_Nature_POINT)
#define BPy_Nature_S_VERTEX ((PyObject *)&_Nature_S_VERTEX)
#define BPy_Nature_VIEW_VERTEX ((PyObject *)&_Nature_VIEW_VERTEX)
#define BPy_Nature_NON_T_VERTEX ((PyObject *)&_Nature_NON_T_VERTEX)
#define BPy_Nature_T_VERTEX ((PyObject *)&_Nature_T_VERTEX)
#define BPy_Nature_CUSP ((PyObject *)&_Nature_CUSP)
#define BPy_Nature_NO_FEATURE ((PyObject *)&_Nature_NO_FEATURE)
#define BPy_Nature_SILHOUETTE ((PyObject *)&_Nature_SILHOUETTE)
#define BPy_Nature_BORDER ((PyObject *)&_Nature_BORDER)
#define BPy_Nature_CREASE ((PyObject *)&_Nature_CREASE)
#define BPy_Nature_RIDGE ((PyObject *)&_Nature_RIDGE)
#define BPy_Nature_VALLEY ((PyObject *)&_Nature_VALLEY)
#define BPy_Nature_SUGGESTIVE_CONTOUR ((PyObject *)&_Nature_SUGGESTIVE_CONTOUR)
#define BPy_Nature_MATERIAL_BOUNDARY ((PyObject *)&_Nature_MATERIAL_BOUNDARY)
#define BPy_Nature_EDGE_MARK ((PyObject *)&_Nature_EDGE_MARK)

//-------------------MODULE INITIALIZATION--------------------------------
int Nature_Init(PyObject *module)
{
  if (module == nullptr) {
    return -1;
  }

  if (PyType_Ready(&Nature_Type) < 0) {
    return -1;
  }
  Py_INCREF(&Nature_Type);
  PyModule_AddObject(module, "Nature", (PyObject *)&Nature_Type);

  // VertexNature
  PyDict_SetItemString(Nature_Type.tp_dict, "POINT", BPy_Nature_POINT);
  PyDict_SetItemString(Nature_Type.tp_dict, "S_VERTEX", BPy_Nature_S_VERTEX);
  PyDict_SetItemString(Nature_Type.tp_dict, "VIEW_VERTEX", BPy_Nature_VIEW_VERTEX);
  PyDict_SetItemString(Nature_Type.tp_dict, "NON_T_VERTEX", BPy_Nature_NON_T_VERTEX);
  PyDict_SetItemString(Nature_Type.tp_dict, "T_VERTEX", BPy_Nature_T_VERTEX);
  PyDict_SetItemString(Nature_Type.tp_dict, "CUSP", BPy_Nature_CUSP);

  // EdgeNature
  PyDict_SetItemString(Nature_Type.tp_dict, "NO_FEATURE", BPy_Nature_NO_FEATURE);
  PyDict_SetItemString(Nature_Type.tp_dict, "SILHOUETTE", BPy_Nature_SILHOUETTE);
  PyDict_SetItemString(Nature_Type.tp_dict, "BORDER", BPy_Nature_BORDER);
  PyDict_SetItemString(Nature_Type.tp_dict, "CREASE", BPy_Nature_CREASE);
  PyDict_SetItemString(Nature_Type.tp_dict, "RIDGE", BPy_Nature_RIDGE);
  PyDict_SetItemString(Nature_Type.tp_dict, "VALLEY", BPy_Nature_VALLEY);
  PyDict_SetItemString(Nature_Type.tp_dict, "SUGGESTIVE_CONTOUR", BPy_Nature_SUGGESTIVE_CONTOUR);
  PyDict_SetItemString(Nature_Type.tp_dict, "MATERIAL_BOUNDARY", BPy_Nature_MATERIAL_BOUNDARY);
  PyDict_SetItemString(Nature_Type.tp_dict, "EDGE_MARK", BPy_Nature_EDGE_MARK);

  return 0;
}

static PyObject *BPy_Nature_bitwise(PyObject *a, int op, PyObject *b)
{
  BPy_Nature *result;
  long op1, op2, v;

  if (!BPy_Nature_Check(a) || !BPy_Nature_Check(b)) {
    PyErr_SetString(PyExc_TypeError, "operands must be a Nature object");
    return nullptr;
  }

  if ((op1 = PyLong_AsLong(a)) == -1 && PyErr_Occurred()) {
    PyErr_SetString(PyExc_ValueError, "operand 1: unexpected Nature value");
    return nullptr;
  }
  if ((op2 = PyLong_AsLong(b)) == -1 && PyErr_Occurred()) {
    PyErr_SetString(PyExc_ValueError, "operand 2: unexpected Nature value");
    return nullptr;
  }
  switch (op) {
    case '&':
      v = op1 & op2;
      break;
    case '^':
      v = op1 ^ op2;
      break;
    case '|':
      v = op1 | op2;
      break;
    default:
      PyErr_BadArgument();
      return nullptr;
  }
  if (v == 0) {
    result = PyObject_NewVar(BPy_Nature, &Nature_Type, 0);
  }
  else {
    result = PyObject_NewVar(BPy_Nature, &Nature_Type, 1);
    if (result) {
      result->i.ob_digit[0] = v;
    }
  }
  return (PyObject *)result;
}

static PyObject *BPy_Nature_and(PyObject *a, PyObject *b)
{
  return BPy_Nature_bitwise(a, '&', b);
}

static PyObject *BPy_Nature_xor(PyObject *a, PyObject *b)
{
  return BPy_Nature_bitwise(a, '^', b);
}

static PyObject *BPy_Nature_or(PyObject *a, PyObject *b)
{
  return BPy_Nature_bitwise(a, '|', b);
}

///////////////////////////////////////////////////////////////////////////////////////////

#ifdef __cplusplus
}
#endif<|MERGE_RESOLUTION|>--- conflicted
+++ resolved
@@ -35,42 +35,6 @@
 /*-----------------------BPy_Nature number method definitions --------------------*/
 
 static PyNumberMethods nature_as_number = {
-<<<<<<< HEAD
-    nullptr,                          /* binaryfunc nb_add */
-    nullptr,                          /* binaryfunc nb_subtract */
-    nullptr,                          /* binaryfunc nb_multiply */
-    nullptr,                          /* binaryfunc nb_remainder */
-    nullptr,                          /* binaryfunc nb_divmod */
-    nullptr,                          /* ternaryfunc nb_power */
-    nullptr,                          /* unaryfunc nb_negative */
-    nullptr,                          /* unaryfunc nb_positive */
-    nullptr,                          /* unaryfunc nb_absolute */
-    nullptr,                          /* inquiry nb_bool */
-    nullptr,                          /* unaryfunc nb_invert */
-    nullptr,                          /* binaryfunc nb_lshift */
-    nullptr,                          /* binaryfunc nb_rshift */
-    (binaryfunc)BPy_Nature_and, /* binaryfunc nb_and */
-    (binaryfunc)BPy_Nature_xor, /* binaryfunc nb_xor */
-    (binaryfunc)BPy_Nature_or,  /* binaryfunc nb_or */
-    nullptr,                          /* unaryfunc nb_int */
-    nullptr,                          /* void *nb_reserved */
-    nullptr,                          /* unaryfunc nb_float */
-    nullptr,                          /* binaryfunc nb_inplace_add */
-    nullptr,                          /* binaryfunc nb_inplace_subtract */
-    nullptr,                          /* binaryfunc nb_inplace_multiply */
-    nullptr,                          /* binaryfunc nb_inplace_remainder */
-    nullptr,                          /* ternaryfunc nb_inplace_power */
-    nullptr,                          /* binaryfunc nb_inplace_lshift */
-    nullptr,                          /* binaryfunc nb_inplace_rshift */
-    nullptr,                          /* binaryfunc nb_inplace_and */
-    nullptr,                          /* binaryfunc nb_inplace_xor */
-    nullptr,                          /* binaryfunc nb_inplace_or */
-    nullptr,                          /* binaryfunc nb_floor_divide */
-    nullptr,                          /* binaryfunc nb_true_divide */
-    nullptr,                          /* binaryfunc nb_inplace_floor_divide */
-    nullptr,                          /* binaryfunc nb_inplace_true_divide */
-    nullptr,                          /* unaryfunc nb_index */
-=======
     nullptr,                    /* binaryfunc nb_add */
     nullptr,                    /* binaryfunc nb_subtract */
     nullptr,                    /* binaryfunc nb_multiply */
@@ -105,7 +69,6 @@
     nullptr,                    /* binaryfunc nb_inplace_floor_divide */
     nullptr,                    /* binaryfunc nb_inplace_true_divide */
     nullptr,                    /* unaryfunc nb_index */
->>>>>>> 29fb12da
 };
 
 /*-----------------------BPy_Nature docstring ------------------------------------*/
@@ -141,44 +104,6 @@
 
 PyTypeObject Nature_Type = {
     PyVarObject_HEAD_INIT(nullptr, 0) "Nature", /* tp_name */
-<<<<<<< HEAD
-    sizeof(PyLongObject),                    /* tp_basicsize */
-    0,                                       /* tp_itemsize */
-    nullptr,                                       /* tp_dealloc */
-    nullptr,                                       /* tp_print */
-    nullptr,                                       /* tp_getattr */
-    nullptr,                                       /* tp_setattr */
-    nullptr,                                       /* tp_reserved */
-    nullptr,                                       /* tp_repr */
-    &nature_as_number,                       /* tp_as_number */
-    nullptr,                                       /* tp_as_sequence */
-    nullptr,                                       /* tp_as_mapping */
-    nullptr,                                       /* tp_hash  */
-    nullptr,                                       /* tp_call */
-    nullptr,                                       /* tp_str */
-    nullptr,                                       /* tp_getattro */
-    nullptr,                                       /* tp_setattro */
-    nullptr,                                       /* tp_as_buffer */
-    Py_TPFLAGS_DEFAULT,                      /* tp_flags */
-    Nature_doc,                              /* tp_doc */
-    nullptr,                                       /* tp_traverse */
-    nullptr,                                       /* tp_clear */
-    nullptr,                                       /* tp_richcompare */
-    0,                                       /* tp_weaklistoffset */
-    nullptr,                                       /* tp_iter */
-    nullptr,                                       /* tp_iternext */
-    nullptr,                                       /* tp_methods */
-    nullptr,                                       /* tp_members */
-    nullptr,                                       /* tp_getset */
-    &PyLong_Type,                            /* tp_base */
-    nullptr,                                       /* tp_dict */
-    nullptr,                                       /* tp_descr_get */
-    nullptr,                                       /* tp_descr_set */
-    0,                                       /* tp_dictoffset */
-    nullptr,                                       /* tp_init */
-    nullptr,                                       /* tp_alloc */
-    nullptr,                                       /* tp_new */
-=======
     sizeof(PyLongObject),                       /* tp_basicsize */
     0,                                          /* tp_itemsize */
     nullptr,                                    /* tp_dealloc */
@@ -219,7 +144,6 @@
     nullptr,            /* tp_init */
     nullptr,            /* tp_alloc */
     nullptr,            /* tp_new */
->>>>>>> 29fb12da
 };
 
 /*-----------------------BPy_Nature instance definitions ----------------------------------*/
