	/* *************************************** 
 *
 * ***** BEGIN GPL LICENSE BLOCK *****
 *
 * This program is free software; you can redistribute it and/or
 * modify it under the terms of the GNU General Public License
 * as published by the Free Software Foundation; either version 2
 * of the License, or (at your option) any later version.
 *
 * This program is distributed in the hope that it will be useful,
 * but WITHOUT ANY WARRANTY; without even the implied warranty of
 * MERCHANTABILITY or FITNESS FOR A PARTICULAR PURPOSE.  See the
 * GNU General Public License for more details.
 *
 * You should have received a copy of the GNU General Public License
 * along with this program; if not, write to the Free Software Foundation,
 * Inc., 59 Temple Place - Suite 330, Boston, MA  02111-1307, USA.
 *
 * The Original Code is Copyright (C) 2001-2002 by NaN Holding BV.
 * All rights reserved.
 *
 * The Original Code is: all of this file.
 *
 * Contributor(s): none yet.
 *
 * ***** END GPL LICENSE BLOCK *****



    preproces.c	nov/dec 1992
				may 1999
	
	- collect from meshes
	- countglobaldata()
	- makeGlobalElemArray()
	
   $Id$

  *************************************** */

#include <stdlib.h>
#include <stdio.h>
#include <string.h>
#include <math.h>

#include "MEM_guardedalloc.h"

#include "BLI_blenlib.h"
#include "BLI_arithb.h"

#include "DNA_mesh_types.h"
#include "DNA_meshdata_types.h"
#include "DNA_object_types.h"
#include "DNA_scene_types.h"
#include "DNA_view3d_types.h"

#include "BKE_customdata.h"
#include "BKE_global.h"
#include "BKE_main.h"
#include "BKE_material.h"
#include "BKE_mesh.h"
#include "BKE_object.h" /* during_script() */
#include "BKE_utildefines.h"

#include "radio.h"

<<<<<<< HEAD
=======
#include "BLO_sys_types.h" // for intptr_t support

#ifdef HAVE_CONFIG_H
#include <config.h>
#endif

>>>>>>> 7e4db234
void setparelem(RNode *rn, RPatch *par);

void splitconnected()
{
	/* Since input meshes can have faces with sharing vertices, the geometry is being tested here.
	 * Using normals and colors, faces are split separately. we do this by storing for each
	 * vertex a normal and a color
	 */
	RPatch *rp;
	RNode *rn;
	VeNoCo *vnc, *next, *vnc1;
	int a;
	
	/* test if we need a split */
	
	rp= RG.patchbase.first;
	while(rp) {
		rn= rp->first;
		if((rp->f1 & RAD_NO_SPLIT)==0) {
			for(a=0; a<rp->type; a++) {

				if(a==0) vnc= (VeNoCo *)rn->v1;
				else if(a==1) vnc= (VeNoCo *)rn->v2;
				else if(a==2) vnc= (VeNoCo *)rn->v3;
				else vnc= (VeNoCo *)rn->v4;

				if(vnc->flag==0) {
					vnc->n= (float *)rp->norm;
					vnc->col= (float *)rp->ref;
					vnc->flag= 1;
				}
				else {	/* is face from this vertex allowed for gouraud? */
					vnc1= vnc;
					while(vnc1) {
						if(VecCompare(vnc1->n, rp->norm, 0.01f)) {
							if(VecCompare(vnc1->col, rp->ref, 0.01f)) {
								break;
							}
						}
						vnc= vnc1;
						vnc1= vnc1->next;
					}
					if(vnc1==0) {
						vnc1= MEM_mallocN(sizeof(VeNoCo), "splitconn");
						vnc1->next= 0;
						vnc1->v= mallocVert();
						vnc->next= vnc1;
						VECCOPY(vnc1->v, vnc->v);
						vnc1->n= (float *)rp->norm;
						vnc1->col= (float *)rp->ref;
					}
					if(a==0) rn->v1= (float *)vnc1;
					else if(a==1) rn->v2= (float *)vnc1;
					else if(a==2) rn->v3= (float *)vnc1;
					else rn->v4= (float *)vnc1;
				}
			}
		}
		rp= rp->next;
	}
		/* adapt vertexpointers from nodes */
	
	rp= RG.patchbase.first;
	while(rp) {
		rn= rp->first;
		rn->v1= ((VeNoCo *)(rn->v1))->v;
		rn->v2= ((VeNoCo *)(rn->v2))->v;
		rn->v3= ((VeNoCo *)(rn->v3))->v;
		if(rp->type==4) rn->v4= ((VeNoCo *)(rn->v4))->v;

		rp= rp->next;
	}
	
	
	/* free all */
	vnc= RG.verts;
	for(a=0; a<RG.totvert; a++) {
		vnc1= vnc->next;
		while(vnc1) {
			next= vnc1->next;
			MEM_freeN(vnc1);
			vnc1= next;
		}
		vnc++;
	}
	MEM_freeN(RG.verts);
	RG.verts= 0;
}

int vergedge(const void *v1,const void *v2)
{
	int *e1, *e2;
	
	e1= (int *)v1;
	e2= (int *)v2;

	if( e1[0] > e2[0] ) return 1;
	else if( e1[0] < e2[0] ) return -1;
	else if( e1[1] > e2[1] ) return 1;
	else if( e1[1] < e2[1] ) return -1;

	return 0;
}


void addedge(float *v1, float *v2, EdSort *es)
{
	if( ((intptr_t)v1)<((intptr_t)v2) ) {
		es->v1= v1;
		es->v2= v2;
	}
	else {
		es->v2= v1;
		es->v1= v2;
	}
}

static void setedge(RNode *node, RNode *nb, int nr, int nrb)
{
	switch(nr) {
		case 1:
			node->ed1= nb;
			break;
		case 2:
			node->ed2= nb;
			break;
		case 3:
			node->ed3= nb;
			break;
		case 4:
			node->ed4= nb;
			break;
	}
	switch(nrb) {
		case 1:
			nb->ed1= node;
			break;
		case 2:
			nb->ed2= node;
			break;
		case 3:
			nb->ed3= node;
			break;
		case 4:
			nb->ed4= node;
			break;
	}
}

void setedgepointers()
{
	/* make edge-array and sort it */
	/* pairs of edges are put together: fill in pointers in nodes */
	EdSort *es, *esblock;
	RPatch *rp;
	RNode *rn;
	int tot= 0;
	
	rp= RG.patchbase.first;
	while(rp) {
		tot+= rp->type;
		rp= rp->next;
	}
	
	if(tot==0) return;
	
	es=esblock= MEM_mallocN(tot*sizeof(EdSort), "setedgepointers");
	rp= RG.patchbase.first;
	while(rp) {
		rn= rp->first;
		addedge(rn->v1, rn->v2, es);
		es->nr= 1;
		es->node= rn;
		es++;		
		addedge(rn->v2, rn->v3, es);
		es->nr= 2;
		es->node= rn;
		es++;		
		if(rp->type==3) {
			addedge(rn->v3, rn->v1, es);
			es->nr= 3;
			es->node= rn;
			es++;
		}
		else {
			addedge(rn->v3, rn->v4, es);
			es->nr= 3;
			es->node= rn;
			es++;					
			addedge(rn->v4, rn->v1, es);
			es->nr= 4;
			es->node= rn;
			es++;
		}
		rp= rp->next;
	}
	
	qsort(esblock,tot,sizeof(EdSort),vergedge);

	es= esblock;
	while(tot>0) {
		if( es->v1== (es+1)->v1 ) {
			if( es->v2== (es+1)->v2 ) {
				setedge(es->node, (es+1)->node, es->nr, (es+1)->nr);
				tot--;
				es++;
			}
		}
		es++;
		tot--;
	}

	MEM_freeN(esblock);
}

static int materialIndex(Material *ma)
{
	int i = 0;
	for(i=0;i< RG.totmat; i++)
	{
		if (RG.matar[i] == ma) {
			return i;
		}
	}
	return -1;
}

void rad_collect_meshes()
{
	extern Material defmaterial;
	Base *base;
	Object *ob;
	Mesh *me;
	MVert *mvert;
	MFace *mface;
	MTFace *tf, *tface;
	Material *ma = NULL, *noma= NULL;
	RPatch *rp;
	RNode *rn;
	VeNoCo *vnc, **nodevert;
	float *vd, *v1, *v2, *v3, *v4 = NULL;
	int a, b, offs, index, mfdatatot;
	
	if (G.vd==NULL) {
		printf("Error, trying to collect radiosity meshes with no 3d view\n");
		return;
	}
	
	if(G.obedit) {
		if (!during_script()); //XXX  error("Unable to perform function in EditMode");
		return;
	}

	set_radglobal();

	freeAllRad();

	start_fastmalloc("Radiosity");
					
	/* count the number of verts */
	RG.totvert= 0;
	RG.totface= 0;
	base= (G.scene->base.first);
	while(base) {
		if(((base)->flag & SELECT) && ((base)->lay & G.vd->lay) ) {
			if(base->object->type==OB_MESH) {
				base->flag |= OB_RADIO;
				me= base->object->data;
				RG.totvert+= me->totvert;
			}
		}
		base= base->next;
	}
	if(RG.totvert==0) {
		if (!during_script()); //XXX error("No vertices");
		return;
	}
	vnc= RG.verts= MEM_callocN(RG.totvert*sizeof(VeNoCo), "radioverts");

	RG.min[0]= RG.min[1]= RG.min[2]= 1.0e20f;
	RG.max[0]= RG.max[1]= RG.max[2]= -1.0e20f;

	mfdatatot= 0;
	
	/* min-max and material array */
	base= (G.scene->base.first);
	while(base) {
		if( ((base)->flag & SELECT) && ((base)->lay & G.vd->lay) ) {
			if(base->object->type==OB_MESH) {
				me= base->object->data;
				mvert= me->mvert;
				for(a=0; a<me->totvert; a++, mvert++) {
					vd= mallocVert();
					VECCOPY(vd, mvert->co);
					/* Should make MTC its own module... */
					Mat4MulVecfl(base->object->obmat, vd);
					
					vnc->v= vd;
					for(b=0; b<3; b++) {
						RG.min[b]= MIN2(RG.min[b], vd[b]);
						RG.max[b]= MAX2(RG.max[b], vd[b]);
					}
					vnc++;
				}
				
				if(base->object->totcol==0) {
					if(RG.totmat<MAXMAT) {
						if(noma==NULL) {
							noma= add_material("RadioMat");
							RG.matar[RG.totmat]= noma;
							RG.totmat++;
						}
					}
				}
				else {
					for(a=0; a<base->object->totcol; a++) {
						if(RG.totmat >= MAXMAT) break;

						ma = give_current_material(base->object, a+1);

						if (materialIndex(ma)!=-1) break;

						RG.matar[RG.totmat]= ma;
						RG.totmat++;
					}
				}

				mfdatatot += me->totface;
			}
		}
		base= base->next;
	}

	RG.cent[0]= (RG.min[0]+ RG.max[0])/2;
	RG.cent[1]= (RG.min[1]+ RG.max[1])/2;
	RG.cent[2]= (RG.min[2]+ RG.max[2])/2;
	RG.size[0]= (RG.max[0]- RG.min[0]);
	RG.size[1]= (RG.max[1]- RG.min[1]);
	RG.size[2]= (RG.max[2]- RG.min[2]);
	RG.maxsize= MAX3(RG.size[0],RG.size[1],RG.size[2]);

	RG.mfdata= MEM_callocN(sizeof(CustomData), "radiomfdata");
	RG.mfdatanodes= MEM_mallocN(sizeof(RNode*)*mfdatatot, "radiomfdatanodes");
	RG.mfdatatot= mfdatatot;

	/* make patches */

	RG.totelem= 0;
	RG.totpatch= 0;
	RG.totlamp= 0;
	offs= 0;
	
	base= (G.scene->base.first);
	while(base) {
		if( ((base)->flag & SELECT) && ((base)->lay & G.vd->lay) )  {
			if(base->object->type==OB_MESH) {
				ob= base->object;
				me= ob->data;
				mface= me->mface;
				tface= me->mtface;
				
				index= -1;

				CustomData_merge(&me->fdata, RG.mfdata, CD_MASK_DERIVEDMESH,
					CD_DEFAULT, mfdatatot);
				
				for(a=0; a<me->totface; a++, mface++) {
					tf= tface? tface+a: NULL;
					
					if (tf && (tf->mode & TF_INVISIBLE))
						continue;

					rp= callocPatch();
					BLI_addtail(&(RG.patchbase), rp);
					rp->from= ob;
					
					if(mface->v4) rp->type= 4;
					else rp->type= 3;
					
					rp->first= rn= callocNode();
					
					if(mface->flag & ME_SMOOTH) rp->f1= RAD_NO_SPLIT;
					
					/* temporal: we store the venoco in the node */
					rn->v1= (float *)(RG.verts+mface->v1+offs);
					v1= (RG.verts+mface->v1+offs)->v;
					rn->v2= (float *)(RG.verts+mface->v2+offs);
					v2= (RG.verts+mface->v2+offs)->v;
					rn->v3= (float *)(RG.verts+mface->v3+offs);
					v3= (RG.verts+mface->v3+offs)->v;

					if(mface->v4) {
						rn->v4= (float *)(RG.verts+mface->v4+offs);
						v4= (RG.verts+mface->v4+offs)->v;
					}			
					rn->par= rp;
					rn->f= RAD_PATCH;	/* this node is a Patch */
					rn->type= rp->type;

					if(rn->type==4) {
						rp->area= AreaQ3Dfl(v1, v2, v3, v4);
						CalcNormFloat4(v1, v2, v3, v4, rp->norm);
					}
					else {
						rp->area= AreaT3Dfl(v1, v2, v3);
						CalcNormFloat(v1, v2, v3, rp->norm);
					}

					rn->area= rp->area;

					/* color and emit */
					if(mface->mat_nr != index) {
						index= mface->mat_nr;
						ma= give_current_material(ob, index+1);
						if(ma==0) ma= &defmaterial;
					}
					rp->ref[0]= ma->r;
					rp->ref[1]= ma->g;
					rp->ref[2]= ma->b;

					if(ma->emit) RG.totlamp++;

					rp->emit[0]= rp->emit[1]= rp->emit[2]= ma->emit;
					rp->emit[0]*= rp->ref[0];
					rp->emit[1]*= rp->ref[1];
					rp->emit[2]*= rp->ref[2];

// uncommented, this is not satisfying, but i leave it in code for now (ton)						
//						if(ma->translucency!=0.0) rn->f |= RAD_TWOSIDED;

					nodevert= (VeNoCo **)&(rn->v1);
					for(b=0; b<rp->type; b++) {
						rp->cent[0]+= (*nodevert)->v[0];
						rp->cent[1]+= (*nodevert)->v[1];
						rp->cent[2]+= (*nodevert)->v[2];
						nodevert++;
					}
					rp->cent[0]/= (float)rp->type;
					rp->cent[1]/= (float)rp->type;
					rp->cent[2]/= (float)rp->type;
					
					/* for reconstruction materials */
					rp->matindex= materialIndex(ma);
					if(rp->matindex==-1) rp->matindex= 1;

					/* these RNode's are stored now for later use in rad_addmesh
					   they should not get deleted before that */
					rn->orig= RG.totelem;
					RG.mfdatanodes[RG.totelem]= rn;

					CustomData_copy_data(&me->fdata, RG.mfdata, a, RG.totelem, 1);
					
					RG.totelem++;
					RG.totpatch++;
				}

				offs+= me->totvert;
			}
		}
		base= base->next;
	}
	
	splitconnected();
	setedgepointers();

	makeGlobalElemArray();
	pseudoAmb();
	rad_setlimits();
}

void setparelem(RNode *rn, RPatch *par)
{
	
	if(rn->down1) {
		setparelem(rn->down1, par);
		setparelem(rn->down2, par);
	}
	else {
		rn->par= par;
	}
}

void countelem(RNode *rn)
{

	if(rn->down1) {
		countelem(rn->down1);
		countelem(rn->down2);
	}
	else RG.totelem++;
}

void countglobaldata()
{
	/* counts elements and patches*/
	RPatch *rp;

	RG.totelem= RG.totpatch= 0;

	rp= RG.patchbase.first;
	while(rp) {
		RG.totpatch++;
		countelem(rp->first);
		rp= rp->next;
	}
}

void addelem(RNode ***el, RNode *rn, RPatch *rp)
{
	if(rn->down1) {
		addelem(el, rn->down1, rp);
		addelem(el, rn->down2, rp);
	}
	else {
		rn->par= rp;
		**el= rn;
		(*el)++;
	}
}

void makeGlobalElemArray()
{
	/* always called when # of elements change */
	RPatch *rp;
	RNode **el;

	countglobaldata();

	if(RG.elem) MEM_freeN(RG.elem);
	if(RG.totelem) {
		el= RG.elem= MEM_mallocN(sizeof(void *)*RG.totelem, "makeGlobalElemArray");
	}
	else {
		RG.elem= 0;
		return;
	}

	/* recursive adding elements */
	rp= RG.patchbase.first;
	while(rp) {
		addelem(&el, rp->first, rp);
		rp= rp->next;
	}

	/* formfactor array */
	if(RG.formfactors) MEM_freeN(RG.formfactors);
	if(RG.totelem)
		RG.formfactors= MEM_mallocN(sizeof(float)*RG.totelem, "formfactors");
	else
		RG.formfactors= 0;
}

void splitpatch(RPatch *old)		/* in case of overflow during shoot */
{
	RNode *rn;
	float **fpp;
	RPatch *rp;
	int a;
	
	rn= old->first;
	if(rn->down1==0) return;
	rn= rn->down1;

	old->unshot[0]/=2.0;
	old->unshot[1]/=2.0;
	old->unshot[2]/=2.0;
	setnodeflags(old->first, 2, 0);

	rp= mallocPatch();
	*rp= *old;
	BLI_addhead(&RG.patchbase, rp);
	rp->first= rn;
	rp->area= rn->area;
	rp->cent[0]= rp->cent[1]= rp->cent[2]= 0.0;
	fpp= &(rn->v1);
	for(a=0; a<rp->type; a++) {
		rp->cent[0]+= (*fpp)[0];
		rp->cent[1]+= (*fpp)[1];
		rp->cent[2]+= (*fpp)[2];
		fpp++;
	}
	rp->cent[0]/=(float)rp->type;
	rp->cent[1]/=(float)rp->type;
	rp->cent[2]/=(float)rp->type;
		
	setparelem(rn, rp);

	rn= old->first->down2;

	rp= mallocPatch();
	*rp= *old;
	BLI_addhead(&RG.patchbase, rp);
	rp->first= rn;
	rp->area= rn->area;
	rp->cent[0]= rp->cent[1]= rp->cent[2]= 0.0;
	fpp= &(rn->v1);
	for(a=0; a<rp->type; a++) {
		rp->cent[0]+= (*fpp)[0];
		rp->cent[1]+= (*fpp)[1];
		rp->cent[2]+= (*fpp)[2];
		fpp++;
	}
	rp->cent[0]/=(float)rp->type;
	rp->cent[1]/=(float)rp->type;
	rp->cent[2]/=(float)rp->type;
	
	setparelem(rn, rp);

	BLI_remlink(&RG.patchbase, old);
	freePatch(old);
}


void addpatch(RPatch *old, RNode *rn)
{
	float **fpp;
	RPatch *rp;
	int a;
	
	if(rn->down1) {
		addpatch(old, rn->down1);
		addpatch(old, rn->down2);
	}
	else {
		rp= mallocPatch();
		*rp= *old;
		BLI_addhead(&RG.patchbase, rp);
		rp->first= rn;
		
		rp->area= rn->area;
		rp->cent[0]= rp->cent[1]= rp->cent[2]= 0.0;
		fpp= &(rn->v1);
		for(a=0; a<rp->type; a++) {
			rp->cent[0]+= (*fpp)[0];
			rp->cent[1]+= (*fpp)[1];
			rp->cent[2]+= (*fpp)[2];
			fpp++;
		}
		rp->cent[0]/=(float)rp->type;
		rp->cent[1]/=(float)rp->type;
		rp->cent[2]/=(float)rp->type;
		
		rn->par= rp;
	}
}

void converttopatches()
{
	/* chacks patches list, if node subdivided: new patch */
	RPatch *rp, *next;
	
	rp= RG.patchbase.first;
	while(rp) {
		next= rp->next;
		if(rp->first->down1) {
			addpatch(rp, rp->first);
			BLI_remlink(&RG.patchbase, rp);
			freePatch(rp);
		}
		rp= next;
	}
	
}

void subdiv_elements()
{
	RNode **el, *rn;
	int a, toobig= 1;

	rad_init_energy();
	
	/* first maxsize elements */
	
	while(toobig) {
		toobig= 0;
		
		el= RG.elem;
		for(a=RG.totelem; a>0; a--, el++) {
			rn= *el;
			if( rn->totrad[0]==0.0 && rn->totrad[1]==0.0 && rn->totrad[2]==0.0) {
				if(rn->area>RG.elemmin) {
					subdivideNode(rn, 0);
					if(rn->down1 ) {
						toobig= 1;
						if(rn->down1->area>RG.elemmin)
							subdivideNode( rn->down1, 0);
						if(rn->down2->area>RG.elemmin)
							subdivideNode( rn->down2, 0);
					}
				}
			}
		}
		if(toobig) makeGlobalElemArray();
	}

	el= RG.elem;
	for(a=RG.totelem; a>0; a--, el++) {
		rn= *el;
		if( rn->totrad[0]==0.0 && rn->totrad[1]==0.0 && rn->totrad[2]==0.0) {
			subdivideNode(rn, 0);
			if( rn->down1 ) {
				subdivideNode( rn->down1, 0);
				subdivideNode( rn->down2, 0);
			}
		}
	}
	makeGlobalElemArray();
}

void subdividelamps()
{
	RPatch *rp, *next;
	
	rp= RG.patchbase.first;
	while(rp) {
		next= rp->next;
		if(rp->emit[0]!=0.0 || rp->emit[1]!=0.0 || rp->emit[2]!=0.0) {
			subdivideNode( rp->first, 0);
			if(rp->first->down1) {
				subdivideNode(rp->first->down1, 0);
				subdivideNode(rp->first->down2, 0);
			}
			
			addpatch(rp, rp->first);
			BLI_remlink(&RG.patchbase, rp);
			freePatch(rp);
		}
		rp= next;
	}
	
}

void maxsizePatches()
{
	RPatch *rp;
	int toobig= 1;
	
	while(toobig) {
		toobig= 0;
		rp= RG.patchbase.first;
		while(rp) {
			if(rp->area>RG.patchmax) {
				subdivideNode( rp->first, 0);
				if(rp->first->down1) toobig= 1;
			}
			rp= rp->next;
		}
		
		if(toobig) converttopatches();
	}
	
	/* count lamps */
	rp= RG.patchbase.first;
	RG.totlamp= 0;
	while(rp) {
		if(rp->emit[0]!=0.0 || rp->emit[1]!=0.0 || rp->emit[2]!=0.0) {
			RG.totlamp++;
		}
		rp= rp->next;
	}
	makeGlobalElemArray();
}


<|MERGE_RESOLUTION|>--- conflicted
+++ resolved
@@ -64,15 +64,8 @@
 
 #include "radio.h"
 
-<<<<<<< HEAD
-=======
 #include "BLO_sys_types.h" // for intptr_t support
 
-#ifdef HAVE_CONFIG_H
-#include <config.h>
-#endif
-
->>>>>>> 7e4db234
 void setparelem(RNode *rn, RPatch *par);
 
 void splitconnected()
