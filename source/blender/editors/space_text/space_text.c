/*
 * This program is free software; you can redistribute it and/or
 * modify it under the terms of the GNU General Public License
 * as published by the Free Software Foundation; either version 2
 * of the License, or (at your option) any later version.
 *
 * This program is distributed in the hope that it will be useful,
 * but WITHOUT ANY WARRANTY; without even the implied warranty of
 * MERCHANTABILITY or FITNESS FOR A PARTICULAR PURPOSE.  See the
 * GNU General Public License for more details.
 *
 * You should have received a copy of the GNU General Public License
 * along with this program; if not, write to the Free Software Foundation,
 * Inc., 51 Franklin Street, Fifth Floor, Boston, MA 02110-1301, USA.
 *
 * The Original Code is Copyright (C) 2008 Blender Foundation.
 * All rights reserved.
 */

/** \file
 * \ingroup sptext
 */

#include <string.h>

#include "DNA_text_types.h"

#include "MEM_guardedalloc.h"

#include "BLI_blenlib.h"

#include "BKE_context.h"
#include "BKE_global.h"
#include "BKE_lib_id.h"
#include "BKE_screen.h"
#include "BKE_text.h"

#include "ED_screen.h"
#include "ED_space_api.h"

#include "WM_api.h"
#include "WM_types.h"

#include "UI_interface.h"
#include "UI_resources.h"
#include "UI_view2d.h"

#include "RNA_access.h"

#include "GPU_framebuffer.h"
#include "text_format.h"
#include "text_intern.h" /* own include */

/* ******************** default callbacks for text space ***************** */

static SpaceLink *text_new(const ScrArea *UNUSED(area), const Scene *UNUSED(scene))
{
  ARegion *region;
  SpaceText *stext;

  stext = MEM_callocN(sizeof(SpaceText), "inittext");
  stext->spacetype = SPACE_TEXT;

  stext->lheight = 12;
  stext->tabnumber = 4;
  stext->margin_column = 80;
  stext->showsyntax = true;
  stext->showlinenrs = true;

  /* header */
  region = MEM_callocN(sizeof(ARegion), "header for text");

  BLI_addtail(&stext->regionbase, region);
  region->regiontype = RGN_TYPE_HEADER;
  region->alignment = (U.uiflag & USER_HEADER_BOTTOM) ? RGN_ALIGN_BOTTOM : RGN_ALIGN_TOP;

  /* footer */
  region = MEM_callocN(sizeof(ARegion), "footer for text");
  BLI_addtail(&stext->regionbase, region);
  region->regiontype = RGN_TYPE_FOOTER;
  region->alignment = (U.uiflag & USER_HEADER_BOTTOM) ? RGN_ALIGN_TOP : RGN_ALIGN_BOTTOM;

  /* properties region */
  region = MEM_callocN(sizeof(ARegion), "properties region for text");

  BLI_addtail(&stext->regionbase, region);
  region->regiontype = RGN_TYPE_UI;
  region->alignment = RGN_ALIGN_RIGHT;
  region->flag = RGN_FLAG_HIDDEN;

  /* main region */
  region = MEM_callocN(sizeof(ARegion), "main region for text");

  BLI_addtail(&stext->regionbase, region);
  region->regiontype = RGN_TYPE_WINDOW;

  return (SpaceLink *)stext;
}

/* not spacelink itself */
static void text_free(SpaceLink *sl)
{
  SpaceText *stext = (SpaceText *)sl;

  stext->text = NULL;
  text_free_caches(stext);
}

/* spacetype; init callback */
static void text_init(struct wmWindowManager *UNUSED(wm), ScrArea *UNUSED(sa))
{
}

static SpaceLink *text_duplicate(SpaceLink *sl)
{
  SpaceText *stextn = MEM_dupallocN(sl);

  /* clear or remove stuff from old */

  stextn->runtime.drawcache = NULL; /* space need it's own cache */

  return (SpaceLink *)stextn;
}

static void text_listener(wmWindow *UNUSED(win),
                          ScrArea *sa,
                          wmNotifier *wmn,
                          Scene *UNUSED(scene))
{
  SpaceText *st = sa->spacedata.first;

  /* context changes */
  switch (wmn->category) {
    case NC_TEXT:
      /* check if active text was changed, no need to redraw if text isn't active
       * (reference == NULL) means text was unlinked, should update anyway for this
       * case -- no way to know was text active before unlinking or not */
      if (wmn->reference && wmn->reference != st->text) {
        break;
      }

      switch (wmn->data) {
        case ND_DISPLAY:
          ED_area_tag_redraw(sa);
          break;
        case ND_CURSOR:
          if (st->text && st->text == wmn->reference) {
            text_scroll_to_cursor__area(st, sa, true);
          }

          ED_area_tag_redraw(sa);
          break;
      }

      switch (wmn->action) {
        case NA_EDITED:
          if (st->text) {
            text_drawcache_tag_update(st, 1);
            text_update_edited(st->text);
          }

          ED_area_tag_redraw(sa);
          ATTR_FALLTHROUGH; /* fall down to tag redraw */
        case NA_ADDED:
        case NA_REMOVED:
          ED_area_tag_redraw(sa);
          break;
        case NA_SELECTED:
          if (st->text && st->text == wmn->reference) {
            text_scroll_to_cursor__area(st, sa, true);
          }

          break;
      }

      break;
    case NC_SPACE:
      if (wmn->data == ND_SPACE_TEXT) {
        ED_area_tag_redraw(sa);
      }
      break;
  }
}

static void text_operatortypes(void)
{
  WM_operatortype_append(TEXT_OT_new);
  WM_operatortype_append(TEXT_OT_open);
  WM_operatortype_append(TEXT_OT_reload);
  WM_operatortype_append(TEXT_OT_unlink);
  WM_operatortype_append(TEXT_OT_save);
  WM_operatortype_append(TEXT_OT_save_as);
  WM_operatortype_append(TEXT_OT_make_internal);
  WM_operatortype_append(TEXT_OT_run_script);
  WM_operatortype_append(TEXT_OT_refresh_pyconstraints);

  WM_operatortype_append(TEXT_OT_paste);
  WM_operatortype_append(TEXT_OT_copy);
  WM_operatortype_append(TEXT_OT_cut);
  WM_operatortype_append(TEXT_OT_duplicate_line);

  WM_operatortype_append(TEXT_OT_convert_whitespace);
  WM_operatortype_append(TEXT_OT_comment_toggle);
  WM_operatortype_append(TEXT_OT_unindent);
  WM_operatortype_append(TEXT_OT_indent);
  WM_operatortype_append(TEXT_OT_indent_or_autocomplete);

  WM_operatortype_append(TEXT_OT_select_line);
  WM_operatortype_append(TEXT_OT_select_all);
  WM_operatortype_append(TEXT_OT_select_word);

  WM_operatortype_append(TEXT_OT_move_lines);

  WM_operatortype_append(TEXT_OT_jump);
  WM_operatortype_append(TEXT_OT_move);
  WM_operatortype_append(TEXT_OT_move_select);
  WM_operatortype_append(TEXT_OT_delete);
  WM_operatortype_append(TEXT_OT_overwrite_toggle);

  WM_operatortype_append(TEXT_OT_selection_set);
  WM_operatortype_append(TEXT_OT_cursor_set);
  WM_operatortype_append(TEXT_OT_scroll);
  WM_operatortype_append(TEXT_OT_scroll_bar);
  WM_operatortype_append(TEXT_OT_line_number);

  WM_operatortype_append(TEXT_OT_line_break);
  WM_operatortype_append(TEXT_OT_insert);

  WM_operatortype_append(TEXT_OT_find);
  WM_operatortype_append(TEXT_OT_find_set_selected);
  WM_operatortype_append(TEXT_OT_replace);
  WM_operatortype_append(TEXT_OT_replace_set_selected);

  WM_operatortype_append(TEXT_OT_start_find);

  WM_operatortype_append(TEXT_OT_to_3d_object);

  WM_operatortype_append(TEXT_OT_resolve_conflict);

  WM_operatortype_append(TEXT_OT_autocomplete);
}

static void text_keymap(struct wmKeyConfig *keyconf)
{
  WM_keymap_ensure(keyconf, "Text Generic", SPACE_TEXT, 0);
  WM_keymap_ensure(keyconf, "Text", SPACE_TEXT, 0);
}

const char *text_context_dir[] = {"edit_text", NULL};

static int text_context(const bContext *C, const char *member, bContextDataResult *result)
{
  SpaceText *st = CTX_wm_space_text(C);

  if (CTX_data_dir(member)) {
    CTX_data_dir_set(result, text_context_dir);
    return 1;
  }
  else if (CTX_data_equals(member, "edit_text")) {
    if (st->text != NULL) {
      CTX_data_id_pointer_set(result, &st->text->id);
    }
    return 1;
  }

  return 0;
}

/********************* main region ********************/

/* add handlers, stuff you only do once or on area/region changes */
static void text_main_region_init(wmWindowManager *wm, ARegion *region)
{
  wmKeyMap *keymap;

  UI_view2d_region_reinit(&region->v2d, V2D_COMMONVIEW_STANDARD, region->winx, region->winy);

  /* own keymap */
  keymap = WM_keymap_ensure(wm->defaultconf, "Text Generic", SPACE_TEXT, 0);
  WM_event_add_keymap_handler_v2d_mask(&region->handlers, keymap);
  keymap = WM_keymap_ensure(wm->defaultconf, "Text", SPACE_TEXT, 0);
<<<<<<< HEAD
  WM_event_add_keymap_handler_v2d_mask(&ar->handlers, keymap);
=======
  WM_event_add_keymap_handler_v2d_mask(&region->handlers, keymap);

  /* add drop boxes */
  lb = WM_dropboxmap_find("Text", SPACE_TEXT, RGN_TYPE_WINDOW);

  WM_event_add_dropbox_handler(&region->handlers, lb);
>>>>>>> afb1a64c
}

static void text_main_region_draw(const bContext *C, ARegion *region)
{
  /* draw entirely, view changes should be handled here */
  SpaceText *st = CTX_wm_space_text(C);
  // View2D *v2d = &region->v2d;

  /* clear and setup matrix */
  UI_ThemeClearColor(TH_BACK);
  GPU_clear(GPU_COLOR_BIT);

  // UI_view2d_view_ortho(v2d);

  /* data... */
  draw_text_main(st, region);

  /* reset view matrix */
  // UI_view2d_view_restore(C);

  /* scrollers? */
}

static void text_cursor(wmWindow *win, ScrArea *sa, ARegion *region)
{
  SpaceText *st = sa->spacedata.first;
  int wmcursor = WM_CURSOR_TEXT_EDIT;

  if (st->text && BLI_rcti_isect_pt(&st->runtime.scroll_region_handle,
                                    win->eventstate->x - region->winrct.xmin,
                                    st->runtime.scroll_region_handle.ymin)) {
    wmcursor = WM_CURSOR_DEFAULT;
  }

  WM_cursor_set(win, wmcursor);
}

<<<<<<< HEAD
=======
/* ************* dropboxes ************* */

static bool text_drop_poll(bContext *UNUSED(C),
                           wmDrag *drag,
                           const wmEvent *UNUSED(event),
                           const char **UNUSED(r_tooltip))
{
  if (drag->type == WM_DRAG_PATH) {
    /* rule might not work? */
    if (ELEM(drag->icon, ICON_FILE_SCRIPT, ICON_FILE_TEXT, ICON_FILE_BLANK)) {
      return true;
    }
  }
  return false;
}

static void text_drop_copy(wmDrag *drag, wmDropBox *drop)
{
  /* copy drag path to properties */
  RNA_string_set(drop->ptr, "filepath", drag->path);
}

static bool text_drop_paste_poll(bContext *UNUSED(C),
                                 wmDrag *drag,
                                 const wmEvent *UNUSED(event),
                                 const char **UNUSED(r_tooltip))
{
  return (drag->type == WM_DRAG_ID);
}

static void text_drop_paste(wmDrag *drag, wmDropBox *drop)
{
  char *text;
  ID *id = WM_drag_ID(drag, 0);

  /* copy drag path to properties */
  text = RNA_path_full_ID_py(G_MAIN, id);
  RNA_string_set(drop->ptr, "text", text);
  MEM_freeN(text);
}

/* this region dropbox definition */
static void text_dropboxes(void)
{
  ListBase *lb = WM_dropboxmap_find("Text", SPACE_TEXT, RGN_TYPE_WINDOW);

  WM_dropbox_add(lb, "TEXT_OT_open", text_drop_poll, text_drop_copy);
  WM_dropbox_add(lb, "TEXT_OT_insert", text_drop_paste_poll, text_drop_paste);
}

/* ************* end drop *********** */

>>>>>>> afb1a64c
/****************** header region ******************/

/* add handlers, stuff you only do once or on area/region changes */
static void text_header_region_init(wmWindowManager *UNUSED(wm), ARegion *region)
{
  ED_region_header_init(region);
}

static void text_header_region_draw(const bContext *C, ARegion *region)
{
  ED_region_header(C, region);
}

/****************** properties region ******************/

/* add handlers, stuff you only do once or on area/region changes */
static void text_properties_region_init(wmWindowManager *wm, ARegion *region)
{
  wmKeyMap *keymap;

  region->v2d.scroll = V2D_SCROLL_RIGHT | V2D_SCROLL_VERTICAL_HIDE;
  ED_region_panels_init(wm, region);

  /* own keymaps */
  keymap = WM_keymap_ensure(wm->defaultconf, "Text Generic", SPACE_TEXT, 0);
  WM_event_add_keymap_handler_v2d_mask(&region->handlers, keymap);
}

static void text_properties_region_draw(const bContext *C, ARegion *region)
{
  SpaceText *st = CTX_wm_space_text(C);

  ED_region_panels(C, region);

  /* this flag trick is make sure buttons have been added already */
  if (st->flags & ST_FIND_ACTIVATE) {
    if (UI_textbutton_activate_rna(C, region, st, "find_text")) {
      /* if the panel was already open we need to do another redraw */
      ScrArea *sa = CTX_wm_area(C);
      WM_event_add_notifier(C, NC_SPACE | ND_SPACE_TEXT, sa);
    }
    st->flags &= ~ST_FIND_ACTIVATE;
  }
}

static void text_id_remap(ScrArea *UNUSED(sa), SpaceLink *slink, ID *old_id, ID *new_id)
{
  SpaceText *stext = (SpaceText *)slink;

  if (!ELEM(GS(old_id->name), ID_TXT)) {
    return;
  }

  if ((ID *)stext->text == old_id) {
    stext->text = (Text *)new_id;
    id_us_ensure_real(new_id);
  }
}

static void drop_init__insert_id_path(wmDragData *drag_data, PointerRNA *ptr)
{
  ID *id = WM_drag_query_single_id(drag_data);
  char *text = RNA_path_full_ID_py(G_MAIN, id); /* TODO G_MAIN */
  RNA_string_set(ptr, "text", text);
  MEM_freeN(text);
}

static void text_drop_target_find(bContext *C,
                                  wmDropTargetFinder *finder,
                                  wmDragData *drag_data,
                                  const wmEvent *UNUSED(event))
{
  if (WM_drag_query_single_path_maybe_text(drag_data)) {
    WM_drop_target_propose__template_1(
        finder, DROP_TARGET_SIZE_AREA, "TEXT_OT_open", "Open File", WM_drop_init_single_filepath);
  }
  if (CTX_data_edit_text(C) && WM_drag_query_single_id(drag_data)) {
    WM_drop_target_propose__template_1(
        finder, DROP_TARGET_SIZE_AREA, "TEXT_OT_insert", "Insert Path", drop_init__insert_id_path);
  }
}

/********************* registration ********************/

/* only called once, from space/spacetypes.c */
void ED_spacetype_text(void)
{
  SpaceType *st = MEM_callocN(sizeof(SpaceType), "spacetype text");
  ARegionType *art;

  st->spaceid = SPACE_TEXT;
  strncpy(st->name, "Text", BKE_ST_MAXNAME);

  st->new = text_new;
  st->free = text_free;
  st->init = text_init;
  st->duplicate = text_duplicate;
  st->operatortypes = text_operatortypes;
  st->keymap = text_keymap;
  st->listener = text_listener;
  st->context = text_context;
  st->id_remap = text_id_remap;
  st->drop_target_find = text_drop_target_find;

  /* regions: main window */
  art = MEM_callocN(sizeof(ARegionType), "spacetype text region");
  art->regionid = RGN_TYPE_WINDOW;
  art->init = text_main_region_init;
  art->draw = text_main_region_draw;
  art->cursor = text_cursor;
  art->event_cursor = true;

  BLI_addhead(&st->regiontypes, art);

  /* regions: properties */
  art = MEM_callocN(sizeof(ARegionType), "spacetype text region");
  art->regionid = RGN_TYPE_UI;
  art->prefsizex = UI_COMPACT_PANEL_WIDTH;
  art->keymapflag = ED_KEYMAP_UI;

  art->init = text_properties_region_init;
  art->draw = text_properties_region_draw;
  BLI_addhead(&st->regiontypes, art);

  /* regions: header */
  art = MEM_callocN(sizeof(ARegionType), "spacetype text region");
  art->regionid = RGN_TYPE_HEADER;
  art->prefsizey = HEADERY;
  art->keymapflag = ED_KEYMAP_UI | ED_KEYMAP_VIEW2D | ED_KEYMAP_HEADER;

  art->init = text_header_region_init;
  art->draw = text_header_region_draw;
  BLI_addhead(&st->regiontypes, art);

  /* regions: footer */
  art = MEM_callocN(sizeof(ARegionType), "spacetype text region");
  art->regionid = RGN_TYPE_FOOTER;
  art->prefsizey = HEADERY;
  art->keymapflag = ED_KEYMAP_UI | ED_KEYMAP_VIEW2D | ED_KEYMAP_FOOTER;
  art->init = text_header_region_init;
  art->draw = text_header_region_draw;
  BLI_addhead(&st->regiontypes, art);

  BKE_spacetype_register(st);

  /* register formatters */
  ED_text_format_register_py();
  ED_text_format_register_osl();
  ED_text_format_register_lua();
  ED_text_format_register_pov();
  ED_text_format_register_pov_ini();
}<|MERGE_RESOLUTION|>--- conflicted
+++ resolved
@@ -279,16 +279,7 @@
   keymap = WM_keymap_ensure(wm->defaultconf, "Text Generic", SPACE_TEXT, 0);
   WM_event_add_keymap_handler_v2d_mask(&region->handlers, keymap);
   keymap = WM_keymap_ensure(wm->defaultconf, "Text", SPACE_TEXT, 0);
-<<<<<<< HEAD
-  WM_event_add_keymap_handler_v2d_mask(&ar->handlers, keymap);
-=======
   WM_event_add_keymap_handler_v2d_mask(&region->handlers, keymap);
-
-  /* add drop boxes */
-  lb = WM_dropboxmap_find("Text", SPACE_TEXT, RGN_TYPE_WINDOW);
-
-  WM_event_add_dropbox_handler(&region->handlers, lb);
->>>>>>> afb1a64c
 }
 
 static void text_main_region_draw(const bContext *C, ARegion *region)
@@ -326,61 +317,6 @@
   WM_cursor_set(win, wmcursor);
 }
 
-<<<<<<< HEAD
-=======
-/* ************* dropboxes ************* */
-
-static bool text_drop_poll(bContext *UNUSED(C),
-                           wmDrag *drag,
-                           const wmEvent *UNUSED(event),
-                           const char **UNUSED(r_tooltip))
-{
-  if (drag->type == WM_DRAG_PATH) {
-    /* rule might not work? */
-    if (ELEM(drag->icon, ICON_FILE_SCRIPT, ICON_FILE_TEXT, ICON_FILE_BLANK)) {
-      return true;
-    }
-  }
-  return false;
-}
-
-static void text_drop_copy(wmDrag *drag, wmDropBox *drop)
-{
-  /* copy drag path to properties */
-  RNA_string_set(drop->ptr, "filepath", drag->path);
-}
-
-static bool text_drop_paste_poll(bContext *UNUSED(C),
-                                 wmDrag *drag,
-                                 const wmEvent *UNUSED(event),
-                                 const char **UNUSED(r_tooltip))
-{
-  return (drag->type == WM_DRAG_ID);
-}
-
-static void text_drop_paste(wmDrag *drag, wmDropBox *drop)
-{
-  char *text;
-  ID *id = WM_drag_ID(drag, 0);
-
-  /* copy drag path to properties */
-  text = RNA_path_full_ID_py(G_MAIN, id);
-  RNA_string_set(drop->ptr, "text", text);
-  MEM_freeN(text);
-}
-
-/* this region dropbox definition */
-static void text_dropboxes(void)
-{
-  ListBase *lb = WM_dropboxmap_find("Text", SPACE_TEXT, RGN_TYPE_WINDOW);
-
-  WM_dropbox_add(lb, "TEXT_OT_open", text_drop_poll, text_drop_copy);
-  WM_dropbox_add(lb, "TEXT_OT_insert", text_drop_paste_poll, text_drop_paste);
-}
-
-/* ************* end drop *********** */
-
->>>>>>> afb1a64c
 /****************** header region ******************/
 
 /* add handlers, stuff you only do once or on area/region changes */
