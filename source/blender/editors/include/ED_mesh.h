--- conflicted
+++ resolved
@@ -36,7 +36,6 @@
 struct EditEdge;
 struct EditFace;
 struct bContext;
-struct wmOperator;
 struct wmWindowManager;
 struct EditSelection;
 struct ViewContext;
@@ -55,24 +54,27 @@
 struct BMEdge;
 struct BMFace;
 
-#define EM_FGON_DRAW	1 // face flag
-#define EM_FGON			2 // edge and face flag both
+// edge and face flag both
+#define EM_FGON		2
+// face flag
+#define EM_FGON_DRAW	1
 
 /* editbutflag */
-#define B_CLOCKWISE			1
-#define B_KEEPORIG			2
-#define B_BEAUTY			4
-#define B_SMOOTH			8
-#define B_BEAUTY_SHORT  	0x10
-#define B_AUTOFGON			0x20
-#define B_KNIFE				0x80
+#define B_CLOCKWISE		1
+#define B_KEEPORIG		2
+#define B_BEAUTY		4
+#define B_SMOOTH		8
+#define B_BEAUTY_SHORT  	16
+#define B_AUTOFGON		32
+#define B_KNIFE			0x80
 #define B_PERCENTSUBD		0x40
 #define B_MESH_X_MIRROR		0x100
 #define B_JOINTRIA_UV		0x200
 #define B_JOINTRIA_VCOL		0X400
 #define B_JOINTRIA_SHARP	0X800
 #define B_JOINTRIA_MAT		0X1000
-<<<<<<< HEAD
+#define B_FRACTAL		0x2000
+#define B_SPHERE		0x4000
 
 /* bmeshutils.c */
 
@@ -92,6 +94,7 @@
 int EDBM_get_actSelection(struct BMEditMesh *em, struct BMEditSelection *ese);
 void EDBM_editselection_center(struct BMEditMesh *em, float *center, struct BMEditSelection *ese);
 void EDBM_editselection_plane(struct BMEditMesh *em, float *plane, struct BMEditSelection *ese);
+void EDBM_editselection_normal(float *normal, struct BMEditSelection *ese);
 void EDBM_selectmode_set(struct BMEditMesh *em);
 void EDBM_convertsel(struct BMEditMesh *em, short oldmode, short selectmode);
 
@@ -100,10 +103,6 @@
 void		EDBM_free_backbuf(void);
 int			EDBM_init_backbuf_border(struct ViewContext *vc, short xmin, short ymin, short xmax, short ymax);
 int			EDBM_init_backbuf_circle(struct ViewContext *vc, short xs, short ys, short rads);
-=======
-#define B_FRACTAL			0x2000
-#define B_SPHERE			0x4000
->>>>>>> 0bfc9870
 
 /* meshtools.c */
 
@@ -111,8 +110,6 @@
 struct BMVert   *editmesh_get_x_mirror_vert(struct Object *ob, struct BMEditMesh *em, float *co);
 int			mesh_get_x_mirror_vert(struct Object *ob, int index);
 int			*mesh_get_x_mirror_faces(struct Object *ob, struct BMEditMesh *em);
-
-int			join_mesh_exec(struct bContext *C, struct wmOperator *op);
 
 /* mesh_ops.c */
 void		ED_operatortypes_mesh(void);
@@ -147,6 +144,7 @@
 struct EditFace	*EM_get_actFace(struct EditMesh *em, int sloppy);
 void             EM_set_actFace(struct EditMesh *em, struct EditFace *efa);
 float            EM_face_area(struct EditFace *efa);
+void             EM_add_data_layer(struct EditMesh *em, struct CustomData *data, int type);
 
 void		EM_select_edge(struct EditEdge *eed, int sel);
 void		EM_select_face(struct EditFace *efa, int sel);
@@ -170,9 +168,6 @@
 struct UvMapVert *EM_get_uv_map_vert(struct UvVertMap *vmap, unsigned int v);
 void              EM_free_uv_vert_map(struct UvVertMap *vmap);
 
-void		EM_add_data_layer(struct EditMesh *em, struct CustomData *data, int type);
-void		EM_free_data_layer(struct EditMesh *em, struct CustomData *data, int type);
-
 /* editmesh_mods.c */
 extern unsigned int bm_vertoffs, bm_solidoffs, bm_wireoffs;
 
@@ -185,9 +180,6 @@
 
 void		EM_hide_mesh(struct EditMesh *em, int swap);
 void		EM_reveal_mesh(struct EditMesh *em);
-
-void		EM_select_by_material(struct EditMesh *em, int index);
-void		EM_deselect_by_material(struct EditMesh *em, int index); 
 
 /* editface.c */
 struct MTFace	*EM_get_active_mtface(struct EditMesh *em, struct EditFace **act_efa, struct MCol **mcol, int sloppy);
