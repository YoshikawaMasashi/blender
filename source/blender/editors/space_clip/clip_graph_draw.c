/*
 * ***** BEGIN GPL LICENSE BLOCK *****
 *
 * This program is free software; you can redistribute it and/or
 * modify it under the terms of the GNU General Public License
 * as published by the Free Software Foundation; either version 2
 * of the License, or (at your option) any later version.
 *
 * This program is distributed in the hope that it will be useful,
 * but WITHOUT ANY WARRANTY; without even the implied warranty of
 * MERCHANTABILITY or FITNESS FOR A PARTICULAR PURPOSE.  See the
 * GNU General Public License for more details.
 *
 * You should have received a copy of the GNU General Public License
 * along with this program; if not, write to the Free Software Foundation,
 * Inc., 51 Franklin Street, Fifth Floor, Boston, MA 02110-1301, USA.
 *
 * The Original Code is Copyright (C) 2011 Blender Foundation.
 * All rights reserved.
 *
 *
 * Contributor(s): Blender Foundation,
 *                 Sergey Sharybin
 *
 * ***** END GPL LICENSE BLOCK *****
 */

/** \file blender/editors/space_clip/clip_graph_draw.c
 *  \ingroup spclip
 */

#include "DNA_movieclip_types.h"
#include "DNA_scene_types.h"
#include "DNA_object_types.h"   /* SELECT */

#include "MEM_guardedalloc.h"

#include "BKE_context.h"
#include "BKE_movieclip.h"
#include "BKE_tracking.h"

#include "BLI_utildefines.h"
#include "BLI_math.h"
#include "BLI_string.h"

#include "ED_screen.h"
#include "ED_clip.h"

#include "GPU_compatibility.h"

#include "BIF_gl.h"
#include "BIF_glutil.h"

#include "WM_types.h"

#include "UI_interface.h"
#include "UI_resources.h"
#include "UI_view2d.h"

#include "BLF_api.h"

#include "clip_intern.h"    // own include

static void draw_curve_knot(float x, float y, float xscale, float yscale, float hsize)
{
	glPushMatrix();
	glTranslatef(x, y, 0.0f);
	glScalef(1.0f / xscale * hsize, 1.0f / yscale * hsize, 1.0f);

	gpuSingleCircle(0, 0, 0.7, 8);

	glPopMatrix();
}

static void tracking_segment_point_cb(void *UNUSED(userdata), MovieTrackingTrack *UNUSED(track),
                                      MovieTrackingMarker *UNUSED(marker), int UNUSED(coord),
                                      int scene_framenr, float val)
{
<<<<<<< HEAD
	gpuVertex2f(marker->framenr, val);
=======
	glVertex2f(scene_framenr, val);
>>>>>>> d4cfdc69
}

void tracking_segment_start_cb(void *userdata, MovieTrackingTrack *track, int coord)
{
	static float colors[2][3] = {{1.0f, 0.0f, 0.0f},
	                             {0.0f, 1.0f, 0.0f}};
	float col[4];

	copy_v3_v3(col, colors[coord]);

	if (track == userdata) {
		col[3] = 1.0f;
		glLineWidth(2.0f);
	}
	else {
		col[3] = 0.5f;
		glLineWidth(1.0f);
	}

	gpuCurrentColor4fv(col);

	gpuBegin(GL_LINE_STRIP);
}

void tracking_segment_end_cb(void *UNUSED(userdata))
{
	gpuEnd();

	glLineWidth(1.0f);
}

static void tracking_segment_knot_cb(void *userdata, MovieTrackingTrack *track,
                                     MovieTrackingMarker *marker, int coord, int scene_framenr, float val)
{
	struct { MovieTrackingTrack *act_track; int sel; float xscale, yscale, hsize; } *data = userdata;
	int sel = 0, sel_flag;

	if (track != data->act_track)
		return;

	sel_flag = coord == 0 ? MARKER_GRAPH_SEL_X : MARKER_GRAPH_SEL_Y;
	sel = (marker->flag & sel_flag) ? 1 : 0;

	if (sel == data->sel) {
		if (sel)
			UI_ThemeColor(TH_HANDLE_VERTEX_SELECT);
		else
			UI_ThemeColor(TH_HANDLE_VERTEX);

		draw_curve_knot(scene_framenr, val, data->xscale, data->yscale, data->hsize);
	}
}

static void draw_tracks_curves(View2D *v2d, SpaceClip *sc)
{
	MovieClip *clip = ED_space_clip_get_clip(sc);
	MovieTracking *tracking = &clip->tracking;
	MovieTrackingTrack *act_track = BKE_tracking_track_get_active(tracking);
	int width, height;
	struct { MovieTrackingTrack *act_track; int sel; float xscale, yscale, hsize; } userdata;

	BKE_movieclip_get_size(clip, &sc->user, &width, &height);

	if (!width || !height)
		return;

	/* non-selected knot handles */
	userdata.hsize = UI_GetThemeValuef(TH_HANDLE_VERTEX_SIZE);
	userdata.sel = FALSE;
	userdata.act_track = act_track;
	UI_view2d_getscale(v2d, &userdata.xscale, &userdata.yscale);
	clip_graph_tracking_values_iterate(sc, sc->flag & SC_SHOW_GRAPH_SEL_ONLY, sc->flag & SC_SHOW_GRAPH_HIDDEN,
	                                   &userdata, tracking_segment_knot_cb, NULL, NULL);

	/* draw graph lines */
	glEnable(GL_BLEND);
	clip_graph_tracking_values_iterate(sc, sc->flag & SC_SHOW_GRAPH_SEL_ONLY, sc->flag & SC_SHOW_GRAPH_HIDDEN,
	                                   act_track, tracking_segment_point_cb, tracking_segment_start_cb,
	                                   tracking_segment_end_cb);
	glDisable(GL_BLEND);

	/* selected knot handles on top of curves */
	userdata.sel = TRUE;
	clip_graph_tracking_values_iterate(sc, sc->flag & SC_SHOW_GRAPH_SEL_ONLY, sc->flag & SC_SHOW_GRAPH_HIDDEN,
	                                   &userdata, tracking_segment_knot_cb, NULL, NULL);
}

static void draw_frame_curves(SpaceClip *sc)
{
	MovieClip *clip = ED_space_clip_get_clip(sc);
	MovieTracking *tracking = &clip->tracking;
	MovieTrackingReconstruction *reconstruction = BKE_tracking_get_active_reconstruction(tracking);
	int i, lines = 0, prevfra = 0;

	gpuColor3f(0.0f, 0.0f, 1.0f);

	for (i = 0; i < reconstruction->camnr; i++) {
		MovieReconstructedCamera *camera = &reconstruction->cameras[i];
		int framenr;

		if (lines && camera->framenr != prevfra + 1) {
			gpuEnd();
			lines = 0;
		}

		if (!lines) {
			gpuBegin(GL_LINE_STRIP);
			lines = 1;
		}

<<<<<<< HEAD
		gpuVertex2f(camera->framenr, camera->error);
=======
		framenr = BKE_movieclip_remap_clip_to_scene_frame(clip, camera->framenr);
		glVertex2f(framenr, camera->error);
>>>>>>> d4cfdc69

		prevfra = camera->framenr;
	}

	if (lines)
		gpuEnd();
}

void clip_draw_graph(SpaceClip *sc, ARegion *ar, Scene *scene)
{
	MovieClip *clip = ED_space_clip_get_clip(sc);
	View2D *v2d = &ar->v2d;
	View2DGrid *grid;
	short unitx = V2D_UNIT_FRAMESCALE, unity = V2D_UNIT_VALUES;

	/* grid */
	grid = UI_view2d_grid_calc(scene, v2d, unitx, V2D_GRID_NOCLAMP, unity, V2D_GRID_NOCLAMP, ar->winx, ar->winy);
	UI_view2d_grid_draw(v2d, grid, V2D_GRIDLINES_ALL);
	UI_view2d_grid_free(grid);

	if (clip) {
		if (sc->flag & SC_SHOW_GRAPH_TRACKS)
			draw_tracks_curves(v2d, sc);

		if (sc->flag & SC_SHOW_GRAPH_FRAMES)
			draw_frame_curves(sc);
	}

	/* frame range */
	clip_draw_sfra_efra(v2d, scene);

	/* current frame */
	clip_draw_cfra(sc, ar, scene);
}<|MERGE_RESOLUTION|>--- conflicted
+++ resolved
@@ -76,11 +76,7 @@
                                       MovieTrackingMarker *UNUSED(marker), int UNUSED(coord),
                                       int scene_framenr, float val)
 {
-<<<<<<< HEAD
-	gpuVertex2f(marker->framenr, val);
-=======
-	glVertex2f(scene_framenr, val);
->>>>>>> d4cfdc69
+	gpuVertex2f(scene_framenr, val);
 }
 
 void tracking_segment_start_cb(void *userdata, MovieTrackingTrack *track, int coord)
@@ -191,12 +187,8 @@
 			lines = 1;
 		}
 
-<<<<<<< HEAD
-		gpuVertex2f(camera->framenr, camera->error);
-=======
 		framenr = BKE_movieclip_remap_clip_to_scene_frame(clip, camera->framenr);
-		glVertex2f(framenr, camera->error);
->>>>>>> d4cfdc69
+		gpuVertex2f(framenr, camera->error);
 
 		prevfra = camera->framenr;
 	}
