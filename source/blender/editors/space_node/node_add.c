--- conflicted
+++ resolved
@@ -305,47 +305,10 @@
 	bNode *node;
 	Image *ima;
 	int type = 0;
-	bool exists = false;
-
-	const bool is_relative_path = RNA_boolean_get(op->ptr, "relative_path");
-
-<<<<<<< HEAD
-	/* check input variables */
-	if (RNA_struct_property_is_set(op->ptr, "filepath")) {
-		char path[FILE_MAX];
-		RNA_string_get(op->ptr, "filepath", path);
-
-		errno = 0;
-
-		ima = BKE_image_load_exists_ex(path, &exists);
-
-		if (!ima) {
-			BKE_reportf(op->reports, RPT_ERROR, "Cannot read image '%s': %s",
-			            path, errno ? strerror(errno) : TIP_("unsupported format"));
-			return OPERATOR_CANCELLED;
-		}
-
-		if (is_relative_path) {
-			if (exists == false) {
-				Main *bmain = CTX_data_main(C);
-				BLI_path_rel(ima->name, bmain->name);
-			}
-		}
-	}
-	else if (RNA_struct_property_is_set(op->ptr, "name")) {
-		char name[MAX_ID_NAME - 2];
-		RNA_string_get(op->ptr, "name", name);
-		ima = (Image *)BKE_libblock_find_name(ID_IM, name);
-
-		if (!ima) {
-			BKE_reportf(op->reports, RPT_ERROR, "Image '%s' not found", name);
-			return OPERATOR_CANCELLED;
-		}
-=======
+
 	ima = (Image *)WM_operator_drop_load_path(C, op, ID_IM);
 	if (!ima) {
 		return OPERATOR_CANCELLED;
->>>>>>> aa0b268a
 	}
 
 	switch (snode->nodetree->type) {
