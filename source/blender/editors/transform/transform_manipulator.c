--- conflicted
+++ resolved
@@ -60,10 +60,7 @@
 #include "BKE_DerivedMesh.h"
 #include "BKE_key.h"
 #include "BKE_modifier.h"
-<<<<<<< HEAD
-=======
 #include "MEM_guardedalloc.h"
->>>>>>> edff9d3e
 
 #include "BIF_gl.h"
 
@@ -265,16 +262,6 @@
 	return 0;
 }
 
-<<<<<<< HEAD
-void calc_tw_center_dm(Scene *scene, BMVert *eve, MVert *dm_verts, int vert_index) 
-{
-	if (dm_verts) {
-		calc_tw_center(scene, dm_verts[vert_index].co);
-	} 
-	else {
-		calc_tw_center(scene, eve->co);
-	}
-=======
 void calc_tw_center_dm(Scene *scene, BMVert *eve, MVert *dm_verts, int edit_vert_index, int *index_map) 
 {
 	int derived_index;
@@ -285,7 +272,6 @@
 		derived_index = edit_vert_index;
 
 	calc_tw_center(scene, dm_verts[derived_index].co);
->>>>>>> edff9d3e
 }
 
 /* centroid, boundbox, of selection */
@@ -319,37 +305,6 @@
 		if ((ob->lay & v3d->lay) == 0) return 0;
 
 		if (obedit->type == OB_MESH) {
-<<<<<<< HEAD
-			bool vertpos_deformed = false;
-			BMEditMesh *em = BKE_editmesh_from_object(obedit);
-			BMEditSelection ese;
-			float vec[3] = { 0, 0, 0 };
-
-			/* check if any  deform modifiers are in there, we want to draw the manip on them */
-			ModifierData *md;
-			ModifierTypeInfo *mti;
-			for (md = ob->modifiers.first; md; md = md->next) {
-				mti = modifierType_getInfo(md->type);
-				if (mti->type == eModifierTypeType_OnlyDeform && md->mode & eModifierMode_OnCage && 
-																	md->mode & eModifierMode_Editmode) 
-				{
-					/* if the modifier is set to be on cage (and enabled in editmode), base the selection off 
-					 * the final deform derivedMesh */
-					dm = editbmesh_get_derived_cage(scene, ob, em, 0);
-					break;
-				}
-			}
-
-			/* if shape keys are there, use the derivedmesh too */
-			if (!dm && BKE_key_from_object(ob) && BKE_keyblock_from_object(ob) && ob->shapeflag & OB_SHAPE_EDIT_MODE) {
-				/* if no modifiers are on-cage-enabled, then use only shapekeys (so the manip is drawn 
-				 * correctly on the cage, not on the final mesh) */
-				dm = editbmesh_get_derived_cage(scene, ob, em, 0);
-			}
-
-			if (dm)
-				dmverts = dm->getVertArray(dm);
-=======
 			BMEditSelection ese;
 			BMEditMesh *em = BKE_editmesh_from_object(obedit);
 			DerivedMesh *dm = editbmesh_get_derived_cage(scene, ob, em, CD_ORIGINDEX);
@@ -362,7 +317,6 @@
 			if (!DM_vertindex_sync_derived_cage(ob)) {
 				derived_index_map = DM_map_editmesh_to_derived_cage(ob, em, dm);
 			}
->>>>>>> edff9d3e
 
 			if ((v3d->around == V3D_ACTIVE) && BM_select_history_active_get(em->bm, &ese)) {
 				if (ese.htype == BM_VERT) {
@@ -387,7 +341,6 @@
 				totsel = 1;
 			} 
 			else {
-				int a;
 				BMesh *bm = em->bm;
 				BMVert *eve;
 				BMIter iter;
@@ -400,11 +353,7 @@
 						if (!BM_elem_flag_test(eve, BM_ELEM_HIDDEN)) {
 							if (BM_elem_flag_test(eve, BM_ELEM_SELECT)) {
 								totsel++;
-<<<<<<< HEAD
-								calc_tw_center_dm(scene, eve, dmverts, a);
-=======
 								calc_tw_center_dm(scene, eve, dmverts, a, derived_index_map);
->>>>>>> edff9d3e
 							}
 						}
 					}
@@ -418,11 +367,7 @@
 							BM_ITER_ELEM (eed, &itersub, eve, BM_EDGES_OF_VERT) {
 								if (BM_elem_flag_test(eed, BM_ELEM_SELECT)) {
 									totsel++;
-<<<<<<< HEAD
-									calc_tw_center_dm(scene, eve, dmverts, a);
-=======
 									calc_tw_center_dm(scene, eve, dmverts, a, derived_index_map);
->>>>>>> edff9d3e
 									break;
 								}
 							}
@@ -438,11 +383,7 @@
 							BM_ITER_ELEM (efa, &itersub, eve, BM_FACES_OF_VERT) {
 								if (BM_elem_flag_test(efa, BM_ELEM_SELECT)) {
 									totsel++;
-<<<<<<< HEAD
-									calc_tw_center_dm(scene, eve, dmverts, a);
-=======
 									calc_tw_center_dm(scene, eve, dmverts, a, derived_index_map);
->>>>>>> edff9d3e
 									break;
 								}
 							}
