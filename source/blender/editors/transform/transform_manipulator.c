--- conflicted
+++ resolved
@@ -462,7 +462,7 @@
 	mul_qt_v3(quat, gmat[0]);
 
 	/* Y-axis */
-	axis_angle_to_quat(quat, axis, M_PI / 2.0);
+	axis_angle_to_quat(quat, axis, M_PI_2);
 	copy_v3_v3(gmat[1], gmat[0]);
 	mul_qt_v3(quat, gmat[1]);
 
@@ -847,11 +847,6 @@
 		}
 	}
 	else {
-<<<<<<< HEAD
-		float loc[3];
-
-=======
->>>>>>> 6ec01dcb
 		/* we need the one selected object, if its not active */
 		ob = OBACT;
 		if (ob && !(ob->flag & SELECT))
@@ -862,13 +857,7 @@
 				if (ob == NULL)
 					ob = base->object;
 
-<<<<<<< HEAD
-				/* updated object matrix after transform */
-				add_v3_v3v3(loc, base->object->loc, base->object->dloc);
-				calc_tw_center(scene, loc);
-=======
 				calc_tw_center(scene, base->object->loc);
->>>>>>> 6ec01dcb
 				protectflag_to_drawflags(base->object->protectflag, &rv3d->twdrawflag);
 				totsel++;
 			}
@@ -896,12 +885,7 @@
 				/* fall-through */
 			case V3D_MANIP_NORMAL:
 				if (obedit || ob->mode & OB_MODE_POSE) {
-<<<<<<< HEAD
-					float mat[3][3];
-					ED_getTransformOrientationMatrix(C, mat, (v3d->around == V3D_ACTIVE));
-=======
 					ED_getTransformOrientationMatrix(C, mat, v3d->around);
->>>>>>> 6ec01dcb
 					copy_m4_m3(rv3d->twmat, mat);
 					break;
 				}
@@ -913,12 +897,7 @@
 					 * use the active pones axis for display [#33575], this works as expected on a single bone
 					 * and users who select many bones will understand whats going on and what local means
 					 * when they start transforming */
-<<<<<<< HEAD
-					float mat[3][3];
-					ED_getTransformOrientationMatrix(C, mat, (v3d->around == V3D_ACTIVE));
-=======
 					ED_getTransformOrientationMatrix(C, mat, v3d->around);
->>>>>>> 6ec01dcb
 					copy_m4_m3(rv3d->twmat, mat);
 					break;
 				}
@@ -973,15 +952,7 @@
 		{
 			Object *ob = OBACT;
 			if ((v3d->around == V3D_ACTIVE) && !scene->obedit && !(ob->mode & OB_MODE_POSE)) {
-<<<<<<< HEAD
-				float loc[3];
-
-				/* updated object matrix after transform */
-				add_v3_v3v3(loc, ob->loc, ob->dloc);
-				copy_v3_v3(rv3d->twmat[3], loc);
-=======
 				copy_v3_v3(rv3d->twmat[3], ob->obmat[3]);
->>>>>>> 6ec01dcb
 			}
 			else {
 				mid_v3_v3v3(rv3d->twmat[3], scene->twmin, scene->twmax);
@@ -1001,16 +972,6 @@
 }
 
 /**
-<<<<<<< HEAD
- * Sets up \a r_vec for custom arrow widget line drawing. Needed to
- * adjust line drawing for combined manipulator axis types.
- */
-static void manipulator_line_vec(const View3D *v3d, float r_vec[2][3], const short axis_type)
-{
-	const float ofs = 0.2f;
-	float start[3] = {0.0f, 0.0f, 0.2f};
-	float end[3] = {0.0f, 0.0f, 1.0f};
-=======
  * Sets up \a r_start and \a r_len to define arrow line range.
  * Needed to adjust line drawing for combined manipulator axis types.
  */
@@ -1020,41 +981,24 @@
 
 	*r_start = 0.2f;
 	*r_len = 1.0f;
->>>>>>> 6ec01dcb
 
 	switch (axis_type) {
 		case MAN_AXES_TRANSLATE:
 			if (v3d->twtype & V3D_MANIP_SCALE) {
-<<<<<<< HEAD
-				start[2] = end[2] - ofs + 0.025f;
-			}
-			if (v3d->twtype & V3D_MANIP_ROTATE) {
-				end[2] += ofs;
-=======
 				*r_start = *r_len - ofs + 0.075f;
 			}
 			if (v3d->twtype & V3D_MANIP_ROTATE) {
 				*r_len += ofs;
->>>>>>> 6ec01dcb
 			}
 			break;
 		case MAN_AXES_SCALE:
 			if (v3d->twtype & (V3D_MANIP_TRANSLATE | V3D_MANIP_ROTATE)) {
-<<<<<<< HEAD
-				end[2] -= ofs + 0.025f;
-			}
-			break;
-	}
-	copy_v3_v3(r_vec[0], start);
-	copy_v3_v3(r_vec[1], end);
-=======
 				*r_len -= ofs + 0.025f;
 			}
 			break;
 	}
 
 	*r_len -= *r_start;
->>>>>>> 6ec01dcb
 }
 
 
@@ -1086,7 +1030,6 @@
 		man->rotate_z = WIDGET_dial_new(wgroup, "rotate_z", WIDGET_DIAL_STYLE_RING_CLIPPED);
 		/* init screen aligned widget last here, looks better, behaves better */
 		man->rotate_c = WIDGET_dial_new(wgroup, "rotate_c", WIDGET_DIAL_STYLE_RING);
-<<<<<<< HEAD
 	}
 	if (init_trans) {
 		man->translate_c = WIDGET_dial_new(wgroup, "translate_c", WIDGET_DIAL_STYLE_RING);
@@ -1097,18 +1040,6 @@
 		man->translate_yz = WIDGET_plane_new(wgroup, "translate_yz", 0);
 		man->translate_zx = WIDGET_plane_new(wgroup, "translate_zx", 0);
 	}
-=======
-	}
-	if (init_trans) {
-		man->translate_c = WIDGET_dial_new(wgroup, "translate_c", WIDGET_DIAL_STYLE_RING);
-		man->translate_x = WIDGET_arrow_new(wgroup, "translate_x", WIDGET_ARROW_STYLE_NORMAL);
-		man->translate_y = WIDGET_arrow_new(wgroup, "translate_y", WIDGET_ARROW_STYLE_NORMAL);
-		man->translate_z = WIDGET_arrow_new(wgroup, "translate_z", WIDGET_ARROW_STYLE_NORMAL);
-		man->translate_xy = WIDGET_plane_new(wgroup, "translate_xy", 0);
-		man->translate_yz = WIDGET_plane_new(wgroup, "translate_yz", 0);
-		man->translate_zx = WIDGET_plane_new(wgroup, "translate_zx", 0);
-	}
->>>>>>> 6ec01dcb
 
 	return man;
 }
@@ -1144,11 +1075,7 @@
 	const bool trans_visble  = (any_visible && (v3d->twtype & V3D_MANIP_TRANSLATE));
 	const bool rot_visble    = (any_visible && (v3d->twtype & V3D_MANIP_ROTATE));
 	const bool scale_visible = (any_visible && (v3d->twtype & V3D_MANIP_SCALE));
-<<<<<<< HEAD
-	const ManipulatorGroup *man = manipulatorgroup_init(wgroup, trans_visble, rot_visble, scale_visible);
-=======
 	ManipulatorGroup *man = manipulatorgroup_init(wgroup, trans_visble, rot_visble, scale_visible);
->>>>>>> 6ec01dcb
 
 	if (!man)
 		return;
@@ -1162,59 +1089,6 @@
 	if (fabsf(mat4_to_scale(rv3d->twmat)) < 1e-7f) {
 		MAN_ITER_AXES_BEGIN
 		{
-<<<<<<< HEAD
-			WM_widget_flag_set(axis, WM_WIDGET_HIDDEN, true);
-		}
-		MAN_ITER_AXES_END;
-
-		return;
-	}
-
-
-	/* *** set properties for axes *** */
-
-	MAN_ITER_AXES_BEGIN
-	{
-		const short axis_type = manipulator_get_axis_type(man, axis);
-		const int aidx_norm = manipulator_index_normalize(axis_idx);
-		int constraint_axis[3] = {1, 0, 0};
-
-		PointerRNA *ptr;
-		float line_vec[2][3];
-		float col[4], col_hi[4];
-
-		if (manipulator_is_axis_visible(v3d, rv3d, axis_idx) == false) {
-			WM_widget_flag_set(axis, WM_WIDGET_HIDDEN, true);
-			continue;
-		}
-
-		manipulator_get_axis_color(rv3d, axis_idx, col, col_hi);
-		manipulator_get_axis_constraint(axis_idx, constraint_axis);
-
-		WM_widget_set_origin(axis, rv3d->twmat[3]);
-		WM_widget_set_colors(axis, col, col_hi);
-		/* custom handler! */
-		axis->handler = manipulator_handler;
-
-		switch(axis_idx) {
-			case MAN_AXIS_TRANS_X:
-			case MAN_AXIS_TRANS_Y:
-			case MAN_AXIS_TRANS_Z:
-			case MAN_AXIS_SCALE_X:
-			case MAN_AXIS_SCALE_Y:
-			case MAN_AXIS_SCALE_Z:
-				manipulator_line_vec(v3d, line_vec, axis_type);
-
-				WIDGET_arrow_set_direction(axis, rv3d->twmat[aidx_norm]);
-				WIDGET_arrow_set_line_vec(axis, (const float (*)[3])line_vec, ARRAY_SIZE(line_vec));
-				WM_widget_set_line_width(axis, MAN_AXIS_LINE_WIDTH);
-				break;
-			case MAN_AXIS_ROT_X:
-			case MAN_AXIS_ROT_Y:
-			case MAN_AXIS_ROT_Z:
-				WM_widget_set_line_width(axis, MAN_AXIS_LINE_WIDTH);
-				WIDGET_dial_set_direction(axis, rv3d->twmat[aidx_norm]);
-=======
 			WM_widget_set_flag(axis, WM_WIDGET_HIDDEN, true);
 		}
 		MAN_ITER_AXES_END;
@@ -1271,7 +1145,6 @@
 			case MAN_AXIS_ROT_Z:
 				WIDGET_dial_set_up_vector(axis, rv3d->twmat[aidx_norm]);
 				WM_widget_set_line_width(axis, MAN_AXIS_LINE_WIDTH);
->>>>>>> 6ec01dcb
 				break;
 			case MAN_AXIS_TRANS_XY:
 			case MAN_AXIS_TRANS_YZ:
@@ -1287,46 +1160,25 @@
 				ofs[1] = ofs_ax;
 				ofs[2] = 0.0f;
 
-<<<<<<< HEAD
-				WM_widget_set_scale(axis, 0.07f);
-				WM_widget_set_origin(axis, rv3d->twmat[3]);
-				WIDGET_plane_set_offset(axis, ofs);
-				WIDGET_plane_set_direction(axis, rv3d->twmat[aidx_norm - 1 < 0 ? 2 : aidx_norm - 1]);
-				WIDGET_plane_set_up_vector(axis, rv3d->twmat[aidx_norm + 1 > 2 ? 0 : aidx_norm + 1]);
-=======
 				WIDGET_plane_set_direction(axis, rv3d->twmat[aidx_norm - 1 < 0 ? 2 : aidx_norm - 1]);
 				WIDGET_plane_set_up_vector(axis, rv3d->twmat[aidx_norm + 1 > 2 ? 0 : aidx_norm + 1]);
 				WM_widget_set_scale(axis, 0.07f);
 				WM_widget_set_origin(axis, rv3d->twmat[3]);
 				WM_widget_set_offset(axis, ofs);
->>>>>>> 6ec01dcb
 				break;
 			}
 			case MAN_AXIS_TRANS_C:
 			case MAN_AXIS_ROT_C:
 			case MAN_AXIS_SCALE_C:
-<<<<<<< HEAD
-=======
 				WIDGET_dial_set_up_vector(axis, rv3d->viewinv[2]);
->>>>>>> 6ec01dcb
 				if (axis_idx != MAN_AXIS_ROT_C) {
 					WM_widget_set_scale(axis, 0.2f);
 				}
-				WIDGET_dial_set_direction(axis, rv3d->viewinv[2]);
 				break;
 		}
 
 		switch (axis_type) {
 			case MAN_AXES_TRANSLATE:
-<<<<<<< HEAD
-				ptr = WM_widget_operator(axis, "TRANSFORM_OT_translate");
-				break;
-			case MAN_AXES_ROTATE:
-				ptr = WM_widget_operator(axis, "TRANSFORM_OT_rotate");
-				break;
-			case MAN_AXES_SCALE:
-				ptr = WM_widget_operator(axis, "TRANSFORM_OT_resize");
-=======
 				ptr = WM_widget_set_operator(axis, "TRANSFORM_OT_translate");
 				break;
 			case MAN_AXES_ROTATE:
@@ -1334,36 +1186,24 @@
 				break;
 			case MAN_AXES_SCALE:
 				ptr = WM_widget_set_operator(axis, "TRANSFORM_OT_resize");
->>>>>>> 6ec01dcb
 				break;
 		}
 		RNA_boolean_set_array(ptr, "constraint_axis", constraint_axis);
 		RNA_boolean_set(ptr, "release_confirm", 1);
 	}
 	MAN_ITER_AXES_END;
-<<<<<<< HEAD
-=======
 
 	MEM_freeN(man);
->>>>>>> 6ec01dcb
 }
 
 void WIDGETGROUP_object_manipulator_create(const struct bContext *C, struct wmWidgetGroup *wgroup)
 {
 	Object *ob = ED_object_active_context((bContext *)C);
-<<<<<<< HEAD
 
 	if (ob->wgroup == NULL) {
 		ob->wgroup = wgroup;
 	}
 
-=======
-
-	if (ob->wgroup == NULL) {
-		ob->wgroup = wgroup;
-	}
-
->>>>>>> 6ec01dcb
 	WIDGETGROUP_manipulator_create(C, wgroup);
 }
 
