--- conflicted
+++ resolved
@@ -4265,7 +4265,6 @@
 	RNA_def_boolean(ot->srna, "use_outset", FALSE, "Outset", "Outset rather than inset");
 	RNA_def_boolean(ot->srna, "use_select_inset", TRUE, "Select Outer", "Select the new inset faces");
 }
-<<<<<<< HEAD
 
 static int edbm_mark_freestyle_edge(bContext *C, wmOperator *op)
 {
@@ -4369,5 +4368,3 @@
 
 	RNA_def_boolean(ot->srna, "clear", 0, "Clear", "");
 }
-=======
->>>>>>> 4465d2f4
