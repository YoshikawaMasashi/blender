/*
 * This program is free software; you can redistribute it and/or
 * modify it under the terms of the GNU General Public License
 * as published by the Free Software Foundation; either version 2
 * of the License, or (at your option) any later version.
 *
 * This program is distributed in the hope that it will be useful,
 * but WITHOUT ANY WARRANTY; without even the implied warranty of
 * MERCHANTABILITY or FITNESS FOR A PARTICULAR PURPOSE.  See the
 * GNU General Public License for more details.
 *
 * You should have received a copy of the GNU General Public License
 * along with this program; if not, write to the Free Software Foundation,
 * Inc., 51 Franklin Street, Fifth Floor, Boston, MA 02110-1301, USA.
 */

/** \file
 * \ingroup spinfo
 */

#include <BKE_report.h>
#include <assert.h>
#include <limits.h>
#include <stdlib.h>
#include <string.h>

#include "MEM_guardedalloc.h"

#include "BLI_blenlib.h"
#include "BLI_dynstr.h"
#include "BLI_utildefines.h"

#include "BKE_context.h"

#include "WM_api.h"
#include "WM_types.h"

#include "ED_screen.h"
#include "ED_select_utils.h"

#include "RNA_access.h"
#include "RNA_define.h"

#include "../../../../intern/clog/CLG_log.h"
#include "info_intern.h"

#define REPORT_INDEX_INVALID -1

/* return true if substring is found */
bool info_filter_text(const Report *report, const char *search_string)
{
  return strstr(report->message, search_string) != NULL;
}

static void reports_select_all(ReportList *reports, int report_mask, const char *search_string, int action)
{
  if (action == SEL_TOGGLE) {
    action = SEL_SELECT;
    for (Report *report = reports->list.last; report; report = report->prev) {
      if (IS_REPORT_VISIBLE(report, report_mask, search_string) && (report->flag & SELECT)) {
        action = SEL_DESELECT;
        break;
      }
    }
  }

  for (Report *report = reports->list.last; report; report = report->prev) {
    if (IS_REPORT_VISIBLE(report, report_mask, search_string)) {
      switch (action) {
        case SEL_SELECT:
          report->flag = SELECT;
          break;
        case SEL_DESELECT:
          report->flag = ~SELECT;
          break;
        case SEL_INVERT:
          report->flag ^= SELECT;
          break;
        default:
          BLI_assert(0);
      }
    }
  }
}

int info_report_mask(const SpaceInfo *sinfo)
{
  int report_mask = 0;

  if (!(sinfo->report_mask_exclude & INFO_RPT_DEBUG)) {
    report_mask |= RPT_DEBUG_ALL;
  }
  if (!(sinfo->report_mask_exclude & INFO_RPT_INFO)) {
    report_mask |= RPT_INFO_ALL;
  }
  if (!(sinfo->report_mask_exclude & INFO_RPT_OP)) {
    report_mask |= RPT_OPERATOR_ALL;
  }
  if (!(sinfo->report_mask_exclude & INFO_RPT_WARN)) {
    report_mask |= RPT_WARNING_ALL;
  }
  if (!(sinfo->report_mask_exclude & INFO_RPT_ERR)) {
    report_mask |= RPT_ERROR_ALL;
  }
  if (!(sinfo->report_mask_exclude & INFO_RPT_PROP)) {
    report_mask |= RPT_PROPERTY_ALL;
  }

  return report_mask;
}

// TODO, get this working again!
static int report_replay_exec(bContext *C, wmOperator *UNUSED(op))
{
  //  SpaceInfo *sc = CTX_wm_space_info(C);
  //  ReportList *reports = sinfo->active_reports;
  //  int report_mask = info_report_mask(sc);
  //  Report *report;

#if 0
  sc->type = CONSOLE_TYPE_PYTHON;

  for (report = reports->list.last; report; report = report->prev) {
    if ((report->type & report_mask) && (report->type & RPT_OPERATOR_ALL | RPT_PROPERTY_ALL) &&
        (report->flag & SELECT)) {
      console_history_add_str(sc, report->message, 0);
      WM_operator_name_call(C, "CONSOLE_OT_execute", WM_OP_EXEC_DEFAULT, NULL);

      ED_area_tag_redraw(CTX_wm_area(C));
    }
  }

  sc->type = CONSOLE_TYPE_REPORT;
#endif
  ED_area_tag_redraw(CTX_wm_area(C));

  return OPERATOR_FINISHED;
}

void INFO_OT_report_replay(wmOperatorType *ot)
{
  /* identifiers */
  ot->name = "Replay Operators";
  ot->description = "Replay selected reports";
  ot->idname = "INFO_OT_report_replay";

  /* api callbacks */
  ot->poll = ED_operator_info_active;
  ot->exec = report_replay_exec;

  /* flags */
  /* ot->flag = OPTYPE_REGISTER; */

  /* properties */
}

static int select_report_pick_exec(bContext *C, wmOperator *op)
{
<<<<<<< HEAD
  const int report_index = RNA_int_get(op->ptr, "report_index");
  const bool extend = RNA_boolean_get(op->ptr, "extend");
  const bool use_range = RNA_boolean_get(op->ptr, "extend_range");
  const bool deselect_all = RNA_boolean_get(op->ptr, "deselect_all");
=======
  int report_index = RNA_int_get(op->ptr, "report_index");
  bool extend = RNA_boolean_get(op->ptr, "extend");
  SpaceInfo *sinfo = CTX_wm_space_info(C);

  ReportList *reports = sinfo->active_reports;
  Report *report = BLI_findlink(&reports->list, report_index);
>>>>>>> a5489247

  const int report_mask = info_report_mask(sinfo);

  if (report_index == REPORT_INDEX_INVALID) {  // click in empty area
    reports_select_all(reports, report_mask, sinfo->search_string, SEL_DESELECT);
    ED_area_tag_redraw(CTX_wm_area(C));
    return OPERATOR_FINISHED;
  }

  Report *report = BLI_findlink((const struct ListBase *)reports, report_index);
  if (!report) {
    return OPERATOR_CANCELLED;
  }


  const Report *active_report = BLI_findlink((const struct ListBase *)reports,
                                             sinfo->active_report_index);
  const bool is_active_report_selected = active_report->flag & SELECT;

  if (deselect_all) {
    reports_select_all(reports, report_mask, sinfo->search_string, SEL_DESELECT);
  }

  if (active_report == NULL) {
    report->flag = SELECT;
    sinfo->active_report_index = report_index;

    ED_area_tag_redraw(CTX_wm_area(C));
    return OPERATOR_FINISHED;
  }

  if (use_range) {
    if (is_active_report_selected) {
      if (report_index < sinfo->active_report_index) {
        for (Report *i = report; i && i->prev != active_report; i = i->next) {
          i->flag = SELECT;
        }
      }
      else {
        for (Report *report_iter = report; report_iter && report_iter->next != active_report;
             report_iter = report_iter->prev) {
          report_iter->flag = SELECT;
        }
      }

      ED_area_tag_redraw(CTX_wm_area(C));
      return OPERATOR_FINISHED;
    }
    else {
      reports_select_all(reports, report_mask, sinfo->search_string, SEL_DESELECT);
      report->flag = SELECT;
      sinfo->active_report_index = report_index;

      ED_area_tag_redraw(CTX_wm_area(C));
      return OPERATOR_FINISHED;
    }
  }

  if (extend && (report->flag & SELECT) && report_index == sinfo->active_report_index) {
    report->flag = ~SELECT;
  }
  else {
    report->flag = SELECT;
    sinfo->active_report_index = BLI_findindex(&reports->list, report);
  }

  ED_area_tag_redraw(CTX_wm_area(C));
  return OPERATOR_FINISHED;
}

static int select_report_pick_invoke(bContext *C, wmOperator *op, const wmEvent *event)
{
  SpaceInfo *sinfo = CTX_wm_space_info(C);
  ARegion *region = CTX_wm_region(C);
  ReportList *reports = sinfo->active_reports;
  Report *report;

  report = info_text_pick(sinfo, region, reports, event->mval[1]);

  if (report == NULL) {
    RNA_int_set(op->ptr, "report_index", REPORT_INDEX_INVALID);
  }
  else {
    RNA_int_set(op->ptr, "report_index", BLI_findindex(&reports->list, report));
  }

  return select_report_pick_exec(C, op);
}

void INFO_OT_select_pick(wmOperatorType *ot)
{
  /* identifiers */
  ot->name = "Select Report";
  ot->description = "Select reports by index";
  ot->idname = "INFO_OT_select_pick";

  /* api callbacks */
  ot->poll = ED_operator_info_active;
  ot->invoke = select_report_pick_invoke;
  ot->exec = select_report_pick_exec;

  /* flags */
  /* ot->flag = OPTYPE_REGISTER; */

  /* properties */
  PropertyRNA *prop;
  RNA_def_int(ot->srna,
              "report_index",
              0,
              REPORT_INDEX_INVALID,
              INT_MAX,
              "Report",
              "Index of the report",
              0,
              INT_MAX);
  prop = RNA_def_boolean(ot->srna, "extend", false, "Extend", "Extend report selection");
  RNA_def_property_flag(prop, PROP_SKIP_SAVE);
  prop = RNA_def_boolean(
      ot->srna, "extend_range", false, "Extend range", "Select a range from active element");
  RNA_def_property_flag(prop, PROP_SKIP_SAVE);
  prop = RNA_def_boolean(ot->srna,
                         "deselect_all",
                         true,
                         "Deselect On Nothing",
                         "Deselect all when nothing under the cursor");
  RNA_def_property_flag(prop, PROP_SKIP_SAVE);
}

static int report_select_all_exec(bContext *C, wmOperator *op)
{
  SpaceInfo *sinfo = CTX_wm_space_info(C);
  ReportList *reports = sinfo->active_reports;
  const int report_mask = info_report_mask(sinfo);

  int action = RNA_enum_get(op->ptr, "action");
  reports_select_all(reports, report_mask, sinfo->search_string, action);

  ED_area_tag_redraw(CTX_wm_area(C));

  return OPERATOR_FINISHED;
}

void INFO_OT_select_all(wmOperatorType *ot)
{
  /* identifiers */
  ot->name = "(De)select All";
  ot->description = "Change selection of all visible reports";
  ot->idname = "INFO_OT_select_all";

  /* api callbacks */
  ot->poll = ED_operator_info_active;
  ot->exec = report_select_all_exec;

  /* properties */
  WM_operator_properties_select_action(ot, SEL_SELECT, true);
}

/* box_select operator */
static int box_select_exec(bContext *C, wmOperator *op)
{
  SpaceInfo *sinfo = CTX_wm_space_info(C);
  ARegion *region = CTX_wm_region(C);
  ReportList *reports = sinfo->active_reports;
  int report_mask = info_report_mask(sinfo);
  Report *report_min, *report_max;
  rcti rect;

  WM_operator_properties_border_to_rcti(op, &rect);

  const eSelectOp sel_op = RNA_enum_get(op->ptr, "mode");
  const int select = (sel_op != SEL_OP_SUB);
  if (SEL_OP_USE_PRE_DESELECT(sel_op)) {
    LISTBASE_FOREACH (Report *, report, &reports->list) {
      if ((report->type & report_mask) == 0) {
        continue;
      }
      report->flag &= ~SELECT;
    }
  }

  report_min = info_text_pick(sinfo, region, reports, rect.ymax);
  report_max = info_text_pick(sinfo, region, reports, rect.ymin);

  if (report_min == NULL && report_max == NULL) {
    reports_select_all(reports, report_mask, sinfo->search_string, SEL_DESELECT);
  }
  else {
    /* get the first report if none found */
    if (report_min == NULL) {
      // printf("find_min\n");
      LISTBASE_FOREACH (Report *, report, &reports->list) {
        if (report->type & report_mask) {
          report_min = report;
          break;
        }
      }
    }

    if (report_max == NULL) {
      // printf("find_max\n");
      for (Report *report = reports->list.last; report; report = report->prev) {
        if (report->type & report_mask) {
          report_max = report;
          break;
        }
      }
    }

    if (report_min == NULL || report_max == NULL) {
      return OPERATOR_CANCELLED;
    }

    for (Report *report = report_min; (report != report_max->next); report = report->next) {
      if ((report->type & report_mask) == 0) {
        continue;
      }
      SET_FLAG_FROM_TEST(report->flag, select, SELECT);
    }
  }

  ED_area_tag_redraw(CTX_wm_area(C));

  return OPERATOR_FINISHED;
}

/* ****** Box Select ****** */
void INFO_OT_select_box(wmOperatorType *ot)
{
  /* identifiers */
  ot->name = "Box Select";
  ot->description = "Toggle box selection";
  ot->idname = "INFO_OT_select_box";

  /* api callbacks */
  ot->invoke = WM_gesture_box_invoke;
  ot->exec = box_select_exec;
  ot->modal = WM_gesture_box_modal;
  ot->cancel = WM_gesture_box_cancel;

  ot->poll = ED_operator_info_active;

  /* flags */
  /* ot->flag = OPTYPE_REGISTER; */

  /* properties */
  WM_operator_properties_gesture_box(ot);
  WM_operator_properties_select_operation_simple(ot);
}

static int report_delete_exec(bContext *C, wmOperator *UNUSED(op))
{
  SpaceInfo *sinfo = CTX_wm_space_info(C);
  ReportList *reports = sinfo->active_reports;
  int report_mask = info_report_mask(sinfo);

  Report *report, *report_next;

  for (report = reports->list.first; report;) {

    report_next = report->next;

    if ((report->type & report_mask) && (report->flag & SELECT)) {
      BLI_remlink(&reports->list, report);
      MEM_freeN((void *)report->message);
      MEM_freeN(report);
    }

    report = report_next;
  }

  ED_area_tag_redraw(CTX_wm_area(C));

  return OPERATOR_FINISHED;
}

void INFO_OT_report_delete(wmOperatorType *ot)
{
  /* identifiers */
  ot->name = "Delete Reports";
  ot->description = "Delete selected reports";
  ot->idname = "INFO_OT_report_delete";

  /* api callbacks */
  ot->poll = ED_operator_info_active;
  ot->exec = report_delete_exec;

  /* flags */
  /*ot->flag = OPTYPE_REGISTER;*/

  /* properties */
}

static int report_copy_exec(bContext *C, wmOperator *UNUSED(op))
{
  SpaceInfo *sinfo = CTX_wm_space_info(C);
  ReportList *reports = sinfo->active_reports;
  int report_mask = info_report_mask(sinfo);

  Report *report;

  DynStr *buf_dyn = BLI_dynstr_new();
  char *buf_str;

  for (report = reports->list.first; report; report = report->next) {
    if ((report->type & report_mask) && (report->flag & SELECT)) {
      BLI_dynstr_append(buf_dyn, report->message);
      BLI_dynstr_append(buf_dyn, "\n");
    }
  }

  buf_str = BLI_dynstr_get_cstring(buf_dyn);
  BLI_dynstr_free(buf_dyn);

  WM_clipboard_text_set(buf_str, 0);

  MEM_freeN(buf_str);
  return OPERATOR_FINISHED;
}

void INFO_OT_report_copy(wmOperatorType *ot)
{
  /* identifiers */
  ot->name = "Copy Reports to Clipboard";
  ot->description = "Copy selected reports to Clipboard";
  ot->idname = "INFO_OT_report_copy";

  /* api callbacks */
  ot->poll = ED_operator_info_active;
  ot->exec = report_copy_exec;

  /* flags */
  /*ot->flag = OPTYPE_REGISTER;*/

  /* properties */
}

/** Return newly allocated ReportList created from log records */
ReportList *clog_to_report_list()
{
  ReportList *reports = MEM_mallocN(sizeof(*reports), "ClogConvertedToReportList");
  BKE_reports_init(reports, RPT_STORE);
  ListBase *records = CLG_log_record_get();

  if (BLI_listbase_is_empty(records)) {
    return reports;
  }

  CLG_LogRecord *log = records->first;

  while (log) {
    DynStr *dynStr = BLI_dynstr_new();
    // todo implement formatting filters
    BLI_dynstr_append(dynStr, clg_severity_as_text(log->severity));
    BLI_dynstr_append(dynStr, " (");
    BLI_dynstr_append(dynStr, log->type->identifier);
    BLI_dynstr_append(dynStr, "): ");
    BLI_dynstr_append(dynStr, log->file_line);
    BLI_dynstr_append(dynStr, " ");
    BLI_dynstr_append(dynStr, log->function);
    BLI_dynstr_append(dynStr, ":\n");
    BLI_dynstr_append(dynStr, log->message);
    char *cstr = BLI_dynstr_get_cstring(dynStr);
    switch (log->severity) {
      case CLG_SEVERITY_INFO:
        BKE_report(reports, RPT_INFO, cstr);
        break;
      case CLG_SEVERITY_WARN:
        BKE_report(reports, RPT_WARNING, cstr);
        break;
      case CLG_SEVERITY_ERROR:
      case CLG_SEVERITY_FATAL:
        BKE_report(reports, RPT_ERROR, cstr);
        break;
      default:
        BKE_report(reports, RPT_INFO, cstr);
        break;
    }
    MEM_freeN(cstr);
    BLI_dynstr_free(dynStr);
//    log_iter = log->next;
//    log = log_iter;
    log = log->next;
  }
  return reports;
}

static void clog_timestamp_to_char()
{
  const uint64_t timestamp = 0;  // clg_timestamp_ticks_get() - type->ctx->timestamp_tick_start;
  char timestamp_str[64];
  const uint timestamp_len = snprintf(timestamp_str,
                                      sizeof(timestamp_str),
                                      "%" PRIu64 ".%03u ",
                                      timestamp / 1000,
                                      (uint)(timestamp % 1000));
}<|MERGE_RESOLUTION|>--- conflicted
+++ resolved
@@ -156,19 +156,15 @@
 
 static int select_report_pick_exec(bContext *C, wmOperator *op)
 {
-<<<<<<< HEAD
   const int report_index = RNA_int_get(op->ptr, "report_index");
   const bool extend = RNA_boolean_get(op->ptr, "extend");
   const bool use_range = RNA_boolean_get(op->ptr, "extend_range");
   const bool deselect_all = RNA_boolean_get(op->ptr, "deselect_all");
-=======
-  int report_index = RNA_int_get(op->ptr, "report_index");
-  bool extend = RNA_boolean_get(op->ptr, "extend");
+
   SpaceInfo *sinfo = CTX_wm_space_info(C);
 
   ReportList *reports = sinfo->active_reports;
   Report *report = BLI_findlink(&reports->list, report_index);
->>>>>>> a5489247
 
   const int report_mask = info_report_mask(sinfo);
 
@@ -178,11 +174,9 @@
     return OPERATOR_FINISHED;
   }
 
-  Report *report = BLI_findlink((const struct ListBase *)reports, report_index);
   if (!report) {
     return OPERATOR_CANCELLED;
   }
-
 
   const Report *active_report = BLI_findlink((const struct ListBase *)reports,
                                              sinfo->active_report_index);
