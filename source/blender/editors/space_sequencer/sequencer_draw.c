/*
 * ***** BEGIN GPL LICENSE BLOCK *****
 *
 * This program is free software; you can redistribute it and/or
 * modify it under the terms of the GNU General Public License
 * as published by the Free Software Foundation; either version 2
 * of the License, or (at your option) any later version.
 *
 * This program is distributed in the hope that it will be useful,
 * but WITHOUT ANY WARRANTY; without even the implied warranty of
 * MERCHANTABILITY or FITNESS FOR A PARTICULAR PURPOSE.  See the
 * GNU General Public License for more details.
 *
 * You should have received a copy of the GNU General Public License
 * along with this program; if not, write to the Free Software Foundation,
 * Inc., 51 Franklin Street, Fifth Floor, Boston, MA 02110-1301, USA.
 *
 * The Original Code is Copyright (C) 2001-2002 by NaN Holding BV.
 * All rights reserved.
 *
 * Contributor(s): Blender Foundation, 2003-2009
 *
 * ***** END GPL LICENSE BLOCK *****
 */

/** \file blender/editors/space_sequencer/sequencer_draw.c
 *  \ingroup spseq
 */


#include <string.h>
#include <math.h>

#include "BLI_blenlib.h"
#include "BLI_math.h"
#include "BLI_utildefines.h"
#include "BLI_threads.h"

#include "IMB_imbuf_types.h"

#include "DNA_scene_types.h"
#include "DNA_mask_types.h"
#include "DNA_screen_types.h"
#include "DNA_space_types.h"
#include "DNA_userdef_types.h"
#include "DNA_sound_types.h"

#include "BKE_context.h"
#include "BKE_global.h"
#include "BKE_main.h"
#include "BKE_sequencer.h"
#include "BKE_sound.h"
#include "BKE_scene.h"

#include "IMB_colormanagement.h"
#include "IMB_imbuf.h"

#include "BIF_gl.h"
#include "BIF_glutil.h"

#include "ED_anim_api.h"
#include "ED_gpencil.h"
#include "ED_markers.h"
#include "ED_mask.h"
#include "ED_sequencer.h"
#include "ED_space_api.h"

#include "UI_interface.h"
#include "UI_resources.h"
#include "UI_view2d.h"

#include "WM_api.h"

#include "MEM_guardedalloc.h"

/* own include */
#include "sequencer_intern.h"


#define SEQ_LEFTHANDLE   1
#define SEQ_RIGHTHANDLE  2

#define SEQ_HANDLE_SIZE_MIN  7.0f
#define SEQ_HANDLE_SIZE_MAX 40.0f


/* Note, Don't use SEQ_BEGIN/SEQ_END while drawing!
 * it messes up transform, - Campbell */
#undef SEQ_BEGIN
#undef SEQP_BEGIN
#undef SEQ_END

static Sequence *special_seq_update = NULL;

void color3ubv_from_seq(Scene *curscene, Sequence *seq, unsigned char col[3])
{
	unsigned char blendcol[3];
	SolidColorVars *colvars = (SolidColorVars *)seq->effectdata;

	switch (seq->type) {
		case SEQ_TYPE_IMAGE:
			UI_GetThemeColor3ubv(TH_SEQ_IMAGE, col);
			break;

		case SEQ_TYPE_META:
			UI_GetThemeColor3ubv(TH_SEQ_META, col);
			break;

		case SEQ_TYPE_MOVIE:
			UI_GetThemeColor3ubv(TH_SEQ_MOVIE, col);
			break;

		case SEQ_TYPE_MOVIECLIP:
			UI_GetThemeColor3ubv(TH_SEQ_MOVIECLIP, col);
			break;

		case SEQ_TYPE_MASK:
			UI_GetThemeColor3ubv(TH_SEQ_MASK, col); /* TODO */
			break;

		case SEQ_TYPE_SCENE:
			UI_GetThemeColor3ubv(TH_SEQ_SCENE, col);
		
			if (seq->scene == curscene) {
				UI_GetColorPtrShade3ubv(col, col, 20);
			}
			break;
		
		/* transitions */
		case SEQ_TYPE_CROSS:
		case SEQ_TYPE_GAMCROSS:
		case SEQ_TYPE_WIPE:
			UI_GetThemeColor3ubv(TH_SEQ_TRANSITION, col);

			/* slightly offset hue to distinguish different effects */
			if (seq->type == SEQ_TYPE_CROSS)    rgb_byte_set_hue_float_offset(col, 0.04);
			if (seq->type == SEQ_TYPE_GAMCROSS) rgb_byte_set_hue_float_offset(col, 0.08);
			if (seq->type == SEQ_TYPE_WIPE)     rgb_byte_set_hue_float_offset(col, 0.12);
			break;

		/* effects */
		case SEQ_TYPE_TRANSFORM:
		case SEQ_TYPE_SPEED:
		case SEQ_TYPE_ADD:
		case SEQ_TYPE_SUB:
		case SEQ_TYPE_MUL:
		case SEQ_TYPE_ALPHAOVER:
		case SEQ_TYPE_ALPHAUNDER:
		case SEQ_TYPE_OVERDROP:
		case SEQ_TYPE_GLOW:
		case SEQ_TYPE_MULTICAM:
		case SEQ_TYPE_ADJUSTMENT:
		case SEQ_TYPE_GAUSSIAN_BLUR:
			UI_GetThemeColor3ubv(TH_SEQ_EFFECT, col);

			/* slightly offset hue to distinguish different effects */
			if      (seq->type == SEQ_TYPE_ADD)           rgb_byte_set_hue_float_offset(col, 0.04);
			else if (seq->type == SEQ_TYPE_SUB)           rgb_byte_set_hue_float_offset(col, 0.08);
			else if (seq->type == SEQ_TYPE_MUL)           rgb_byte_set_hue_float_offset(col, 0.12);
			else if (seq->type == SEQ_TYPE_ALPHAOVER)     rgb_byte_set_hue_float_offset(col, 0.16);
			else if (seq->type == SEQ_TYPE_ALPHAUNDER)    rgb_byte_set_hue_float_offset(col, 0.20);
			else if (seq->type == SEQ_TYPE_OVERDROP)      rgb_byte_set_hue_float_offset(col, 0.24);
			else if (seq->type == SEQ_TYPE_GLOW)          rgb_byte_set_hue_float_offset(col, 0.28);
			else if (seq->type == SEQ_TYPE_TRANSFORM)     rgb_byte_set_hue_float_offset(col, 0.36);
			else if (seq->type == SEQ_TYPE_MULTICAM)      rgb_byte_set_hue_float_offset(col, 0.32);
			else if (seq->type == SEQ_TYPE_ADJUSTMENT)    rgb_byte_set_hue_float_offset(col, 0.40);
			else if (seq->type == SEQ_TYPE_GAUSSIAN_BLUR) rgb_byte_set_hue_float_offset(col, 0.42);
			break;

		case SEQ_TYPE_COLOR:
			rgb_float_to_uchar(col, colvars->col);
			break;

		case SEQ_TYPE_SOUND_RAM:
			UI_GetThemeColor3ubv(TH_SEQ_AUDIO, col);
			blendcol[0] = blendcol[1] = blendcol[2] = 128;
			if (seq->flag & SEQ_MUTE) UI_GetColorPtrBlendShade3ubv(col, blendcol, col, 0.5, 20);
			break;
		
		default:
			col[0] = 10; col[1] = 255; col[2] = 40;
			break;
	}
}

static void drawseqwave(const bContext *C, SpaceSeq *sseq, Scene *scene, Sequence *seq, float x1, float y1, float x2, float y2, float stepsize)
{
	/*
	 * x1 is the starting x value to draw the wave,
	 * x2 the end x value, same for y1 and y2
	 * stepsize is width of a pixel.
	 */
	if ((sseq->flag & SEQ_ALL_WAVEFORMS) || (seq->flag & SEQ_AUDIO_DRAW_WAVEFORM)) {
		int i, j, pos;
		int length = floor((x2 - x1) / stepsize) + 1;
		float ymid = (y1 + y2) / 2;
		float yscale = (y2 - y1) / 2;
		float samplestep;
		float startsample, endsample;
		float value;
		bSound *sound = seq->sound;
		
		SoundWaveform *waveform;
		
		if (!sound->spinlock) {
			sound->spinlock = MEM_mallocN(sizeof(SpinLock), "sound_spinlock");
			BLI_spin_init(sound->spinlock);
		}
		
		BLI_spin_lock(sound->spinlock);
		if (!seq->sound->waveform) {
			if (!(sound->flags & SOUND_FLAGS_WAVEFORM_LOADING)) {
				/* prevent sounds from reloading */
				seq->sound->flags |= SOUND_FLAGS_WAVEFORM_LOADING;
				BLI_spin_unlock(sound->spinlock);
				sequencer_preview_add_sound(C, seq);
			}
			else {
				BLI_spin_unlock(sound->spinlock);
			}
			return;  /* nothing to draw */
		}
		BLI_spin_unlock(sound->spinlock);
		
		waveform = seq->sound->waveform;
		
		startsample = floor((seq->startofs + seq->anim_startofs) / FPS * SOUND_WAVE_SAMPLES_PER_SECOND);
		endsample = ceil((seq->startofs + seq->anim_startofs + seq->enddisp - seq->startdisp) / FPS * SOUND_WAVE_SAMPLES_PER_SECOND);
		samplestep = (endsample - startsample) * stepsize / (x2 - x1);

		if (length > floor((waveform->length - startsample) / samplestep))
			length = floor((waveform->length - startsample) / samplestep);

		glBegin(GL_LINE_STRIP);
		for (i = 0; i < length; i++) {
			pos = startsample + i * samplestep;

			value = waveform->data[pos * 3];

			for (j = pos + 1; (j < waveform->length) && (j < pos + samplestep); j++) {
				if (value > waveform->data[j * 3])
					value = waveform->data[j * 3];
			}

			glVertex2f(x1 + i * stepsize, ymid + value * yscale);
		}
		glEnd();

		glBegin(GL_LINE_STRIP);
		for (i = 0; i < length; i++) {
			pos = startsample + i * samplestep;

			value = waveform->data[pos * 3 + 1];

			for (j = pos + 1; (j < waveform->length) && (j < pos + samplestep); j++) {
				if (value < waveform->data[j * 3 + 1])
					value = waveform->data[j * 3 + 1];
			}

			glVertex2f(x1 + i * stepsize, ymid + value * yscale);
		}
		glEnd();
	}
}

static void drawmeta_stipple(int value)
{
	if (value) {
		glEnable(GL_POLYGON_STIPPLE);
		glPolygonStipple(stipple_halftone);
		
		glEnable(GL_LINE_STIPPLE);
		glLineStipple(1, 0x8888);
	}
	else {
		glDisable(GL_POLYGON_STIPPLE);
		glDisable(GL_LINE_STIPPLE);
	}
}

static void drawmeta_contents(Scene *scene, Sequence *seqm, float x1, float y1, float x2, float y2)
{
	/* note: this used to use SEQ_BEGIN/SEQ_END, but it messes up the
	 * seq->depth value, (needed by transform when doing overlap checks)
	 * so for now, just use the meta's immediate children, could be fixed but
	 * its only drawing - campbell */
	Sequence *seq;
	unsigned char col[4];

	int chan_min = MAXSEQ;
	int chan_max = 0;
	int chan_range = 0;
	float draw_range = y2 - y1;
	float draw_height;

	glEnable(GL_BLEND);
	glBlendFunc(GL_SRC_ALPHA, GL_ONE_MINUS_SRC_ALPHA);

	if (seqm->flag & SEQ_MUTE)
		drawmeta_stipple(1);

	for (seq = seqm->seqbase.first; seq; seq = seq->next) {
		chan_min = min_ii(chan_min, seq->machine);
		chan_max = max_ii(chan_max, seq->machine);
	}

	chan_range = (chan_max - chan_min) + 1;
	draw_height = draw_range / chan_range;

	col[3] = 196; /* alpha, used for all meta children */

	for (seq = seqm->seqbase.first; seq; seq = seq->next) {
		if ((seq->startdisp > x2 || seq->enddisp < x1) == 0) {
			float y_chan = (seq->machine - chan_min) / (float)(chan_range) * draw_range;
			float x1_chan = seq->startdisp;
			float x2_chan = seq->enddisp;
			float y1_chan, y2_chan;

			if ((seqm->flag & SEQ_MUTE) == 0 && (seq->flag & SEQ_MUTE))
				drawmeta_stipple(1);

			color3ubv_from_seq(scene, seq, col);

			glColor4ubv(col);
			
			/* clamp within parent sequence strip bounds */
			if (x1_chan < x1) x1_chan = x1;
			if (x2_chan > x2) x2_chan = x2;

			y1_chan = y1 + y_chan + (draw_height * SEQ_STRIP_OFSBOTTOM);
			y2_chan = y1 + y_chan + (draw_height * SEQ_STRIP_OFSTOP);

			glRectf(x1_chan,  y1_chan, x2_chan,  y2_chan);

			UI_GetColorPtrShade3ubv(col, col, -30);
			glColor4ubv(col);
			fdrawbox(x1_chan,  y1_chan, x2_chan,  y2_chan);

			if ((seqm->flag & SEQ_MUTE) == 0 && (seq->flag & SEQ_MUTE))
				drawmeta_stipple(0);
		}
	}

	if (seqm->flag & SEQ_MUTE)
		drawmeta_stipple(0);
	
	glDisable(GL_BLEND);
}

/* clamp handles to defined size in pixel space */
static float draw_seq_handle_size_get_clamped(Sequence *seq, const float pixelx)
{
	const float minhandle = pixelx * SEQ_HANDLE_SIZE_MIN;
	const float maxhandle = pixelx * SEQ_HANDLE_SIZE_MAX;
	float size = CLAMPIS(seq->handsize, minhandle, maxhandle);

	/* ensure we're not greater than half width */
	return min_ff(size, ((float)(seq->enddisp - seq->startdisp) / 2.0f) / pixelx);
}

/* draw a handle, for each end of a sequence strip */
static void draw_seq_handle(View2D *v2d, Sequence *seq, const float handsize_clamped, const short direction)
{
	float v1[2], v2[2], v3[2], rx1 = 0, rx2 = 0; //for triangles and rect
	float x1, x2, y1, y2;
	unsigned int whichsel = 0;
	
	x1 = seq->startdisp;
	x2 = seq->enddisp;
	
	y1 = seq->machine + SEQ_STRIP_OFSBOTTOM;
	y2 = seq->machine + SEQ_STRIP_OFSTOP;

	/* set up co-ordinates/dimensions for either left or right handle */
	if (direction == SEQ_LEFTHANDLE) {
		rx1 = x1;
		rx2 = x1 + handsize_clamped * 0.75f;
		
		v1[0] = x1 + handsize_clamped / 4; v1[1] = y1 + ( ((y1 + y2) / 2.0f - y1) / 2);
		v2[0] = x1 + handsize_clamped / 4; v2[1] = y2 - ( ((y1 + y2) / 2.0f - y1) / 2);
		v3[0] = v2[0] + handsize_clamped / 4; v3[1] = (y1 + y2) / 2.0f;
		
		whichsel = SEQ_LEFTSEL;
	}
	else if (direction == SEQ_RIGHTHANDLE) {
		rx1 = x2 - handsize_clamped * 0.75f;
		rx2 = x2;
		
		v1[0] = x2 - handsize_clamped / 4; v1[1] = y1 + ( ((y1 + y2) / 2.0f - y1) / 2);
		v2[0] = x2 - handsize_clamped / 4; v2[1] = y2 - ( ((y1 + y2) / 2.0f - y1) / 2);
		v3[0] = v2[0] - handsize_clamped / 4; v3[1] = (y1 + y2) / 2.0f;
		
		whichsel = SEQ_RIGHTSEL;
	}
	
	/* draw! */
	if (seq->type < SEQ_TYPE_EFFECT || 
	    BKE_sequence_effect_get_num_inputs(seq->type) == 0)
	{
		glEnable(GL_BLEND);
		
		glBlendFunc(GL_SRC_ALPHA, GL_ONE_MINUS_SRC_ALPHA);
		
		if (seq->flag & whichsel) glColor4ub(0, 0, 0, 80);
		else if (seq->flag & SELECT) glColor4ub(255, 255, 255, 30);
		else glColor4ub(0, 0, 0, 22);
		
		glRectf(rx1, y1, rx2, y2);
		
		if (seq->flag & whichsel) glColor4ub(255, 255, 255, 200);
		else glColor4ub(0, 0, 0, 50);
		
		glEnable(GL_POLYGON_SMOOTH);
		glBegin(GL_TRIANGLES);
		glVertex2fv(v1); glVertex2fv(v2); glVertex2fv(v3);
		glEnd();
		
		glDisable(GL_POLYGON_SMOOTH);
		glDisable(GL_BLEND);
	}
	
	if ((G.moving & G_TRANSFORM_SEQ) || (seq->flag & whichsel)) {
		const char col[4] = {255, 255, 255, 255};
		char numstr[32];
		size_t numstr_len;

		if (direction == SEQ_LEFTHANDLE) {
			numstr_len = BLI_snprintf(numstr, sizeof(numstr), "%d", seq->startdisp);
			x1 = rx1;
			y1 -= 0.45f;
		}
		else {
			numstr_len = BLI_snprintf(numstr, sizeof(numstr), "%d", seq->enddisp - 1);
			x1 = x2 - handsize_clamped * 0.75f;
			y1 = y2 + 0.05f;
		}
		UI_view2d_text_cache_add(v2d, x1, y1, numstr, numstr_len, col);
	}
}

/* draw info text on a sequence strip */
static void draw_seq_text(View2D *v2d, Sequence *seq, float x1, float x2, float y1, float y2, const unsigned char background_col[3])
{
	rctf rect;
	char str[32 + FILE_MAX];
	size_t str_len;
	const char *name = seq->name + 2;
	char col[4];

	/* note, all strings should include 'name' */
	if (name[0] == '\0')
		name = BKE_sequence_give_name(seq);

	if (seq->type == SEQ_TYPE_META || seq->type == SEQ_TYPE_ADJUSTMENT) {
		str_len = BLI_snprintf(str, sizeof(str), "%s | %d", name, seq->len);
	}
	else if (seq->type == SEQ_TYPE_SCENE) {
		if (seq->scene) {
			if (seq->scene_camera) {
				str_len = BLI_snprintf(str, sizeof(str), "%s: %s (%s) | %d",
				                       name, seq->scene->id.name + 2, ((ID *)seq->scene_camera)->name + 2, seq->len);
			}
			else {
				str_len = BLI_snprintf(str, sizeof(str), "%s: %s | %d",
				                       name, seq->scene->id.name + 2, seq->len);
			}
		}
		else {
			str_len = BLI_snprintf(str, sizeof(str), "%s | %d",
			                       name, seq->len);
		}
	}
	else if (seq->type == SEQ_TYPE_MOVIECLIP) {
		if (seq->clip && !STREQ(name, seq->clip->id.name + 2)) {
			str_len = BLI_snprintf(str, sizeof(str), "%s: %s | %d",
			                       name, seq->clip->id.name + 2, seq->len);
		}
		else {
			str_len = BLI_snprintf(str, sizeof(str), "%s | %d",
			                       name, seq->len);
		}
	}
	else if (seq->type == SEQ_TYPE_MASK) {
		if (seq->mask && !STREQ(name, seq->mask->id.name + 2)) {
			str_len = BLI_snprintf(str, sizeof(str), "%s: %s | %d",
			                       name, seq->mask->id.name + 2, seq->len);
		}
		else {
			str_len = BLI_snprintf(str, sizeof(str), "%s | %d",
			                       name, seq->len);
		}
	}
	else if (seq->type == SEQ_TYPE_MULTICAM) {
		str_len = BLI_snprintf(str, sizeof(str), "Cam %s: %d",
		                       name, seq->multicam_source);
	}
	else if (seq->type == SEQ_TYPE_IMAGE) {
		str_len = BLI_snprintf(str, sizeof(str), "%s: %s%s | %d",
		                       name, seq->strip->dir, seq->strip->stripdata->name, seq->len);
	}
	else if (seq->type & SEQ_TYPE_EFFECT) {
		str_len = BLI_snprintf(str, sizeof(str), "%s | %d",
		                       name, seq->len);
	}
	else if (seq->type == SEQ_TYPE_SOUND_RAM) {
		if (seq->sound) {
			str_len = BLI_snprintf(str, sizeof(str), "%s: %s | %d",
			                       name, seq->sound->name, seq->len);
		}
		else {
			str_len = BLI_snprintf(str, sizeof(str), "%s | %d",
			                       name, seq->len);
		}
	}
	else if (seq->type == SEQ_TYPE_MOVIE) {
		str_len = BLI_snprintf(str, sizeof(str), "%s: %s%s | %d",
		                       name, seq->strip->dir, seq->strip->stripdata->name, seq->len);
	}
	else {
		/* should never get here!, but might with files from future */
		BLI_assert(0);

		str_len = BLI_snprintf(str, sizeof(str), "%s | %d",
		                       name, seq->len);
	}
	
	if (seq->flag & SELECT) {
		col[0] = col[1] = col[2] = 255;
	}
	else if ((((int)background_col[0] + (int)background_col[1] + (int)background_col[2]) / 3) < 50) {
		col[0] = col[1] = col[2] = 80; /* use lighter text color for dark background */
	}
	else {
		col[0] = col[1] = col[2] = 0;
	}
	col[3] = 255;

	rect.xmin = x1;
	rect.ymin = y1;
	rect.xmax = x2;
	rect.ymax = y2;

	UI_view2d_text_cache_add_rectf(v2d, &rect, str, str_len, col);
}

/* draws a shaded strip, made from gradient + flat color + gradient */
void draw_shadedstrip(Sequence *seq, unsigned char col[3], float x1, float y1, float x2, float y2)
{
	float ymid1, ymid2;
	
	if (seq->flag & SEQ_MUTE) {
		glEnable(GL_POLYGON_STIPPLE);
		glPolygonStipple(stipple_halftone);
	}
	
	ymid1 = (y2 - y1) * 0.25f + y1;
	ymid2 = (y2 - y1) * 0.65f + y1;
	
	glShadeModel(GL_SMOOTH);
	glBegin(GL_QUADS);
	
	if (seq->flag & SEQ_INVALID_EFFECT) { col[0] = 255; col[1] = 0; col[2] = 255; }
	else if (seq->flag & SELECT) UI_GetColorPtrShade3ubv(col, col, -50);
	/* else UI_GetColorPtrShade3ubv(col, col, 0); */ /* DO NOTHING */
	
	glColor3ubv(col);
	
	glVertex2f(x1, y1);
	glVertex2f(x2, y1);

	if (seq->flag & SEQ_INVALID_EFFECT) { col[0] = 255; col[1] = 0; col[2] = 255; }
	else if (seq->flag & SELECT) UI_GetColorPtrBlendShade3ubv(col, col, col, 0.0, 5);
	else UI_GetColorPtrShade3ubv(col, col, -5);

	glColor3ubv((GLubyte *)col);
	
	glVertex2f(x2, ymid1);
	glVertex2f(x1, ymid1);
	
	glEnd();
	
	glRectf(x1,  ymid1,  x2,  ymid2);
	
	glBegin(GL_QUADS);
	
	glVertex2f(x1, ymid2);
	glVertex2f(x2, ymid2);
	
	if (seq->flag & SELECT) UI_GetColorPtrShade3ubv(col, col, -15);
	else UI_GetColorPtrShade3ubv(col, col, 25);
	
	glColor3ubv((GLubyte *)col);
	
	glVertex2f(x2, y2);
	glVertex2f(x1, y2);
	
	glEnd();
	
	if (seq->flag & SEQ_MUTE) {
		glDisable(GL_POLYGON_STIPPLE);
	}
}

void draw_sequence_extensions(Scene *scene, ARegion *ar, Sequence *seq)
{
	float x1, x2, y1, y2, pixely, a;
	unsigned char col[3], blendcol[3];
	View2D *v2d = &ar->v2d;
	
	x1 = seq->startdisp;
	x2 = seq->enddisp;
	
	y1 = seq->machine + SEQ_STRIP_OFSBOTTOM;
	y2 = seq->machine + SEQ_STRIP_OFSTOP;
	
	pixely = BLI_rctf_size_y(&v2d->cur) / BLI_rcti_size_y(&v2d->mask);
	
	if (pixely <= 0) return;  /* can happen when the view is split/resized */
	
	blendcol[0] = blendcol[1] = blendcol[2] = 120;
	
	if (seq->startofs) {
		glEnable(GL_BLEND);
		glBlendFunc(GL_SRC_ALPHA, GL_ONE_MINUS_SRC_ALPHA);
		
		color3ubv_from_seq(scene, seq, col);
		
		if (seq->flag & SELECT) {
			UI_GetColorPtrBlendShade3ubv(col, blendcol, col, 0.3, -40);
			glColor4ub(col[0], col[1], col[2], 170);
		}
		else {
			UI_GetColorPtrBlendShade3ubv(col, blendcol, col, 0.6, 0);
			glColor4ub(col[0], col[1], col[2], 110);
		}
		
		glRectf((float)(seq->start), y1 - SEQ_STRIP_OFSBOTTOM, x1, y1);
		
		if (seq->flag & SELECT) glColor4ub(col[0], col[1], col[2], 255);
		else glColor4ub(col[0], col[1], col[2], 160);
		
		fdrawbox((float)(seq->start), y1 - SEQ_STRIP_OFSBOTTOM, x1, y1);  //outline
		
		glDisable(GL_BLEND);
	}
	if (seq->endofs) {
		glEnable(GL_BLEND);
		glBlendFunc(GL_SRC_ALPHA, GL_ONE_MINUS_SRC_ALPHA);
		
		color3ubv_from_seq(scene, seq, col);
		
		if (seq->flag & SELECT) {
			UI_GetColorPtrBlendShade3ubv(col, blendcol, col, 0.3, -40);
			glColor4ub(col[0], col[1], col[2], 170);
		}
		else {
			UI_GetColorPtrBlendShade3ubv(col, blendcol, col, 0.6, 0);
			glColor4ub(col[0], col[1], col[2], 110);
		}
		
		glRectf(x2, y2, (float)(seq->start + seq->len), y2 + SEQ_STRIP_OFSBOTTOM);
		
		if (seq->flag & SELECT) glColor4ub(col[0], col[1], col[2], 255);
		else glColor4ub(col[0], col[1], col[2], 160);
		
		fdrawbox(x2, y2, (float)(seq->start + seq->len), y2 + SEQ_STRIP_OFSBOTTOM); //outline
		
		glDisable(GL_BLEND);
	}
	if (seq->startstill) {
		color3ubv_from_seq(scene, seq, col);
		UI_GetColorPtrBlendShade3ubv(col, blendcol, col, 0.75, 40);
		glColor3ubv((GLubyte *)col);
		
		draw_shadedstrip(seq, col, x1, y1, (float)(seq->start), y2);
		
		/* feint pinstripes, helps see exactly which is extended and which isn't,
		 * especially when the extension is very small */
		if (seq->flag & SELECT) UI_GetColorPtrBlendShade3ubv(col, col, col, 0.0, 24);
		else UI_GetColorPtrShade3ubv(col, col, -16);
		
		glColor3ubv((GLubyte *)col);
		
		for (a = y1; a < y2; a += pixely * 2.0f) {
			fdrawline(x1,  a,  (float)(seq->start),  a);
		}
	}
	if (seq->endstill) {
		color3ubv_from_seq(scene, seq, col);
		UI_GetColorPtrBlendShade3ubv(col, blendcol, col, 0.75, 40);
		glColor3ubv((GLubyte *)col);
		
		draw_shadedstrip(seq, col, (float)(seq->start + seq->len), y1, x2, y2);
		
		/* feint pinstripes, helps see exactly which is extended and which isn't,
		 * especially when the extension is very small */
		if (seq->flag & SELECT) UI_GetColorPtrShade3ubv(col, col, 24);
		else UI_GetColorPtrShade3ubv(col, col, -16);
		
		glColor3ubv((GLubyte *)col);
		
		for (a = y1; a < y2; a += pixely * 2.0f) {
			fdrawline((float)(seq->start + seq->len),  a,  x2,  a);
		}
	}
}


/*
 * Draw a sequence strip, bounds check already made
 * ARegion is currently only used to get the windows width in pixels
 * so wave file sample drawing precision is zoom adjusted
 */
static void draw_seq_strip(const bContext *C, SpaceSeq *sseq, Scene *scene, ARegion *ar, Sequence *seq, int outline_tint, float pixelx)
{
	View2D *v2d = &ar->v2d;
	float x1, x2, y1, y2;
	unsigned char col[3], background_col[3], is_single_image;
	const float handsize_clamped = draw_seq_handle_size_get_clamped(seq, pixelx);

	/* we need to know if this is a single image/color or not for drawing */
	is_single_image = (char)BKE_sequence_single_check(seq);
	
	/* body */
	x1 = (seq->startstill) ? seq->start : seq->startdisp;
	y1 = seq->machine + SEQ_STRIP_OFSBOTTOM;
	x2 = (seq->endstill) ? (seq->start + seq->len) : seq->enddisp;
	y2 = seq->machine + SEQ_STRIP_OFSTOP;


	/* get the correct color per strip type*/
	//color3ubv_from_seq(scene, seq, col);
	color3ubv_from_seq(scene, seq, background_col);
	
	/* draw the main strip body */
	if (is_single_image) {  /* single image */
		draw_shadedstrip(seq, background_col,
		                 BKE_sequence_tx_get_final_left(seq, false), y1,
		                 BKE_sequence_tx_get_final_right(seq, false), y2);
	}
	else {  /* normal operation */
		draw_shadedstrip(seq, background_col, x1, y1, x2, y2);
	}

	if (!is_single_image) {
		if ((sseq->draw_flag & SEQ_DRAW_OFFSET_EXT) || (seq == special_seq_update)) {
			draw_sequence_extensions(scene, ar, seq);
		}
	}

	draw_seq_handle(v2d, seq, handsize_clamped, SEQ_LEFTHANDLE);
	draw_seq_handle(v2d, seq, handsize_clamped, SEQ_RIGHTHANDLE);
	
	/* draw the strip outline */
	x1 = seq->startdisp;
	x2 = seq->enddisp;
	
	/* draw sound wave */
	if (seq->type == SEQ_TYPE_SOUND_RAM) {
		if (!(sseq->flag & SEQ_NO_WAVEFORMS)) {
			drawseqwave(C, sseq, scene, seq, x1, y1, x2, y2, BLI_rctf_size_x(&ar->v2d.cur) / ar->winx);
		}
	}

	/* draw lock */
	if (seq->flag & SEQ_LOCK) {
		glEnable(GL_POLYGON_STIPPLE);
		glEnable(GL_BLEND);

		/* light stripes */
		glColor4ub(255, 255, 255, 32);
		glPolygonStipple(stipple_diag_stripes_pos);
		glRectf(x1, y1, x2, y2);

		/* dark stripes */
		glColor4ub(0, 0, 0, 32);
		glPolygonStipple(stipple_diag_stripes_neg);
		glRectf(x1, y1, x2, y2);

		glDisable(GL_POLYGON_STIPPLE);
		glDisable(GL_BLEND);
	}

	if (!BKE_sequence_is_valid_check(seq)) {
		glEnable(GL_POLYGON_STIPPLE);

		/* panic! */
		glColor4ub(255, 0, 0, 255);
		glPolygonStipple(stipple_diag_stripes_pos);
		glRectf(x1, y1, x2, y2);

		glDisable(GL_POLYGON_STIPPLE);
	}

	color3ubv_from_seq(scene, seq, col);
	if ((G.moving & G_TRANSFORM_SEQ) && (seq->flag & SELECT)) {
		if (seq->flag & SEQ_OVERLAP) {
			col[0] = 255; col[1] = col[2] = 40;
		}
		else
			UI_GetColorPtrShade3ubv(col, col, 120 + outline_tint);
	}
	else
		UI_GetColorPtrShade3ubv(col, col, outline_tint);
	
	glColor3ubv((GLubyte *)col);
	
	if (seq->flag & SEQ_MUTE) {
		glEnable(GL_LINE_STIPPLE);
		glLineStipple(1, 0x8888);
	}
	
	UI_draw_roundbox_shade_x(GL_LINE_LOOP, x1, y1, x2, y2, 0.0, 0.1, 0.0);
	
	if (seq->flag & SEQ_MUTE) {
		glDisable(GL_LINE_STIPPLE);
	}
	
	if (seq->type == SEQ_TYPE_META) {
		drawmeta_contents(scene, seq, x1, y1, x2, y2);
	}
	
	/* calculate if seq is long enough to print a name */
	x1 = seq->startdisp + handsize_clamped;
	x2 = seq->enddisp   - handsize_clamped;

	/* info text on the strip */
	if (x1 < v2d->cur.xmin) x1 = v2d->cur.xmin;
	else if (x1 > v2d->cur.xmax) x1 = v2d->cur.xmax;
	if (x2 < v2d->cur.xmin) x2 = v2d->cur.xmin;
	else if (x2 > v2d->cur.xmax) x2 = v2d->cur.xmax;

	/* nice text here would require changing the view matrix for texture text */
	if ((x2 - x1) / pixelx > 32) {
		draw_seq_text(v2d, seq, x1, x2, y1, y2, background_col);
	}
}

void sequencer_special_update_set(Sequence *seq)
{
	special_seq_update = seq;
}

Sequence *ED_sequencer_special_preview_get(void)
{
	return special_seq_update;
}

void ED_sequencer_special_preview_set(bContext *C, const int mval[2])
{
	Scene *scene = CTX_data_scene(C);
	ARegion *ar = CTX_wm_region(C);
	int hand;
	Sequence *seq;
	seq = find_nearest_seq(scene, &ar->v2d, &hand, mval);
	sequencer_special_update_set(seq);
}

void ED_sequencer_special_preview_clear(void)
{
	sequencer_special_update_set(NULL);
}

ImBuf *sequencer_ibuf_get(struct Main *bmain, Scene *scene, SpaceSeq *sseq, int cfra, int frame_ofs, const char *viewname)
{
	SeqRenderData context;
	ImBuf *ibuf;
	int rectx, recty;
	float render_size;
	float proxy_size = 100.0;
	short is_break = G.is_break;

	render_size = sseq->render_size;
	if (render_size == 0) {
		render_size = scene->r.size;
	}
	else {
		proxy_size = render_size;
	}

	if (render_size < 0) {
		return NULL;
	}

	rectx = (render_size * (float)scene->r.xsch) / 100.0f + 0.5f;
	recty = (render_size * (float)scene->r.ysch) / 100.0f + 0.5f;

	BKE_sequencer_new_render_data(
	        bmain->eval_ctx, bmain, scene,
	        rectx, recty, proxy_size,
	        &context);
	context.view_id = BKE_scene_view_id_get(&scene->r, viewname);

	/* sequencer could start rendering, in this case we need to be sure it wouldn't be canceled
	 * by Esc pressed somewhere in the past
	 */
	G.is_break = false;

	if (special_seq_update)
		ibuf = BKE_sequencer_give_ibuf_direct(&context, cfra + frame_ofs, special_seq_update);
	else if (!U.prefetchframes) // XXX || (G.f & G_PLAYANIM) == 0) {
		ibuf = BKE_sequencer_give_ibuf(&context, cfra + frame_ofs, sseq->chanshown);
	else
		ibuf = BKE_sequencer_give_ibuf_threaded(&context, cfra + frame_ofs, sseq->chanshown);

	/* restore state so real rendering would be canceled (if needed) */
	G.is_break = is_break;

	return ibuf;
}

static void sequencer_check_scopes(SequencerScopes *scopes, ImBuf *ibuf)
{
	if (scopes->reference_ibuf != ibuf) {
		if (scopes->zebra_ibuf) {
			IMB_freeImBuf(scopes->zebra_ibuf);
			scopes->zebra_ibuf = NULL;
		}

		if (scopes->waveform_ibuf) {
			IMB_freeImBuf(scopes->waveform_ibuf);
			scopes->waveform_ibuf = NULL;
		}

		if (scopes->sep_waveform_ibuf) {
			IMB_freeImBuf(scopes->sep_waveform_ibuf);
			scopes->sep_waveform_ibuf = NULL;
		}

		if (scopes->vector_ibuf) {
			IMB_freeImBuf(scopes->vector_ibuf);
			scopes->vector_ibuf = NULL;
		}

		if (scopes->histogram_ibuf) {
			IMB_freeImBuf(scopes->histogram_ibuf);
			scopes->histogram_ibuf = NULL;
		}
	}
}

static ImBuf *sequencer_make_scope(Scene *scene, ImBuf *ibuf, ImBuf *(*make_scope_cb) (ImBuf *ibuf))
{
	ImBuf *display_ibuf = IMB_dupImBuf(ibuf);
	ImBuf *scope;
	
	IMB_colormanagement_imbuf_make_display_space(display_ibuf, &scene->view_settings,
		                                             &scene->display_settings);

	scope = make_scope_cb(display_ibuf);

	IMB_freeImBuf(display_ibuf);

	return scope;
}

static void sequencer_display_size(Scene *scene, SpaceSeq *sseq, float r_viewrect[2])
{
	float render_size, proxy_size;

	if (sseq->render_size == SEQ_PROXY_RENDER_SIZE_SCENE) {
		render_size = (float)scene->r.size / 100.0f;
		proxy_size = 1.0f;
	}
	else {
		render_size = (float)sseq->render_size / 100.0f;
		proxy_size = render_size;
	}

	r_viewrect[0] = (render_size * (float)scene->r.xsch);
	r_viewrect[1] = (render_size * (float)scene->r.ysch);

	/* rectx = viewrectx + 0.5f; */ /* UNUSED */
	/* recty = viewrecty + 0.5f; */ /* UNUSED */

	if (sseq->mainb == SEQ_DRAW_IMG_IMBUF) {
		r_viewrect[0] *= scene->r.xasp / scene->r.yasp;
		r_viewrect[0] /= proxy_size;
		r_viewrect[1] /= proxy_size;
	}
}

void draw_image_seq(const bContext *C, Scene *scene, ARegion *ar, SpaceSeq *sseq, int cfra, int frame_ofs, bool draw_overlay, bool draw_backdrop)
{
	struct Main *bmain = CTX_data_main(C);
	struct ImBuf *ibuf = NULL;
	struct ImBuf *scope = NULL;
	struct View2D *v2d = &ar->v2d;
	/* int rectx, recty; */ /* UNUSED */
	float viewrect[2];
	float col[3];
	GLuint texid;
	GLuint last_texid;
	void *display_buffer;
	void *cache_handle = NULL;
	const bool is_imbuf = ED_space_sequencer_check_show_imbuf(sseq);
	int format, type;
	bool glsl_used = false;
	const char *names[2] = {STEREO_LEFT_NAME, STEREO_RIGHT_NAME};

	if (G.is_rendering == false && (scene->r.seq_flag & R_SEQ_GL_PREV) == 0) {
		/* stop all running jobs, except screen one. currently previews frustrate Render
		 * needed to make so sequencer's rendering doesn't conflict with compositor
		 */
		WM_jobs_kill_type(CTX_wm_manager(C), NULL, WM_JOB_TYPE_COMPOSITE);

		if ((scene->r.seq_flag & R_SEQ_GL_PREV) == 0) {
			/* in case of final rendering used for preview, kill all previews,
			 * otherwise threading conflict will happen in rendering module
			 */
			WM_jobs_kill_type(CTX_wm_manager(C), NULL, WM_JOB_TYPE_RENDER_PREVIEW);
		}
	}

	if ((!draw_overlay || sseq->overlay_type == SEQ_DRAW_OVERLAY_REFERENCE) && !draw_backdrop) {
		UI_GetThemeColor3fv(TH_SEQ_PREVIEW, col);
		glClearColor(col[0], col[1], col[2], 0.0);
		glClear(GL_COLOR_BUFFER_BIT);
	}

	/* only initialize the preview if a render is in progress */
	if (G.is_rendering)
		return;

<<<<<<< HEAD
	/* for now we only support Left/Right */
	ibuf = sequencer_ibuf_get(bmain, scene, sseq, cfra, frame_ofs, names[sseq->multiview_eye]);
=======
	if (sseq->render_size == SEQ_PROXY_RENDER_SIZE_NONE) {
		return;
	}

	ibuf = sequencer_ibuf_get(bmain, scene, sseq, cfra, frame_ofs);
>>>>>>> f7a2a36b
	
	if (ibuf == NULL)
		return;

	if (ibuf->rect == NULL && ibuf->rect_float == NULL)
		return;

	sequencer_display_size(scene, sseq, viewrect);

	if (sseq->mainb != SEQ_DRAW_IMG_IMBUF || sseq->zebra != 0) {
		SequencerScopes *scopes = &sseq->scopes;

		sequencer_check_scopes(scopes, ibuf);

		switch (sseq->mainb) {
			case SEQ_DRAW_IMG_IMBUF:
				if (!scopes->zebra_ibuf) {
					ImBuf *display_ibuf = IMB_dupImBuf(ibuf);

					if (display_ibuf->rect_float) {
						IMB_colormanagement_imbuf_make_display_space(display_ibuf, &scene->view_settings,
						                                             &scene->display_settings);
					}
					scopes->zebra_ibuf = make_zebra_view_from_ibuf(display_ibuf, sseq->zebra);
					IMB_freeImBuf(display_ibuf);
				}
				scope = scopes->zebra_ibuf;
				break;
			case SEQ_DRAW_IMG_WAVEFORM:
				if ((sseq->flag & SEQ_DRAW_COLOR_SEPARATED) != 0) {
					if (!scopes->sep_waveform_ibuf)
						scopes->sep_waveform_ibuf = sequencer_make_scope(scene, ibuf, make_sep_waveform_view_from_ibuf);
					scope = scopes->sep_waveform_ibuf;
				}
				else {
					if (!scopes->waveform_ibuf)
						scopes->waveform_ibuf = sequencer_make_scope(scene, ibuf, make_waveform_view_from_ibuf);
					scope = scopes->waveform_ibuf;
				}
				break;
			case SEQ_DRAW_IMG_VECTORSCOPE:
				if (!scopes->vector_ibuf)
					scopes->vector_ibuf = sequencer_make_scope(scene, ibuf, make_vectorscope_view_from_ibuf);
				scope = scopes->vector_ibuf;
				break;
			case SEQ_DRAW_IMG_HISTOGRAM:
				if (!scopes->histogram_ibuf)
					scopes->histogram_ibuf = sequencer_make_scope(scene, ibuf, make_histogram_view_from_ibuf);
				scope = scopes->histogram_ibuf;
				break;
		}

		/* future files may have new scopes we don't catch above */
		if (scope) {
			scopes->reference_ibuf = ibuf;
			viewrect[0] = scope->x;
			viewrect[1] = scope->y;
		}
		else {
			scopes->reference_ibuf = NULL;
		}
	}

	/* without this colors can flicker from previous opengl state */
	glColor4ub(255, 255, 255, 255);

	if (!draw_backdrop) {
		UI_view2d_totRect_set(v2d, viewrect[0] + 0.5f, viewrect[1] + 0.5f);
		UI_view2d_curRect_validate(v2d);
		
		/* setting up the view - actual drawing starts here */
		UI_view2d_view_ortho(v2d);
		
		/* only draw alpha for main buffer */
		if (sseq->mainb == SEQ_DRAW_IMG_IMBUF) {
			if (sseq->flag & SEQ_USE_ALPHA) {
				glEnable(GL_BLEND);
				glBlendFunc(GL_SRC_ALPHA, GL_ONE_MINUS_SRC_ALPHA);
				
				fdrawcheckerboard(v2d->tot.xmin, v2d->tot.ymin, v2d->tot.xmax, v2d->tot.ymax);
				glColor4f(1.0, 1.0, 1.0, 1.0);
			}
		}
	}
	
	if (scope) {
		IMB_freeImBuf(ibuf);
		ibuf = scope;

		if (ibuf->rect_float && ibuf->rect == NULL) {
			IMB_rect_from_float(ibuf);
		}

		display_buffer = (unsigned char *)ibuf->rect;
		format = GL_RGBA;
		type = GL_UNSIGNED_BYTE;
	}
	else {
		bool force_fallback = false;

		force_fallback |= (U.image_draw_method != IMAGE_DRAW_METHOD_GLSL);
		force_fallback |= (ibuf->dither != 0.0f);

		if (force_fallback) {
			/* Fallback to CPU based color space conversion */
			glsl_used = false;
			format = GL_RGBA;
			type = GL_UNSIGNED_BYTE;
			display_buffer = NULL;
		}
		else if (ibuf->rect_float) {
			display_buffer = ibuf->rect_float;

			if (ibuf->channels == 4) {
				format = GL_RGBA;
			}
			else if (ibuf->channels == 3) {
				format = GL_RGB;
			}
			else {
				BLI_assert(!"Incompatible number of channels for float buffer in sequencer");
				format = GL_RGBA;
				display_buffer = NULL;
			}

			type = GL_FLOAT;

			if (ibuf->float_colorspace) {
				glsl_used = IMB_colormanagement_setup_glsl_draw_from_space_ctx(C, ibuf->float_colorspace, ibuf->dither, true);
			}
			else {
				glsl_used = IMB_colormanagement_setup_glsl_draw_ctx(C, ibuf->dither, true);
			}
		}
		else if (ibuf->rect) {
			display_buffer = ibuf->rect;
			format = GL_RGBA;
			type = GL_UNSIGNED_BYTE;

			glsl_used = IMB_colormanagement_setup_glsl_draw_from_space_ctx(C, ibuf->rect_colorspace, ibuf->dither, false);
		}
		else {
			format = GL_RGBA;
			type = GL_UNSIGNED_BYTE;
			display_buffer = NULL;
		}

		/* there's a data to be displayed, but GLSL is not initialized
		 * properly, in this case we fallback to CPU-based display transform
		 */
		if ((ibuf->rect || ibuf->rect_float) && !glsl_used) {
			display_buffer = IMB_display_buffer_acquire_ctx(C, ibuf, &cache_handle);
			format = GL_RGBA;
			type = GL_UNSIGNED_BYTE;
		}
	}

	glTexEnvi(GL_TEXTURE_ENV, GL_TEXTURE_ENV_MODE, GL_MODULATE);
	glColor4f(1.0, 1.0, 1.0, 1.0);

	last_texid = glaGetOneInteger(GL_TEXTURE_2D);
	glEnable(GL_TEXTURE_2D);
	glGenTextures(1, (GLuint *)&texid);

	glBindTexture(GL_TEXTURE_2D, texid);

	glTexParameteri(GL_TEXTURE_2D, GL_TEXTURE_MIN_FILTER, GL_NEAREST);
	glTexParameteri(GL_TEXTURE_2D, GL_TEXTURE_MAG_FILTER, GL_NEAREST);

	if (type == GL_FLOAT)
		glTexImage2D(GL_TEXTURE_2D, 0, GL_RGBA16F_ARB, ibuf->x, ibuf->y, 0, format, type, display_buffer);
	else
		glTexImage2D(GL_TEXTURE_2D, 0, GL_RGBA8, ibuf->x, ibuf->y, 0, format, type, display_buffer);

	if (draw_backdrop) {
		glMatrixMode(GL_PROJECTION);
		glPushMatrix();
		glLoadIdentity();
		glMatrixMode(GL_MODELVIEW);
		glPushMatrix();
		glLoadIdentity();
	}
	glBegin(GL_QUADS);

	if (draw_overlay) {
		if (sseq->overlay_type == SEQ_DRAW_OVERLAY_RECT) {
			rctf tot_clip;
			tot_clip.xmin = v2d->tot.xmin + (fabsf(BLI_rctf_size_x(&v2d->tot)) * scene->ed->over_border.xmin);
			tot_clip.ymin = v2d->tot.ymin + (fabsf(BLI_rctf_size_y(&v2d->tot)) * scene->ed->over_border.ymin);
			tot_clip.xmax = v2d->tot.xmin + (fabsf(BLI_rctf_size_x(&v2d->tot)) * scene->ed->over_border.xmax);
			tot_clip.ymax = v2d->tot.ymin + (fabsf(BLI_rctf_size_y(&v2d->tot)) * scene->ed->over_border.ymax);

			glTexCoord2f(scene->ed->over_border.xmin, scene->ed->over_border.ymin); glVertex2f(tot_clip.xmin, tot_clip.ymin);
			glTexCoord2f(scene->ed->over_border.xmin, scene->ed->over_border.ymax); glVertex2f(tot_clip.xmin, tot_clip.ymax);
			glTexCoord2f(scene->ed->over_border.xmax, scene->ed->over_border.ymax); glVertex2f(tot_clip.xmax, tot_clip.ymax);
			glTexCoord2f(scene->ed->over_border.xmax, scene->ed->over_border.ymin); glVertex2f(tot_clip.xmax, tot_clip.ymin);
		}
		else if (sseq->overlay_type == SEQ_DRAW_OVERLAY_REFERENCE) {
			glTexCoord2f(0.0f, 0.0f); glVertex2f(v2d->tot.xmin, v2d->tot.ymin);
			glTexCoord2f(0.0f, 1.0f); glVertex2f(v2d->tot.xmin, v2d->tot.ymax);
			glTexCoord2f(1.0f, 1.0f); glVertex2f(v2d->tot.xmax, v2d->tot.ymax);
			glTexCoord2f(1.0f, 0.0f); glVertex2f(v2d->tot.xmax, v2d->tot.ymin);
		}
	}
	else if (draw_backdrop) {
		float aspect = BLI_rcti_size_x(&ar->winrct) / (float)BLI_rcti_size_y(&ar->winrct);	
		float image_aspect = viewrect[0] / viewrect[1];
		float imagex, imagey;
		
		if (aspect >= image_aspect) {
			imagex = image_aspect / aspect;
			imagey = 1.0f;
		}
		else {
			imagex = 1.0f;
			imagey = aspect / image_aspect;
		}
		
		glTexCoord2f(0.0f, 0.0f); glVertex2f(-imagex, -imagey);
		glTexCoord2f(0.0f, 1.0f); glVertex2f(-imagex, imagey);
		glTexCoord2f(1.0f, 1.0f); glVertex2f(imagex, imagey);
		glTexCoord2f(1.0f, 0.0f); glVertex2f(imagex, -imagey);
	}
	else {
		glTexCoord2f(0.0f, 0.0f); glVertex2f(v2d->tot.xmin, v2d->tot.ymin);
		glTexCoord2f(0.0f, 1.0f); glVertex2f(v2d->tot.xmin, v2d->tot.ymax);
		glTexCoord2f(1.0f, 1.0f); glVertex2f(v2d->tot.xmax, v2d->tot.ymax);
		glTexCoord2f(1.0f, 0.0f); glVertex2f(v2d->tot.xmax, v2d->tot.ymin);
	}
	glEnd();
	
	if (draw_backdrop) {
		glPopMatrix();
		glMatrixMode(GL_PROJECTION);
		glPopMatrix();
		glMatrixMode(GL_MODELVIEW);
		
	}
	
	glBindTexture(GL_TEXTURE_2D, last_texid);
	glDisable(GL_TEXTURE_2D);
	if (sseq->mainb == SEQ_DRAW_IMG_IMBUF && sseq->flag & SEQ_USE_ALPHA)
		glDisable(GL_BLEND);
	glDeleteTextures(1, &texid);

	if (glsl_used)
		IMB_colormanagement_finish_glsl_draw();

	if (cache_handle)
		IMB_display_buffer_release(cache_handle);

	if (!scope)
		IMB_freeImBuf(ibuf);
	
	if (draw_backdrop) {
		return;
	}
	
	if (sseq->mainb == SEQ_DRAW_IMG_IMBUF) {

		float x1 = v2d->tot.xmin;
		float y1 = v2d->tot.ymin;
		float x2 = v2d->tot.xmax;
		float y2 = v2d->tot.ymax;

		/* border */
		setlinestyle(3);

		UI_ThemeColorBlendShade(TH_WIRE, TH_BACK, 1.0, 0);

		glBegin(GL_LINE_LOOP);
		glVertex2f(x1 - 0.5f, y1 - 0.5f);
		glVertex2f(x1 - 0.5f, y2 + 0.5f);
		glVertex2f(x2 + 0.5f, y2 + 0.5f);
		glVertex2f(x2 + 0.5f, y1 - 0.5f);
		glEnd();

		/* safety border */
		if (sseq->flag & SEQ_SHOW_SAFE_MARGINS) {
			UI_draw_safe_areas(
			        x1, x2, y1, y2,
			        scene->safe_areas.title,
			        scene->safe_areas.action);

			if (sseq->flag & SEQ_SHOW_SAFE_CENTER) {
				UI_draw_safe_areas(
				        x1, x2, y1, y2,
				        scene->safe_areas.title_center,
				        scene->safe_areas.action_center);
			}
		}

		setlinestyle(0);
	}
	
	if (sseq->flag & SEQ_SHOW_GPENCIL) {
		if (is_imbuf) {
			/* draw grease-pencil (image aligned) */
			ED_gpencil_draw_2dimage(C);
		}
	}
	
	/* ortho at pixel level */
	UI_view2d_view_restore(C);
	
	if (sseq->flag & SEQ_SHOW_GPENCIL) {
		if (is_imbuf) {
			/* draw grease-pencil (screen aligned) */
			ED_gpencil_draw_view2d(C, 0);
		}
	}


	/* NOTE: sequencer mask editing isnt finished, the draw code is working but editing not,
	 * for now just disable drawing since the strip frame will likely be offset */

	//if (sc->mode == SC_MODE_MASKEDIT) {
	if (0 && sseq->mainb == SEQ_DRAW_IMG_IMBUF) {
		Mask *mask = BKE_sequencer_mask_get(scene);

		if (mask) {
			int width, height;
			float aspx = 1.0f, aspy = 1.0f;
			// ED_mask_get_size(C, &width, &height);

			//Scene *scene = CTX_data_scene(C);
			width = (scene->r.size * scene->r.xsch) / 100;
			height = (scene->r.size * scene->r.ysch) / 100;

			ED_mask_draw_region(mask, ar,
			                    0, 0, 0,  /* TODO */
			                    width, height,
			                    aspx, aspy,
			                    false, true,
			                    NULL, C);
		}
	}
}

#if 0
void drawprefetchseqspace(Scene *scene, ARegion *UNUSED(ar), SpaceSeq *sseq)
{
	int rectx, recty;
	int render_size = sseq->render_size;
	int proxy_size = 100.0; 
	if (render_size == 0) {
		render_size = scene->r.size;
	}
	else {
		proxy_size = render_size;
	}
	if (render_size < 0) {
		return;
	}

	rectx = (render_size * scene->r.xsch) / 100;
	recty = (render_size * scene->r.ysch) / 100;

	if (sseq->mainb != SEQ_DRAW_SEQUENCE) {
		give_ibuf_prefetch_request(
		    rectx, recty, (scene->r.cfra), sseq->chanshown,
		    proxy_size);
	}
}
#endif

/* draw backdrop of the sequencer strips view */
static void draw_seq_backdrop(View2D *v2d)
{
	int i;
	
	/* darker gray overlay over the view backdrop */
	UI_ThemeColorShade(TH_BACK, -20);
	glRectf(v2d->cur.xmin,  -1.0,  v2d->cur.xmax,  1.0);

	/* Alternating horizontal stripes */
	i = max_ii(1, ((int)v2d->cur.ymin) - 1);

	glBegin(GL_QUADS);
	while (i < v2d->cur.ymax) {
		if (((int)i) & 1)
			UI_ThemeColorShade(TH_BACK, -15);
		else
			UI_ThemeColorShade(TH_BACK, -25);
			
		glVertex2f(v2d->cur.xmax, i);
		glVertex2f(v2d->cur.xmin, i);
		glVertex2f(v2d->cur.xmin, i + 1);
		glVertex2f(v2d->cur.xmax, i + 1);

		i += 1.0;
	}
	glEnd();
	
	/* Darker lines separating the horizontal bands */
	i = max_ii(1, ((int)v2d->cur.ymin) - 1);
	UI_ThemeColor(TH_GRID);
	
	glBegin(GL_LINES);
	while (i < v2d->cur.ymax) {
		glVertex2f(v2d->cur.xmax, i);
		glVertex2f(v2d->cur.xmin, i);
			
		i += 1.0;
	}
	glEnd();
}

/* draw the contents of the sequencer strips view */
static void draw_seq_strips(const bContext *C, Editing *ed, ARegion *ar)
{
	Scene *scene = CTX_data_scene(C);
	View2D *v2d = &ar->v2d;
	SpaceSeq *sseq = CTX_wm_space_seq(C);
	Sequence *last_seq = BKE_sequencer_active_get(scene);
	int sel = 0, j;
	float pixelx = BLI_rctf_size_x(&v2d->cur) / BLI_rcti_size_x(&v2d->mask);
	
	/* loop through twice, first unselected, then selected */
	for (j = 0; j < 2; j++) {
		Sequence *seq;
		int outline_tint = (j) ? -60 : -150; /* highlighting around strip edges indicating selection */
		
		/* loop through strips, checking for those that are visible */
		for (seq = ed->seqbasep->first; seq; seq = seq->next) {
			/* boundbox and selection tests for NOT drawing the strip... */
			if ((seq->flag & SELECT) != sel) continue;
			else if (seq == last_seq) continue;
			else if (min_ii(seq->startdisp, seq->start) > v2d->cur.xmax) continue;
			else if (max_ii(seq->enddisp, seq->start + seq->len) < v2d->cur.xmin) continue;
			else if (seq->machine + 1.0f < v2d->cur.ymin) continue;
			else if (seq->machine > v2d->cur.ymax) continue;
			
			/* strip passed all tests unscathed... so draw it now */
			draw_seq_strip(C, sseq, scene, ar, seq, outline_tint, pixelx);
		}
		
		/* draw selected next time round */
		sel = SELECT;
	}
	
	/* draw the last selected last (i.e. 'active' in other parts of Blender), removes some overlapping error */
	if (last_seq)
		draw_seq_strip(C, sseq, scene, ar, last_seq, 120, pixelx);

	/* draw highlight when previewing a single strip */
	if (special_seq_update) {
		const Sequence *seq = special_seq_update;
		glEnable(GL_BLEND);
		glColor4ub(255, 255, 255, 48);
		glRectf(seq->startdisp, seq->machine + SEQ_STRIP_OFSBOTTOM, seq->enddisp, seq->machine + SEQ_STRIP_OFSTOP);
		glDisable(GL_BLEND);
	}
}

static void seq_draw_sfra_efra(Scene *scene, View2D *v2d)
{
	const Editing *ed = BKE_sequencer_editing_get(scene, false);
	const int frame_sta = PSFRA;
	const int frame_end = PEFRA + 1;

	glEnable(GL_BLEND);
	
	/* draw darkened area outside of active timeline 
	 * frame range used is preview range or scene range */
	UI_ThemeColorShadeAlpha(TH_BACK, -25, -100);

	if (frame_sta < frame_end) {
		glRectf(v2d->cur.xmin, v2d->cur.ymin, (float)frame_sta, v2d->cur.ymax);
		glRectf((float)frame_end, v2d->cur.ymin, v2d->cur.xmax, v2d->cur.ymax);
	}
	else {
		glRectf(v2d->cur.xmin, v2d->cur.ymin, v2d->cur.xmax, v2d->cur.ymax);
	}

	UI_ThemeColorShade(TH_BACK, -60);
	/* thin lines where the actual frames are */
	fdrawline(frame_sta, v2d->cur.ymin, frame_sta, v2d->cur.ymax);
	fdrawline(frame_end, v2d->cur.ymin, frame_end, v2d->cur.ymax);

	if (ed && !BLI_listbase_is_empty(&ed->metastack)) {
		MetaStack *ms = ed->metastack.last;

		glColor4ub(255, 255, 255, 8);
		glRectf(ms->disp_range[0], v2d->cur.ymin, ms->disp_range[1], v2d->cur.ymax);

		UI_ThemeColorShade(TH_BACK, -40);

		fdrawline(ms->disp_range[0], v2d->cur.ymin, ms->disp_range[0], v2d->cur.ymax);
		fdrawline(ms->disp_range[1], v2d->cur.ymin, ms->disp_range[1], v2d->cur.ymax);
	}

	glDisable(GL_BLEND);
}

/* Draw Timeline/Strip Editor Mode for Sequencer */
void draw_timeline_seq(const bContext *C, ARegion *ar)
{
	Scene *scene = CTX_data_scene(C);
	Editing *ed = BKE_sequencer_editing_get(scene, false);
	SpaceSeq *sseq = CTX_wm_space_seq(C);
	View2D *v2d = &ar->v2d;
	View2DScrollers *scrollers;
	short unit = 0, flag = 0;
	float col[3];
	
	/* clear and setup matrix */
	UI_GetThemeColor3fv(TH_BACK, col);
	if (ed && ed->metastack.first) 
		glClearColor(col[0], col[1], col[2] - 0.1f, 0.0f);
	else 
		glClearColor(col[0], col[1], col[2], 0.0f);
	glClear(GL_COLOR_BUFFER_BIT);

	UI_view2d_view_ortho(v2d);
	
	
	/* calculate extents of sequencer strips/data 
	 * NOTE: needed for the scrollers later
	 */
	boundbox_seq(scene, &v2d->tot);
	
	
	/* draw backdrop */
	draw_seq_backdrop(v2d);
	
	/* regular grid-pattern over the rest of the view (i.e. 25-frame grid lines) */
	// NOTE: the gridlines are currently spaced every 25 frames, which is only fine for 25 fps, but maybe not for 30...
	UI_view2d_constant_grid_draw(v2d);

	if (sseq->draw_flag & SEQ_DRAW_BACKDROP) {
		draw_image_seq(C, scene, ar, sseq, scene->r.cfra, 0, false, true);
		UI_view2d_view_ortho(v2d);
	}
		
	ED_region_draw_cb_draw(C, ar, REGION_DRAW_PRE_VIEW);
	
	seq_draw_sfra_efra(scene, v2d);

	/* sequence strips (if there is data available to be drawn) */
	if (ed) {
		/* draw the data */
		draw_seq_strips(C, ed, ar);
		
		/* text draw cached (for sequence names), in pixelspace now */
		UI_view2d_text_cache_draw(ar);
	}
	
	/* current frame */
	UI_view2d_view_ortho(v2d);
	if ((sseq->flag & SEQ_DRAWFRAMES) == 0)      flag |= DRAWCFRA_UNIT_SECONDS;
	if ((sseq->flag & SEQ_NO_DRAW_CFRANUM) == 0) flag |= DRAWCFRA_SHOW_NUMBOX;
	ANIM_draw_cfra(C, v2d, flag);
	
	/* markers */
	UI_view2d_view_orthoSpecial(ar, v2d, 1);
	ED_markers_draw(C, DRAW_MARKERS_LINES | DRAW_MARKERS_MARGIN);
	
	/* preview range */
	UI_view2d_view_ortho(v2d);
	ANIM_draw_previewrange(C, v2d, 1);

	/* overlap playhead */
	if (scene->ed && scene->ed->over_flag & SEQ_EDIT_OVERLAY_SHOW) {
		int cfra_over = (scene->ed->over_flag & SEQ_EDIT_OVERLAY_ABS) ? scene->ed->over_cfra : scene->r.cfra + scene->ed->over_ofs;
		glColor3f(0.2, 0.2, 0.2);
		// glRectf(cfra_over, v2d->cur.ymin, scene->ed->over_ofs + scene->r.cfra + 1, v2d->cur.ymax);

		glBegin(GL_LINES);
		glVertex2f(cfra_over, v2d->cur.ymin);
		glVertex2f(cfra_over, v2d->cur.ymax);
		glEnd();

	}
	
	/* callback */
	ED_region_draw_cb_draw(C, ar, REGION_DRAW_POST_VIEW);

	/* reset view matrix */
	UI_view2d_view_restore(C);

	/* scrollers */
	unit = (sseq->flag & SEQ_DRAWFRAMES) ? V2D_UNIT_FRAMES : V2D_UNIT_SECONDS;
	scrollers = UI_view2d_scrollers_calc(C, v2d, unit, V2D_GRID_CLAMP, V2D_UNIT_VALUES, V2D_GRID_CLAMP);
	UI_view2d_scrollers_draw(C, v2d, scrollers);
	UI_view2d_scrollers_free(scrollers);
}

<|MERGE_RESOLUTION|>--- conflicted
+++ resolved
@@ -1022,17 +1022,13 @@
 	if (G.is_rendering)
 		return;
 
-<<<<<<< HEAD
+	if (sseq->render_size == SEQ_PROXY_RENDER_SIZE_NONE) {
+		return;
+	}
+
 	/* for now we only support Left/Right */
 	ibuf = sequencer_ibuf_get(bmain, scene, sseq, cfra, frame_ofs, names[sseq->multiview_eye]);
-=======
-	if (sseq->render_size == SEQ_PROXY_RENDER_SIZE_NONE) {
-		return;
-	}
-
-	ibuf = sequencer_ibuf_get(bmain, scene, sseq, cfra, frame_ofs);
->>>>>>> f7a2a36b
-	
+
 	if (ibuf == NULL)
 		return;
 
