/*
 * This program is free software; you can redistribute it and/or
 * modify it under the terms of the GNU General Public License
 * as published by the Free Software Foundation; either version 2
 * of the License, or (at your option) any later version.
 *
 * This program is distributed in the hope that it will be useful,
 * but WITHOUT ANY WARRANTY; without even the implied warranty of
 * MERCHANTABILITY or FITNESS FOR A PARTICULAR PURPOSE.  See the
 * GNU General Public License for more details.
 *
 * You should have received a copy of the GNU General Public License
 * along with this program; if not, write to the Free Software Foundation,
 * Inc., 51 Franklin Street, Fifth Floor, Boston, MA 02110-1301, USA.
 *
 * The Original Code is Copyright (C) 2017, Blender Foundation
 * This is a new part of Blender
 */

/** \file
 * \ingroup edgpencil
 */

#include <stdio.h>

#include "MEM_guardedalloc.h"

#include "BLI_utildefines.h"
#include "BLI_blenlib.h"
#include "BLI_math.h"
#include "BLI_stack.h"

#include "BLT_translation.h"

#include "DNA_brush_types.h"
#include "DNA_gpencil_types.h"
#include "DNA_image_types.h"
#include "DNA_meshdata_types.h"
#include "DNA_object_types.h"
#include "DNA_windowmanager_types.h"

#include "BKE_main.h"
#include "BKE_brush.h"
#include "BKE_deform.h"
#include "BKE_image.h"
#include "BKE_gpencil.h"
#include "BKE_material.h"
#include "BKE_context.h"
#include "BKE_screen.h"
#include "BKE_paint.h"
#include "BKE_report.h"

#include "ED_gpencil.h"
#include "ED_screen.h"
#include "ED_space_api.h"
#include "ED_view3d.h"

#include "RNA_access.h"
#include "RNA_define.h"

#include "IMB_imbuf.h"
#include "IMB_imbuf_types.h"

#include "GPU_immediate.h"
#include "GPU_matrix.h"
#include "GPU_framebuffer.h"
#include "GPU_state.h"

#include "UI_interface.h"

#include "WM_api.h"
#include "WM_types.h"

#include "DEG_depsgraph.h"
#include "DEG_depsgraph_query.h"

#include "gpencil_intern.h"

#define LEAK_HORZ 0
#define LEAK_VERT 1

/* Temporary fill operation data (op->customdata) */
typedef struct tGPDfill {
  bContext *C;
  struct Main *bmain;
  struct Depsgraph *depsgraph;
  /** window where painting originated */
  struct wmWindow *win;
  /** current scene from context */
  struct Scene *scene;
  /** current active gp object */
  struct Object *ob;
  /** area where painting originated */
  struct ScrArea *sa;
  /** region where painting originated */
  struct RegionView3D *rv3d;
  /** view3 where painting originated */
  struct View3D *v3d;
  /** region where painting originated */
  struct ARegion *ar;
  /** current GP datablock */
  struct bGPdata *gpd;
  /** current material */
  struct Material *mat;
  /** layer */
  struct bGPDlayer *gpl;
  /** frame */
  struct bGPDframe *gpf;

  /** flags */
  short flag;
  /** avoid too fast events */
  short oldkey;
  /** send to back stroke */
  bool on_back;

  /** mouse fill center position */
  int center[2];
  /** windows width */
  int sizex;
  /** window height */
  int sizey;
  /** lock to viewport axis */
  int lock_axis;

  /** number of pixel to consider the leak is too small (x 2) */
  short fill_leak;
  /** factor for transparency */
  float fill_threshold;
  /** number of simplify steps */
  int fill_simplylvl;
  /** boundary limits drawing mode */
  int fill_draw_mode;
  /* scaling factor */
  short fill_factor;

  /* Frame to use. */
  int active_cfra;

  /** number of elements currently in cache */
  short sbuffer_used;
  /** temporary points */
  void *sbuffer;
  /** depth array for reproject */
  float *depth_arr;

  /** temp image */
  Image *ima;
  /** temp points data */
  BLI_Stack *stack;
  /** handle for drawing strokes while operator is running 3d stuff */
  void *draw_handle_3d;

  /* tmp size x */
  int bwinx;
  /* tmp size y */
  int bwiny;
  rcti brect;

} tGPDfill;

/* draw a given stroke using same thickness and color for all points */
static void gp_draw_basic_stroke(tGPDfill *tgpf,
                                 bGPDstroke *gps,
                                 const float diff_mat[4][4],
                                 const bool cyclic,
                                 const float ink[4],
                                 const int flag,
                                 const float thershold)
{
  bGPDspoint *points = gps->points;

  Material *ma = tgpf->mat;
  MaterialGPencilStyle *gp_style = ma->gp_style;

  int totpoints = gps->totpoints;
  float fpt[3];
  float col[4];

  copy_v4_v4(col, ink);

  /* if cyclic needs more vertex */
  int cyclic_add = (cyclic) ? 1 : 0;

  GPUVertFormat *format = immVertexFormat();
  uint pos = GPU_vertformat_attr_add(format, "pos", GPU_COMP_F32, 3, GPU_FETCH_FLOAT);
  uint color = GPU_vertformat_attr_add(format, "color", GPU_COMP_F32, 4, GPU_FETCH_FLOAT);

  immBindBuiltinProgram(GPU_SHADER_3D_FLAT_COLOR);

  /* draw stroke curve */
  GPU_line_width(1.0f);
  immBeginAtMost(GPU_PRIM_LINE_STRIP, totpoints + cyclic_add);
  const bGPDspoint *pt = points;

  for (int i = 0; i < totpoints; i++, pt++) {

    if (flag & GP_BRUSH_FILL_HIDE) {
      float alpha = gp_style->stroke_rgba[3] * pt->strength;
      CLAMP(alpha, 0.0f, 1.0f);
      col[3] = alpha <= thershold ? 0.0f : 1.0f;
    }
    else {
      col[3] = 1.0f;
    }
    /* set point */
    immAttr4fv(color, col);
    mul_v3_m4v3(fpt, diff_mat, &pt->x);
    immVertex3fv(pos, fpt);
  }

  if (cyclic && totpoints > 2) {
    /* draw line to first point to complete the cycle */
    immAttr4fv(color, col);
    mul_v3_m4v3(fpt, diff_mat, &points->x);
    immVertex3fv(pos, fpt);
  }

  immEnd();
  immUnbindProgram();
}

/* loop all layers */
static void gp_draw_datablock(tGPDfill *tgpf, const float ink[4])
{
  /* duplicated: etempFlags */
  enum {
    GP_DRAWFILLS_NOSTATUS = (1 << 0), /* don't draw status info */
    GP_DRAWFILLS_ONLY3D = (1 << 1),   /* only draw 3d-strokes */
  };

  Object *ob = tgpf->ob;
  bGPdata *gpd = tgpf->gpd;

  tGPDdraw tgpw;
  tgpw.rv3d = tgpf->rv3d;
  tgpw.depsgraph = tgpf->depsgraph;
  tgpw.ob = ob;
  tgpw.gpd = gpd;
  tgpw.offsx = 0;
  tgpw.offsy = 0;
  tgpw.winx = tgpf->ar->winx;
  tgpw.winy = tgpf->ar->winy;
  tgpw.dflag = 0;
  tgpw.disable_fill = 1;
  tgpw.dflag |= (GP_DRAWFILLS_ONLY3D | GP_DRAWFILLS_NOSTATUS);

  GPU_blend(true);

  LISTBASE_FOREACH (bGPDlayer *, gpl, &gpd->layers) {
    /* calculate parent position */
    BKE_gpencil_parent_matrix_get(tgpw.depsgraph, ob, gpl, tgpw.diff_mat);

    /* do not draw layer if hidden */
    if (gpl->flag & GP_LAYER_HIDE) {
      continue;
    }

    /* if active layer and no keyframe, create a new one */
    if (gpl == tgpf->gpl) {
      if ((gpl->actframe == NULL) || (gpl->actframe->framenum != tgpf->active_cfra)) {
        BKE_gpencil_layer_frame_get(gpl, tgpf->active_cfra, GP_GETFRAME_ADD_NEW);
      }
    }

    /* get frame to draw */
    bGPDframe *gpf = BKE_gpencil_layer_frame_get(gpl, tgpf->active_cfra, GP_GETFRAME_USE_PREV);
    if (gpf == NULL) {
      continue;
    }

    LISTBASE_FOREACH (bGPDstroke *, gps, &gpf->strokes) {
      /* check if stroke can be drawn */
      if ((gps->points == NULL) || (gps->totpoints < 2)) {
        continue;
      }
      /* check if the color is visible */
<<<<<<< HEAD
      MaterialGPencilStyle *gp_style = BKE_material_gpencil_settings_get(ob, gps->mat_nr + 1);
      if ((gp_style == NULL) || (gp_style->flag & GP_MATERIAL_HIDE)) {
=======
      MaterialGPencilStyle *gp_style = BKE_gpencil_material_settings(ob, gps->mat_nr + 1);
      if ((gp_style == NULL) || (gp_style->flag & GP_STYLE_COLOR_HIDE)) {
>>>>>>> 5f8ee2a3
        continue;
      }

      tgpw.gps = gps;
      tgpw.gpl = gpl;
      tgpw.gpf = gpf;
      tgpw.t_gpf = gpf;

      /* reduce thickness to avoid gaps */
      tgpw.is_fill_stroke = (tgpf->fill_draw_mode == GP_FILL_DMODE_CONTROL) ? false : true;
      tgpw.lthick = gpl->line_change;
      tgpw.opacity = 1.0;
      copy_v4_v4(tgpw.tintcolor, ink);
      tgpw.onion = true;
      tgpw.custonion = true;

      bool textured_stroke = (gp_style->stroke_style == GP_MATERIAL_STROKE_STYLE_TEXTURE);

      /* normal strokes */
      if (((tgpf->fill_draw_mode == GP_FILL_DMODE_STROKE) ||
           (tgpf->fill_draw_mode == GP_FILL_DMODE_BOTH)) &&
          !textured_stroke) {
        ED_gp_draw_fill(&tgpw);
      }

      /* 3D Lines with basic shapes and invisible lines */
      if ((tgpf->fill_draw_mode == GP_FILL_DMODE_CONTROL) ||
          (tgpf->fill_draw_mode == GP_FILL_DMODE_BOTH) || textured_stroke) {
        gp_draw_basic_stroke(tgpf,
                             gps,
                             tgpw.diff_mat,
                             gps->flag & GP_STROKE_CYCLIC,
                             ink,
                             tgpf->flag,
                             tgpf->fill_threshold);
      }
    }
  }

  GPU_blend(false);
}

/* draw strokes in offscreen buffer */
static bool gp_render_offscreen(tGPDfill *tgpf)
{
  bool is_ortho = false;
  float winmat[4][4];

  if (!tgpf->gpd) {
    return false;
  }

  /* set temporary new size */
  tgpf->bwinx = tgpf->ar->winx;
  tgpf->bwiny = tgpf->ar->winy;
  tgpf->brect = tgpf->ar->winrct;

  /* resize ar */
  tgpf->ar->winrct.xmin = 0;
  tgpf->ar->winrct.ymin = 0;
  tgpf->ar->winrct.xmax = (int)tgpf->ar->winx * tgpf->fill_factor;
  tgpf->ar->winrct.ymax = (int)tgpf->ar->winy * tgpf->fill_factor;
  tgpf->ar->winx = (short)abs(tgpf->ar->winrct.xmax - tgpf->ar->winrct.xmin);
  tgpf->ar->winy = (short)abs(tgpf->ar->winrct.ymax - tgpf->ar->winrct.ymin);

  /* save new size */
  tgpf->sizex = (int)tgpf->ar->winx;
  tgpf->sizey = (int)tgpf->ar->winy;

  /* adjust center */
  float center[2];
  center[0] = (float)tgpf->center[0] * ((float)tgpf->ar->winx / (float)tgpf->bwinx);
  center[1] = (float)tgpf->center[1] * ((float)tgpf->ar->winy / (float)tgpf->bwiny);
  round_v2i_v2fl(tgpf->center, center);

  char err_out[256] = "unknown";
  GPUOffScreen *offscreen = GPU_offscreen_create(
      tgpf->sizex, tgpf->sizey, 0, true, false, err_out);
  if (offscreen == NULL) {
    printf("GPencil - Fill - Unable to create fill buffer\n");
    return false;
  }

  GPU_offscreen_bind(offscreen, true);
  uint flag = IB_rect | IB_rectfloat;
  ImBuf *ibuf = IMB_allocImBuf(tgpf->sizex, tgpf->sizey, 32, flag);

  rctf viewplane;
  float clip_start, clip_end;

  is_ortho = ED_view3d_viewplane_get(tgpf->depsgraph,
                                     tgpf->v3d,
                                     tgpf->rv3d,
                                     tgpf->sizex,
                                     tgpf->sizey,
                                     &viewplane,
                                     &clip_start,
                                     &clip_end,
                                     NULL);
  if (is_ortho) {
    orthographic_m4(winmat,
                    viewplane.xmin,
                    viewplane.xmax,
                    viewplane.ymin,
                    viewplane.ymax,
                    -clip_end,
                    clip_end);
  }
  else {
    perspective_m4(winmat,
                   viewplane.xmin,
                   viewplane.xmax,
                   viewplane.ymin,
                   viewplane.ymax,
                   clip_start,
                   clip_end);
  }

  GPU_matrix_push_projection();
  GPU_matrix_identity_set();
  GPU_matrix_push();
  GPU_matrix_identity_set();

  glClearColor(0.0f, 0.0f, 0.0f, 0.0f);
  glClear(GL_COLOR_BUFFER_BIT | GL_DEPTH_BUFFER_BIT);

  ED_view3d_update_viewmat(
      tgpf->depsgraph, tgpf->scene, tgpf->v3d, tgpf->ar, NULL, winmat, NULL, true);
  /* set for opengl */
  GPU_matrix_projection_set(tgpf->rv3d->winmat);
  GPU_matrix_set(tgpf->rv3d->viewmat);

  /* draw strokes */
  float ink[4] = {1.0f, 0.0f, 0.0f, 1.0f};
  gp_draw_datablock(tgpf, ink);

  GPU_matrix_pop_projection();
  GPU_matrix_pop();

  /* create a image to see result of template */
  if (ibuf->rect_float) {
    GPU_offscreen_read_pixels(offscreen, GL_FLOAT, ibuf->rect_float);
  }
  else if (ibuf->rect) {
    GPU_offscreen_read_pixels(offscreen, GL_UNSIGNED_BYTE, ibuf->rect);
  }
  if (ibuf->rect_float && ibuf->rect) {
    IMB_rect_from_float(ibuf);
  }

  tgpf->ima = BKE_image_add_from_imbuf(tgpf->bmain, ibuf, "GP_fill");
  tgpf->ima->id.tag |= LIB_TAG_DOIT;

  BKE_image_release_ibuf(tgpf->ima, ibuf, NULL);

  /* switch back to window-system-provided framebuffer */
  GPU_offscreen_unbind(offscreen, true);
  GPU_offscreen_free(offscreen);

  return true;
}

/* return pixel data (rgba) at index */
static void get_pixel(const ImBuf *ibuf, const int idx, float r_col[4])
{
  if (ibuf->rect_float) {
    const float *frgba = &ibuf->rect_float[idx * 4];
    copy_v4_v4(r_col, frgba);
  }
  else {
    /* XXX: This case probably doesn't happen, as we only write to the float buffer,
     * but we get compiler warnings about uninitialized vars otherwise
     */
    BLI_assert(!"gpencil_fill.c - get_pixel() non-float case is used!");
    zero_v4(r_col);
  }
}

/* set pixel data (rgba) at index */
static void set_pixel(ImBuf *ibuf, int idx, const float col[4])
{
  // BLI_assert(idx <= ibuf->x * ibuf->y);
  if (ibuf->rect) {
    uint *rrect = &ibuf->rect[idx];
    uchar ccol[4];

    rgba_float_to_uchar(ccol, col);
    *rrect = *((uint *)ccol);
  }

  if (ibuf->rect_float) {
    float *rrectf = &ibuf->rect_float[idx * 4];
    copy_v4_v4(rrectf, col);
  }
}

/* check if the size of the leak is narrow to determine if the stroke is closed
 * this is used for strokes with small gaps between them to get a full fill
 * and do not get a full screen fill.
 *
 * \param ibuf: Image pixel data
 * \param maxpixel: Maximum index
 * \param limit: Limit of pixels to analyze
 * \param index: Index of current pixel
 * \param type: 0-Horizontal 1-Vertical
 */
static bool is_leak_narrow(ImBuf *ibuf, const int maxpixel, int limit, int index, int type)
{
  float rgba[4];
  int i;
  int pt;
  bool t_a = false;
  bool t_b = false;

  /* Horizontal leak (check vertical pixels)
   * X
   * X
   * xB7
   * X
   * X
   */
  if (type == LEAK_HORZ) {
    /* pixels on top */
    for (i = 1; i <= limit; i++) {
      pt = index + (ibuf->x * i);
      if (pt <= maxpixel) {
        get_pixel(ibuf, pt, rgba);
        if (rgba[0] == 1.0f) {
          t_a = true;
          break;
        }
      }
      else {
        /* edge of image*/
        t_a = true;
        break;
      }
    }
    /* pixels on bottom */
    for (i = 1; i <= limit; i++) {
      pt = index - (ibuf->x * i);
      if (pt >= 0) {
        get_pixel(ibuf, pt, rgba);
        if (rgba[0] == 1.0f) {
          t_b = true;
          break;
        }
      }
      else {
        /* edge of image*/
        t_b = true;
        break;
      }
    }
  }

  /* Vertical leak (check horizontal pixels)
   *
   * XXXxB7XX
   */
  if (type == LEAK_VERT) {
    /* get pixel range of the row */
    int row = index / ibuf->x;
    int lowpix = row * ibuf->x;
    int higpix = lowpix + ibuf->x - 1;

    /* pixels to right */
    for (i = 0; i < limit; i++) {
      pt = index - (limit - i);
      if (pt >= lowpix) {
        get_pixel(ibuf, pt, rgba);
        if (rgba[0] == 1.0f) {
          t_a = true;
          break;
        }
      }
      else {
        t_a = true; /* edge of image*/
        break;
      }
    }
    /* pixels to left */
    for (i = 0; i < limit; i++) {
      pt = index + (limit - i);
      if (pt <= higpix) {
        get_pixel(ibuf, pt, rgba);
        if (rgba[0] == 1.0f) {
          t_b = true;
          break;
        }
      }
      else {
        t_b = true; /* edge of image */
        break;
      }
    }
  }
  return (bool)(t_a && t_b);
}

/* Boundary fill inside strokes
 * Fills the space created by a set of strokes using the stroke color as the boundary
 * of the shape to fill.
 *
 * \param tgpf: Temporary fill data
 */
static void gpencil_boundaryfill_area(tGPDfill *tgpf)
{
  ImBuf *ibuf;
  float rgba[4];
  void *lock;
  const float fill_col[4] = {0.0f, 1.0f, 0.0f, 1.0f};
  ibuf = BKE_image_acquire_ibuf(tgpf->ima, NULL, &lock);
  const int maxpixel = (ibuf->x * ibuf->y) - 1;

  BLI_Stack *stack = BLI_stack_new(sizeof(int), __func__);

  /* calculate index of the seed point using the position of the mouse */
  int index = (tgpf->sizex * tgpf->center[1]) + tgpf->center[0];
  if ((index >= 0) && (index <= maxpixel)) {
    BLI_stack_push(stack, &index);
  }

  /* the fill use a stack to save the pixel list instead of the common recursive
   * 4-contact point method.
   * The problem with recursive calls is that for big fill areas, we can get max limit
   * of recursive calls and STACK_OVERFLOW error.
   *
   * The 4-contact point analyze the pixels to the left, right, bottom and top
   *      -----------
   *      |    X    |
   *      |   XoX   |
   *      |    X    |
   *      -----------
   */
  while (!BLI_stack_is_empty(stack)) {
    int v;

    BLI_stack_pop(stack, &v);

    get_pixel(ibuf, v, rgba);

    if (true) { /* Was: 'rgba' */
      /* check if no border(red) or already filled color(green) */
      if ((rgba[0] != 1.0f) && (rgba[1] != 1.0f)) {
        /* fill current pixel with green */
        set_pixel(ibuf, v, fill_col);

        /* add contact pixels */
        /* pixel left */
        if (v - 1 >= 0) {
          index = v - 1;
          if (!is_leak_narrow(ibuf, maxpixel, tgpf->fill_leak, v, LEAK_HORZ)) {
            BLI_stack_push(stack, &index);
          }
        }
        /* pixel right */
        if (v + 1 <= maxpixel) {
          index = v + 1;
          if (!is_leak_narrow(ibuf, maxpixel, tgpf->fill_leak, v, LEAK_HORZ)) {
            BLI_stack_push(stack, &index);
          }
        }
        /* pixel top */
        if (v + ibuf->x <= maxpixel) {
          index = v + ibuf->x;
          if (!is_leak_narrow(ibuf, maxpixel, tgpf->fill_leak, v, LEAK_VERT)) {
            BLI_stack_push(stack, &index);
          }
        }
        /* pixel bottom */
        if (v - ibuf->x >= 0) {
          index = v - ibuf->x;
          if (!is_leak_narrow(ibuf, maxpixel, tgpf->fill_leak, v, LEAK_VERT)) {
            BLI_stack_push(stack, &index);
          }
        }
      }
    }
  }

  /* release ibuf */
  if (ibuf) {
    BKE_image_release_ibuf(tgpf->ima, ibuf, lock);
  }

  tgpf->ima->id.tag |= LIB_TAG_DOIT;
  /* free temp stack data */
  BLI_stack_free(stack);
}

/* Check if there are some pixel not filled with green. If no points, means nothing to fill. */
static bool gpencil_check_borders(tGPDfill *tgpf)
{
  ImBuf *ibuf;
  void *lock;
  ibuf = BKE_image_acquire_ibuf(tgpf->ima, NULL, &lock);
  int idx;
  int pixel = 0;
  float color[4];
  bool found = false;

  /* horizontal lines */
  for (idx = 0; idx < ibuf->x; idx++) {
    /* bottom line */
    get_pixel(ibuf, idx, color);
    if (color[1] != 1.0f) {
      found = true;
      break;
    }
    /* top line */
    pixel = idx + (ibuf->x * (ibuf->y - 1));
    get_pixel(ibuf, pixel, color);
    if (color[1] != 1.0f) {
      found = true;
      break;
    }
  }
  if (!found) {
    /* vertical lines */
    for (idx = 0; idx < ibuf->y; idx++) {
      /* left line */
      get_pixel(ibuf, ibuf->x * idx, color);
      if (color[1] != 1.0f) {
        found = true;
        break;
      }
      /* right line */
      pixel = ibuf->x * idx + (ibuf->x - 1);
      get_pixel(ibuf, pixel, color);
      if (color[1] != 1.0f) {
        found = true;
        break;
      }
    }
  }

  /* release ibuf */
  if (ibuf) {
    BKE_image_release_ibuf(tgpf->ima, ibuf, lock);
  }

  tgpf->ima->id.tag |= LIB_TAG_DOIT;

  return found;
}

/* clean external border of image to avoid infinite loops */
static void gpencil_clean_borders(tGPDfill *tgpf)
{
  ImBuf *ibuf;
  void *lock;
  const float fill_col[4] = {0.0f, 0.0f, 0.0f, 0.0f};
  ibuf = BKE_image_acquire_ibuf(tgpf->ima, NULL, &lock);
  int idx;
  int pixel = 0;

  /* horizontal lines */
  for (idx = 0; idx < ibuf->x; idx++) {
    /* bottom line */
    set_pixel(ibuf, idx, fill_col);
    /* top line */
    pixel = idx + (ibuf->x * (ibuf->y - 1));
    set_pixel(ibuf, pixel, fill_col);
  }
  /* vertical lines */
  for (idx = 0; idx < ibuf->y; idx++) {
    /* left line */
    set_pixel(ibuf, ibuf->x * idx, fill_col);
    /* right line */
    pixel = ibuf->x * idx + (ibuf->x - 1);
    set_pixel(ibuf, pixel, fill_col);
  }

  /* release ibuf */
  if (ibuf) {
    BKE_image_release_ibuf(tgpf->ima, ibuf, lock);
  }

  tgpf->ima->id.tag |= LIB_TAG_DOIT;
}

/* Naive dilate
 *
 * Expand green areas into enclosing red areas.
 * Using stack prevents creep when replacing colors directly.
 * -----------
 *  XXXXXXX
 *  XoooooX
 *  XXooXXX
 *   XXXX
 * -----------
 */
static void dilate(ImBuf *ibuf)
{
  BLI_Stack *stack = BLI_stack_new(sizeof(int), __func__);
  const float green[4] = {0.0f, 1.0f, 0.0f, 1.0f};
  const int maxpixel = (ibuf->x * ibuf->y) - 1;
  /* detect pixels and expand into red areas */
  for (int v = maxpixel; v != 0; v--) {
    float color[4];
    int index;
    int tp = 0;
    int bm = 0;
    int lt = 0;
    int rt = 0;
    get_pixel(ibuf, v, color);
    if (color[1] == 1.0f) {
      /* pixel left */
      if (v - 1 >= 0) {
        index = v - 1;
        get_pixel(ibuf, index, color);
        if (color[0] == 1.0f) {
          BLI_stack_push(stack, &index);
          lt = index;
        }
      }
      /* pixel right */
      if (v + 1 <= maxpixel) {
        index = v + 1;
        get_pixel(ibuf, index, color);
        if (color[0] == 1.0f) {
          BLI_stack_push(stack, &index);
          rt = index;
        }
      }
      /* pixel top */
      if (v + ibuf->x <= maxpixel) {
        index = v + ibuf->x;
        get_pixel(ibuf, index, color);
        if (color[0] == 1.0f) {
          BLI_stack_push(stack, &index);
          tp = index;
        }
      }
      /* pixel bottom */
      if (v - ibuf->x >= 0) {
        index = v - ibuf->x;
        get_pixel(ibuf, index, color);
        if (color[0] == 1.0f) {
          BLI_stack_push(stack, &index);
          bm = index;
        }
      }
      /* pixel top-left */
      if (tp && lt) {
        index = tp - 1;
        get_pixel(ibuf, index, color);
        if (color[0] == 1.0f) {
          BLI_stack_push(stack, &index);
        }
      }
      /* pixel top-right */
      if (tp && rt) {
        index = tp + 1;
        get_pixel(ibuf, index, color);
        if (color[0] == 1.0f) {
          BLI_stack_push(stack, &index);
        }
      }
      /* pixel bottom-left */
      if (bm && lt) {
        index = bm - 1;
        get_pixel(ibuf, index, color);
        if (color[0] == 1.0f) {
          BLI_stack_push(stack, &index);
        }
      }
      /* pixel bottom-right */
      if (bm && rt) {
        index = bm + 1;
        get_pixel(ibuf, index, color);
        if (color[0] == 1.0f) {
          BLI_stack_push(stack, &index);
        }
      }
    }
  }
  /* set dilated pixels */
  while (!BLI_stack_is_empty(stack)) {
    int v;
    BLI_stack_pop(stack, &v);
    set_pixel(ibuf, v, green);
  }
  BLI_stack_free(stack);
}

/* Get the outline points of a shape using Moore Neighborhood algorithm
 *
 * This is a Blender customized version of the general algorithm described
 * in https://en.wikipedia.org/wiki/Moore_neighborhood
 */
static void gpencil_get_outline_points(tGPDfill *tgpf)
{
  ImBuf *ibuf;
  float rgba[4];
  void *lock;
  int v[2];
  int boundary_co[2];
  int start_co[2];
  int backtracked_co[2];
  int current_check_co[2];
  int prev_check_co[2];
  int backtracked_offset[1][2] = {{0, 0}};
  // bool boundary_found = false;
  bool start_found = false;
  const int NEIGHBOR_COUNT = 8;

  const int offset[8][2] = {
      {-1, -1},
      {0, -1},
      {1, -1},
      {1, 0},
      {1, 1},
      {0, 1},
      {-1, 1},
      {-1, 0},
  };

  tgpf->stack = BLI_stack_new(sizeof(int[2]), __func__);

  ibuf = BKE_image_acquire_ibuf(tgpf->ima, NULL, &lock);
  int imagesize = ibuf->x * ibuf->y;

  /* dilate */
  dilate(ibuf);

  /* find the initial point to start outline analysis */
  for (int idx = imagesize - 1; idx != 0; idx--) {
    get_pixel(ibuf, idx, rgba);
    if (rgba[1] == 1.0f) {
      boundary_co[0] = idx % ibuf->x;
      boundary_co[1] = idx / ibuf->x;
      copy_v2_v2_int(start_co, boundary_co);
      backtracked_co[0] = (idx - 1) % ibuf->x;
      backtracked_co[1] = (idx - 1) / ibuf->x;
      backtracked_offset[0][0] = backtracked_co[0] - boundary_co[0];
      backtracked_offset[0][1] = backtracked_co[1] - boundary_co[1];
      copy_v2_v2_int(prev_check_co, start_co);

      BLI_stack_push(tgpf->stack, &boundary_co);
      start_found = true;
      break;
    }
  }

  while (start_found) {
    int cur_back_offset = -1;
    for (int i = 0; i < NEIGHBOR_COUNT; i++) {
      if (backtracked_offset[0][0] == offset[i][0] && backtracked_offset[0][1] == offset[i][1]) {
        /* Finding the bracktracked pixel offset index */
        cur_back_offset = i;
        break;
      }
    }

    int loop = 0;
    while (loop < (NEIGHBOR_COUNT - 1) && cur_back_offset != -1) {
      int offset_idx = (cur_back_offset + 1) % NEIGHBOR_COUNT;
      current_check_co[0] = boundary_co[0] + offset[offset_idx][0];
      current_check_co[1] = boundary_co[1] + offset[offset_idx][1];

      int image_idx = ibuf->x * current_check_co[1] + current_check_co[0];
      get_pixel(ibuf, image_idx, rgba);

      /* find next boundary pixel */
      if (rgba[1] == 1.0f) {
        copy_v2_v2_int(boundary_co, current_check_co);
        copy_v2_v2_int(backtracked_co, prev_check_co);
        backtracked_offset[0][0] = backtracked_co[0] - boundary_co[0];
        backtracked_offset[0][1] = backtracked_co[1] - boundary_co[1];

        BLI_stack_push(tgpf->stack, &boundary_co);

        break;
      }
      copy_v2_v2_int(prev_check_co, current_check_co);
      cur_back_offset++;
      loop++;
    }
    /* current pixel is equal to starting pixel */
    if (boundary_co[0] == start_co[0] && boundary_co[1] == start_co[1]) {
      BLI_stack_pop(tgpf->stack, &v);
      // boundary_found = true;
      break;
    }
  }

  /* release ibuf */
  if (ibuf) {
    BKE_image_release_ibuf(tgpf->ima, ibuf, lock);
  }
}

/* get z-depth array to reproject on surface */
static void gpencil_get_depth_array(tGPDfill *tgpf)
{
  tGPspoint *ptc;
  ToolSettings *ts = tgpf->scene->toolsettings;
  int totpoints = tgpf->sbuffer_used;
  int i = 0;

  if (totpoints == 0) {
    return;
  }

  /* for surface sketching, need to set the right OpenGL context stuff so that
   * the conversions will project the values correctly...
   */
  if (ts->gpencil_v3d_align & GP_PROJECT_DEPTH_VIEW) {
    /* need to restore the original projection settings before packing up */
    view3d_region_operator_needs_opengl(tgpf->win, tgpf->ar);
    ED_view3d_autodist_init(tgpf->depsgraph, tgpf->ar, tgpf->v3d, 0);

    /* Since strokes are so fine, when using their depth we need a margin
     * otherwise they might get missed. */
    int depth_margin = 0;

    /* get an array of depths, far depths are blended */
    int mval_prev[2] = {0};
    int interp_depth = 0;
    int found_depth = 0;

    tgpf->depth_arr = MEM_mallocN(sizeof(float) * totpoints, "depth_points");

    for (i = 0, ptc = tgpf->sbuffer; i < totpoints; i++, ptc++) {

      int mval_i[2];
      round_v2i_v2fl(mval_i, &ptc->x);

      if ((ED_view3d_autodist_depth(tgpf->ar, mval_i, depth_margin, tgpf->depth_arr + i) == 0) &&
          (i && (ED_view3d_autodist_depth_seg(
                     tgpf->ar, mval_i, mval_prev, depth_margin + 1, tgpf->depth_arr + i) == 0))) {
        interp_depth = true;
      }
      else {
        found_depth = true;
      }

      copy_v2_v2_int(mval_prev, mval_i);
    }

    if (found_depth == false) {
      /* eeh... not much we can do.. :/, ignore depth in this case */
      for (i = totpoints - 1; i >= 0; i--) {
        tgpf->depth_arr[i] = 0.9999f;
      }
    }
    else {
      if (interp_depth) {
        interp_sparse_array(tgpf->depth_arr, totpoints, FLT_MAX);
      }
    }
  }
}

/* create array of points using stack as source */
static void gpencil_points_from_stack(tGPDfill *tgpf)
{
  tGPspoint *point2D;
  int totpoints = BLI_stack_count(tgpf->stack);
  if (totpoints == 0) {
    return;
  }

  tgpf->sbuffer_used = (short)totpoints;
  tgpf->sbuffer = MEM_callocN(sizeof(tGPspoint) * totpoints, __func__);

  point2D = tgpf->sbuffer;
  while (!BLI_stack_is_empty(tgpf->stack)) {
    int v[2];
    BLI_stack_pop(tgpf->stack, &v);
    copy_v2fl_v2i(&point2D->x, v);
    /* shift points to center of pixel */
    add_v2_fl(&point2D->x, 0.5f);
    point2D->pressure = 1.0f;
    point2D->strength = 1.0f;
    point2D->time = 0.0f;
    point2D++;
  }
}

/* create a grease pencil stroke using points in buffer */
static void gpencil_stroke_from_buffer(tGPDfill *tgpf)
{
  ToolSettings *ts = tgpf->scene->toolsettings;
  const char *align_flag = &ts->gpencil_v3d_align;
  const bool is_depth = (bool)(*align_flag & (GP_PROJECT_DEPTH_VIEW | GP_PROJECT_DEPTH_STROKE));
  const bool is_camera = (bool)(ts->gp_sculpt.lock_axis == 0) &&
                         (tgpf->rv3d->persp == RV3D_CAMOB) && (!is_depth);
  Brush *brush = BKE_paint_brush(&ts->gp_paint->paint);
  if (brush == NULL) {
    return;
  }

  bGPDspoint *pt;
  MDeformVert *dvert = NULL;
  tGPspoint *point2D;

  if (tgpf->sbuffer_used == 0) {
    return;
  }

  /* Get frame or create a new one. */
  tgpf->gpf = BKE_gpencil_layer_frame_get(tgpf->gpl, tgpf->active_cfra, GP_GETFRAME_ADD_NEW);

  /* Set frame as selected. */
  tgpf->gpf->flag |= GP_FRAME_SELECT;

  /* create new stroke */
  bGPDstroke *gps = MEM_callocN(sizeof(bGPDstroke), "bGPDstroke");
  gps->thickness = brush->size;
  gps->fill_opacity_fac = 1.0f;
  gps->gradient_f = brush->gpencil_settings->gradient_f;
  copy_v2_v2(gps->gradient_s, brush->gpencil_settings->gradient_s);
  gps->inittime = 0.0f;

  /* Apply the vertex color to fill. */
  ED_gpencil_fill_vertex_color_set(ts, brush, gps);

  /* the polygon must be closed, so enabled cyclic */
  gps->flag |= GP_STROKE_CYCLIC;
  gps->flag |= GP_STROKE_3DSPACE;

  gps->mat_nr = BKE_gpencil_object_material_get_index_from_brush(tgpf->ob, brush);
  if (gps->mat_nr < 0) {
    if (tgpf->ob->actcol - 1 < 0) {
      gps->mat_nr = 0;
    }
    else {
      gps->mat_nr = tgpf->ob->actcol - 1;
    }
  }

  /* allocate memory for storage points */
  gps->totpoints = tgpf->sbuffer_used;
  gps->points = MEM_callocN(sizeof(bGPDspoint) * tgpf->sbuffer_used, "gp_stroke_points");

  /* add stroke to frame */
  if ((ts->gpencil_flags & GP_TOOL_FLAG_PAINT_ONBACK) || (tgpf->on_back == true)) {
    BLI_addhead(&tgpf->gpf->strokes, gps);
  }
  else {
    BLI_addtail(&tgpf->gpf->strokes, gps);
  }

  /* add points */
  pt = gps->points;
  point2D = (tGPspoint *)tgpf->sbuffer;

  const int def_nr = tgpf->ob->actdef - 1;
  const bool have_weight = (bool)BLI_findlink(&tgpf->ob->defbase, def_nr);

  if ((ts->gpencil_flags & GP_TOOL_FLAG_CREATE_WEIGHTS) && (have_weight)) {
    BKE_gpencil_dvert_ensure(gps);
    dvert = gps->dvert;
  }

  for (int i = 0; i < tgpf->sbuffer_used && point2D; i++, point2D++, pt++) {
    /* convert screen-coordinates to 3D coordinates */
    gp_stroke_convertcoords_tpoint(tgpf->scene,
                                   tgpf->ar,
                                   tgpf->ob,
                                   tgpf->gpl,
                                   point2D,
                                   tgpf->depth_arr ? tgpf->depth_arr + i : NULL,
                                   &pt->x);

    pt->pressure = 1.0f;
    pt->strength = 1.0f;
    pt->time = 0.0f;

    /* Apply the vertex color to point. */
    ED_gpencil_point_vertex_color_set(ts, brush, pt);

    if ((ts->gpencil_flags & GP_TOOL_FLAG_CREATE_WEIGHTS) && (have_weight)) {
      MDeformWeight *dw = defvert_verify_index(dvert, def_nr);
      if (dw) {
        dw->weight = ts->vgroup_weight;
      }

      dvert++;
    }
    else {
      if (dvert != NULL) {
        dvert->totweight = 0;
        dvert->dw = NULL;
        dvert++;
      }
    }
  }

  /* smooth stroke */
  float reduce = 0.0f;
  float smoothfac = 1.0f;
  for (int r = 0; r < 1; r++) {
    for (int i = 0; i < gps->totpoints; i++) {
      BKE_gpencil_stroke_smooth(gps, i, smoothfac - reduce);
    }
    reduce += 0.25f;  // reduce the factor
  }

  /* if axis locked, reproject to plane locked */
  if ((tgpf->lock_axis > GP_LOCKAXIS_VIEW) &&
      ((ts->gpencil_v3d_align & GP_PROJECT_DEPTH_VIEW) == 0)) {
    float origin[3];
    ED_gpencil_drawing_reference_get(
        tgpf->scene, tgpf->ob, tgpf->gpl, ts->gpencil_v3d_align, origin);
    ED_gp_project_stroke_to_plane(
        tgpf->scene, tgpf->ob, tgpf->rv3d, gps, origin, tgpf->lock_axis - 1);
  }

  /* if parented change position relative to parent object */
  for (int a = 0; a < tgpf->sbuffer_used; a++) {
    pt = &gps->points[a];
    gp_apply_parent_point(tgpf->depsgraph, tgpf->ob, tgpf->gpd, tgpf->gpl, pt);
  }

  /* if camera view, reproject flat to view to avoid perspective effect */
  if (is_camera) {
    ED_gpencil_project_stroke_to_view(tgpf->C, tgpf->gpl, gps);
  }

  /* simplify stroke */
  for (int b = 0; b < tgpf->fill_simplylvl; b++) {
    BKE_gpencil_stroke_simplify_fixed(gps);
  }

  /* Calc geometry data. */
  BKE_gpencil_stroke_geometry_update(gps);
}

/* ----------------------- */
/* Drawing                 */
/* Helper: Draw status message while the user is running the operator */
static void gpencil_fill_status_indicators(bContext *C)
{
  const char *status_str = TIP_("Fill: ESC/RMB cancel, LMB Fill, Shift Draw on Back");
  ED_workspace_status_text(C, status_str);
}

/* draw boundary lines to see fill limits */
static void gpencil_draw_boundary_lines(const bContext *UNUSED(C), tGPDfill *tgpf)
{
  if (!tgpf->gpd) {
    return;
  }
  const float ink[4] = {1.0f, 0.0f, 0.0f, 1.0f};
  gp_draw_datablock(tgpf, ink);
}

/* Drawing callback for modal operator in 3d mode */
static void gpencil_fill_draw_3d(const bContext *C, ARegion *UNUSED(ar), void *arg)
{
  tGPDfill *tgpf = (tGPDfill *)arg;
  /* draw only in the region that originated operator. This is required for multiwindow */
  ARegion *ar = CTX_wm_region(C);
  if (ar != tgpf->ar) {
    return;
  }

  gpencil_draw_boundary_lines(C, tgpf);
}

/* check if context is suitable for filling */
static bool gpencil_fill_poll(bContext *C)
{
  Object *obact = CTX_data_active_object(C);

  if (ED_operator_regionactive(C)) {
    ScrArea *sa = CTX_wm_area(C);
    if (sa->spacetype == SPACE_VIEW3D) {
      if ((obact == NULL) || (obact->type != OB_GPENCIL) ||
          (obact->mode != OB_MODE_PAINT_GPENCIL)) {
        return false;
      }

      return true;
    }
    else {
      CTX_wm_operator_poll_msg_set(C, "Active region not valid for filling operator");
      return false;
    }
  }
  else {
    CTX_wm_operator_poll_msg_set(C, "Active region not set");
    return false;
  }
}

/* Allocate memory and initialize values */
static tGPDfill *gp_session_init_fill(bContext *C, wmOperator *UNUSED(op))
{
  tGPDfill *tgpf = MEM_callocN(sizeof(tGPDfill), "GPencil Fill Data");

  /* define initial values */
  ToolSettings *ts = CTX_data_tool_settings(C);
  bGPdata *gpd = CTX_data_gpencil_data(C);
  Main *bmain = CTX_data_main(C);

  /* set current scene and window info */
  tgpf->C = C;
  tgpf->bmain = CTX_data_main(C);
  tgpf->scene = CTX_data_scene(C);
  tgpf->ob = CTX_data_active_object(C);
  tgpf->sa = CTX_wm_area(C);
  tgpf->ar = CTX_wm_region(C);
  tgpf->rv3d = tgpf->ar->regiondata;
  tgpf->v3d = tgpf->sa->spacedata.first;
  tgpf->depsgraph = CTX_data_ensure_evaluated_depsgraph(C);
  tgpf->win = CTX_wm_window(C);

  /* set GP datablock */
  tgpf->gpd = gpd;
  tgpf->gpl = BKE_gpencil_layer_active_get(gpd);
  if (tgpf->gpl == NULL) {
    tgpf->gpl = BKE_gpencil_layer_addnew(tgpf->gpd, DATA_("GP_Layer"), true);
  }

  tgpf->lock_axis = ts->gp_sculpt.lock_axis;

  tgpf->oldkey = -1;
  tgpf->sbuffer_used = 0;
  tgpf->sbuffer = NULL;
  tgpf->depth_arr = NULL;

  /* save filling parameters */
  Brush *brush = BKE_paint_brush(&ts->gp_paint->paint);
  tgpf->flag = brush->gpencil_settings->flag;
  tgpf->fill_leak = brush->gpencil_settings->fill_leak;
  tgpf->fill_threshold = brush->gpencil_settings->fill_threshold;
  tgpf->fill_simplylvl = brush->gpencil_settings->fill_simplylvl;
  tgpf->fill_draw_mode = brush->gpencil_settings->fill_draw_mode;
  tgpf->fill_factor = (short)max_ii(1, min_ii((int)brush->gpencil_settings->fill_factor, 8));

  int totcol = tgpf->ob->totcol;

  /* get color info */
  Material *ma = BKE_gpencil_object_material_ensure_from_active_input_brush(
      bmain, tgpf->ob, brush);

  tgpf->mat = ma;

  /* check whether the material was newly added */
  if (totcol != tgpf->ob->totcol) {
    WM_event_add_notifier(C, NC_SPACE | ND_SPACE_PROPERTIES, NULL);
  }

  /* init undo */
  gpencil_undo_init(tgpf->gpd);

  /* return context data for running operator */
  return tgpf;
}

/* end operator */
static void gpencil_fill_exit(bContext *C, wmOperator *op)
{
  Main *bmain = CTX_data_main(C);
  Object *ob = CTX_data_active_object(C);

  /* clear undo stack */
  gpencil_undo_finish();

  /* restore cursor to indicate end of fill */
  WM_cursor_modal_restore(CTX_wm_window(C));

  tGPDfill *tgpf = op->customdata;

  /* don't assume that operator data exists at all */
  if (tgpf) {
    /* clear status message area */
    ED_workspace_status_text(C, NULL);

    MEM_SAFE_FREE(tgpf->sbuffer);
    MEM_SAFE_FREE(tgpf->depth_arr);

    /* remove drawing handler */
    if (tgpf->draw_handle_3d) {
      ED_region_draw_cb_exit(tgpf->ar->type, tgpf->draw_handle_3d);
    }

    /* delete temp image */
    if (tgpf->ima) {
      for (Image *ima = bmain->images.first; ima; ima = ima->id.next) {
        if (ima == tgpf->ima) {
          BLI_remlink(&bmain->images, ima);
          BKE_image_free(tgpf->ima);
          MEM_SAFE_FREE(tgpf->ima);
          break;
        }
      }
    }

    /* finally, free memory used by temp data */
    MEM_freeN(tgpf);
  }

  /* clear pointer */
  op->customdata = NULL;

  /* drawing batch cache is dirty now */
  if ((ob) && (ob->type == OB_GPENCIL) && (ob->data)) {
    bGPdata *gpd2 = ob->data;
    DEG_id_tag_update(&gpd2->id, ID_RECALC_TRANSFORM | ID_RECALC_GEOMETRY);
    gpd2->flag |= GP_DATA_CACHE_IS_DIRTY;
  }

  WM_event_add_notifier(C, NC_GPENCIL | NA_EDITED, NULL);
}

static void gpencil_fill_cancel(bContext *C, wmOperator *op)
{
  /* this is just a wrapper around exit() */
  gpencil_fill_exit(C, op);
}

/* Init: Allocate memory and set init values */
static int gpencil_fill_init(bContext *C, wmOperator *op)
{
  tGPDfill *tgpf;
  /* cannot paint in locked layer */
  bGPdata *gpd = CTX_data_gpencil_data(C);
  bGPDlayer *gpl = BKE_gpencil_layer_active_get(gpd);
  if ((gpl) && (gpl->flag & GP_LAYER_LOCKED)) {
    return 0;
  }

  /* check context */
  tgpf = op->customdata = gp_session_init_fill(C, op);
  if (tgpf == NULL) {
    /* something wasn't set correctly in context */
    gpencil_fill_exit(C, op);
    return 0;
  }

  /* everything is now setup ok */
  return 1;
}

/* start of interactive part of operator */
static int gpencil_fill_invoke(bContext *C, wmOperator *op, const wmEvent *UNUSED(event))
{
  Object *ob = CTX_data_active_object(C);
  ToolSettings *ts = CTX_data_tool_settings(C);
  Brush *brush = BKE_paint_brush(&ts->gp_paint->paint);
  tGPDfill *tgpf = NULL;

  /* Fill tool needs a material (cannot use default material) */
  bool valid = true;
  if ((brush) && (brush->gpencil_settings->flag & GP_BRUSH_MATERIAL_PINNED)) {
    if (brush->gpencil_settings->material == NULL) {
      valid = false;
    }
  }
  else {
    if (BKE_object_material_get(ob, ob->actcol) == NULL) {
      valid = false;
    }
  }
  if (!valid) {
    BKE_report(op->reports, RPT_ERROR, "Fill tool needs active material.");
    return OPERATOR_CANCELLED;
  }

  /* try to initialize context data needed */
  if (!gpencil_fill_init(C, op)) {
    gpencil_fill_exit(C, op);
    if (op->customdata) {
      MEM_freeN(op->customdata);
    }
    return OPERATOR_CANCELLED;
  }
  else {
    tgpf = op->customdata;
  }

  /* Enable custom drawing handlers to show help lines */
  if (tgpf->flag & GP_BRUSH_FILL_SHOW_HELPLINES) {
    tgpf->draw_handle_3d = ED_region_draw_cb_activate(
        tgpf->ar->type, gpencil_fill_draw_3d, tgpf, REGION_DRAW_POST_VIEW);
  }

  WM_cursor_modal_set(CTX_wm_window(C), WM_CURSOR_PAINT_BRUSH);

  gpencil_fill_status_indicators(C);

  DEG_id_tag_update(&tgpf->gpd->id, ID_RECALC_TRANSFORM | ID_RECALC_GEOMETRY);
  WM_event_add_notifier(C, NC_GPENCIL | NA_EDITED, NULL);

  /* add a modal handler for this operator*/
  WM_event_add_modal_handler(C, op);

  return OPERATOR_RUNNING_MODAL;
}

/* events handling during interactive part of operator */
static int gpencil_fill_modal(bContext *C, wmOperator *op, const wmEvent *event)
{
  tGPDfill *tgpf = op->customdata;
  Scene *scene = tgpf->scene;

  int estate = OPERATOR_PASS_THROUGH; /* default exit state - pass through */

  switch (event->type) {
    case ESCKEY:
    case RIGHTMOUSE:
      estate = OPERATOR_CANCELLED;
      break;
    case LEFTMOUSE:
      tgpf->on_back = RNA_boolean_get(op->ptr, "on_back");
      /* first time the event is not enabled to show help lines. */
      if ((tgpf->oldkey != -1) || ((tgpf->flag & GP_BRUSH_FILL_SHOW_HELPLINES) == 0)) {
        ARegion *ar = BKE_area_find_region_xy(CTX_wm_area(C), RGN_TYPE_ANY, event->x, event->y);
        if (ar) {
          bool in_bounds = false;

          /* Perform bounds check */
          in_bounds = BLI_rcti_isect_pt(&ar->winrct, event->x, event->y);

          if ((in_bounds) && (ar->regiontype == RGN_TYPE_WINDOW)) {
            tgpf->center[0] = event->mval[0];
            tgpf->center[1] = event->mval[1];

            /* Set active frame as current for filling. */
            tgpf->active_cfra = CFRA;

            /* render screen to temp image */
            if (gp_render_offscreen(tgpf)) {

              /* apply boundary fill */
              gpencil_boundaryfill_area(tgpf);

              /* Check if detected some border to fill. */
              if (gpencil_check_borders(tgpf)) {

                /* clean borders to avoid infinite loops */
                gpencil_clean_borders(tgpf);

                /* analyze outline */
                gpencil_get_outline_points(tgpf);

                /* create array of points from stack */
                gpencil_points_from_stack(tgpf);

                /* create z-depth array for reproject */
                gpencil_get_depth_array(tgpf);

                /* create stroke and reproject */
                gpencil_stroke_from_buffer(tgpf);
              }
              else {
                BKE_report(op->reports, RPT_ERROR, "Fill canceled. No edges detected");
              }
            }

            /* free temp stack data */
            if (tgpf->stack) {
              BLI_stack_free(tgpf->stack);
            }

            /* Free memory. */
            MEM_SAFE_FREE(tgpf->sbuffer);
            MEM_SAFE_FREE(tgpf->depth_arr);

            /* restore size */
            tgpf->ar->winx = (short)tgpf->bwinx;
            tgpf->ar->winy = (short)tgpf->bwiny;
            tgpf->ar->winrct = tgpf->brect;

            /* push undo data */
            gpencil_undo_push(tgpf->gpd);

            estate = OPERATOR_FINISHED;
          }
          else {
            estate = OPERATOR_CANCELLED;
          }
        }
        else {
          estate = OPERATOR_CANCELLED;
        }
      }
      tgpf->oldkey = event->type;
      break;
  }
  /* process last operations before exiting */
  switch (estate) {
    case OPERATOR_FINISHED:
      gpencil_fill_exit(C, op);
      WM_event_add_notifier(C, NC_GPENCIL | NA_EDITED, NULL);
      break;

    case OPERATOR_CANCELLED:
      gpencil_fill_exit(C, op);
      break;

    case OPERATOR_RUNNING_MODAL | OPERATOR_PASS_THROUGH:
      break;
  }

  /* return status code */
  return estate;
}

void GPENCIL_OT_fill(wmOperatorType *ot)
{
  PropertyRNA *prop;

  /* identifiers */
  ot->name = "Grease Pencil Fill";
  ot->idname = "GPENCIL_OT_fill";
  ot->description = "Fill with color the shape formed by strokes";

  /* api callbacks */
  ot->invoke = gpencil_fill_invoke;
  ot->modal = gpencil_fill_modal;
  ot->poll = gpencil_fill_poll;
  ot->cancel = gpencil_fill_cancel;

  /* flags */
  ot->flag = OPTYPE_UNDO | OPTYPE_BLOCKING;

  prop = RNA_def_boolean(ot->srna, "on_back", false, "Draw On Back", "Send new stroke to Back");
  RNA_def_property_flag(prop, PROP_SKIP_SAVE);
}<|MERGE_RESOLUTION|>--- conflicted
+++ resolved
@@ -275,13 +275,8 @@
         continue;
       }
       /* check if the color is visible */
-<<<<<<< HEAD
       MaterialGPencilStyle *gp_style = BKE_material_gpencil_settings_get(ob, gps->mat_nr + 1);
       if ((gp_style == NULL) || (gp_style->flag & GP_MATERIAL_HIDE)) {
-=======
-      MaterialGPencilStyle *gp_style = BKE_gpencil_material_settings(ob, gps->mat_nr + 1);
-      if ((gp_style == NULL) || (gp_style->flag & GP_STYLE_COLOR_HIDE)) {
->>>>>>> 5f8ee2a3
         continue;
       }
 
