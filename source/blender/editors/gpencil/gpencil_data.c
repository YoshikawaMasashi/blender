--- conflicted
+++ resolved
@@ -288,16 +288,11 @@
 
 static int gp_layer_remove_exec(bContext *C, wmOperator *op)
 {
-<<<<<<< HEAD
-  bGPdata *gpd = ED_gpencil_data_get_active(C);
-  bGPDlayer *gpl = BKE_gpencil_layer_active_get(gpd);
-=======
   const bool is_annotation = STREQ(op->idname, "GPENCIL_OT_layer_annotation_remove");
 
   bGPdata *gpd = (!is_annotation) ? ED_gpencil_data_get_active(C) :
                                     ED_annotation_data_get_active(C);
   bGPDlayer *gpl = BKE_gpencil_layer_getactive(gpd);
->>>>>>> 70264903
 
   /* sanity checks */
   if (ELEM(NULL, gpd, gpl)) {
@@ -374,16 +369,11 @@
 
 static int gp_layer_move_exec(bContext *C, wmOperator *op)
 {
-<<<<<<< HEAD
-  bGPdata *gpd = ED_gpencil_data_get_active(C);
-  bGPDlayer *gpl = BKE_gpencil_layer_active_get(gpd);
-=======
   const bool is_annotation = STREQ(op->idname, "GPENCIL_OT_layer_annotation_move");
 
   bGPdata *gpd = (!is_annotation) ? ED_gpencil_data_get_active(C) :
                                     ED_annotation_data_get_active(C);
   bGPDlayer *gpl = BKE_gpencil_layer_getactive(gpd);
->>>>>>> 70264903
 
   const int direction = RNA_enum_get(op->ptr, "type") * -1;
 
