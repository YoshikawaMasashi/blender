--- conflicted
+++ resolved
@@ -1526,13 +1526,8 @@
   RNA_int_get_array(op->ptr, "location", mval);
 
   /* First Pass: Find stroke point which gets hit */
-<<<<<<< HEAD
   GP_EVALUATED_STROKES_BEGIN(gpstroke_iter, C, gpl, gps)
   {
-=======
-  /* XXX: maybe we should go from the top of the stack down instead... */
-  GP_EVALUATED_STROKES_BEGIN (gpstroke_iter, C, gpl, gps) {
->>>>>>> ff62481f
     bGPDstroke *gps_active = (gps->runtime.gps_orig) ? gps->runtime.gps_orig : gps;
     bGPDspoint *pt;
     int i;
