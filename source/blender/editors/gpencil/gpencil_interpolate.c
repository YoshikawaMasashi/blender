--- conflicted
+++ resolved
@@ -1279,7 +1279,6 @@
         int fFrame = BLI_findindex(&prevFrame->strokes, gps_from);
         gps_to = BLI_findlink(&nextFrame->strokes, fFrame);
       }
-<<<<<<< HEAD
 
       if (ELEM(NULL, gps_from, gps_to)) {
         continue;
@@ -1307,35 +1306,6 @@
       BLI_ghash_insert(pair_strokes, gps_from, gps_to);
     }
 
-=======
-
-      if (ELEM(NULL, gps_from, gps_to)) {
-        continue;
-      }
-
-      /* if destination stroke is smaller, resize new_stroke to size of gps_to stroke */
-      if (gps_from->totpoints > gps_to->totpoints) {
-        BKE_gpencil_stroke_uniform_subdivide(gpd, gps_to, gps_from->totpoints, true);
-      }
-      if (gps_to->totpoints > gps_from->totpoints) {
-        BKE_gpencil_stroke_uniform_subdivide(gpd, gps_from, gps_to->totpoints, true);
-      }
-
-      /* Flip stroke. */
-      if (flipmode == GP_INTERPOLATE_FLIP) {
-        BKE_gpencil_stroke_flip(gps_to);
-      }
-      else if (flipmode == GP_INTERPOLATE_FLIPAUTO) {
-        if (gpencil_stroke_need_flip(depsgraph, ob, gpl, &gsc, gps_from, gps_to)) {
-          BKE_gpencil_stroke_flip(gps_to);
-        }
-      }
-
-      /* Insert the pair entry in the hash table. */
-      BLI_ghash_insert(pair_strokes, gps_from, gps_to);
-    }
-
->>>>>>> 5dced2a0
     /* Loop over intermediary frames and create the interpolation. */
     for (int cframe = prevFrame->framenum + step; cframe < nextFrame->framenum; cframe += step) {
       /* Get interpolation factor. */
@@ -1461,13 +1431,10 @@
       {0, NULL, 0, NULL, NULL},
   };
 
-<<<<<<< HEAD
-=======
   /**
    * \note this is a near exact duplicate of #rna_enum_beztriple_interpolation_mode_items,
    * Changes here will likely apply there too.
    */
->>>>>>> 5dced2a0
   static const EnumPropertyItem gpencil_interpolation_type_items[] = {
       /* interpolation */
       {0, "", 0, N_("Interpolation"), "Standard transitions between keyframes"},
