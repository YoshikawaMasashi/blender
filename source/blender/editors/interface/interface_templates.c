/*
 * This program is free software; you can redistribute it and/or
 * modify it under the terms of the GNU General Public License
 * as published by the Free Software Foundation; either version 2
 * of the License, or (at your option) any later version.
 *
 * This program is distributed in the hope that it will be useful,
 * but WITHOUT ANY WARRANTY; without even the implied warranty of
 * MERCHANTABILITY or FITNESS FOR A PARTICULAR PURPOSE.  See the
 * GNU General Public License for more details.
 *
 * You should have received a copy of the GNU General Public License
 * along with this program; if not, write to the Free Software Foundation,
 * Inc., 51 Franklin Street, Fifth Floor, Boston, MA 02110-1301, USA.
 */

/** \file
 * \ingroup edinterface
 */

#include <ctype.h>
#include <stddef.h>
#include <stdlib.h>
#include <string.h>

#include "MEM_guardedalloc.h"

#include "DNA_brush_types.h"
#include "DNA_cachefile_types.h"
#include "DNA_constraint_types.h"
#include "DNA_curveprofile_types.h"
#include "DNA_gpencil_modifier_types.h"
#include "DNA_node_types.h"
#include "DNA_object_force_types.h"
#include "DNA_object_types.h"
#include "DNA_scene_types.h"
#include "DNA_shader_fx_types.h"
#include "DNA_texture_types.h"

#include "BLI_alloca.h"
#include "BLI_fnmatch.h"
#include "BLI_listbase.h"
#include "BLI_math.h"
#include "BLI_path_util.h"
#include "BLI_rect.h"
#include "BLI_string.h"
#include "BLI_string_search.h"
#include "BLI_timecode.h"
#include "BLI_utildefines.h"

#include "BLF_api.h"
#include "BLT_translation.h"

#include "BKE_action.h"
#include "BKE_colorband.h"
#include "BKE_colortools.h"
#include "BKE_constraint.h"
#include "BKE_context.h"
#include "BKE_curveprofile.h"
#include "BKE_global.h"
#include "BKE_gpencil_modifier.h"
#include "BKE_idprop.h"
#include "BKE_idtype.h"
#include "BKE_layer.h"
#include "BKE_lib_id.h"
#include "BKE_lib_override.h"
#include "BKE_linestyle.h"
#include "BKE_main.h"
#include "BKE_modifier.h"
#include "BKE_object.h"
#include "BKE_packedFile.h"
#include "BKE_particle.h"
#include "BKE_report.h"
#include "BKE_scene.h"
#include "BKE_screen.h"
#include "BKE_shader_fx.h"

#include "DEG_depsgraph.h"
#include "DEG_depsgraph_build.h"

#include "ED_fileselect.h"
#include "ED_object.h"
#include "ED_render.h"
#include "ED_screen.h"
#include "ED_undo.h"

#include "RNA_access.h"

#include "WM_api.h"
#include "WM_types.h"

#include "BLO_readfile.h"

#include "UI_interface.h"
#include "UI_interface_icons.h"
#include "UI_view2d.h"
#include "interface_intern.h"

#include "PIL_time.h"

/* we may want to make this optional, disable for now. */
// #define USE_OP_RESET_BUT

/* defines for templateID/TemplateSearch */
#define TEMPLATE_SEARCH_TEXTBUT_MIN_WIDTH (UI_UNIT_X * 6)
#define TEMPLATE_SEARCH_TEXTBUT_HEIGHT UI_UNIT_Y

void UI_template_fix_linking(void)
{
}

/* -------------------------------------------------------------------- */
/** \name Header Template
 * \{ */

void uiTemplateHeader(uiLayout *layout, bContext *C)
{
  uiBlock *block = uiLayoutAbsoluteBlock(layout);
  ED_area_header_switchbutton(C, block, 0);
}

/** \} */

/* -------------------------------------------------------------------- */
/** \name Search Menu Helpers
 * \{ */

static int template_search_textbut_width(PointerRNA *ptr, PropertyRNA *name_prop)
{
  char str[UI_MAX_DRAW_STR];
  int buf_len = 0;

  BLI_assert(RNA_property_type(name_prop) == PROP_STRING);

  const char *name = RNA_property_string_get_alloc(ptr, name_prop, str, sizeof(str), &buf_len);

  const uiFontStyle *fstyle = UI_FSTYLE_WIDGET;
  const int margin = UI_UNIT_X * 0.75f;
  const int estimated_width = UI_fontstyle_string_width(fstyle, name) + margin;

  if (name != str) {
    MEM_freeN((void *)name);
  }

  /* Clamp to some min/max width. */
  return CLAMPIS(
      estimated_width, TEMPLATE_SEARCH_TEXTBUT_MIN_WIDTH, TEMPLATE_SEARCH_TEXTBUT_MIN_WIDTH * 3);
}

static int template_search_textbut_height(void)
{
  return TEMPLATE_SEARCH_TEXTBUT_HEIGHT;
}

/**
 * Add a block button for the search menu for templateID and templateSearch.
 */
static void template_add_button_search_menu(const bContext *C,
                                            uiLayout *layout,
                                            uiBlock *block,
                                            PointerRNA *ptr,
                                            PropertyRNA *prop,
                                            uiBlockCreateFunc block_func,
                                            void *block_argN,
                                            const char *const tip,
                                            const bool use_previews,
                                            const bool editable,
                                            const bool live_icon)
{
  const PointerRNA active_ptr = RNA_property_pointer_get(ptr, prop);
  ID *id = (active_ptr.data && RNA_struct_is_ID(active_ptr.type)) ? active_ptr.data : NULL;
  const ID *idfrom = ptr->owner_id;
  const StructRNA *type = active_ptr.type ? active_ptr.type : RNA_property_pointer_type(ptr, prop);
  uiBut *but;

  if (use_previews) {
    ARegion *region = CTX_wm_region(C);
    /* Ugly tool header exception. */
    const bool use_big_size = (region->regiontype != RGN_TYPE_TOOL_HEADER);
    /* Ugly exception for screens here,
     * drawing their preview in icon size looks ugly/useless */
    const bool use_preview_icon = use_big_size || (id && (GS(id->name) != ID_SCR));
    const short width = UI_UNIT_X * (use_big_size ? 6 : 1.6f);
    const short height = UI_UNIT_Y * (use_big_size ? 6 : 1);
    uiLayout *col = NULL;

    if (use_big_size) {
      /* Assume column layout here. To be more correct, we should check if the layout passed to
       * template_id is a column one, but this should work well in practice. */
      col = uiLayoutColumn(layout, true);
    }

    but = uiDefBlockButN(block, block_func, block_argN, "", 0, 0, width, height, tip);
    if (use_preview_icon) {
      const int icon = id ? ui_id_icon_get(C, id, use_big_size) : RNA_struct_ui_icon(type);
      ui_def_but_icon(but, icon, UI_HAS_ICON | UI_BUT_ICON_PREVIEW);
    }
    else {
      ui_def_but_icon(but, RNA_struct_ui_icon(type), UI_HAS_ICON);
      UI_but_drawflag_enable(but, UI_BUT_ICON_LEFT);
    }

    if ((idfrom && idfrom->lib) || !editable) {
      UI_but_flag_enable(but, UI_BUT_DISABLED);
    }
    if (use_big_size) {
      uiLayoutRow(col ? col : layout, true);
    }
  }
  else {
    but = uiDefBlockButN(block, block_func, block_argN, "", 0, 0, UI_UNIT_X * 1.6, UI_UNIT_Y, tip);

    if (live_icon) {
      const int icon = id ? ui_id_icon_get(C, id, false) : RNA_struct_ui_icon(type);
      ui_def_but_icon(but, icon, UI_HAS_ICON | UI_BUT_ICON_PREVIEW);
    }
    else {
      ui_def_but_icon(but, RNA_struct_ui_icon(type), UI_HAS_ICON);
    }
    if (id) {
      /* default dragging of icon for id browse buttons */
      UI_but_drag_set_id(but, id);
    }
    UI_but_drawflag_enable(but, UI_BUT_ICON_LEFT);

    if ((idfrom && idfrom->lib) || !editable) {
      UI_but_flag_enable(but, UI_BUT_DISABLED);
    }
  }
}

static uiBlock *template_common_search_menu(const bContext *C,
                                            ARegion *region,
                                            uiButSearchUpdateFn search_update_fn,
                                            void *search_arg,
                                            uiButHandleFunc search_exec_fn,
                                            void *active_item,
                                            uiButSearchTooltipFn item_tooltip_fn,
                                            const int preview_rows,
                                            const int preview_cols,
                                            float scale)
{
  static char search[256];
  wmWindow *win = CTX_wm_window(C);
  uiBut *but;

  /* clear initial search string, then all items show */
  search[0] = 0;

  uiBlock *block = UI_block_begin(C, region, "_popup", UI_EMBOSS);
  UI_block_flag_enable(block, UI_BLOCK_LOOP | UI_BLOCK_SEARCH_MENU);
  UI_block_theme_style_set(block, UI_BLOCK_THEME_STYLE_POPUP);

  /* preview thumbnails */
  if (preview_rows > 0 && preview_cols > 0) {
    const int w = 4 * U.widget_unit * preview_cols * scale;
    const int h = 5 * U.widget_unit * preview_rows * scale;

    /* fake button, it holds space for search items */
    uiDefBut(block, UI_BTYPE_LABEL, 0, "", 10, 26, w, h, NULL, 0, 0, 0, 0, NULL);

    but = uiDefSearchBut(block,
                         search,
                         0,
                         ICON_VIEWZOOM,
                         sizeof(search),
                         10,
                         0,
                         w,
                         UI_UNIT_Y,
                         preview_rows,
                         preview_cols,
                         "");
  }
  /* list view */
  else {
    const int searchbox_width = UI_searchbox_size_x();
    const int searchbox_height = UI_searchbox_size_y();

    /* fake button, it holds space for search items */
    uiDefBut(block,
             UI_BTYPE_LABEL,
             0,
             "",
             10,
             15,
             searchbox_width,
             searchbox_height,
             NULL,
             0,
             0,
             0,
             0,
             NULL);
    but = uiDefSearchBut(block,
                         search,
                         0,
                         ICON_VIEWZOOM,
                         sizeof(search),
                         10,
                         0,
                         searchbox_width,
                         UI_UNIT_Y - 1,
                         0,
                         0,
                         "");
  }
  UI_but_func_search_set(but,
                         ui_searchbox_create_generic,
                         search_update_fn,
                         search_arg,
                         NULL,
                         search_exec_fn,
                         active_item);
  UI_but_func_search_set_tooltip(but, item_tooltip_fn);

  UI_block_bounds_set_normal(block, 0.3f * U.widget_unit);
  UI_block_direction_set(block, UI_DIR_DOWN);

  /* give search-field focus */
  UI_but_focus_on_enter_event(win, but);
  /* this type of search menu requires undo */
  but->flag |= UI_BUT_UNDO;

  return block;
}

/** \} */

/* -------------------------------------------------------------------- */
/** \name Search Callbacks
 * \{ */

typedef struct TemplateID {
  PointerRNA ptr;
  PropertyRNA *prop;

  ListBase *idlb;
  short idcode;
  short filter;
  int prv_rows, prv_cols;
  bool preview;
  float scale;
} TemplateID;

/* Search browse menu, assign  */
static void template_ID_set_property_exec_fn(bContext *C, void *arg_template, void *item)
{
  TemplateID *template_ui = (TemplateID *)arg_template;

  /* ID */
  if (item) {
    PointerRNA idptr;

    RNA_id_pointer_create(item, &idptr);
    RNA_property_pointer_set(&template_ui->ptr, template_ui->prop, idptr, NULL);
    RNA_property_update(C, &template_ui->ptr, template_ui->prop);
  }
}

static bool id_search_allows_id(TemplateID *template_ui, const int flag, ID *id, const char *query)
{
  ID *id_from = template_ui->ptr.owner_id;

  /* Do self check. */
  if ((flag & PROP_ID_SELF_CHECK) && id == id_from) {
    return false;
  }

  /* Use filter. */
  if (RNA_property_type(template_ui->prop) == PROP_POINTER) {
    PointerRNA ptr;
    RNA_id_pointer_create(id, &ptr);
    if (RNA_property_pointer_poll(&template_ui->ptr, template_ui->prop, &ptr) == 0) {
      return false;
    }
  }

  /* Hide dot prefixed data-blocks, but only if filter does not force them visible. */
  if (U.uiflag & USER_HIDE_DOT) {
    if ((id->name[2] == '.') && (query[0] != '.')) {
      return false;
    }
  }

  return true;
}

static bool id_search_add(const bContext *C, TemplateID *template_ui, uiSearchItems *items, ID *id)
{
  /* +1 is needed because BKE_id_ui_prefix used 3 letter prefix
   * followed by ID_NAME-2 characters from id->name
   */
  char name_ui[MAX_ID_FULL_NAME_UI];
  int iconid = ui_id_icon_get(C, id, template_ui->preview);
  const bool use_lib_prefix = template_ui->preview || iconid;
  const bool has_sep_char = (id->lib != NULL);

  /* When using previews, the library hint (linked, overridden, missing) is added with a
   * character prefix, otherwise we can use a icon. */
  int name_prefix_offset;
  BKE_id_full_name_ui_prefix_get(name_ui, id, use_lib_prefix, UI_SEP_CHAR, &name_prefix_offset);
  if (!use_lib_prefix) {
    iconid = UI_icon_from_library(id);
  }

  if (!UI_search_item_add(items,
                          name_ui,
                          id,
                          iconid,
                          has_sep_char ? UI_BUT_HAS_SEP_CHAR : 0,
                          name_prefix_offset)) {
    return false;
  }

  return true;
}

/* ID Search browse menu, do the search */
static void id_search_cb(const bContext *C,
                         void *arg_template,
                         const char *str,
                         uiSearchItems *items,
                         const bool UNUSED(is_first))
{
  TemplateID *template_ui = (TemplateID *)arg_template;
  ListBase *lb = template_ui->idlb;
  const int flag = RNA_property_flag(template_ui->prop);

  StringSearch *search = BLI_string_search_new();

  /* ID listbase */
  LISTBASE_FOREACH (ID *, id, lb) {
    if (id_search_allows_id(template_ui, flag, id, str)) {
      BLI_string_search_add(search, id->name + 2, id);
    }
  }

  ID **filtered_ids;
  const int filtered_amount = BLI_string_search_query(search, str, (void ***)&filtered_ids);

  for (int i = 0; i < filtered_amount; i++) {
    if (!id_search_add(C, template_ui, items, filtered_ids[i])) {
      break;
    }
  }

  MEM_freeN(filtered_ids);
  BLI_string_search_free(search);
}

/**
 * Use id tags for filtering.
 */
static void id_search_cb_tagged(const bContext *C,
                                void *arg_template,
                                const char *str,
                                uiSearchItems *items)
{
  TemplateID *template_ui = (TemplateID *)arg_template;
  ListBase *lb = template_ui->idlb;
  const int flag = RNA_property_flag(template_ui->prop);

  StringSearch *search = BLI_string_search_new();

  /* ID listbase */
  LISTBASE_FOREACH (ID *, id, lb) {
    if (id->tag & LIB_TAG_DOIT) {
      if (id_search_allows_id(template_ui, flag, id, str)) {
        BLI_string_search_add(search, id->name + 2, id);
      }
      id->tag &= ~LIB_TAG_DOIT;
    }
  }

  ID **filtered_ids;
  const int filtered_amount = BLI_string_search_query(search, str, (void ***)&filtered_ids);

  for (int i = 0; i < filtered_amount; i++) {
    if (!id_search_add(C, template_ui, items, filtered_ids[i])) {
      break;
    }
  }

  MEM_freeN(filtered_ids);
  BLI_string_search_free(search);
}

/**
 * A version of 'id_search_cb' that lists scene objects.
 */
static void id_search_cb_objects_from_scene(const bContext *C,
                                            void *arg_template,
                                            const char *str,
                                            uiSearchItems *items,
                                            const bool UNUSED(is_first))
{
  TemplateID *template_ui = (TemplateID *)arg_template;
  ListBase *lb = template_ui->idlb;
  Scene *scene = NULL;
  ID *id_from = template_ui->ptr.owner_id;

  if (id_from && GS(id_from->name) == ID_SCE) {
    scene = (Scene *)id_from;
  }
  else {
    scene = CTX_data_scene(C);
  }

  BKE_main_id_flag_listbase(lb, LIB_TAG_DOIT, false);

  FOREACH_SCENE_OBJECT_BEGIN (scene, ob_iter) {
    ob_iter->id.tag |= LIB_TAG_DOIT;
  }
  FOREACH_SCENE_OBJECT_END;
  id_search_cb_tagged(C, arg_template, str, items);
}

static ARegion *template_ID_search_menu_item_tooltip(
    bContext *C, ARegion *region, const rcti *item_rect, void *arg, void *active)
{
  TemplateID *template_ui = arg;
  ID *active_id = active;
  StructRNA *type = RNA_property_pointer_type(&template_ui->ptr, template_ui->prop);

  uiSearchItemTooltipData tooltip_data = {0};

  tooltip_data.name = active_id->name + 2;
  BLI_snprintf(tooltip_data.description,
               sizeof(tooltip_data.description),
               TIP_("Choose %s data-block to be assigned to this user"),
               RNA_struct_ui_name(type));
  if (ID_IS_LINKED(active_id)) {
    BLI_snprintf(tooltip_data.hint,
                 sizeof(tooltip_data.hint),
                 TIP_("Source library: %s\n%s"),
                 active_id->lib->id.name + 2,
                 active_id->lib->filepath);
  }

  return UI_tooltip_create_from_search_item_generic(C, region, item_rect, &tooltip_data);
}

/* ID Search browse menu, open */
static uiBlock *id_search_menu(bContext *C, ARegion *region, void *arg_litem)
{
  static TemplateID template_ui;
  PointerRNA active_item_ptr;
  void (*id_search_update_fn)(
      const bContext *, void *, const char *, uiSearchItems *, const bool) = id_search_cb;

  /* arg_litem is malloced, can be freed by parent button */
  template_ui = *((TemplateID *)arg_litem);
  active_item_ptr = RNA_property_pointer_get(&template_ui.ptr, template_ui.prop);

  if (template_ui.filter) {
    /* Currently only used for objects. */
    if (template_ui.idcode == ID_OB) {
      if (template_ui.filter == UI_TEMPLATE_ID_FILTER_AVAILABLE) {
        id_search_update_fn = id_search_cb_objects_from_scene;
      }
    }
  }

  return template_common_search_menu(C,
                                     region,
                                     id_search_update_fn,
                                     &template_ui,
                                     template_ID_set_property_exec_fn,
                                     active_item_ptr.data,
                                     template_ID_search_menu_item_tooltip,
                                     template_ui.prv_rows,
                                     template_ui.prv_cols,
                                     template_ui.scale);
}

/** \} */

/* -------------------------------------------------------------------- */
/** \name ID Template
 * \{ */

/* This is for browsing and editing the ID-blocks used */

/* for new/open operators */
void UI_context_active_but_prop_get_templateID(bContext *C,
                                               PointerRNA *r_ptr,
                                               PropertyRNA **r_prop)
{
  uiBut *but = UI_context_active_but_get(C);

  memset(r_ptr, 0, sizeof(*r_ptr));
  *r_prop = NULL;

  if (but && but->func_argN) {
    TemplateID *template_ui = but->func_argN;
    *r_ptr = template_ui->ptr;
    *r_prop = template_ui->prop;
  }
}

static void template_id_cb(bContext *C, void *arg_litem, void *arg_event)
{
  TemplateID *template_ui = (TemplateID *)arg_litem;
  PointerRNA idptr = RNA_property_pointer_get(&template_ui->ptr, template_ui->prop);
  ID *id = idptr.data;
  const int event = POINTER_AS_INT(arg_event);
  const char *undo_push_label = NULL;

  switch (event) {
    case UI_ID_BROWSE:
    case UI_ID_PIN:
      RNA_warning("warning, id event %d shouldn't come here", event);
      break;
    case UI_ID_OPEN:
    case UI_ID_ADD_NEW:
      /* these call UI_context_active_but_prop_get_templateID */
      break;
    case UI_ID_DELETE:
      memset(&idptr, 0, sizeof(idptr));
      RNA_property_pointer_set(&template_ui->ptr, template_ui->prop, idptr, NULL);
      RNA_property_update(C, &template_ui->ptr, template_ui->prop);

      if (id && CTX_wm_window(C)->eventstate->shift) {
        /* only way to force-remove data (on save) */
        id_us_clear_real(id);
        id_fake_user_clear(id);
        id->us = 0;
        undo_push_label = "Delete Data-Block";
      }

      break;
    case UI_ID_FAKE_USER:
      if (id) {
        if (id->flag & LIB_FAKEUSER) {
          id_us_plus(id);
        }
        else {
          id_us_min(id);
        }
        undo_push_label = "Fake User";
      }
      else {
        return;
      }
      break;
    case UI_ID_LOCAL:
      if (id) {
        Main *bmain = CTX_data_main(C);
        if (CTX_wm_window(C)->eventstate->shift) {
          if (ID_IS_OVERRIDABLE_LIBRARY(id)) {
            /* Only remap that specific ID usage to overriding local data-block. */
            ID *override_id = BKE_lib_override_library_create_from_id(bmain, id, false);
            if (override_id != NULL) {
              BKE_main_id_clear_newpoins(bmain);

              if (GS(override_id->name) == ID_OB) {
                Scene *scene = CTX_data_scene(C);
                if (!BKE_collection_has_object_recursive(scene->master_collection,
                                                         (Object *)override_id)) {
                  BKE_collection_object_add_from(
                      bmain, scene, (Object *)id, (Object *)override_id);
                }
              }

              /* Assign new pointer, takes care of updates/notifiers */
              RNA_id_pointer_create(override_id, &idptr);
            }
            undo_push_label = "Make Library Override";
          }
        }
        else {
          if (BKE_lib_id_make_local(bmain, id, false, 0)) {
            BKE_main_id_clear_newpoins(bmain);

            /* reassign to get get proper updates/notifiers */
            idptr = RNA_property_pointer_get(&template_ui->ptr, template_ui->prop);
            undo_push_label = "Make Local";
          }
        }
        if (undo_push_label != NULL) {
          RNA_property_pointer_set(&template_ui->ptr, template_ui->prop, idptr, NULL);
          RNA_property_update(C, &template_ui->ptr, template_ui->prop);
        }
      }
      break;
    case UI_ID_OVERRIDE:
      if (id && ID_IS_OVERRIDE_LIBRARY(id)) {
        BKE_lib_override_library_free(&id->override_library, true);
        /* reassign to get get proper updates/notifiers */
        idptr = RNA_property_pointer_get(&template_ui->ptr, template_ui->prop);
        RNA_property_pointer_set(&template_ui->ptr, template_ui->prop, idptr, NULL);
        RNA_property_update(C, &template_ui->ptr, template_ui->prop);
        undo_push_label = "Override Data-Block";
      }
      break;
    case UI_ID_ALONE:
      if (id) {
        const bool do_scene_obj = ((GS(id->name) == ID_OB) &&
                                   (template_ui->ptr.type == &RNA_LayerObjects));

        /* make copy */
        if (do_scene_obj) {
          Main *bmain = CTX_data_main(C);
          Scene *scene = CTX_data_scene(C);
          ED_object_single_user(bmain, scene, (struct Object *)id);
          WM_event_add_notifier(C, NC_WINDOW, NULL);
          DEG_relations_tag_update(bmain);
        }
        else {
          Main *bmain = CTX_data_main(C);
          id_single_user(C, id, &template_ui->ptr, template_ui->prop);
          DEG_relations_tag_update(bmain);
        }
        undo_push_label = "Make Single User";
      }
      break;
#if 0
    case UI_ID_AUTO_NAME:
      break;
#endif
  }

  if (undo_push_label != NULL) {
    ED_undo_push(C, undo_push_label);
  }
}

static const char *template_id_browse_tip(const StructRNA *type)
{
  if (type) {
    switch ((ID_Type)RNA_type_to_ID_code(type)) {
      case ID_SCE:
        return N_("Browse Scene to be linked");
      case ID_OB:
        return N_("Browse Object to be linked");
      case ID_ME:
        return N_("Browse Mesh Data to be linked");
      case ID_CU:
        return N_("Browse Curve Data to be linked");
      case ID_MB:
        return N_("Browse Metaball Data to be linked");
      case ID_MA:
        return N_("Browse Material to be linked");
      case ID_TE:
        return N_("Browse Texture to be linked");
      case ID_IM:
        return N_("Browse Image to be linked");
      case ID_LS:
        return N_("Browse Line Style Data to be linked");
      case ID_LT:
        return N_("Browse Lattice Data to be linked");
      case ID_LA:
        return N_("Browse Light Data to be linked");
      case ID_CA:
        return N_("Browse Camera Data to be linked");
      case ID_WO:
        return N_("Browse World Settings to be linked");
      case ID_SCR:
        return N_("Choose Screen layout");
      case ID_TXT:
        return N_("Browse Text to be linked");
      case ID_SPK:
        return N_("Browse Speaker Data to be linked");
      case ID_SO:
        return N_("Browse Sound to be linked");
      case ID_AR:
        return N_("Browse Armature data to be linked");
      case ID_AC:
        return N_("Browse Action to be linked");
      case ID_NT:
        return N_("Browse Node Tree to be linked");
      case ID_BR:
        return N_("Browse Brush to be linked");
      case ID_PA:
        return N_("Browse Particle Settings to be linked");
      case ID_GD:
        return N_("Browse Grease Pencil Data to be linked");
      case ID_MC:
        return N_("Browse Movie Clip to be linked");
      case ID_MSK:
        return N_("Browse Mask to be linked");
      case ID_PAL:
        return N_("Browse Palette Data to be linked");
      case ID_PC:
        return N_("Browse Paint Curve Data to be linked");
      case ID_CF:
        return N_("Browse Cache Files to be linked");
      case ID_WS:
        return N_("Browse Workspace to be linked");
      case ID_LP:
        return N_("Browse LightProbe to be linked");
      case ID_HA:
        return N_("Browse Hair Data to be linked");
      case ID_PT:
        return N_("Browse Point Cloud Data to be linked");
      case ID_VO:
        return N_("Browse Volume Data to be linked");
      case ID_SIM:
        return N_("Browse Simulation to be linked");

      /* Use generic text. */
      case ID_LI:
      case ID_IP:
      case ID_KE:
      case ID_VF:
      case ID_GR:
      case ID_WM:
        break;
    }
  }
  return N_("Browse ID data to be linked");
}

/**
 * \return a type-based i18n context, needed e.g. by "New" button.
 * In most languages, this adjective takes different form based on gender of type name...
 */
#ifdef WITH_INTERNATIONAL
static const char *template_id_context(StructRNA *type)
{
  if (type) {
    return BKE_idtype_idcode_to_translation_context(RNA_type_to_ID_code(type));
  }
  return BLT_I18NCONTEXT_DEFAULT;
}
#else
#  define template_id_context(type) 0
#endif

static uiBut *template_id_def_new_but(uiBlock *block,
                                      const ID *id,
                                      const TemplateID *template_ui,
                                      StructRNA *type,
                                      const char *const newop,
                                      const bool editable,
                                      const bool id_open,
                                      const bool use_tab_but,
                                      int but_height)
{
  ID *idfrom = template_ui->ptr.owner_id;
  uiBut *but;
  const int w = id ? UI_UNIT_X : id_open ? UI_UNIT_X * 3 : UI_UNIT_X * 6;
  const int but_type = use_tab_but ? UI_BTYPE_TAB : UI_BTYPE_BUT;

  /* i18n markup, does nothing! */
  BLT_I18N_MSGID_MULTI_CTXT("New",
                            BLT_I18NCONTEXT_DEFAULT,
                            BLT_I18NCONTEXT_ID_SCENE,
                            BLT_I18NCONTEXT_ID_OBJECT,
                            BLT_I18NCONTEXT_ID_MESH,
                            BLT_I18NCONTEXT_ID_CURVE,
                            BLT_I18NCONTEXT_ID_METABALL,
                            BLT_I18NCONTEXT_ID_MATERIAL,
                            BLT_I18NCONTEXT_ID_TEXTURE,
                            BLT_I18NCONTEXT_ID_IMAGE,
                            BLT_I18NCONTEXT_ID_LATTICE,
                            BLT_I18NCONTEXT_ID_LIGHT,
                            BLT_I18NCONTEXT_ID_CAMERA,
                            BLT_I18NCONTEXT_ID_WORLD,
                            BLT_I18NCONTEXT_ID_SCREEN,
                            BLT_I18NCONTEXT_ID_TEXT, );
  BLT_I18N_MSGID_MULTI_CTXT("New",
                            BLT_I18NCONTEXT_ID_SPEAKER,
                            BLT_I18NCONTEXT_ID_SOUND,
                            BLT_I18NCONTEXT_ID_ARMATURE,
                            BLT_I18NCONTEXT_ID_ACTION,
                            BLT_I18NCONTEXT_ID_NODETREE,
                            BLT_I18NCONTEXT_ID_BRUSH,
                            BLT_I18NCONTEXT_ID_PARTICLESETTINGS,
                            BLT_I18NCONTEXT_ID_GPENCIL,
                            BLT_I18NCONTEXT_ID_FREESTYLELINESTYLE,
                            BLT_I18NCONTEXT_ID_WORKSPACE,
                            BLT_I18NCONTEXT_ID_LIGHTPROBE,
                            BLT_I18NCONTEXT_ID_HAIR,
                            BLT_I18NCONTEXT_ID_POINTCLOUD,
                            BLT_I18NCONTEXT_ID_VOLUME,
                            BLT_I18NCONTEXT_ID_SIMULATION, );
  /* Note: BLT_I18N_MSGID_MULTI_CTXT takes a maximum number of parameters,
   * check the definition to see if a new call must be added when the limit
   * is exceeded. */

  if (newop) {
    but = uiDefIconTextButO(block,
                            but_type,
                            newop,
                            WM_OP_INVOKE_DEFAULT,
                            (id && !use_tab_but) ? ICON_DUPLICATE : ICON_ADD,
                            (id) ? "" : CTX_IFACE_(template_id_context(type), "New"),
                            0,
                            0,
                            w,
                            but_height,
                            NULL);
    UI_but_funcN_set(
        but, template_id_cb, MEM_dupallocN(template_ui), POINTER_FROM_INT(UI_ID_ADD_NEW));
  }
  else {
    but = uiDefIconTextBut(block,
                           but_type,
                           0,
                           (id && !use_tab_but) ? ICON_DUPLICATE : ICON_ADD,
                           (id) ? "" : CTX_IFACE_(template_id_context(type), "New"),
                           0,
                           0,
                           w,
                           but_height,
                           NULL,
                           0,
                           0,
                           0,
                           0,
                           NULL);
    UI_but_funcN_set(
        but, template_id_cb, MEM_dupallocN(template_ui), POINTER_FROM_INT(UI_ID_ADD_NEW));
  }

  if ((idfrom && idfrom->lib) || !editable) {
    UI_but_flag_enable(but, UI_BUT_DISABLED);
  }

#ifndef WITH_INTERNATIONAL
  UNUSED_VARS(type);
#endif

  return but;
}

static void template_ID(const bContext *C,
                        uiLayout *layout,
                        TemplateID *template_ui,
                        StructRNA *type,
                        int flag,
                        const char *newop,
                        const char *openop,
                        const char *unlinkop,
                        const char *text,
                        const bool live_icon,
                        const bool hide_buttons)
{
  uiBut *but;
  const bool editable = RNA_property_editable(&template_ui->ptr, template_ui->prop);
  const bool use_previews = template_ui->preview = (flag & UI_ID_PREVIEWS) != 0;

  PointerRNA idptr = RNA_property_pointer_get(&template_ui->ptr, template_ui->prop);
  ID *id = idptr.data;
  ID *idfrom = template_ui->ptr.owner_id;
  // lb = template_ui->idlb;

  /* Allow operators to take the ID from context. */
  uiLayoutSetContextPointer(layout, "id", &idptr);

  uiBlock *block = uiLayoutGetBlock(layout);
  UI_block_align_begin(block);

  if (idptr.type) {
    type = idptr.type;
  }

  if (text) {
    /* Add label respecting the separated layout property split state. */
    uiItemL_respect_property_split(layout, text, ICON_NONE);
  }

  if (flag & UI_ID_BROWSE) {
    template_add_button_search_menu(C,
                                    layout,
                                    block,
                                    &template_ui->ptr,
                                    template_ui->prop,
                                    id_search_menu,
                                    MEM_dupallocN(template_ui),
                                    TIP_(template_id_browse_tip(type)),
                                    use_previews,
                                    editable,
                                    live_icon);
  }

  /* text button with name */
  if (id) {
    char name[UI_MAX_NAME_STR];
    const bool user_alert = (id->us <= 0);

    const int width = template_search_textbut_width(&idptr,
                                                    RNA_struct_find_property(&idptr, "name"));
    const int height = template_search_textbut_height();

    // text_idbutton(id, name);
    name[0] = '\0';
    but = uiDefButR(block,
                    UI_BTYPE_TEXT,
                    0,
                    name,
                    0,
                    0,
                    width,
                    height,
                    &idptr,
                    "name",
                    -1,
                    0,
                    0,
                    -1,
                    -1,
                    RNA_struct_ui_description(type));
    UI_but_funcN_set(
        but, template_id_cb, MEM_dupallocN(template_ui), POINTER_FROM_INT(UI_ID_RENAME));
    if (user_alert) {
      UI_but_flag_enable(but, UI_BUT_REDALERT);
    }

    if (id->lib) {
      if (id->tag & LIB_TAG_INDIRECT) {
        but = uiDefIconBut(block,
                           UI_BTYPE_BUT,
                           0,
                           ICON_LIBRARY_DATA_INDIRECT,
                           0,
                           0,
                           UI_UNIT_X,
                           UI_UNIT_Y,
                           NULL,
                           0,
                           0,
                           0,
                           0,
                           TIP_("Indirect library data-block, cannot change"));
        UI_but_flag_enable(but, UI_BUT_DISABLED);
      }
      else {
        const bool disabled = (!BKE_lib_id_make_local(CTX_data_main(C), id, true /* test */, 0) ||
                               (idfrom && idfrom->lib));
        but = uiDefIconBut(block,
                           UI_BTYPE_BUT,
                           0,
                           ICON_LIBRARY_DATA_DIRECT,
                           0,
                           0,
                           UI_UNIT_X,
                           UI_UNIT_Y,
                           NULL,
                           0,
                           0,
                           0,
                           0,
                           TIP_("Direct linked library data-block, click to make local, "
                                "Shift + Click to create a library override"));
        if (disabled) {
          UI_but_flag_enable(but, UI_BUT_DISABLED);
        }
        else {
          UI_but_funcN_set(
              but, template_id_cb, MEM_dupallocN(template_ui), POINTER_FROM_INT(UI_ID_LOCAL));
        }
      }
    }
    else if (ID_IS_OVERRIDE_LIBRARY(id)) {
      but = uiDefIconBut(block,
                         UI_BTYPE_BUT,
                         0,
                         ICON_LIBRARY_DATA_OVERRIDE,
                         0,
                         0,
                         UI_UNIT_X,
                         UI_UNIT_Y,
                         NULL,
                         0,
                         0,
                         0,
                         0,
                         TIP_("Library override of linked data-block, click to make fully local"));
      UI_but_funcN_set(
          but, template_id_cb, MEM_dupallocN(template_ui), POINTER_FROM_INT(UI_ID_OVERRIDE));
    }

    if ((ID_REAL_USERS(id) > 1) && (hide_buttons == false)) {
      char numstr[32];
      short numstr_len;

      numstr_len = BLI_snprintf(numstr, sizeof(numstr), "%d", ID_REAL_USERS(id));

      but = uiDefBut(
          block,
          UI_BTYPE_BUT,
          0,
          numstr,
          0,
          0,
          numstr_len * 0.2f * UI_UNIT_X + UI_UNIT_X,
          UI_UNIT_Y,
          NULL,
          0,
          0,
          0,
          0,
          TIP_("Display number of users of this data (click to make a single-user copy)"));
      but->flag |= UI_BUT_UNDO;

      UI_but_funcN_set(
          but, template_id_cb, MEM_dupallocN(template_ui), POINTER_FROM_INT(UI_ID_ALONE));
      if ((!BKE_id_copy_is_allowed(id)) || (idfrom && idfrom->lib) || (!editable) ||
          /* object in editmode - don't change data */
          (idfrom && GS(idfrom->name) == ID_OB && (((Object *)idfrom)->mode & OB_MODE_EDIT))) {
        UI_but_flag_enable(but, UI_BUT_DISABLED);
      }
    }

    if (user_alert) {
      UI_but_flag_enable(but, UI_BUT_REDALERT);
    }

    if (id->lib == NULL && !(ELEM(GS(id->name), ID_GR, ID_SCE, ID_SCR, ID_TXT, ID_OB, ID_WS)) &&
        (hide_buttons == false)) {
      uiDefIconButR(block,
                    UI_BTYPE_ICON_TOGGLE,
                    0,
                    ICON_FAKE_USER_OFF,
                    0,
                    0,
                    UI_UNIT_X,
                    UI_UNIT_Y,
                    &idptr,
                    "use_fake_user",
                    -1,
                    0,
                    0,
                    -1,
                    -1,
                    NULL);
    }
  }

  if ((flag & UI_ID_ADD_NEW) && (hide_buttons == false)) {
    template_id_def_new_but(
        block, id, template_ui, type, newop, editable, flag & UI_ID_OPEN, false, UI_UNIT_X);
  }

  /* Due to space limit in UI - skip the "open" icon for packed data, and allow to unpack.
   * Only for images, sound and fonts */
  if (id && BKE_packedfile_id_check(id)) {
    but = uiDefIconButO(block,
                        UI_BTYPE_BUT,
                        "FILE_OT_unpack_item",
                        WM_OP_INVOKE_REGION_WIN,
                        ICON_PACKAGE,
                        0,
                        0,
                        UI_UNIT_X,
                        UI_UNIT_Y,
                        TIP_("Packed File, click to unpack"));
    UI_but_operator_ptr_get(but);

    RNA_string_set(but->opptr, "id_name", id->name + 2);
    RNA_int_set(but->opptr, "id_type", GS(id->name));
  }
  else if (flag & UI_ID_OPEN) {
    const int w = id ? UI_UNIT_X : (flag & UI_ID_ADD_NEW) ? UI_UNIT_X * 3 : UI_UNIT_X * 6;

    if (openop) {
      but = uiDefIconTextButO(block,
                              UI_BTYPE_BUT,
                              openop,
                              WM_OP_INVOKE_DEFAULT,
                              ICON_FILEBROWSER,
                              (id) ? "" : IFACE_("Open"),
                              0,
                              0,
                              w,
                              UI_UNIT_Y,
                              NULL);
      UI_but_funcN_set(
          but, template_id_cb, MEM_dupallocN(template_ui), POINTER_FROM_INT(UI_ID_OPEN));
    }
    else {
      but = uiDefIconTextBut(block,
                             UI_BTYPE_BUT,
                             0,
                             ICON_FILEBROWSER,
                             (id) ? "" : IFACE_("Open"),
                             0,
                             0,
                             w,
                             UI_UNIT_Y,
                             NULL,
                             0,
                             0,
                             0,
                             0,
                             NULL);
      UI_but_funcN_set(
          but, template_id_cb, MEM_dupallocN(template_ui), POINTER_FROM_INT(UI_ID_OPEN));
    }

    if ((idfrom && idfrom->lib) || !editable) {
      UI_but_flag_enable(but, UI_BUT_DISABLED);
    }
  }

  /* delete button */
  /* don't use RNA_property_is_unlink here */
  if (id && (flag & UI_ID_DELETE) && (hide_buttons == false)) {
    /* allow unlink if 'unlinkop' is passed, even when 'PROP_NEVER_UNLINK' is set */
    but = NULL;

    if (unlinkop) {
      but = uiDefIconButO(block,
                          UI_BTYPE_BUT,
                          unlinkop,
                          WM_OP_INVOKE_DEFAULT,
                          ICON_X,
                          0,
                          0,
                          UI_UNIT_X,
                          UI_UNIT_Y,
                          NULL);
      /* so we can access the template from operators, font unlinking needs this */
      UI_but_funcN_set(but, NULL, MEM_dupallocN(template_ui), NULL);
    }
    else {
      if ((RNA_property_flag(template_ui->prop) & PROP_NEVER_UNLINK) == 0) {
        but = uiDefIconBut(
            block,
            UI_BTYPE_BUT,
            0,
            ICON_X,
            0,
            0,
            UI_UNIT_X,
            UI_UNIT_Y,
            NULL,
            0,
            0,
            0,
            0,
            TIP_("Unlink data-block "
                 "(Shift + Click to set users to zero, data will then not be saved)"));
        UI_but_funcN_set(
            but, template_id_cb, MEM_dupallocN(template_ui), POINTER_FROM_INT(UI_ID_DELETE));

        if (RNA_property_flag(template_ui->prop) & PROP_NEVER_NULL) {
          UI_but_flag_enable(but, UI_BUT_DISABLED);
        }
      }
    }

    if (but) {
      if ((idfrom && idfrom->lib) || !editable) {
        UI_but_flag_enable(but, UI_BUT_DISABLED);
      }
    }
  }

  if (template_ui->idcode == ID_TE) {
    uiTemplateTextureShow(layout, C, &template_ui->ptr, template_ui->prop);
  }
  UI_block_align_end(block);
}

ID *UI_context_active_but_get_tab_ID(bContext *C)
{
  uiBut *but = UI_context_active_but_get(C);

  if (but && but->type == UI_BTYPE_TAB) {
    return but->custom_data;
  }
  return NULL;
}

static void template_ID_tabs(const bContext *C,
                             uiLayout *layout,
                             TemplateID *template,
                             StructRNA *type,
                             int flag,
                             const char *newop,
                             const char *menu)
{
  const ARegion *region = CTX_wm_region(C);
  const PointerRNA active_ptr = RNA_property_pointer_get(&template->ptr, template->prop);
  MenuType *mt = menu ? WM_menutype_find(menu, false) : NULL;

  const int but_align = ui_but_align_opposite_to_area_align_get(region);
  const int but_height = UI_UNIT_Y * 1.1;

  uiBlock *block = uiLayoutGetBlock(layout);
  const uiStyle *style = UI_style_get_dpi();

  ListBase ordered;
  BKE_id_ordered_list(&ordered, template->idlb);

  LISTBASE_FOREACH (LinkData *, link, &ordered) {
    ID *id = link->data;
    const int name_width = UI_fontstyle_string_width(&style->widget, id->name + 2);
    const int but_width = name_width + UI_UNIT_X;

    uiButTab *tab = (uiButTab *)uiDefButR_prop(block,
                                               UI_BTYPE_TAB,
                                               0,
                                               id->name + 2,
                                               0,
                                               0,
                                               but_width,
                                               but_height,
                                               &template->ptr,
                                               template->prop,
                                               0,
                                               0.0f,
                                               sizeof(id->name) - 2,
                                               0.0f,
                                               0.0f,
                                               "");
    UI_but_funcN_set(&tab->but, template_ID_set_property_exec_fn, MEM_dupallocN(template), id);
    tab->but.custom_data = (void *)id;
    tab->but.dragpoin = id;
    tab->menu = mt;

    UI_but_drawflag_enable(&tab->but, but_align);
  }

  BLI_freelistN(&ordered);

  if (flag & UI_ID_ADD_NEW) {
    const bool editable = RNA_property_editable(&template->ptr, template->prop);
    uiBut *but;

    if (active_ptr.type) {
      type = active_ptr.type;
    }

    but = template_id_def_new_but(block,
                                  active_ptr.data,
                                  template,
                                  type,
                                  newop,
                                  editable,
                                  flag & UI_ID_OPEN,
                                  true,
                                  but_height);
    UI_but_drawflag_enable(but, but_align);
  }
}

static void ui_template_id(uiLayout *layout,
                           const bContext *C,
                           PointerRNA *ptr,
                           const char *propname,
                           const char *newop,
                           const char *openop,
                           const char *unlinkop,
                           /* Only respected by tabs (use_tabs). */
                           const char *menu,
                           const char *text,
                           int flag,
                           int prv_rows,
                           int prv_cols,
                           int filter,
                           bool use_tabs,
                           float scale,
                           const bool live_icon,
                           const bool hide_buttons)
{
  PropertyRNA *prop = RNA_struct_find_property(ptr, propname);

  if (!prop || RNA_property_type(prop) != PROP_POINTER) {
    RNA_warning("pointer property not found: %s.%s", RNA_struct_identifier(ptr->type), propname);
    return;
  }

  TemplateID *template_ui = MEM_callocN(sizeof(TemplateID), "TemplateID");
  template_ui->ptr = *ptr;
  template_ui->prop = prop;
  template_ui->prv_rows = prv_rows;
  template_ui->prv_cols = prv_cols;
  template_ui->scale = scale;

  if ((flag & UI_ID_PIN) == 0) {
    template_ui->filter = filter;
  }
  else {
    template_ui->filter = 0;
  }

  if (newop) {
    flag |= UI_ID_ADD_NEW;
  }
  if (openop) {
    flag |= UI_ID_OPEN;
  }

  StructRNA *type = RNA_property_pointer_type(ptr, prop);
  short idcode = RNA_type_to_ID_code(type);
  template_ui->idcode = idcode;
  template_ui->idlb = which_libbase(CTX_data_main(C), idcode);

  /* create UI elements for this template
   * - template_ID makes a copy of the template data and assigns it to the relevant buttons
   */
  if (template_ui->idlb) {
    if (use_tabs) {
      layout = uiLayoutRow(layout, true);
      template_ID_tabs(C, layout, template_ui, type, flag, newop, menu);
    }
    else {
      layout = uiLayoutRow(layout, true);
      template_ID(C,
                  layout,
                  template_ui,
                  type,
                  flag,
                  newop,
                  openop,
                  unlinkop,
                  text,
                  live_icon,
                  hide_buttons);
    }
  }

  MEM_freeN(template_ui);
}

void uiTemplateID(uiLayout *layout,
                  const bContext *C,
                  PointerRNA *ptr,
                  const char *propname,
                  const char *newop,
                  const char *openop,
                  const char *unlinkop,
                  int filter,
                  const bool live_icon,
                  const char *text)
{
  ui_template_id(layout,
                 C,
                 ptr,
                 propname,
                 newop,
                 openop,
                 unlinkop,
                 NULL,
                 text,
                 UI_ID_BROWSE | UI_ID_RENAME | UI_ID_DELETE,
                 0,
                 0,
                 filter,
                 false,
                 1.0f,
                 live_icon,
                 false);
}

void uiTemplateIDBrowse(uiLayout *layout,
                        bContext *C,
                        PointerRNA *ptr,
                        const char *propname,
                        const char *newop,
                        const char *openop,
                        const char *unlinkop,
                        int filter,
                        const char *text)
{
  ui_template_id(layout,
                 C,
                 ptr,
                 propname,
                 newop,
                 openop,
                 unlinkop,
                 NULL,
                 text,
                 UI_ID_BROWSE | UI_ID_RENAME,
                 0,
                 0,
                 filter,
                 false,
                 1.0f,
                 false,
                 false);
}

void uiTemplateIDPreview(uiLayout *layout,
                         bContext *C,
                         PointerRNA *ptr,
                         const char *propname,
                         const char *newop,
                         const char *openop,
                         const char *unlinkop,
                         int rows,
                         int cols,
                         int filter,
                         const bool hide_buttons)
{
  ui_template_id(layout,
                 C,
                 ptr,
                 propname,
                 newop,
                 openop,
                 unlinkop,
                 NULL,
                 NULL,
                 UI_ID_BROWSE | UI_ID_RENAME | UI_ID_DELETE | UI_ID_PREVIEWS,
                 rows,
                 cols,
                 filter,
                 false,
                 1.0f,
                 false,
                 hide_buttons);
}

void uiTemplateGpencilColorPreview(uiLayout *layout,
                                   bContext *C,
                                   PointerRNA *ptr,
                                   const char *propname,
                                   int rows,
                                   int cols,
                                   float scale,
                                   int filter)
{
  ui_template_id(layout,
                 C,
                 ptr,
                 propname,
                 NULL,
                 NULL,
                 NULL,
                 NULL,
                 NULL,
                 UI_ID_BROWSE | UI_ID_PREVIEWS | UI_ID_DELETE,
                 rows,
                 cols,
                 filter,
                 false,
                 scale < 0.5f ? 0.5f : scale,
                 false,
                 false);
}

/**
 * Version of #uiTemplateID using tabs.
 */
void uiTemplateIDTabs(uiLayout *layout,
                      bContext *C,
                      PointerRNA *ptr,
                      const char *propname,
                      const char *newop,
                      const char *menu,
                      int filter)
{
  ui_template_id(layout,
                 C,
                 ptr,
                 propname,
                 newop,
                 NULL,
                 NULL,
                 menu,
                 NULL,
                 UI_ID_BROWSE | UI_ID_RENAME,
                 0,
                 0,
                 filter,
                 true,
                 1.0f,
                 false,
                 false);
}

/** \} */

/* -------------------------------------------------------------------- */
/** \name ID Chooser Template
 * \{ */

/**
 * This is for selecting the type of ID-block to use,
 * and then from the relevant type choosing the block to use.
 *
 * \param propname: property identifier for property that ID-pointer gets stored to.
 * \param proptypename: property identifier for property
 * used to determine the type of ID-pointer that can be used.
 */
void uiTemplateAnyID(uiLayout *layout,
                     PointerRNA *ptr,
                     const char *propname,
                     const char *proptypename,
                     const char *text)
{
  /* get properties... */
  PropertyRNA *propID = RNA_struct_find_property(ptr, propname);
  PropertyRNA *propType = RNA_struct_find_property(ptr, proptypename);

  if (!propID || RNA_property_type(propID) != PROP_POINTER) {
    RNA_warning("pointer property not found: %s.%s", RNA_struct_identifier(ptr->type), propname);
    return;
  }
  if (!propType || RNA_property_type(propType) != PROP_ENUM) {
    RNA_warning(
        "pointer-type property not found: %s.%s", RNA_struct_identifier(ptr->type), proptypename);
    return;
  }

  /* Start drawing UI Elements using standard defines */

  /* NOTE: split amount here needs to be synced with normal labels */
  uiLayout *split = uiLayoutSplit(layout, 0.33f, false);

  /* FIRST PART ................................................ */
  uiLayout *row = uiLayoutRow(split, false);

  /* Label - either use the provided text, or will become "ID-Block:" */
  if (text) {
    if (text[0]) {
      uiItemL(row, text, ICON_NONE);
    }
  }
  else {
    uiItemL(row, IFACE_("ID-Block:"), ICON_NONE);
  }

  /* SECOND PART ................................................ */
  row = uiLayoutRow(split, true);

  /* ID-Type Selector - just have a menu of icons */

  /* HACK: special group just for the enum,
   * otherwise we get ugly layout with text included too... */
  uiLayout *sub = uiLayoutRow(row, true);
  uiLayoutSetAlignment(sub, UI_LAYOUT_ALIGN_LEFT);

  uiItemFullR(sub, ptr, propType, 0, 0, UI_ITEM_R_ICON_ONLY, "", ICON_NONE);

  /* ID-Block Selector - just use pointer widget... */

  /* HACK: special group to counteract the effects of the previous enum,
   * which now pushes everything too far right. */
  sub = uiLayoutRow(row, true);
  uiLayoutSetAlignment(sub, UI_LAYOUT_ALIGN_EXPAND);

  uiItemFullR(sub, ptr, propID, 0, 0, 0, "", ICON_NONE);
}

/** \} */

/* -------------------------------------------------------------------- */
/** \name Search Template
 * \{ */

typedef struct TemplateSearch {
  uiRNACollectionSearch search_data;

  bool use_previews;
  int preview_rows, preview_cols;
} TemplateSearch;

static void template_search_exec_fn(bContext *C, void *arg_template, void *item)
{
  TemplateSearch *template_search = arg_template;
  uiRNACollectionSearch *coll_search = &template_search->search_data;
  StructRNA *type = RNA_property_pointer_type(&coll_search->target_ptr, coll_search->target_prop);
  PointerRNA item_ptr;

  RNA_pointer_create(NULL, type, item, &item_ptr);
  RNA_property_pointer_set(&coll_search->target_ptr, coll_search->target_prop, item_ptr, NULL);
  RNA_property_update(C, &coll_search->target_ptr, coll_search->target_prop);
}

static uiBlock *template_search_menu(bContext *C, ARegion *region, void *arg_template)
{
  static TemplateSearch template_search;

  /* arg_template is malloced, can be freed by parent button */
  template_search = *((TemplateSearch *)arg_template);
  PointerRNA active_ptr = RNA_property_pointer_get(&template_search.search_data.target_ptr,
                                                   template_search.search_data.target_prop);

  return template_common_search_menu(C,
                                     region,
                                     ui_rna_collection_search_update_fn,
                                     &template_search,
                                     template_search_exec_fn,
                                     active_ptr.data,
                                     NULL,
                                     template_search.preview_rows,
                                     template_search.preview_cols,
                                     1.0f);
}

static void template_search_add_button_searchmenu(const bContext *C,
                                                  uiLayout *layout,
                                                  uiBlock *block,
                                                  TemplateSearch *template_search,
                                                  const bool editable,
                                                  const bool live_icon)
{
  const char *ui_description = RNA_property_ui_description(
      template_search->search_data.target_prop);

  template_add_button_search_menu(C,
                                  layout,
                                  block,
                                  &template_search->search_data.target_ptr,
                                  template_search->search_data.target_prop,
                                  template_search_menu,
                                  MEM_dupallocN(template_search),
                                  ui_description,
                                  template_search->use_previews,
                                  editable,
                                  live_icon);
}

static void template_search_add_button_name(uiBlock *block,
                                            PointerRNA *active_ptr,
                                            const StructRNA *type)
{
  PropertyRNA *name_prop = RNA_struct_name_property(type);
  const int width = template_search_textbut_width(active_ptr, name_prop);
  const int height = template_search_textbut_height();
  uiDefAutoButR(block, active_ptr, name_prop, 0, "", ICON_NONE, 0, 0, width, height);
}

static void template_search_add_button_operator(uiBlock *block,
                                                const char *const operator_name,
                                                const int opcontext,
                                                const int icon,
                                                const bool editable)
{
  if (!operator_name) {
    return;
  }

  uiBut *but = uiDefIconButO(
      block, UI_BTYPE_BUT, operator_name, opcontext, icon, 0, 0, UI_UNIT_X, UI_UNIT_Y, NULL);

  if (!editable) {
    UI_but_drawflag_enable(but, UI_BUT_DISABLED);
  }
}

static void template_search_buttons(const bContext *C,
                                    uiLayout *layout,
                                    TemplateSearch *template_search,
                                    const char *newop,
                                    const char *unlinkop)
{
  uiBlock *block = uiLayoutGetBlock(layout);
  uiRNACollectionSearch *search_data = &template_search->search_data;
  StructRNA *type = RNA_property_pointer_type(&search_data->target_ptr, search_data->target_prop);
  const bool editable = RNA_property_editable(&search_data->target_ptr, search_data->target_prop);
  PointerRNA active_ptr = RNA_property_pointer_get(&search_data->target_ptr,
                                                   search_data->target_prop);

  if (active_ptr.type) {
    /* can only get correct type when there is an active item */
    type = active_ptr.type;
  }

  uiLayoutRow(layout, true);
  UI_block_align_begin(block);

  template_search_add_button_searchmenu(C, layout, block, template_search, editable, false);
  template_search_add_button_name(block, &active_ptr, type);
  template_search_add_button_operator(
      block, newop, WM_OP_INVOKE_DEFAULT, ICON_DUPLICATE, editable);
  template_search_add_button_operator(block, unlinkop, WM_OP_INVOKE_REGION_WIN, ICON_X, editable);

  UI_block_align_end(block);
}

static PropertyRNA *template_search_get_searchprop(PointerRNA *targetptr,
                                                   PropertyRNA *targetprop,
                                                   PointerRNA *searchptr,
                                                   const char *const searchpropname)
{
  PropertyRNA *searchprop;

  if (searchptr && !searchptr->data) {
    searchptr = NULL;
  }

  if (!searchptr && !searchpropname) {
    /* both NULL means we don't use a custom rna collection to search in */
  }
  else if (!searchptr && searchpropname) {
    RNA_warning("searchpropname defined (%s) but searchptr is missing", searchpropname);
  }
  else if (searchptr && !searchpropname) {
    RNA_warning("searchptr defined (%s) but searchpropname is missing",
                RNA_struct_identifier(searchptr->type));
  }
  else if (!(searchprop = RNA_struct_find_property(searchptr, searchpropname))) {
    RNA_warning("search collection property not found: %s.%s",
                RNA_struct_identifier(searchptr->type),
                searchpropname);
  }
  else if (RNA_property_type(searchprop) != PROP_COLLECTION) {
    RNA_warning("search collection property is not a collection type: %s.%s",
                RNA_struct_identifier(searchptr->type),
                searchpropname);
  }
  /* check if searchprop has same type as targetprop */
  else if (RNA_property_pointer_type(searchptr, searchprop) !=
           RNA_property_pointer_type(targetptr, targetprop)) {
    RNA_warning("search collection items from %s.%s are not of type %s",
                RNA_struct_identifier(searchptr->type),
                searchpropname,
                RNA_struct_identifier(RNA_property_pointer_type(targetptr, targetprop)));
  }
  else {
    return searchprop;
  }

  return NULL;
}

static TemplateSearch *template_search_setup(PointerRNA *ptr,
                                             const char *const propname,
                                             PointerRNA *searchptr,
                                             const char *const searchpropname)
{
  PropertyRNA *prop = RNA_struct_find_property(ptr, propname);

  if (!prop || RNA_property_type(prop) != PROP_POINTER) {
    RNA_warning("pointer property not found: %s.%s", RNA_struct_identifier(ptr->type), propname);
    return NULL;
  }
  PropertyRNA *searchprop = template_search_get_searchprop(ptr, prop, searchptr, searchpropname);

  TemplateSearch *template_search = MEM_callocN(sizeof(*template_search), __func__);
  template_search->search_data.target_ptr = *ptr;
  template_search->search_data.target_prop = prop;
  template_search->search_data.search_ptr = *searchptr;
  template_search->search_data.search_prop = searchprop;

  return template_search;
}

/**
 * Search menu to pick an item from a collection.
 * A version of uiTemplateID that works for non-ID types.
 */
void uiTemplateSearch(uiLayout *layout,
                      bContext *C,
                      PointerRNA *ptr,
                      const char *propname,
                      PointerRNA *searchptr,
                      const char *searchpropname,
                      const char *newop,
                      const char *unlinkop)
{
  TemplateSearch *template_search = template_search_setup(
      ptr, propname, searchptr, searchpropname);
  if (template_search != NULL) {
    template_search_buttons(C, layout, template_search, newop, unlinkop);
    MEM_freeN(template_search);
  }
}

void uiTemplateSearchPreview(uiLayout *layout,
                             bContext *C,
                             PointerRNA *ptr,
                             const char *propname,
                             PointerRNA *searchptr,
                             const char *searchpropname,
                             const char *newop,
                             const char *unlinkop,
                             const int rows,
                             const int cols)
{
  TemplateSearch *template_search = template_search_setup(
      ptr, propname, searchptr, searchpropname);

  if (template_search != NULL) {
    template_search->use_previews = true;
    template_search->preview_rows = rows;
    template_search->preview_cols = cols;

    template_search_buttons(C, layout, template_search, newop, unlinkop);

    MEM_freeN(template_search);
  }
}

/** \} */

/* -------------------------------------------------------------------- */
/** \name RNA Path Builder Template
 * \{ */

/* ---------- */

/**
 * This is creating/editing RNA-Paths
 *
 * - ptr: struct which holds the path property
 * - propname: property identifier for property that path gets stored to
 * - root_ptr: struct that path gets built from
 */
void uiTemplatePathBuilder(uiLayout *layout,
                           PointerRNA *ptr,
                           const char *propname,
                           PointerRNA *UNUSED(root_ptr),
                           const char *text)
{
  /* check that properties are valid */
  PropertyRNA *propPath = RNA_struct_find_property(ptr, propname);
  if (!propPath || RNA_property_type(propPath) != PROP_STRING) {
    RNA_warning("path property not found: %s.%s", RNA_struct_identifier(ptr->type), propname);
    return;
  }

  /* Start drawing UI Elements using standard defines */
  uiLayout *row = uiLayoutRow(layout, true);

  /* Path (existing string) Widget */
  uiItemR(row, ptr, propname, 0, text, ICON_RNA);

  /* TODO: attach something to this to make allow
   * searching of nested properties to 'build' the path */
}

/** \} */

/* -------------------------------------------------------------------- */
/** \name Modifiers Template
 *
 *  Template for building the panel layout for the active object's modifiers.
 * \{ */

static void modifier_panel_id(void *md_link, char *r_name)
{
  ModifierData *md = (ModifierData *)md_link;
  BKE_modifier_type_panel_id(md->type, r_name);
}

void uiTemplateModifiers(uiLayout *UNUSED(layout), bContext *C)
{
  ARegion *region = CTX_wm_region(C);

  Object *ob = ED_object_active_context(C);
  ListBase *modifiers = &ob->modifiers;

  const bool panels_match = UI_panel_list_matches_data(region, modifiers, modifier_panel_id);

  if (!panels_match) {
    UI_panels_free_instanced(C, region);
    ModifierData *md = modifiers->first;
    for (int i = 0; md; i++, md = md->next) {
      const ModifierTypeInfo *mti = BKE_modifier_get_info(md->type);
      if (mti->panelRegister == NULL) {
        continue;
      }

      char panel_idname[MAX_NAME];
      modifier_panel_id(md, panel_idname);

      /* Create custom data RNA pointer. */
      PointerRNA *md_ptr = MEM_mallocN(sizeof(PointerRNA), "panel customdata");
      RNA_pointer_create(&ob->id, &RNA_Modifier, md, md_ptr);

      UI_panel_add_instanced(C, region, &region->panels, panel_idname, md_ptr);
    }
  }
  else {
    /* Assuming there's only one group of instanced panels, update the custom data pointers. */
    Panel *panel = region->panels.first;
    LISTBASE_FOREACH (ModifierData *, md, modifiers) {
      const ModifierTypeInfo *mti = BKE_modifier_get_info(md->type);
      if (mti->panelRegister == NULL) {
        continue;
      }

      /* Move to the next instanced panel corresponding to the next modifier. */
      while ((panel->type == NULL) || !(panel->type->flag & PANEL_TYPE_INSTANCED)) {
        panel = panel->next;
        BLI_assert(panel != NULL); /* There shouldn't be fewer panels than modifiers with UIs. */
      }

      PointerRNA *md_ptr = MEM_mallocN(sizeof(PointerRNA), "panel customdata");
      RNA_pointer_create(&ob->id, &RNA_Modifier, md, md_ptr);
      UI_panel_custom_data_set(panel, md_ptr);

      panel = panel->next;
    }
  }
}

/** \} */

/* -------------------------------------------------------------------- */
/** \name Constraints Template
 *
 *  Template for building the panel layout for the active object or bone's constraints.
 * \{ */

/** For building the panel UI for constraints. */
#define CONSTRAINT_TYPE_PANEL_PREFIX "OBJECT_PT_"
#define CONSTRAINT_BONE_TYPE_PANEL_PREFIX "BONE_PT_"

/**
 * Check if the panel's ID starts with 'BONE', meaning it is a bone constraint.
 */
static bool constraint_panel_is_bone(Panel *panel)
{
  return (panel->panelname[0] == 'B') && (panel->panelname[1] == 'O') &&
         (panel->panelname[2] == 'N') && (panel->panelname[3] == 'E');
}

/**
 * Move a constraint to the index it's moved to after a drag and drop.
 */
static void constraint_reorder(bContext *C, Panel *panel, int new_index)
{
  const bool constraint_from_bone = constraint_panel_is_bone(panel);

  PointerRNA *con_ptr = UI_panel_custom_data_get(panel);
  bConstraint *con = (bConstraint *)con_ptr->data;

  PointerRNA props_ptr;
  wmOperatorType *ot = WM_operatortype_find("CONSTRAINT_OT_move_to_index", false);
  WM_operator_properties_create_ptr(&props_ptr, ot);
  RNA_string_set(&props_ptr, "constraint", con->name);
  RNA_int_set(&props_ptr, "index", new_index);
  /* Set owner to #EDIT_CONSTRAINT_OWNER_OBJECT or #EDIT_CONSTRAINT_OWNER_BONE. */
  RNA_enum_set(&props_ptr, "owner", constraint_from_bone ? 1 : 0);
  WM_operator_name_call_ptr(C, ot, WM_OP_INVOKE_DEFAULT, &props_ptr);
  WM_operator_properties_free(&props_ptr);
}

/**
 * Get the expand flag from the active constraint to use for the panel.
 */
static short get_constraint_expand_flag(const bContext *UNUSED(C), Panel *panel)
{
  PointerRNA *con_ptr = UI_panel_custom_data_get(panel);
  bConstraint *con = (bConstraint *)con_ptr->data;

  return con->ui_expand_flag;
}

/**
 * Save the expand flag for the panel and sub-panels to the constraint.
 */
static void set_constraint_expand_flag(const bContext *UNUSED(C), Panel *panel, short expand_flag)
{
  PointerRNA *con_ptr = UI_panel_custom_data_get(panel);
  bConstraint *con = (bConstraint *)con_ptr->data;
  con->ui_expand_flag = expand_flag;
}

/**
 * Function with void * argument for #uiListPanelIDFromDataFunc.
 *
 * \note Constraint panel types are assumed to be named with the struct name field
 * concatenated to the defined prefix.
 */
static void object_constraint_panel_id(void *md_link, char *r_name)
{
  bConstraint *con = (bConstraint *)md_link;
  const bConstraintTypeInfo *cti = BKE_constraint_typeinfo_from_type(con->type);

  /* Cannot get TypeInfo for invalid/legacy constraints. */
  if (cti == NULL) {
    return;
  }

  strcpy(r_name, CONSTRAINT_TYPE_PANEL_PREFIX);
  strcat(r_name, cti->structName);
}

static void bone_constraint_panel_id(void *md_link, char *r_name)
{
  bConstraint *con = (bConstraint *)md_link;
  const bConstraintTypeInfo *cti = BKE_constraint_typeinfo_from_type(con->type);

  /* Cannot get TypeInfo for invalid/legacy constraints. */
  if (cti == NULL) {
    return;
  }

  strcpy(r_name, CONSTRAINT_BONE_TYPE_PANEL_PREFIX);
  strcat(r_name, cti->structName);
}

/**
 * Check if the constraint panels don't match the data and rebuild the panels if so.
 */
void uiTemplateConstraints(uiLayout *UNUSED(layout), bContext *C, bool use_bone_constraints)
{
  ARegion *region = CTX_wm_region(C);

  Object *ob = ED_object_active_context(C);
  ListBase *constraints = {NULL};
  if (use_bone_constraints) {
    constraints = ED_object_pose_constraint_list(C);
  }
  else if (ob != NULL) {
    constraints = &ob->constraints;
  }

  /* Switch between the bone panel ID function and the object panel ID function. */
  uiListPanelIDFromDataFunc panel_id_func = use_bone_constraints ? bone_constraint_panel_id :
                                                                   object_constraint_panel_id;

  const bool panels_match = UI_panel_list_matches_data(region, constraints, panel_id_func);

  if (!panels_match) {
    UI_panels_free_instanced(C, region);
    bConstraint *con = (constraints == NULL) ? NULL : constraints->first;
    for (int i = 0; con; i++, con = con->next) {
      /* Don't show invalid/legacy constraints. */
      if (con->type == CONSTRAINT_TYPE_NULL) {
        continue;
      }
      /* Don't show temporary constraints (AutoIK and target-less IK constraints). */
      if (con->type == CONSTRAINT_TYPE_KINEMATIC) {
        bKinematicConstraint *data = con->data;
        if (data->flag & CONSTRAINT_IK_TEMP) {
          continue;
        }
      }

      char panel_idname[MAX_NAME];
      panel_id_func(con, panel_idname);

      /* Create custom data RNA pointer. */
      PointerRNA *con_ptr = MEM_mallocN(sizeof(PointerRNA), "panel customdata");
      RNA_pointer_create(&ob->id, &RNA_Constraint, con, con_ptr);

      Panel *new_panel = UI_panel_add_instanced(C, region, &region->panels, panel_idname, con_ptr);

      if (new_panel) {
        /* Set the list panel functionality function pointers since we don't do it with python. */
        new_panel->type->set_list_data_expand_flag = set_constraint_expand_flag;
        new_panel->type->get_list_data_expand_flag = get_constraint_expand_flag;
        new_panel->type->reorder = constraint_reorder;
      }
    }
  }
  else {
    /* Assuming there's only one group of instanced panels, update the custom data pointers. */
    Panel *panel = region->panels.first;
    LISTBASE_FOREACH (bConstraint *, con, constraints) {
      /* Don't show invalid/legacy constraints. */
      if (con->type == CONSTRAINT_TYPE_NULL) {
        continue;
      }
      /* Don't show temporary constraints (AutoIK and target-less IK constraints). */
      if (con->type == CONSTRAINT_TYPE_KINEMATIC) {
        bKinematicConstraint *data = con->data;
        if (data->flag & CONSTRAINT_IK_TEMP) {
          continue;
        }
      }

      /* Move to the next instanced panel corresponding to the next constraint. */
      while ((panel->type == NULL) || !(panel->type->flag & PANEL_TYPE_INSTANCED)) {
        panel = panel->next;
        BLI_assert(panel != NULL); /* There shouldn't be fewer panels than constraint panels. */
      }

      PointerRNA *con_ptr = MEM_mallocN(sizeof(PointerRNA), "constraint panel customdata");
      RNA_pointer_create(&ob->id, &RNA_Constraint, con, con_ptr);
      UI_panel_custom_data_set(panel, con_ptr);

      panel = panel->next;
    }
  }
}

#undef CONSTRAINT_TYPE_PANEL_PREFIX
#undef CONSTRAINT_BONE_TYPE_PANEL_PREFIX

/** \} */

/* -------------------------------------------------------------------- */
/** \name Grease Pencil Modifiers Template
 * \{ */

/**
 * Function with void * argument for #uiListPanelIDFromDataFunc.
 */
static void gpencil_modifier_panel_id(void *md_link, char *r_name)
{
  ModifierData *md = (ModifierData *)md_link;
  BKE_gpencil_modifierType_panel_id(md->type, r_name);
}

void uiTemplateGpencilModifiers(uiLayout *UNUSED(layout), bContext *C)
{
  ARegion *region = CTX_wm_region(C);
  Object *ob = ED_object_active_context(C);
  ListBase *modifiers = &ob->greasepencil_modifiers;

  const bool panels_match = UI_panel_list_matches_data(
      region, modifiers, gpencil_modifier_panel_id);

  if (!panels_match) {
    UI_panels_free_instanced(C, region);
    GpencilModifierData *md = modifiers->first;
    for (int i = 0; md; i++, md = md->next) {
      const GpencilModifierTypeInfo *mti = BKE_gpencil_modifier_get_info(md->type);
      if (mti->panelRegister == NULL) {
        continue;
      }

      char panel_idname[MAX_NAME];
      gpencil_modifier_panel_id(md, panel_idname);

      /* Create custom data RNA pointer. */
      PointerRNA *md_ptr = MEM_mallocN(sizeof(PointerRNA), "panel customdata");
      RNA_pointer_create(&ob->id, &RNA_GpencilModifier, md, md_ptr);

      UI_panel_add_instanced(C, region, &region->panels, panel_idname, md_ptr);
    }
  }
  else {
    /* Assuming there's only one group of instanced panels, update the custom data pointers. */
    Panel *panel = region->panels.first;
    LISTBASE_FOREACH (ModifierData *, md, modifiers) {
      const GpencilModifierTypeInfo *mti = BKE_gpencil_modifier_get_info(md->type);
      if (mti->panelRegister == NULL) {
        continue;
      }

      /* Move to the next instanced panel corresponding to the next modifier. */
      while ((panel->type == NULL) || !(panel->type->flag & PANEL_TYPE_INSTANCED)) {
        panel = panel->next;
        BLI_assert(panel != NULL); /* There shouldn't be fewer panels than modifiers with UIs. */
      }

      PointerRNA *md_ptr = MEM_mallocN(sizeof(PointerRNA), "panel customdata");
      RNA_pointer_create(&ob->id, &RNA_GpencilModifier, md, md_ptr);
      UI_panel_custom_data_set(panel, md_ptr);

      panel = panel->next;
    }
  }
}

/** \} */

/** \} */

#define ERROR_LIBDATA_MESSAGE TIP_("Can't edit external library data")

/* -------------------------------------------------------------------- */
/** \name ShaderFx Template
 *
 *  Template for building the panel layout for the active object's grease pencil shader
 * effects.
 * \{ */

/**
 * Function with void * argument for #uiListPanelIDFromDataFunc.
 */
static void shaderfx_panel_id(void *fx_v, char *r_idname)
{
  ShaderFxData *fx = (ShaderFxData *)fx_v;
  BKE_shaderfxType_panel_id(fx->type, r_idname);
}

/**
 * Check if the shader effect panels don't match the data and rebuild the panels if so.
 */
void uiTemplateShaderFx(uiLayout *UNUSED(layout), bContext *C)
{
  ARegion *region = CTX_wm_region(C);
  Object *ob = ED_object_active_context(C);
  ListBase *shaderfx = &ob->shader_fx;

  const bool panels_match = UI_panel_list_matches_data(region, shaderfx, shaderfx_panel_id);

  if (!panels_match) {
    UI_panels_free_instanced(C, region);
    ShaderFxData *fx = shaderfx->first;
    for (int i = 0; fx; i++, fx = fx->next) {
      char panel_idname[MAX_NAME];
      shaderfx_panel_id(fx, panel_idname);

      /* Create custom data RNA pointer. */
      PointerRNA *fx_ptr = MEM_mallocN(sizeof(PointerRNA), "panel customdata");
      RNA_pointer_create(&ob->id, &RNA_ShaderFx, fx, fx_ptr);

      UI_panel_add_instanced(C, region, &region->panels, panel_idname, fx_ptr);
    }
  }
  else {
    /* Assuming there's only one group of instanced panels, update the custom data pointers. */
    Panel *panel = region->panels.first;
    LISTBASE_FOREACH (ShaderFxData *, fx, shaderfx) {
      const ShaderFxTypeInfo *fxi = BKE_shaderfx_get_info(fx->type);
      if (fxi->panelRegister == NULL) {
        continue;
      }

      /* Move to the next instanced panel corresponding to the next modifier. */
      while ((panel->type == NULL) || !(panel->type->flag & PANEL_TYPE_INSTANCED)) {
        panel = panel->next;
        BLI_assert(panel != NULL); /* There shouldn't be fewer panels than modifiers with UIs. */
      }

      PointerRNA *fx_ptr = MEM_mallocN(sizeof(PointerRNA), "panel customdata");
      RNA_pointer_create(&ob->id, &RNA_ShaderFx, fx, fx_ptr);
      UI_panel_custom_data_set(panel, fx_ptr);

      panel = panel->next;
    }
  }
}

/** \} */

/* -------------------------------------------------------------------- */
/** \name Operator Property Buttons Template
 * \{ */

typedef struct uiTemplateOperatorPropertyPollParam {
  const bContext *C;
  wmOperator *op;
  short flag;
} uiTemplateOperatorPropertyPollParam;

#ifdef USE_OP_RESET_BUT
static void ui_layout_operator_buts__reset_cb(bContext *UNUSED(C),
                                              void *op_pt,
                                              void *UNUSED(arg_dummy2))
{
  WM_operator_properties_reset((wmOperator *)op_pt);
}
#endif

static bool ui_layout_operator_buts_poll_property(struct PointerRNA *UNUSED(ptr),
                                                  struct PropertyRNA *prop,
                                                  void *user_data)
{
  uiTemplateOperatorPropertyPollParam *params = user_data;

  if ((params->flag & UI_TEMPLATE_OP_PROPS_HIDE_ADVANCED) &&
      (RNA_property_tags(prop) & OP_PROP_TAG_ADVANCED)) {
    return false;
  }
  return params->op->type->poll_property(params->C, params->op, prop);
}

static eAutoPropButsReturn template_operator_property_buts_draw_single(
    const bContext *C,
    wmOperator *op,
    uiLayout *layout,
    const eButLabelAlign label_align,
    int layout_flags)
{
  uiBlock *block = uiLayoutGetBlock(layout);
  eAutoPropButsReturn return_info = 0;

  if (!op->properties) {
    const IDPropertyTemplate val = {0};
    op->properties = IDP_New(IDP_GROUP, &val, "wmOperatorProperties");
  }

  /* poll() on this operator may still fail,
   * at the moment there is no nice feedback when this happens just fails silently. */
  if (!WM_operator_repeat_check(C, op)) {
    UI_block_lock_set(block, true, "Operator can't' redo");
    return return_info;
  }

  /* useful for macros where only one of the steps can't be re-done */
  UI_block_lock_clear(block);

  if (layout_flags & UI_TEMPLATE_OP_PROPS_SHOW_TITLE) {
    uiItemL(layout, WM_operatortype_name(op->type, op->ptr), ICON_NONE);
  }

  /* menu */
  if (op->type->flag & OPTYPE_PRESET) {
    /* XXX, no simple way to get WM_MT_operator_presets.bl_label
     * from python! Label remains the same always! */
    PointerRNA op_ptr;
    uiLayout *row;

    block->ui_operator = op;

    row = uiLayoutRow(layout, true);
    uiItemM(row, "WM_MT_operator_presets", NULL, ICON_NONE);

    wmOperatorType *ot = WM_operatortype_find("WM_OT_operator_preset_add", false);
    uiItemFullO_ptr(row, ot, "", ICON_ADD, NULL, WM_OP_INVOKE_DEFAULT, 0, &op_ptr);
    RNA_string_set(&op_ptr, "operator", op->type->idname);

    uiItemFullO_ptr(row, ot, "", ICON_REMOVE, NULL, WM_OP_INVOKE_DEFAULT, 0, &op_ptr);
    RNA_string_set(&op_ptr, "operator", op->type->idname);
    RNA_boolean_set(&op_ptr, "remove_active", true);
  }

  if (op->type->ui) {
    op->layout = layout;
    op->type->ui((bContext *)C, op);
    op->layout = NULL;

    /* UI_LAYOUT_OP_SHOW_EMPTY ignored. retun_info is ignored too. We could
     * allow ot.ui callback to return this, but not needed right now. */
  }
  else {
    wmWindowManager *wm = CTX_wm_manager(C);
    uiTemplateOperatorPropertyPollParam user_data = {.C = C, .op = op, .flag = layout_flags};
    const bool use_prop_split = (layout_flags & UI_TEMPLATE_OP_PROPS_NO_SPLIT_LAYOUT) == 0;

    PointerRNA ptr;
    RNA_pointer_create(&wm->id, op->type->srna, op->properties, &ptr);

    uiLayoutSetPropSep(layout, use_prop_split);
    uiLayoutSetPropDecorate(layout, false);

    /* main draw call */
    return_info = uiDefAutoButsRNA(
        layout,
        &ptr,
        op->type->poll_property ? ui_layout_operator_buts_poll_property : NULL,
        op->type->poll_property ? &user_data : NULL,
        op->type->prop,
        label_align,
        (layout_flags & UI_TEMPLATE_OP_PROPS_COMPACT));

    if ((return_info & UI_PROP_BUTS_NONE_ADDED) &&
        (layout_flags & UI_TEMPLATE_OP_PROPS_SHOW_EMPTY)) {
      uiItemL(layout, IFACE_("No Properties"), ICON_NONE);
    }
  }

#ifdef USE_OP_RESET_BUT
  /* its possible that reset can do nothing if all have PROP_SKIP_SAVE enabled
   * but this is not so important if this button is drawn in those cases
   * (which isn't all that likely anyway) - campbell */
  if (op->properties->len) {
    uiBut *but;
    uiLayout *col; /* needed to avoid alignment errors with previous buttons */

    col = uiLayoutColumn(layout, false);
    block = uiLayoutGetBlock(col);
    but = uiDefIconTextBut(block,
                           UI_BTYPE_BUT,
                           0,
                           ICON_FILE_REFRESH,
                           IFACE_("Reset"),
                           0,
                           0,
                           UI_UNIT_X,
                           UI_UNIT_Y,
                           NULL,
                           0.0,
                           0.0,
                           0.0,
                           0.0,
                           TIP_("Reset operator defaults"));
    UI_but_func_set(but, ui_layout_operator_buts__reset_cb, op, NULL);
  }
#endif

  /* set various special settings for buttons */

  /* Only do this if we're not refreshing an existing UI. */
  if (block->oldblock == NULL) {
    const bool is_popup = (block->flag & UI_BLOCK_KEEP_OPEN) != 0;

    LISTBASE_FOREACH (uiBut *, but, &block->buttons) {
      /* no undo for buttons for operator redo panels */
      UI_but_flag_disable(but, UI_BUT_UNDO);

      /* only for popups, see T36109. */

      /* if button is operator's default property, and a text-field, enable focus for it
       * - this is used for allowing operators with popups to rename stuff with fewer clicks
       */
      if (is_popup) {
        if ((but->rnaprop == op->type->prop) && (but->type == UI_BTYPE_TEXT)) {
          UI_but_focus_on_enter_event(CTX_wm_window(C), but);
        }
      }
    }
  }

  return return_info;
}

static void template_operator_property_buts_draw_recursive(const bContext *C,
                                                           wmOperator *op,
                                                           uiLayout *layout,
                                                           const eButLabelAlign label_align,
                                                           int layout_flags,
                                                           bool *r_has_advanced)
{
  if (op->type->flag & OPTYPE_MACRO) {
    LISTBASE_FOREACH (wmOperator *, macro_op, &op->macro) {
      template_operator_property_buts_draw_recursive(
          C, macro_op, layout, label_align, layout_flags, r_has_advanced);
    }
  }
  else {
    /* Might want to make label_align adjustable somehow. */
    eAutoPropButsReturn return_info = template_operator_property_buts_draw_single(
        C, op, layout, label_align, layout_flags);
    if (return_info & UI_PROP_BUTS_ANY_FAILED_CHECK) {
      if (r_has_advanced) {
        *r_has_advanced = true;
      }
    }
  }
}

static bool ui_layout_operator_properties_only_booleans(const bContext *C,
                                                        wmWindowManager *wm,
                                                        wmOperator *op,
                                                        int layout_flags)
{
  if (op->type->flag & OPTYPE_MACRO) {
    LISTBASE_FOREACH (wmOperator *, macro_op, &op->macro) {
      if (!ui_layout_operator_properties_only_booleans(C, wm, macro_op, layout_flags)) {
        return false;
      }
    }
  }
  else {
    uiTemplateOperatorPropertyPollParam user_data = {.C = C, .op = op, .flag = layout_flags};
    PointerRNA ptr;

    RNA_pointer_create(&wm->id, op->type->srna, op->properties, &ptr);

    RNA_STRUCT_BEGIN (&ptr, prop) {
      if (RNA_property_flag(prop) & PROP_HIDDEN) {
        continue;
      }
      if (op->type->poll_property &&
          !ui_layout_operator_buts_poll_property(&ptr, prop, &user_data)) {
        continue;
      }
      if (RNA_property_type(prop) != PROP_BOOLEAN) {
        return false;
      }
    }
    RNA_STRUCT_END;
  }

  return true;
}

/**
 * Draw Operator property buttons for redoing execution with different settings.
 * This function does not initialize the layout,
 * functions can be called on the layout before and after.
 */
void uiTemplateOperatorPropertyButs(
    const bContext *C, uiLayout *layout, wmOperator *op, eButLabelAlign label_align, short flag)
{
  wmWindowManager *wm = CTX_wm_manager(C);

  /* If there are only checkbox items, don't use split layout by default. It looks weird if the
   * checkboxes only use half the width. */
  if (ui_layout_operator_properties_only_booleans(C, wm, op, flag)) {
    flag |= UI_TEMPLATE_OP_PROPS_NO_SPLIT_LAYOUT;
  }

  template_operator_property_buts_draw_recursive(C, op, layout, label_align, flag, NULL);
}

void uiTemplateOperatorRedoProperties(uiLayout *layout, const bContext *C)
{
  wmOperator *op = WM_operator_last_redo(C);
  uiBlock *block = uiLayoutGetBlock(layout);

  if (op == NULL) {
    return;
  }

  /* Disable for now, doesn't fit well in popover. */
#if 0
  /* Repeat button with operator name as text. */
  uiItemFullO(layout,
              "SCREEN_OT_repeat_last",
              WM_operatortype_name(op->type, op->ptr),
              ICON_NONE,
              NULL,
              WM_OP_INVOKE_DEFAULT,
              0,
              NULL);
#endif

  if (WM_operator_repeat_check(C, op)) {
    int layout_flags = 0;
    if (block->panel == NULL) {
      layout_flags = UI_TEMPLATE_OP_PROPS_SHOW_TITLE;
    }
#if 0
    bool has_advanced = false;
#endif

    UI_block_func_handle_set(block, ED_undo_operator_repeat_cb_evt, op);
    template_operator_property_buts_draw_recursive(
        C, op, layout, UI_BUT_LABEL_ALIGN_NONE, layout_flags, NULL /* &has_advanced */);
    /* Warning! this leaves the handle function for any other users of this block. */

#if 0
    if (has_advanced) {
      uiItemO(layout, IFACE_("More..."), ICON_NONE, "SCREEN_OT_redo_last");
    }
#endif
  }
}

/** \} */

/* -------------------------------------------------------------------- */
/** \name Constraint Header Template
 * \{ */

#define ERROR_LIBDATA_MESSAGE TIP_("Can't edit external library data")

static void constraint_active_func(bContext *UNUSED(C), void *ob_v, void *con_v)
{
  ED_object_constraint_active_set(ob_v, con_v);
}

static void draw_constraint_header(uiLayout *layout, Object *ob, bConstraint *con)
{
  bPoseChannel *pchan = BKE_pose_channel_active(ob);
  short proxy_protected, xco = 0, yco = 0;
  // int rb_col; // UNUSED

  /* determine whether constraint is proxy protected or not */
  if (BKE_constraints_proxylocked_owner(ob, pchan)) {
    proxy_protected = (con->flag & CONSTRAINT_PROXY_LOCAL) == 0;
  }
  else {
    proxy_protected = 0;
  }

  /* unless button has own callback, it adds this callback to button */
  uiBlock *block = uiLayoutGetBlock(layout);
  UI_block_func_set(block, constraint_active_func, ob, con);

  PointerRNA ptr;
  RNA_pointer_create(&ob->id, &RNA_Constraint, con, &ptr);

  uiLayoutSetContextPointer(layout, "constraint", &ptr);

  /* Constraint type icon. */
  uiLayout *sub = uiLayoutRow(layout, false);
  uiLayoutSetEmboss(sub, false);
  uiLayoutSetRedAlert(sub, (con->flag & CONSTRAINT_DISABLE));
  uiItemL(sub, "", RNA_struct_ui_icon(ptr.type));

  UI_block_emboss_set(block, UI_EMBOSS);

  if (proxy_protected == 0) {
    uiItemR(layout, &ptr, "name", 0, "", ICON_NONE);
  }
  else {
    uiItemL(layout, con->name, ICON_NONE);
  }

  /* proxy-protected constraints cannot be edited, so hide up/down + close buttons */
  if (proxy_protected) {
    UI_block_emboss_set(block, UI_EMBOSS_NONE);

    /* draw a ghost icon (for proxy) and also a lock beside it,
     * to show that constraint is "proxy locked" */
    uiDefIconBut(block,
                 UI_BTYPE_BUT,
                 0,
                 ICON_GHOST_ENABLED,
                 xco + 12.2f * UI_UNIT_X,
                 yco,
                 0.95f * UI_UNIT_X,
                 0.95f * UI_UNIT_Y,
                 NULL,
                 0.0,
                 0.0,
                 0.0,
                 0.0,
                 TIP_("Proxy Protected"));
    uiDefIconBut(block,
                 UI_BTYPE_BUT,
                 0,
                 ICON_LOCKED,
                 xco + 13.1f * UI_UNIT_X,
                 yco,
                 0.95f * UI_UNIT_X,
                 0.95f * UI_UNIT_Y,
                 NULL,
                 0.0,
                 0.0,
                 0.0,
                 0.0,
                 TIP_("Proxy Protected"));

    UI_block_emboss_set(block, UI_EMBOSS);
  }
  else {
    /* enabled */
    UI_block_emboss_set(block, UI_EMBOSS_NONE_OR_STATUS);
    uiItemR(layout, &ptr, "mute", 0, "", 0);
    UI_block_emboss_set(block, UI_EMBOSS);

    uiLayoutSetOperatorContext(layout, WM_OP_INVOKE_DEFAULT);

    /* Close 'button' - emboss calls here disable drawing of 'button' behind X */
    UI_block_emboss_set(block, UI_EMBOSS_NONE);
    uiItemO(layout, "", ICON_X, "CONSTRAINT_OT_delete");
    UI_block_emboss_set(block, UI_EMBOSS);

    /* Some extra padding at the end, so the 'x' icon isn't too close to drag button. */
    uiItemS(layout);
  }

  /* Set but-locks for protected settings (magic numbers are used here!) */
  if (proxy_protected) {
    UI_block_lock_set(block, true, TIP_("Cannot edit Proxy-Protected Constraint"));
  }

  /* clear any locks set up for proxies/lib-linking */
  UI_block_lock_clear(block);
}

void uiTemplateConstraintHeader(uiLayout *layout, PointerRNA *ptr)
{
  /* verify we have valid data */
  if (!RNA_struct_is_a(ptr->type, &RNA_Constraint)) {
    RNA_warning("Expected constraint on object");
    return;
  }

  Object *ob = (Object *)ptr->owner_id;
  bConstraint *con = ptr->data;

  if (!ob || !(GS(ob->id.name) == ID_OB)) {
    RNA_warning("Expected constraint on object");
    return;
  }

  UI_block_lock_set(uiLayoutGetBlock(layout), (ob && ID_IS_LINKED(ob)), ERROR_LIBDATA_MESSAGE);

  draw_constraint_header(layout, ob, con);
}

/** \} */

/* -------------------------------------------------------------------- */
/** \name Preview Template
 * \{ */

#include "DNA_light_types.h"
#include "DNA_material_types.h"
#include "DNA_world_types.h"

#define B_MATPRV 1

static void do_preview_buttons(bContext *C, void *arg, int event)
{
  switch (event) {
    case B_MATPRV:
      WM_event_add_notifier(C, NC_MATERIAL | ND_SHADING_PREVIEW, arg);
      break;
  }
}

void uiTemplatePreview(uiLayout *layout,
                       bContext *C,
                       ID *id,
                       bool show_buttons,
                       ID *parent,
                       MTex *slot,
                       const char *preview_id)
{
  Material *ma = NULL;
  Tex *tex = (Tex *)id;
  short *pr_texture = NULL;
  PointerRNA material_ptr;
  PointerRNA texture_ptr;

  char _preview_id[UI_MAX_NAME_STR];

  if (id && !ELEM(GS(id->name), ID_MA, ID_TE, ID_WO, ID_LA, ID_LS)) {
    RNA_warning("Expected ID of type material, texture, light, world or line style");
    return;
  }

  /* decide what to render */
  ID *pid = id;
  ID *pparent = NULL;

  if (id && (GS(id->name) == ID_TE)) {
    if (parent && (GS(parent->name) == ID_MA)) {
      pr_texture = &((Material *)parent)->pr_texture;
    }
    else if (parent && (GS(parent->name) == ID_WO)) {
      pr_texture = &((World *)parent)->pr_texture;
    }
    else if (parent && (GS(parent->name) == ID_LA)) {
      pr_texture = &((Light *)parent)->pr_texture;
    }
    else if (parent && (GS(parent->name) == ID_LS)) {
      pr_texture = &((FreestyleLineStyle *)parent)->pr_texture;
    }

    if (pr_texture) {
      if (*pr_texture == TEX_PR_OTHER) {
        pid = parent;
      }
      else if (*pr_texture == TEX_PR_BOTH) {
        pparent = parent;
      }
    }
  }

  if (!preview_id || (preview_id[0] == '\0')) {
    /* If no identifier given, generate one from ID type. */
    BLI_snprintf(
        _preview_id, UI_MAX_NAME_STR, "uiPreview_%s", BKE_idtype_idcode_to_name(GS(id->name)));
    preview_id = _preview_id;
  }

  /* Find or add the uiPreview to the current Region. */
  ARegion *region = CTX_wm_region(C);
  uiPreview *ui_preview = BLI_findstring(
      &region->ui_previews, preview_id, offsetof(uiPreview, preview_id));

  if (!ui_preview) {
    ui_preview = MEM_callocN(sizeof(uiPreview), "uiPreview");
    BLI_strncpy(ui_preview->preview_id, preview_id, sizeof(ui_preview->preview_id));
    ui_preview->height = (short)(UI_UNIT_Y * 7.6f);
    BLI_addtail(&region->ui_previews, ui_preview);
  }

  if (ui_preview->height < UI_UNIT_Y) {
    ui_preview->height = UI_UNIT_Y;
  }
  else if (ui_preview->height > UI_UNIT_Y * 50) { /* Rather high upper limit, yet not insane! */
    ui_preview->height = UI_UNIT_Y * 50;
  }

  /* layout */
  uiBlock *block = uiLayoutGetBlock(layout);
  uiLayout *row = uiLayoutRow(layout, false);
  uiLayout *col = uiLayoutColumn(row, false);
  uiLayoutSetKeepAspect(col, true);

  /* add preview */
  uiDefBut(block,
           UI_BTYPE_EXTRA,
           0,
           "",
           0,
           0,
           UI_UNIT_X * 10,
           ui_preview->height,
           pid,
           0.0,
           0.0,
           0,
           0,
           "");
  UI_but_func_drawextra_set(block, ED_preview_draw, pparent, slot);
  UI_block_func_handle_set(block, do_preview_buttons, NULL);

  uiDefIconButS(block,
                UI_BTYPE_GRIP,
                0,
                ICON_GRIP,
                0,
                0,
                UI_UNIT_X * 10,
                (short)(UI_UNIT_Y * 0.3f),
                &ui_preview->height,
                UI_UNIT_Y,
                UI_UNIT_Y * 50.0f,
                0.0f,
                0.0f,
                "");

  /* add buttons */
  if (pid && show_buttons) {
    if (GS(pid->name) == ID_MA || (pparent && GS(pparent->name) == ID_MA)) {
      if (GS(pid->name) == ID_MA) {
        ma = (Material *)pid;
      }
      else {
        ma = (Material *)pparent;
      }

      /* Create RNA Pointer */
      RNA_pointer_create(&ma->id, &RNA_Material, ma, &material_ptr);

      col = uiLayoutColumn(row, true);
      uiLayoutSetScaleX(col, 1.5);
      uiItemR(col, &material_ptr, "preview_render_type", UI_ITEM_R_EXPAND, "", ICON_NONE);

      /* EEVEE preview file has baked lighting so use_preview_world has no effect,
       * just hide the option until this feature is supported. */
      if (!BKE_scene_uses_blender_eevee(CTX_data_scene(C))) {
        uiItemS(col);
        uiItemR(col, &material_ptr, "use_preview_world", 0, "", ICON_WORLD);
      }
    }

    if (pr_texture) {
      /* Create RNA Pointer */
      RNA_pointer_create(id, &RNA_Texture, tex, &texture_ptr);

      uiLayoutRow(layout, true);
      uiDefButS(block,
                UI_BTYPE_ROW,
                B_MATPRV,
                IFACE_("Texture"),
                0,
                0,
                UI_UNIT_X * 10,
                UI_UNIT_Y,
                pr_texture,
                10,
                TEX_PR_TEXTURE,
                0,
                0,
                "");
      if (GS(parent->name) == ID_MA) {
        uiDefButS(block,
                  UI_BTYPE_ROW,
                  B_MATPRV,
                  IFACE_("Material"),
                  0,
                  0,
                  UI_UNIT_X * 10,
                  UI_UNIT_Y,
                  pr_texture,
                  10,
                  TEX_PR_OTHER,
                  0,
                  0,
                  "");
      }
      else if (GS(parent->name) == ID_LA) {
        uiDefButS(block,
                  UI_BTYPE_ROW,
                  B_MATPRV,
                  CTX_IFACE_(BLT_I18NCONTEXT_ID_LIGHT, "Light"),
                  0,
                  0,
                  UI_UNIT_X * 10,
                  UI_UNIT_Y,
                  pr_texture,
                  10,
                  TEX_PR_OTHER,
                  0,
                  0,
                  "");
      }
      else if (GS(parent->name) == ID_WO) {
        uiDefButS(block,
                  UI_BTYPE_ROW,
                  B_MATPRV,
                  IFACE_("World"),
                  0,
                  0,
                  UI_UNIT_X * 10,
                  UI_UNIT_Y,
                  pr_texture,
                  10,
                  TEX_PR_OTHER,
                  0,
                  0,
                  "");
      }
      else if (GS(parent->name) == ID_LS) {
        uiDefButS(block,
                  UI_BTYPE_ROW,
                  B_MATPRV,
                  IFACE_("Line Style"),
                  0,
                  0,
                  UI_UNIT_X * 10,
                  UI_UNIT_Y,
                  pr_texture,
                  10,
                  TEX_PR_OTHER,
                  0,
                  0,
                  "");
      }
      uiDefButS(block,
                UI_BTYPE_ROW,
                B_MATPRV,
                IFACE_("Both"),
                0,
                0,
                UI_UNIT_X * 10,
                UI_UNIT_Y,
                pr_texture,
                10,
                TEX_PR_BOTH,
                0,
                0,
                "");

      /* Alpha button for texture preview */
      if (*pr_texture != TEX_PR_OTHER) {
        row = uiLayoutRow(layout, false);
        uiItemR(row, &texture_ptr, "use_preview_alpha", 0, NULL, ICON_NONE);
      }
    }
  }
}

/** \} */

/* -------------------------------------------------------------------- */
/** \name ColorRamp Template
 * \{ */

typedef struct RNAUpdateCb {
  PointerRNA ptr;
  PropertyRNA *prop;
} RNAUpdateCb;

static void rna_update_cb(bContext *C, void *arg_cb, void *UNUSED(arg))
{
  RNAUpdateCb *cb = (RNAUpdateCb *)arg_cb;

  /* we call update here on the pointer property, this way the
   * owner of the curve mapping can still define its own update
   * and notifier, even if the CurveMapping struct is shared. */
  RNA_property_update(C, &cb->ptr, cb->prop);
}

enum {
  CB_FUNC_FLIP,
  CB_FUNC_DISTRIBUTE_LR,
  CB_FUNC_DISTRIBUTE_EVENLY,
  CB_FUNC_RESET,
};

static void colorband_flip_cb(bContext *C, ColorBand *coba)
{
  CBData data_tmp[MAXCOLORBAND];

  for (int a = 0; a < coba->tot; a++) {
    data_tmp[a] = coba->data[coba->tot - (a + 1)];
  }
  for (int a = 0; a < coba->tot; a++) {
    data_tmp[a].pos = 1.0f - data_tmp[a].pos;
    coba->data[a] = data_tmp[a];
  }

  /* may as well flip the cur*/
  coba->cur = coba->tot - (coba->cur + 1);

  ED_undo_push(C, "Flip Color Ramp");
}

static void colorband_distribute_cb(bContext *C, ColorBand *coba, bool evenly)
{
  if (coba->tot > 1) {
    const int tot = evenly ? coba->tot - 1 : coba->tot;
    const float gap = 1.0f / tot;
    float pos = 0.0f;
    for (int a = 0; a < coba->tot; a++) {
      coba->data[a].pos = pos;
      pos += gap;
    }
    ED_undo_push(C, evenly ? "Distribute Stops Evenly" : "Distribute Stops from Left");
  }
}

static void colorband_tools_dofunc(bContext *C, void *coba_v, int event)
{
  ColorBand *coba = coba_v;

  switch (event) {
    case CB_FUNC_FLIP:
      colorband_flip_cb(C, coba);
      break;
    case CB_FUNC_DISTRIBUTE_LR:
      colorband_distribute_cb(C, coba, false);
      break;
    case CB_FUNC_DISTRIBUTE_EVENLY:
      colorband_distribute_cb(C, coba, true);
      break;
    case CB_FUNC_RESET:
      BKE_colorband_init(coba, true);
      ED_undo_push(C, "Reset Color Ramp");
      break;
  }
  ED_region_tag_redraw(CTX_wm_region(C));
}

static uiBlock *colorband_tools_func(bContext *C, ARegion *region, void *coba_v)
{
  const uiStyle *style = UI_style_get_dpi();
  ColorBand *coba = coba_v;
  short yco = 0;
  const short menuwidth = 10 * UI_UNIT_X;

  uiBlock *block = UI_block_begin(C, region, __func__, UI_EMBOSS_PULLDOWN);
  UI_block_func_butmenu_set(block, colorband_tools_dofunc, coba);

  uiLayout *layout = UI_block_layout(block,
                                     UI_LAYOUT_VERTICAL,
                                     UI_LAYOUT_MENU,
                                     0,
                                     0,
                                     UI_MENU_WIDTH_MIN,
                                     0,
                                     UI_MENU_PADDING,
                                     style);
  UI_block_layout_set_current(block, layout);
  {
    PointerRNA coba_ptr;
    RNA_pointer_create(NULL, &RNA_ColorRamp, coba, &coba_ptr);
    uiLayoutSetContextPointer(layout, "color_ramp", &coba_ptr);
  }

  /* We could move these to operators,
   * although this isn't important unless we want to assign key shortcuts to them. */
  {
    uiDefIconTextBut(block,
                     UI_BTYPE_BUT_MENU,
                     1,
                     ICON_BLANK1,
                     IFACE_("Flip Color Ramp"),
                     0,
                     yco -= UI_UNIT_Y,
                     menuwidth,
                     UI_UNIT_Y,
                     NULL,
                     0.0,
                     0.0,
                     0,
                     CB_FUNC_FLIP,
                     "");
    uiDefIconTextBut(block,
                     UI_BTYPE_BUT_MENU,
                     1,
                     ICON_BLANK1,
                     IFACE_("Distribute Stops from Left"),
                     0,
                     yco -= UI_UNIT_Y,
                     menuwidth,
                     UI_UNIT_Y,
                     NULL,
                     0.0,
                     0.0,
                     0,
                     CB_FUNC_DISTRIBUTE_LR,
                     "");
    uiDefIconTextBut(block,
                     UI_BTYPE_BUT_MENU,
                     1,
                     ICON_BLANK1,
                     IFACE_("Distribute Stops Evenly"),
                     0,
                     yco -= UI_UNIT_Y,
                     menuwidth,
                     UI_UNIT_Y,
                     NULL,
                     0.0,
                     0.0,
                     0,
                     CB_FUNC_DISTRIBUTE_EVENLY,
                     "");

    uiItemO(layout, IFACE_("Eyedropper"), ICON_EYEDROPPER, "UI_OT_eyedropper_colorramp");

    uiDefIconTextBut(block,
                     UI_BTYPE_BUT_MENU,
                     1,
                     ICON_BLANK1,
                     IFACE_("Reset Color Ramp"),
                     0,
                     yco -= UI_UNIT_Y,
                     menuwidth,
                     UI_UNIT_Y,
                     NULL,
                     0.0,
                     0.0,
                     0,
                     CB_FUNC_RESET,
                     "");
  }

  UI_block_direction_set(block, UI_DIR_DOWN);
  UI_block_bounds_set_text(block, 3.0f * UI_UNIT_X);

  return block;
}

static void colorband_add_cb(bContext *C, void *cb_v, void *coba_v)
{
  ColorBand *coba = coba_v;
  float pos = 0.5f;

  if (coba->tot > 1) {
    if (coba->cur > 0) {
      pos = (coba->data[coba->cur - 1].pos + coba->data[coba->cur].pos) * 0.5f;
    }
    else {
      pos = (coba->data[coba->cur + 1].pos + coba->data[coba->cur].pos) * 0.5f;
    }
  }

  if (BKE_colorband_element_add(coba, pos)) {
    rna_update_cb(C, cb_v, NULL);
    ED_undo_push(C, "Add Color Ramp Stop");
  }
}

static void colorband_del_cb(bContext *C, void *cb_v, void *coba_v)
{
  ColorBand *coba = coba_v;

  if (BKE_colorband_element_remove(coba, coba->cur)) {
    ED_undo_push(C, "Delete Color Ramp Stop");
    rna_update_cb(C, cb_v, NULL);
  }
}

static void colorband_update_cb(bContext *UNUSED(C), void *bt_v, void *coba_v)
{
  uiBut *bt = bt_v;
  ColorBand *coba = coba_v;

  /* Sneaky update here, we need to sort the color-band points to be in order,
   * however the RNA pointer then is wrong, so we update it */
  BKE_colorband_update_sort(coba);
  bt->rnapoin.data = coba->data + coba->cur;
}

static void colorband_buttons_layout(uiLayout *layout,
                                     uiBlock *block,
                                     ColorBand *coba,
                                     const rctf *butr,
                                     RNAUpdateCb *cb,
                                     int expand)
{
  uiBut *bt;
  const float unit = BLI_rctf_size_x(butr) / 14.0f;
  const float xs = butr->xmin;
  const float ys = butr->ymin;

  PointerRNA ptr;
  RNA_pointer_create(cb->ptr.owner_id, &RNA_ColorRamp, coba, &ptr);

  uiLayout *split = uiLayoutSplit(layout, 0.4f, false);

  UI_block_emboss_set(block, UI_EMBOSS_NONE);
  UI_block_align_begin(block);
  uiLayout *row = uiLayoutRow(split, false);

  bt = uiDefIconTextBut(block,
                        UI_BTYPE_BUT,
                        0,
                        ICON_ADD,
                        "",
                        0,
                        0,
                        2.0f * unit,
                        UI_UNIT_Y,
                        NULL,
                        0,
                        0,
                        0,
                        0,
                        TIP_("Add a new color stop to the color ramp"));
  UI_but_funcN_set(bt, colorband_add_cb, MEM_dupallocN(cb), coba);

  bt = uiDefIconTextBut(block,
                        UI_BTYPE_BUT,
                        0,
                        ICON_REMOVE,
                        "",
                        xs + 2.0f * unit,
                        ys + UI_UNIT_Y,
                        2.0f * unit,
                        UI_UNIT_Y,
                        NULL,
                        0,
                        0,
                        0,
                        0,
                        TIP_("Delete the active position"));
  UI_but_funcN_set(bt, colorband_del_cb, MEM_dupallocN(cb), coba);

  bt = uiDefIconBlockBut(block,
                         colorband_tools_func,
                         coba,
                         0,
                         ICON_DOWNARROW_HLT,
                         xs + 4.0f * unit,
                         ys + UI_UNIT_Y,
                         2.0f * unit,
                         UI_UNIT_Y,
                         TIP_("Tools"));
  UI_but_funcN_set(bt, rna_update_cb, MEM_dupallocN(cb), coba);

  UI_block_align_end(block);
  UI_block_emboss_set(block, UI_EMBOSS);

  row = uiLayoutRow(split, false);

  UI_block_align_begin(block);
  uiItemR(row, &ptr, "color_mode", 0, "", ICON_NONE);
  if (ELEM(coba->color_mode, COLBAND_BLEND_HSV, COLBAND_BLEND_HSL)) {
    uiItemR(row, &ptr, "hue_interpolation", 0, "", ICON_NONE);
  }
  else { /* COLBAND_BLEND_RGB */
    uiItemR(row, &ptr, "interpolation", 0, "", ICON_NONE);
  }
  UI_block_align_end(block);

  row = uiLayoutRow(layout, false);

  bt = uiDefBut(block,
                UI_BTYPE_COLORBAND,
                0,
                "",
                xs,
                ys,
                BLI_rctf_size_x(butr),
                UI_UNIT_Y,
                coba,
                0,
                0,
                0,
                0,
                "");
  UI_but_funcN_set(bt, rna_update_cb, MEM_dupallocN(cb), NULL);

  row = uiLayoutRow(layout, false);

  if (coba->tot) {
    CBData *cbd = coba->data + coba->cur;

    RNA_pointer_create(cb->ptr.owner_id, &RNA_ColorRampElement, cbd, &ptr);

    if (!expand) {
      split = uiLayoutSplit(layout, 0.3f, false);

      row = uiLayoutRow(split, false);
      bt = uiDefButS(block,
                     UI_BTYPE_NUM,
                     0,
                     "",
                     0,
                     0,
                     5.0f * UI_UNIT_X,
                     UI_UNIT_Y,
                     &coba->cur,
                     0.0,
                     (float)(MAX2(0, coba->tot - 1)),
                     0,
                     0,
                     TIP_("Choose active color stop"));
      UI_but_number_step_size_set(bt, 1);

      row = uiLayoutRow(split, false);
      uiItemR(row, &ptr, "position", 0, IFACE_("Pos"), ICON_NONE);
      bt = block->buttons.last;
      UI_but_func_set(bt, colorband_update_cb, bt, coba);

      row = uiLayoutRow(layout, false);
      uiItemR(row, &ptr, "color", 0, "", ICON_NONE);
      bt = block->buttons.last;
      UI_but_funcN_set(bt, rna_update_cb, MEM_dupallocN(cb), NULL);
    }
    else {
      split = uiLayoutSplit(layout, 0.5f, false);
      uiLayout *subsplit = uiLayoutSplit(split, 0.35f, false);

      row = uiLayoutRow(subsplit, false);
      bt = uiDefButS(block,
                     UI_BTYPE_NUM,
                     0,
                     "",
                     0,
                     0,
                     5.0f * UI_UNIT_X,
                     UI_UNIT_Y,
                     &coba->cur,
                     0.0,
                     (float)(MAX2(0, coba->tot - 1)),
                     0,
                     0,
                     TIP_("Choose active color stop"));
      UI_but_number_step_size_set(bt, 1);

      row = uiLayoutRow(subsplit, false);
      uiItemR(row, &ptr, "position", UI_ITEM_R_SLIDER, IFACE_("Pos"), ICON_NONE);
      bt = block->buttons.last;
      UI_but_func_set(bt, colorband_update_cb, bt, coba);

      row = uiLayoutRow(split, false);
      uiItemR(row, &ptr, "color", 0, "", ICON_NONE);
      bt = block->buttons.last;
      UI_but_funcN_set(bt, rna_update_cb, MEM_dupallocN(cb), NULL);
    }
  }
}

void uiTemplateColorRamp(uiLayout *layout, PointerRNA *ptr, const char *propname, bool expand)
{
  PropertyRNA *prop = RNA_struct_find_property(ptr, propname);

  if (!prop || RNA_property_type(prop) != PROP_POINTER) {
    return;
  }

  const PointerRNA cptr = RNA_property_pointer_get(ptr, prop);
  if (!cptr.data || !RNA_struct_is_a(cptr.type, &RNA_ColorRamp)) {
    return;
  }

  RNAUpdateCb *cb = MEM_callocN(sizeof(RNAUpdateCb), "RNAUpdateCb");
  cb->ptr = *ptr;
  cb->prop = prop;

  rctf rect;
  rect.xmin = 0;
  rect.xmax = 10.0f * UI_UNIT_X;
  rect.ymin = 0;
  rect.ymax = 19.5f * UI_UNIT_X;

  uiBlock *block = uiLayoutAbsoluteBlock(layout);

  ID *id = cptr.owner_id;
  UI_block_lock_set(block, (id && ID_IS_LINKED(id)), ERROR_LIBDATA_MESSAGE);

  colorband_buttons_layout(layout, block, cptr.data, &rect, cb, expand);

  UI_block_lock_clear(block);

  MEM_freeN(cb);
}

/** \} */

/* -------------------------------------------------------------------- */
/** \name Icon Template
 * \{ */

/**
 * \param icon_scale: Scale of the icon, 1x == button height.
 */
void uiTemplateIcon(uiLayout *layout, int icon_value, float icon_scale)
{
  uiBlock *block = uiLayoutAbsoluteBlock(layout);
  uiBut *but = uiDefIconBut(block,
                            UI_BTYPE_LABEL,
                            0,
                            ICON_X,
                            0,
                            0,
                            UI_UNIT_X * icon_scale,
                            UI_UNIT_Y * icon_scale,
                            NULL,
                            0.0,
                            0.0,
                            0.0,
                            0.0,
                            "");
  ui_def_but_icon(but, icon_value, UI_HAS_ICON | UI_BUT_ICON_PREVIEW);
}

/** \} */

/* -------------------------------------------------------------------- */
/** \name Icon viewer Template
 * \{ */

typedef struct IconViewMenuArgs {
  PointerRNA ptr;
  PropertyRNA *prop;
  bool show_labels;
  float icon_scale;
} IconViewMenuArgs;

/* ID Search browse menu, open */
static uiBlock *ui_icon_view_menu_cb(bContext *C, ARegion *region, void *arg_litem)
{
  static IconViewMenuArgs args;

  /* arg_litem is malloced, can be freed by parent button */
  args = *((IconViewMenuArgs *)arg_litem);
  const int w = UI_UNIT_X * (args.icon_scale);
  const int h = UI_UNIT_X * (args.icon_scale + args.show_labels);

  uiBlock *block = UI_block_begin(C, region, "_popup", UI_EMBOSS_PULLDOWN);
  UI_block_flag_enable(block, UI_BLOCK_LOOP | UI_BLOCK_NO_FLIP);
  UI_block_theme_style_set(block, UI_BLOCK_THEME_STYLE_POPUP);

  bool free;
  const EnumPropertyItem *item;
  RNA_property_enum_items(C, &args.ptr, args.prop, &item, NULL, &free);

  for (int a = 0; item[a].identifier; a++) {
    const int x = (a % 8) * w;
    const int y = -(a / 8) * h;

    const int icon = item[a].icon;
    const int value = item[a].value;
    uiBut *but;
    if (args.show_labels) {
      but = uiDefIconTextButR_prop(block,
                                   UI_BTYPE_ROW,
                                   0,
                                   icon,
                                   item[a].name,
                                   x,
                                   y,
                                   w,
                                   h,
                                   &args.ptr,
                                   args.prop,
                                   -1,
                                   0,
                                   value,
                                   -1,
                                   -1,
                                   NULL);
    }
    else {
      but = uiDefIconButR_prop(block,
                               UI_BTYPE_ROW,
                               0,
                               icon,
                               x,
                               y,
                               w,
                               h,
                               &args.ptr,
                               args.prop,
                               -1,
                               0,
                               value,
                               -1,
                               -1,
                               NULL);
    }
    ui_def_but_icon(but, icon, UI_HAS_ICON | UI_BUT_ICON_PREVIEW);
  }

  UI_block_bounds_set_normal(block, 0.3f * U.widget_unit);
  UI_block_direction_set(block, UI_DIR_DOWN);

  if (free) {
    MEM_freeN((void *)item);
  }

  return block;
}

/**
 * \param icon_scale: Scale of the icon, 1x == button height.
 */
void uiTemplateIconView(uiLayout *layout,
                        PointerRNA *ptr,
                        const char *propname,
                        bool show_labels,
                        float icon_scale,
                        float icon_scale_popup)
{
  PropertyRNA *prop = RNA_struct_find_property(ptr, propname);

  if (!prop || RNA_property_type(prop) != PROP_ENUM) {
    RNA_warning(
        "property of type Enum not found: %s.%s", RNA_struct_identifier(ptr->type), propname);
    return;
  }

  uiBlock *block = uiLayoutAbsoluteBlock(layout);

  int tot_items;
  bool free_items;
  const EnumPropertyItem *items;
  RNA_property_enum_items(block->evil_C, ptr, prop, &items, &tot_items, &free_items);
  const int value = RNA_property_enum_get(ptr, prop);
  int icon = ICON_NONE;
  RNA_enum_icon_from_value(items, value, &icon);

  uiBut *but;
  if (RNA_property_editable(ptr, prop)) {
    IconViewMenuArgs *cb_args = MEM_callocN(sizeof(IconViewMenuArgs), __func__);
    cb_args->ptr = *ptr;
    cb_args->prop = prop;
    cb_args->show_labels = show_labels;
    cb_args->icon_scale = icon_scale_popup;

    but = uiDefBlockButN(block,
                         ui_icon_view_menu_cb,
                         cb_args,
                         "",
                         0,
                         0,
                         UI_UNIT_X * icon_scale,
                         UI_UNIT_Y * icon_scale,
                         "");
  }
  else {
    but = uiDefIconBut(block,
                       UI_BTYPE_LABEL,
                       0,
                       ICON_X,
                       0,
                       0,
                       UI_UNIT_X * icon_scale,
                       UI_UNIT_Y * icon_scale,
                       NULL,
                       0.0,
                       0.0,
                       0.0,
                       0.0,
                       "");
  }

  ui_def_but_icon(but, icon, UI_HAS_ICON | UI_BUT_ICON_PREVIEW);

  if (free_items) {
    MEM_freeN((void *)items);
  }
}

/** \} */

/* -------------------------------------------------------------------- */
/** \name Histogram Template
 * \{ */

void uiTemplateHistogram(uiLayout *layout, PointerRNA *ptr, const char *propname)
{
  PropertyRNA *prop = RNA_struct_find_property(ptr, propname);

  if (!prop || RNA_property_type(prop) != PROP_POINTER) {
    return;
  }

  const PointerRNA cptr = RNA_property_pointer_get(ptr, prop);
  if (!cptr.data || !RNA_struct_is_a(cptr.type, &RNA_Histogram)) {
    return;
  }
  Histogram *hist = (Histogram *)cptr.data;

  if (hist->height < UI_UNIT_Y) {
    hist->height = UI_UNIT_Y;
  }
  else if (hist->height > UI_UNIT_Y * 20) {
    hist->height = UI_UNIT_Y * 20;
  }

  uiLayout *col = uiLayoutColumn(layout, true);
  uiBlock *block = uiLayoutGetBlock(col);

  uiDefBut(
      block, UI_BTYPE_HISTOGRAM, 0, "", 0, 0, UI_UNIT_X * 10, hist->height, hist, 0, 0, 0, 0, "");

  /* Resize grip. */
  uiDefIconButI(block,
                UI_BTYPE_GRIP,
                0,
                ICON_GRIP,
                0,
                0,
                UI_UNIT_X * 10,
                (short)(UI_UNIT_Y * 0.3f),
                &hist->height,
                UI_UNIT_Y,
                UI_UNIT_Y * 20.0f,
                0.0f,
                0.0f,
                "");
}

/** \} */

/* -------------------------------------------------------------------- */
/** \name Waveform Template
 * \{ */

void uiTemplateWaveform(uiLayout *layout, PointerRNA *ptr, const char *propname)
{
  PropertyRNA *prop = RNA_struct_find_property(ptr, propname);

  if (!prop || RNA_property_type(prop) != PROP_POINTER) {
    return;
  }

  const PointerRNA cptr = RNA_property_pointer_get(ptr, prop);
  if (!cptr.data || !RNA_struct_is_a(cptr.type, &RNA_Scopes)) {
    return;
  }
  Scopes *scopes = (Scopes *)cptr.data;

  uiLayout *col = uiLayoutColumn(layout, true);
  uiBlock *block = uiLayoutGetBlock(col);

  if (scopes->wavefrm_height < UI_UNIT_Y) {
    scopes->wavefrm_height = UI_UNIT_Y;
  }
  else if (scopes->wavefrm_height > UI_UNIT_Y * 20) {
    scopes->wavefrm_height = UI_UNIT_Y * 20;
  }

  uiDefBut(block,
           UI_BTYPE_WAVEFORM,
           0,
           "",
           0,
           0,
           UI_UNIT_X * 10,
           scopes->wavefrm_height,
           scopes,
           0,
           0,
           0,
           0,
           "");

  /* Resize grip. */
  uiDefIconButI(block,
                UI_BTYPE_GRIP,
                0,
                ICON_GRIP,
                0,
                0,
                UI_UNIT_X * 10,
                (short)(UI_UNIT_Y * 0.3f),
                &scopes->wavefrm_height,
                UI_UNIT_Y,
                UI_UNIT_Y * 20.0f,
                0.0f,
                0.0f,
                "");
}

/** \} */

/* -------------------------------------------------------------------- */
/** \name Vector-Scope Template
 * \{ */

void uiTemplateVectorscope(uiLayout *layout, PointerRNA *ptr, const char *propname)
{
  PropertyRNA *prop = RNA_struct_find_property(ptr, propname);

  if (!prop || RNA_property_type(prop) != PROP_POINTER) {
    return;
  }

  const PointerRNA cptr = RNA_property_pointer_get(ptr, prop);
  if (!cptr.data || !RNA_struct_is_a(cptr.type, &RNA_Scopes)) {
    return;
  }
  Scopes *scopes = (Scopes *)cptr.data;

  if (scopes->vecscope_height < UI_UNIT_Y) {
    scopes->vecscope_height = UI_UNIT_Y;
  }
  else if (scopes->vecscope_height > UI_UNIT_Y * 20) {
    scopes->vecscope_height = UI_UNIT_Y * 20;
  }

  uiLayout *col = uiLayoutColumn(layout, true);
  uiBlock *block = uiLayoutGetBlock(col);

  uiDefBut(block,
           UI_BTYPE_VECTORSCOPE,
           0,
           "",
           0,
           0,
           UI_UNIT_X * 10,
           scopes->vecscope_height,
           scopes,
           0,
           0,
           0,
           0,
           "");

  /* Resize grip. */
  uiDefIconButI(block,
                UI_BTYPE_GRIP,
                0,
                ICON_GRIP,
                0,
                0,
                UI_UNIT_X * 10,
                (short)(UI_UNIT_Y * 0.3f),
                &scopes->vecscope_height,
                UI_UNIT_Y,
                UI_UNIT_Y * 20.0f,
                0.0f,
                0.0f,
                "");
}

/** \} */

/* -------------------------------------------------------------------- */
/** \name CurveMapping Template
 * \{ */

static void curvemap_buttons_zoom_in(bContext *C, void *cumap_v, void *UNUSED(arg))
{
  CurveMapping *cumap = cumap_v;

  /* we allow 20 times zoom */
  if (BLI_rctf_size_x(&cumap->curr) > 0.04f * BLI_rctf_size_x(&cumap->clipr)) {
    const float dx = 0.1154f * BLI_rctf_size_x(&cumap->curr);
    cumap->curr.xmin += dx;
    cumap->curr.xmax -= dx;
    const float dy = 0.1154f * BLI_rctf_size_y(&cumap->curr);
    cumap->curr.ymin += dy;
    cumap->curr.ymax -= dy;
  }

  ED_region_tag_redraw(CTX_wm_region(C));
}

static void curvemap_buttons_zoom_out(bContext *C, void *cumap_v, void *UNUSED(unused))
{
  CurveMapping *cumap = cumap_v;
  float d, d1;

  /* we allow 20 times zoom, but don't view outside clip */
  if (BLI_rctf_size_x(&cumap->curr) < 20.0f * BLI_rctf_size_x(&cumap->clipr)) {
    d = d1 = 0.15f * BLI_rctf_size_x(&cumap->curr);

    if (cumap->flag & CUMA_DO_CLIP) {
      if (cumap->curr.xmin - d < cumap->clipr.xmin) {
        d1 = cumap->curr.xmin - cumap->clipr.xmin;
      }
    }
    cumap->curr.xmin -= d1;

    d1 = d;
    if (cumap->flag & CUMA_DO_CLIP) {
      if (cumap->curr.xmax + d > cumap->clipr.xmax) {
        d1 = -cumap->curr.xmax + cumap->clipr.xmax;
      }
    }
    cumap->curr.xmax += d1;

    d = d1 = 0.15f * BLI_rctf_size_y(&cumap->curr);

    if (cumap->flag & CUMA_DO_CLIP) {
      if (cumap->curr.ymin - d < cumap->clipr.ymin) {
        d1 = cumap->curr.ymin - cumap->clipr.ymin;
      }
    }
    cumap->curr.ymin -= d1;

    d1 = d;
    if (cumap->flag & CUMA_DO_CLIP) {
      if (cumap->curr.ymax + d > cumap->clipr.ymax) {
        d1 = -cumap->curr.ymax + cumap->clipr.ymax;
      }
    }
    cumap->curr.ymax += d1;
  }

  ED_region_tag_redraw(CTX_wm_region(C));
}

static void curvemap_buttons_setclip(bContext *UNUSED(C), void *cumap_v, void *UNUSED(arg))
{
  CurveMapping *cumap = cumap_v;

  BKE_curvemapping_changed(cumap, false);
}

static void curvemap_buttons_delete(bContext *C, void *cb_v, void *cumap_v)
{
  CurveMapping *cumap = cumap_v;

  BKE_curvemap_remove(cumap->cm + cumap->cur, SELECT);
  BKE_curvemapping_changed(cumap, false);

  rna_update_cb(C, cb_v, NULL);
}

/* NOTE: this is a block-menu, needs 0 events, otherwise the menu closes */
static uiBlock *curvemap_clipping_func(bContext *C, ARegion *region, void *cumap_v)
{
  CurveMapping *cumap = cumap_v;
  uiBut *bt;
  const float width = 8 * UI_UNIT_X;

  uiBlock *block = UI_block_begin(C, region, __func__, UI_EMBOSS);
  UI_block_flag_enable(block, UI_BLOCK_KEEP_OPEN | UI_BLOCK_MOVEMOUSE_QUIT);
  UI_block_theme_style_set(block, UI_BLOCK_THEME_STYLE_POPUP);

  bt = uiDefButBitI(block,
                    UI_BTYPE_CHECKBOX,
                    CUMA_DO_CLIP,
                    1,
                    IFACE_("Use Clipping"),
                    0,
                    5 * UI_UNIT_Y,
                    width,
                    UI_UNIT_Y,
                    &cumap->flag,
                    0.0,
                    0.0,
                    10,
                    0,
                    "");
  UI_but_func_set(bt, curvemap_buttons_setclip, cumap, NULL);

  UI_block_align_begin(block);
  bt = uiDefButF(block,
                 UI_BTYPE_NUM,
                 0,
                 IFACE_("Min X:"),
                 0,
                 4 * UI_UNIT_Y,
                 width,
                 UI_UNIT_Y,
                 &cumap->clipr.xmin,
                 -100.0,
                 cumap->clipr.xmax,
                 0,
                 0,
                 "");
  UI_but_number_step_size_set(bt, 10);
  UI_but_number_precision_set(bt, 2);
  bt = uiDefButF(block,
                 UI_BTYPE_NUM,
                 0,
                 IFACE_("Min Y:"),
                 0,
                 3 * UI_UNIT_Y,
                 width,
                 UI_UNIT_Y,
                 &cumap->clipr.ymin,
                 -100.0,
                 cumap->clipr.ymax,
                 0,
                 0,
                 "");
  UI_but_number_step_size_set(bt, 10);
  UI_but_number_precision_set(bt, 2);
  bt = uiDefButF(block,
                 UI_BTYPE_NUM,
                 0,
                 IFACE_("Max X:"),
                 0,
                 2 * UI_UNIT_Y,
                 width,
                 UI_UNIT_Y,
                 &cumap->clipr.xmax,
                 cumap->clipr.xmin,
                 100.0,
                 0,
                 0,
                 "");
  UI_but_number_step_size_set(bt, 10);
  UI_but_number_precision_set(bt, 2);
  bt = uiDefButF(block,
                 UI_BTYPE_NUM,
                 0,
                 IFACE_("Max Y:"),
                 0,
                 UI_UNIT_Y,
                 width,
                 UI_UNIT_Y,
                 &cumap->clipr.ymax,
                 cumap->clipr.ymin,
                 100.0,
                 0,
                 0,
                 "");
  UI_but_number_step_size_set(bt, 10);
  UI_but_number_precision_set(bt, 2);

  UI_block_bounds_set_normal(block, 0.3f * U.widget_unit);
  UI_block_direction_set(block, UI_DIR_DOWN);

  return block;
}

/* only for BKE_curvemap_tools_dofunc */
enum {
  UICURVE_FUNC_RESET_NEG,
  UICURVE_FUNC_RESET_POS,
  UICURVE_FUNC_RESET_VIEW,
  UICURVE_FUNC_HANDLE_VECTOR,
  UICURVE_FUNC_HANDLE_AUTO,
  UICURVE_FUNC_HANDLE_AUTO_ANIM,
  UICURVE_FUNC_EXTEND_HOZ,
  UICURVE_FUNC_EXTEND_EXP,
};

static void curvemap_tools_dofunc(bContext *C, void *cumap_v, int event)
{
  CurveMapping *cumap = cumap_v;
  CurveMap *cuma = cumap->cm + cumap->cur;

  switch (event) {
    case UICURVE_FUNC_RESET_NEG:
    case UICURVE_FUNC_RESET_POS: /* reset */
      BKE_curvemap_reset(cuma,
                         &cumap->clipr,
                         cumap->preset,
                         (event == UICURVE_FUNC_RESET_NEG) ? CURVEMAP_SLOPE_NEGATIVE :
                                                             CURVEMAP_SLOPE_POSITIVE);
      BKE_curvemapping_changed(cumap, false);
      break;
    case UICURVE_FUNC_RESET_VIEW:
      BKE_curvemapping_reset_view(cumap);
      break;
    case UICURVE_FUNC_HANDLE_VECTOR: /* set vector */
      BKE_curvemap_handle_set(cuma, HD_VECT);
      BKE_curvemapping_changed(cumap, false);
      break;
    case UICURVE_FUNC_HANDLE_AUTO: /* set auto */
      BKE_curvemap_handle_set(cuma, HD_AUTO);
      BKE_curvemapping_changed(cumap, false);
      break;
    case UICURVE_FUNC_HANDLE_AUTO_ANIM: /* set auto-clamped */
      BKE_curvemap_handle_set(cuma, HD_AUTO_ANIM);
      BKE_curvemapping_changed(cumap, false);
      break;
    case UICURVE_FUNC_EXTEND_HOZ: /* extend horiz */
      cumap->flag &= ~CUMA_EXTEND_EXTRAPOLATE;
      BKE_curvemapping_changed(cumap, false);
      break;
    case UICURVE_FUNC_EXTEND_EXP: /* extend extrapolate */
      cumap->flag |= CUMA_EXTEND_EXTRAPOLATE;
      BKE_curvemapping_changed(cumap, false);
      break;
  }
  ED_undo_push(C, "CurveMap tools");
  ED_region_tag_redraw(CTX_wm_region(C));
}

static uiBlock *curvemap_tools_func(
    bContext *C, ARegion *region, CurveMapping *cumap, bool show_extend, int reset_mode)
{
  short yco = 0;
  const short menuwidth = 10 * UI_UNIT_X;

  uiBlock *block = UI_block_begin(C, region, __func__, UI_EMBOSS);
  UI_block_func_butmenu_set(block, curvemap_tools_dofunc, cumap);

  {
    uiDefIconTextBut(block,
                     UI_BTYPE_BUT_MENU,
                     1,
                     ICON_BLANK1,
                     IFACE_("Reset View"),
                     0,
                     yco -= UI_UNIT_Y,
                     menuwidth,
                     UI_UNIT_Y,
                     NULL,
                     0.0,
                     0.0,
                     0,
                     UICURVE_FUNC_RESET_VIEW,
                     "");
    uiDefIconTextBut(block,
                     UI_BTYPE_BUT_MENU,
                     1,
                     ICON_BLANK1,
                     IFACE_("Vector Handle"),
                     0,
                     yco -= UI_UNIT_Y,
                     menuwidth,
                     UI_UNIT_Y,
                     NULL,
                     0.0,
                     0.0,
                     0,
                     UICURVE_FUNC_HANDLE_VECTOR,
                     "");
    uiDefIconTextBut(block,
                     UI_BTYPE_BUT_MENU,
                     1,
                     ICON_BLANK1,
                     IFACE_("Auto Handle"),
                     0,
                     yco -= UI_UNIT_Y,
                     menuwidth,
                     UI_UNIT_Y,
                     NULL,
                     0.0,
                     0.0,
                     0,
                     UICURVE_FUNC_HANDLE_AUTO,
                     "");
    uiDefIconTextBut(block,
                     UI_BTYPE_BUT_MENU,
                     1,
                     ICON_BLANK1,
                     IFACE_("Auto Clamped Handle"),
                     0,
                     yco -= UI_UNIT_Y,
                     menuwidth,
                     UI_UNIT_Y,
                     NULL,
                     0.0,
                     0.0,
                     0,
                     UICURVE_FUNC_HANDLE_AUTO_ANIM,
                     "");
  }

  if (show_extend) {
    uiDefIconTextBut(block,
                     UI_BTYPE_BUT_MENU,
                     1,
                     ICON_BLANK1,
                     IFACE_("Extend Horizontal"),
                     0,
                     yco -= UI_UNIT_Y,
                     menuwidth,
                     UI_UNIT_Y,
                     NULL,
                     0.0,
                     0.0,
                     0,
                     UICURVE_FUNC_EXTEND_HOZ,
                     "");
    uiDefIconTextBut(block,
                     UI_BTYPE_BUT_MENU,
                     1,
                     ICON_BLANK1,
                     IFACE_("Extend Extrapolated"),
                     0,
                     yco -= UI_UNIT_Y,
                     menuwidth,
                     UI_UNIT_Y,
                     NULL,
                     0.0,
                     0.0,
                     0,
                     UICURVE_FUNC_EXTEND_EXP,
                     "");
  }

  {
    uiDefIconTextBut(block,
                     UI_BTYPE_BUT_MENU,
                     1,
                     ICON_BLANK1,
                     IFACE_("Reset Curve"),
                     0,
                     yco -= UI_UNIT_Y,
                     menuwidth,
                     UI_UNIT_Y,
                     NULL,
                     0.0,
                     0.0,
                     0,
                     reset_mode,
                     "");
  }

  UI_block_direction_set(block, UI_DIR_DOWN);
  UI_block_bounds_set_text(block, 3.0f * UI_UNIT_X);

  return block;
}

static uiBlock *curvemap_tools_posslope_func(bContext *C, ARegion *region, void *cumap_v)
{
  return curvemap_tools_func(C, region, cumap_v, true, UICURVE_FUNC_RESET_POS);
}

static uiBlock *curvemap_tools_negslope_func(bContext *C, ARegion *region, void *cumap_v)
{
  return curvemap_tools_func(C, region, cumap_v, true, UICURVE_FUNC_RESET_NEG);
}

static uiBlock *curvemap_brush_tools_func(bContext *C, ARegion *region, void *cumap_v)
{
  return curvemap_tools_func(C, region, cumap_v, false, UICURVE_FUNC_RESET_NEG);
}

static uiBlock *curvemap_brush_tools_negslope_func(bContext *C, ARegion *region, void *cumap_v)
{
  return curvemap_tools_func(C, region, cumap_v, false, UICURVE_FUNC_RESET_POS);
}

static void curvemap_buttons_redraw(bContext *C, void *UNUSED(arg1), void *UNUSED(arg2))
{
  ED_region_tag_redraw(CTX_wm_region(C));
}

static void curvemap_buttons_update(bContext *C, void *arg1_v, void *cumap_v)
{
  CurveMapping *cumap = cumap_v;
  BKE_curvemapping_changed(cumap, true);
  rna_update_cb(C, arg1_v, NULL);
}

static void curvemap_buttons_reset(bContext *C, void *cb_v, void *cumap_v)
{
  CurveMapping *cumap = cumap_v;
  cumap->preset = CURVE_PRESET_LINE;
  for (int a = 0; a < CM_TOT; a++) {
    BKE_curvemap_reset(cumap->cm + a, &cumap->clipr, cumap->preset, CURVEMAP_SLOPE_POSITIVE);
  }

  cumap->black[0] = cumap->black[1] = cumap->black[2] = 0.0f;
  cumap->white[0] = cumap->white[1] = cumap->white[2] = 1.0f;
  BKE_curvemapping_set_black_white(cumap, NULL, NULL);

  BKE_curvemapping_changed(cumap, false);

  rna_update_cb(C, cb_v, NULL);
}

/**
 * \note Still unsure how this call evolves.
 *
 * \param labeltype: Used for defining which curve-channels to show.
 */
static void curvemap_buttons_layout(uiLayout *layout,
                                    PointerRNA *ptr,
                                    char labeltype,
                                    bool levels,
                                    bool brush,
                                    bool neg_slope,
                                    bool tone,
                                    RNAUpdateCb *cb)
{
  CurveMapping *cumap = ptr->data;
  CurveMap *cm = &cumap->cm[cumap->cur];
  uiBut *bt;
  const float dx = UI_UNIT_X;
  int bg = -1;

  uiBlock *block = uiLayoutGetBlock(layout);

  if (tone) {
    uiLayout *split = uiLayoutSplit(layout, 0.0f, false);
    uiItemR(uiLayoutRow(split, false), ptr, "tone", UI_ITEM_R_EXPAND, NULL, ICON_NONE);
  }

  /* curve chooser */
  uiLayout *row = uiLayoutRow(layout, false);

  if (labeltype == 'v') {
    /* vector */
    uiLayout *sub = uiLayoutRow(row, true);
    uiLayoutSetAlignment(sub, UI_LAYOUT_ALIGN_LEFT);

    if (cumap->cm[0].curve) {
      bt = uiDefButI(
          block, UI_BTYPE_ROW, 0, "X", 0, 0, dx, dx, &cumap->cur, 0.0, 0.0, 0.0, 0.0, "");
      UI_but_func_set(bt, curvemap_buttons_redraw, NULL, NULL);
    }
    if (cumap->cm[1].curve) {
      bt = uiDefButI(
          block, UI_BTYPE_ROW, 0, "Y", 0, 0, dx, dx, &cumap->cur, 0.0, 1.0, 0.0, 0.0, "");
      UI_but_func_set(bt, curvemap_buttons_redraw, NULL, NULL);
    }
    if (cumap->cm[2].curve) {
      bt = uiDefButI(
          block, UI_BTYPE_ROW, 0, "Z", 0, 0, dx, dx, &cumap->cur, 0.0, 2.0, 0.0, 0.0, "");
      UI_but_func_set(bt, curvemap_buttons_redraw, NULL, NULL);
    }
  }
  else if (labeltype == 'c') {
    /* color */
    uiLayout *sub = uiLayoutRow(row, true);
    uiLayoutSetAlignment(sub, UI_LAYOUT_ALIGN_LEFT);

    if (cumap->cm[3].curve) {
      bt = uiDefButI(
          block, UI_BTYPE_ROW, 0, "C", 0, 0, dx, dx, &cumap->cur, 0.0, 3.0, 0.0, 0.0, "");
      UI_but_func_set(bt, curvemap_buttons_redraw, NULL, NULL);
    }
    if (cumap->cm[0].curve) {
      bt = uiDefButI(
          block, UI_BTYPE_ROW, 0, "R", 0, 0, dx, dx, &cumap->cur, 0.0, 0.0, 0.0, 0.0, "");
      UI_but_func_set(bt, curvemap_buttons_redraw, NULL, NULL);
    }
    if (cumap->cm[1].curve) {
      bt = uiDefButI(
          block, UI_BTYPE_ROW, 0, "G", 0, 0, dx, dx, &cumap->cur, 0.0, 1.0, 0.0, 0.0, "");
      UI_but_func_set(bt, curvemap_buttons_redraw, NULL, NULL);
    }
    if (cumap->cm[2].curve) {
      bt = uiDefButI(
          block, UI_BTYPE_ROW, 0, "B", 0, 0, dx, dx, &cumap->cur, 0.0, 2.0, 0.0, 0.0, "");
      UI_but_func_set(bt, curvemap_buttons_redraw, NULL, NULL);
    }
  }
  else if (labeltype == 'h') {
    /* HSV */
    uiLayout *sub = uiLayoutRow(row, true);
    uiLayoutSetAlignment(sub, UI_LAYOUT_ALIGN_LEFT);

    if (cumap->cm[0].curve) {
      bt = uiDefButI(
          block, UI_BTYPE_ROW, 0, "H", 0, 0, dx, dx, &cumap->cur, 0.0, 0.0, 0.0, 0.0, "");
      UI_but_func_set(bt, curvemap_buttons_redraw, NULL, NULL);
    }
    if (cumap->cm[1].curve) {
      bt = uiDefButI(
          block, UI_BTYPE_ROW, 0, "S", 0, 0, dx, dx, &cumap->cur, 0.0, 1.0, 0.0, 0.0, "");
      UI_but_func_set(bt, curvemap_buttons_redraw, NULL, NULL);
    }
    if (cumap->cm[2].curve) {
      bt = uiDefButI(
          block, UI_BTYPE_ROW, 0, "V", 0, 0, dx, dx, &cumap->cur, 0.0, 2.0, 0.0, 0.0, "");
      UI_but_func_set(bt, curvemap_buttons_redraw, NULL, NULL);
    }
  }
  else {
    uiLayoutSetAlignment(row, UI_LAYOUT_ALIGN_RIGHT);
  }

  if (labeltype == 'h') {
    bg = UI_GRAD_H;
  }

  /* operation buttons */
  uiLayoutRow(row, true);

  UI_block_emboss_set(block, UI_EMBOSS_NONE);

  bt = uiDefIconBut(block,
                    UI_BTYPE_BUT,
                    0,
                    ICON_ZOOM_IN,
                    0,
                    0,
                    dx,
                    dx,
                    NULL,
                    0.0,
                    0.0,
                    0.0,
                    0.0,
                    TIP_("Zoom in"));
  UI_but_func_set(bt, curvemap_buttons_zoom_in, cumap, NULL);

  bt = uiDefIconBut(block,
                    UI_BTYPE_BUT,
                    0,
                    ICON_ZOOM_OUT,
                    0,
                    0,
                    dx,
                    dx,
                    NULL,
                    0.0,
                    0.0,
                    0.0,
                    0.0,
                    TIP_("Zoom out"));
  UI_but_func_set(bt, curvemap_buttons_zoom_out, cumap, NULL);

  if (brush && neg_slope) {
    bt = uiDefIconBlockBut(block,
                           curvemap_brush_tools_negslope_func,
                           cumap,
                           0,
                           ICON_DOWNARROW_HLT,
                           0,
                           0,
                           dx,
                           dx,
                           TIP_("Tools"));
  }
  else if (brush) {
    bt = uiDefIconBlockBut(block,
                           curvemap_brush_tools_func,
                           cumap,
                           0,
                           ICON_DOWNARROW_HLT,
                           0,
                           0,
                           dx,
                           dx,
                           TIP_("Tools"));
  }
  else if (neg_slope) {
    bt = uiDefIconBlockBut(block,
                           curvemap_tools_negslope_func,
                           cumap,
                           0,
                           ICON_DOWNARROW_HLT,
                           0,
                           0,
                           dx,
                           dx,
                           TIP_("Tools"));
  }
  else {
    bt = uiDefIconBlockBut(block,
                           curvemap_tools_posslope_func,
                           cumap,
                           0,
                           ICON_DOWNARROW_HLT,
                           0,
                           0,
                           dx,
                           dx,
                           TIP_("Tools"));
  }

  UI_but_funcN_set(bt, rna_update_cb, MEM_dupallocN(cb), NULL);

  const int icon = (cumap->flag & CUMA_DO_CLIP) ? ICON_CLIPUV_HLT : ICON_CLIPUV_DEHLT;
  bt = uiDefIconBlockBut(
      block, curvemap_clipping_func, cumap, 0, icon, 0, 0, dx, dx, TIP_("Clipping Options"));
  UI_but_funcN_set(bt, rna_update_cb, MEM_dupallocN(cb), NULL);

  bt = uiDefIconBut(block,
                    UI_BTYPE_BUT,
                    0,
                    ICON_X,
                    0,
                    0,
                    dx,
                    dx,
                    NULL,
                    0.0,
                    0.0,
                    0.0,
                    0.0,
                    TIP_("Delete points"));
  UI_but_funcN_set(bt, curvemap_buttons_delete, MEM_dupallocN(cb), cumap);

  UI_block_emboss_set(block, UI_EMBOSS);

  UI_block_funcN_set(block, rna_update_cb, MEM_dupallocN(cb), NULL);

  /* curve itself */
  const int size = max_ii(uiLayoutGetWidth(layout), UI_UNIT_X);
  row = uiLayoutRow(layout, false);
  uiButCurveMapping *curve_but = (uiButCurveMapping *)uiDefBut(
      block, UI_BTYPE_CURVE, 0, "", 0, 0, size, 8.0f * UI_UNIT_X, cumap, 0.0f, 1.0f, 0, 0, "");
  curve_but->gradient_type = bg;

  /* sliders for selected point */
  CurveMapPoint *cmp = NULL;
  for (int i = 0; i < cm->totpoint; i++) {
    if (cm->curve[i].flag & CUMA_SELECT) {
      cmp = &cm->curve[i];
      break;
    }
  }

  if (cmp) {
    rctf bounds;
    if (cumap->flag & CUMA_DO_CLIP) {
      bounds = cumap->clipr;
    }
    else {
      bounds.xmin = bounds.ymin = -1000.0;
      bounds.xmax = bounds.ymax = 1000.0;
    }

    uiLayoutRow(layout, true);
    UI_block_funcN_set(block, curvemap_buttons_update, MEM_dupallocN(cb), cumap);
    bt = uiDefButF(block,
                   UI_BTYPE_NUM,
                   0,
                   "X",
                   0,
                   2 * UI_UNIT_Y,
                   UI_UNIT_X * 10,
                   UI_UNIT_Y,
                   &cmp->x,
                   bounds.xmin,
                   bounds.xmax,
                   0,
                   0,
                   "");
    UI_but_number_step_size_set(bt, 1);
    UI_but_number_precision_set(bt, 5);
    bt = uiDefButF(block,
                   UI_BTYPE_NUM,
                   0,
                   "Y",
                   0,
                   1 * UI_UNIT_Y,
                   UI_UNIT_X * 10,
                   UI_UNIT_Y,
                   &cmp->y,
                   bounds.ymin,
                   bounds.ymax,
                   0,
                   0,
                   "");
    UI_but_number_step_size_set(bt, 1);
    UI_but_number_precision_set(bt, 5);
  }

  /* black/white levels */
  if (levels) {
    uiLayout *split = uiLayoutSplit(layout, 0.0f, false);
    uiItemR(uiLayoutColumn(split, false), ptr, "black_level", UI_ITEM_R_EXPAND, NULL, ICON_NONE);
    uiItemR(uiLayoutColumn(split, false), ptr, "white_level", UI_ITEM_R_EXPAND, NULL, ICON_NONE);

    uiLayoutRow(layout, false);
    bt = uiDefBut(block,
                  UI_BTYPE_BUT,
                  0,
                  IFACE_("Reset"),
                  0,
                  0,
                  UI_UNIT_X * 10,
                  UI_UNIT_Y,
                  NULL,
                  0.0f,
                  0.0f,
                  0,
                  0,
                  TIP_("Reset Black/White point and curves"));
    UI_but_funcN_set(bt, curvemap_buttons_reset, MEM_dupallocN(cb), cumap);
  }

  UI_block_funcN_set(block, NULL, NULL, NULL);
}

void uiTemplateCurveMapping(uiLayout *layout,
                            PointerRNA *ptr,
                            const char *propname,
                            int type,
                            bool levels,
                            bool brush,
                            bool neg_slope,
                            bool tone)
{
  PropertyRNA *prop = RNA_struct_find_property(ptr, propname);
  uiBlock *block = uiLayoutGetBlock(layout);

  if (!prop) {
    RNA_warning("curve property not found: %s.%s", RNA_struct_identifier(ptr->type), propname);
    return;
  }

  if (RNA_property_type(prop) != PROP_POINTER) {
    RNA_warning("curve is not a pointer: %s.%s", RNA_struct_identifier(ptr->type), propname);
    return;
  }

  PointerRNA cptr = RNA_property_pointer_get(ptr, prop);
  if (!cptr.data || !RNA_struct_is_a(cptr.type, &RNA_CurveMapping)) {
    return;
  }

  RNAUpdateCb *cb = MEM_callocN(sizeof(RNAUpdateCb), "RNAUpdateCb");
  cb->ptr = *ptr;
  cb->prop = prop;

  ID *id = cptr.owner_id;
  UI_block_lock_set(block, (id && ID_IS_LINKED(id)), ERROR_LIBDATA_MESSAGE);

  curvemap_buttons_layout(layout, &cptr, type, levels, brush, neg_slope, tone, cb);

  UI_block_lock_clear(block);

  MEM_freeN(cb);
}

/** \} */

/* -------------------------------------------------------------------- */
/** \name Curve Profile Template
 * \{ */

static void CurveProfile_presets_dofunc(bContext *C, void *profile_v, int event)
{
  CurveProfile *profile = profile_v;

  profile->preset = event;
  BKE_curveprofile_reset(profile);
  BKE_curveprofile_update(profile, PROF_UPDATE_NONE);

  ED_undo_push(C, "CurveProfile tools");
  ED_region_tag_redraw(CTX_wm_region(C));
}

static uiBlock *CurveProfile_presets_func(bContext *C, ARegion *region, CurveProfile *profile)
{
  short yco = 0;

  uiBlock *block = UI_block_begin(C, region, __func__, UI_EMBOSS);
  UI_block_func_butmenu_set(block, CurveProfile_presets_dofunc, profile);

  uiDefIconTextBut(block,
                   UI_BTYPE_BUT_MENU,
                   1,
                   ICON_BLANK1,
                   IFACE_("Default"),
                   0,
                   yco -= UI_UNIT_Y,
                   0,
                   UI_UNIT_Y,
                   NULL,
                   0.0,
                   0.0,
                   0,
                   PROF_PRESET_LINE,
                   "");
  uiDefIconTextBut(block,
                   UI_BTYPE_BUT_MENU,
                   1,
                   ICON_BLANK1,
                   IFACE_("Support Loops"),
                   0,
                   yco -= UI_UNIT_Y,
                   0,
                   UI_UNIT_Y,
                   NULL,
                   0.0,
                   0.0,
                   0,
                   PROF_PRESET_SUPPORTS,
                   "");
  uiDefIconTextBut(block,
                   UI_BTYPE_BUT_MENU,
                   1,
                   ICON_BLANK1,
                   IFACE_("Cornice Molding"),
                   0,
                   yco -= UI_UNIT_Y,
                   0,
                   UI_UNIT_Y,
                   NULL,
                   0.0,
                   0.0,
                   0,
                   PROF_PRESET_CORNICE,
                   "");
  uiDefIconTextBut(block,
                   UI_BTYPE_BUT_MENU,
                   1,
                   ICON_BLANK1,
                   IFACE_("Crown Molding"),
                   0,
                   yco -= UI_UNIT_Y,
                   0,
                   UI_UNIT_Y,
                   NULL,
                   0.0,
                   0.0,
                   0,
                   PROF_PRESET_CROWN,
                   "");
  uiDefIconTextBut(block,
                   UI_BTYPE_BUT_MENU,
                   1,
                   ICON_BLANK1,
                   IFACE_("Steps"),
                   0,
                   yco -= UI_UNIT_Y,
                   0,
                   UI_UNIT_Y,
                   NULL,
                   0.0,
                   0.0,
                   0,
                   PROF_PRESET_STEPS,
                   "");

  UI_block_direction_set(block, UI_DIR_DOWN);
  UI_block_bounds_set_text(block, (int)(3.0f * UI_UNIT_X));

  return block;
}

static uiBlock *CurveProfile_buttons_presets(bContext *C, ARegion *region, void *profile_v)
{
  return CurveProfile_presets_func(C, region, (CurveProfile *)profile_v);
}

/* Only for CurveProfile tools block */
enum {
  UIPROFILE_FUNC_RESET,
  UIPROFILE_FUNC_RESET_VIEW,
};

static void CurveProfile_tools_dofunc(bContext *C, void *profile_v, int event)
{
  CurveProfile *profile = profile_v;

  switch (event) {
    case UIPROFILE_FUNC_RESET: /* reset */
      BKE_curveprofile_reset(profile);
      BKE_curveprofile_update(profile, PROF_UPDATE_NONE);
      break;
    case UIPROFILE_FUNC_RESET_VIEW: /* reset view to clipping rect */
      profile->view_rect = profile->clip_rect;
      break;
  }
  ED_undo_push(C, "CurveProfile tools");
  ED_region_tag_redraw(CTX_wm_region(C));
}

static uiBlock *CurveProfile_tools_func(bContext *C, ARegion *region, CurveProfile *profile)
{
  short yco = 0;

  uiBlock *block = UI_block_begin(C, region, __func__, UI_EMBOSS);
  UI_block_func_butmenu_set(block, CurveProfile_tools_dofunc, profile);

  uiDefIconTextBut(block,
                   UI_BTYPE_BUT_MENU,
                   1,
                   ICON_BLANK1,
                   IFACE_("Reset View"),
                   0,
                   yco -= UI_UNIT_Y,
                   0,
                   UI_UNIT_Y,
                   NULL,
                   0.0,
                   0.0,
                   0,
                   UIPROFILE_FUNC_RESET_VIEW,
                   "");
  uiDefIconTextBut(block,
                   UI_BTYPE_BUT_MENU,
                   1,
                   ICON_BLANK1,
                   IFACE_("Reset Curve"),
                   0,
                   yco -= UI_UNIT_Y,
                   0,
                   UI_UNIT_Y,
                   NULL,
                   0.0,
                   0.0,
                   0,
                   UIPROFILE_FUNC_RESET,
                   "");

  UI_block_direction_set(block, UI_DIR_DOWN);
  UI_block_bounds_set_text(block, (int)(3.0f * UI_UNIT_X));

  return block;
}

static uiBlock *CurveProfile_buttons_tools(bContext *C, ARegion *region, void *profile_v)
{
  return CurveProfile_tools_func(C, region, (CurveProfile *)profile_v);
}

static void CurveProfile_buttons_zoom_in(bContext *C, void *profile_v, void *UNUSED(arg))
{
  CurveProfile *profile = profile_v;

  /* Allow a 20x zoom. */
  if (BLI_rctf_size_x(&profile->view_rect) > 0.04f * BLI_rctf_size_x(&profile->clip_rect)) {
    const float dx = 0.1154f * BLI_rctf_size_x(&profile->view_rect);
    profile->view_rect.xmin += dx;
    profile->view_rect.xmax -= dx;
    const float dy = 0.1154f * BLI_rctf_size_y(&profile->view_rect);
    profile->view_rect.ymin += dy;
    profile->view_rect.ymax -= dy;
  }

  ED_region_tag_redraw(CTX_wm_region(C));
}

static void CurveProfile_buttons_zoom_out(bContext *C, void *profile_v, void *UNUSED(arg))
{
  CurveProfile *profile = profile_v;

  /* Allow 20 times zoom, but don't view outside clip */
  if (BLI_rctf_size_x(&profile->view_rect) < 20.0f * BLI_rctf_size_x(&profile->clip_rect)) {
    float d = 0.15f * BLI_rctf_size_x(&profile->view_rect);
    float d1 = d;

    if (profile->flag & PROF_USE_CLIP) {
      if (profile->view_rect.xmin - d < profile->clip_rect.xmin) {
        d1 = profile->view_rect.xmin - profile->clip_rect.xmin;
      }
    }
    profile->view_rect.xmin -= d1;

    d1 = d;
    if (profile->flag & PROF_USE_CLIP) {
      if (profile->view_rect.xmax + d > profile->clip_rect.xmax) {
        d1 = -profile->view_rect.xmax + profile->clip_rect.xmax;
      }
    }
    profile->view_rect.xmax += d1;

    d = d1 = 0.15f * BLI_rctf_size_y(&profile->view_rect);

    if (profile->flag & PROF_USE_CLIP) {
      if (profile->view_rect.ymin - d < profile->clip_rect.ymin) {
        d1 = profile->view_rect.ymin - profile->clip_rect.ymin;
      }
    }
    profile->view_rect.ymin -= d1;

    d1 = d;
    if (profile->flag & PROF_USE_CLIP) {
      if (profile->view_rect.ymax + d > profile->clip_rect.ymax) {
        d1 = -profile->view_rect.ymax + profile->clip_rect.ymax;
      }
    }
    profile->view_rect.ymax += d1;
  }

  ED_region_tag_redraw(CTX_wm_region(C));
}

static void CurveProfile_clipping_toggle(bContext *C, void *cb_v, void *profile_v)
{
  CurveProfile *profile = profile_v;

  profile->flag ^= PROF_USE_CLIP;

  BKE_curveprofile_update(profile, PROF_UPDATE_NONE);
  rna_update_cb(C, cb_v, NULL);
}

static void CurveProfile_buttons_reverse(bContext *C, void *cb_v, void *profile_v)
{
  CurveProfile *profile = profile_v;

  BKE_curveprofile_reverse(profile);
  BKE_curveprofile_update(profile, PROF_UPDATE_NONE);
  rna_update_cb(C, cb_v, NULL);
}

static void CurveProfile_buttons_delete(bContext *C, void *cb_v, void *profile_v)
{
  CurveProfile *profile = profile_v;

  BKE_curveprofile_remove_by_flag(profile, SELECT);
  BKE_curveprofile_update(profile, PROF_UPDATE_NONE);

  rna_update_cb(C, cb_v, NULL);
}

static void CurveProfile_buttons_update(bContext *C, void *arg1_v, void *profile_v)
{
  CurveProfile *profile = profile_v;
  BKE_curveprofile_update(profile, PROF_UPDATE_REMOVE_DOUBLES | PROF_UPDATE_CLIP);
  rna_update_cb(C, arg1_v, NULL);
}

static void CurveProfile_buttons_reset(bContext *C, void *arg1_v, void *profile_v)
{
  CurveProfile *profile = profile_v;
  BKE_curveprofile_reset(profile);
  BKE_curveprofile_update(profile, PROF_UPDATE_NONE);
  rna_update_cb(C, arg1_v, NULL);
}

static void CurveProfile_buttons_layout(uiLayout *layout, PointerRNA *ptr, RNAUpdateCb *cb)
{
  CurveProfile *profile = ptr->data;
  uiBut *bt;

  uiBlock *block = uiLayoutGetBlock(layout);

  UI_block_emboss_set(block, UI_EMBOSS);

  uiLayoutSetPropSep(layout, false);

  /* Preset selector */
  /* There is probably potential to use simpler "uiItemR" functions here, but automatic updating
   * after a preset is selected would be more complicated. */
  uiLayout *row = uiLayoutRow(layout, true);
  bt = uiDefBlockBut(
      block, CurveProfile_buttons_presets, profile, "Preset", 0, 0, UI_UNIT_X, UI_UNIT_X, "");
  UI_but_funcN_set(bt, rna_update_cb, MEM_dupallocN(cb), NULL);

  /* Show a "re-apply" preset button when it has been changed from the preset. */
  if (profile->flag & PROF_DIRTY_PRESET) {
    /* Only for dynamic presets. */
    if (ELEM(profile->preset, PROF_PRESET_STEPS, PROF_PRESET_SUPPORTS)) {
      bt = uiDefIconTextBut(block,
                            UI_BTYPE_BUT,
                            0,
                            ICON_NONE,
                            "Apply Preset",
                            0,
                            0,
                            UI_UNIT_X,
                            UI_UNIT_X,
                            NULL,
                            0.0,
                            0.0,
                            0.0,
                            0.0,
                            "Reapply and update the preset, removing changes");
      UI_but_funcN_set(bt, CurveProfile_buttons_reset, MEM_dupallocN(cb), profile);
    }
  }

  row = uiLayoutRow(layout, false);

  /* (Left aligned) */
  uiLayout *sub = uiLayoutRow(row, true);
  uiLayoutSetAlignment(sub, UI_LAYOUT_ALIGN_LEFT);

  /* Zoom in */
  bt = uiDefIconBut(block,
                    UI_BTYPE_BUT,
                    0,
                    ICON_ZOOM_IN,
                    0,
                    0,
                    UI_UNIT_X,
                    UI_UNIT_X,
                    NULL,
                    0.0,
                    0.0,
                    0.0,
                    0.0,
                    TIP_("Zoom in"));
  UI_but_func_set(bt, CurveProfile_buttons_zoom_in, profile, NULL);

  /* Zoom out */
  bt = uiDefIconBut(block,
                    UI_BTYPE_BUT,
                    0,
                    ICON_ZOOM_OUT,
                    0,
                    0,
                    UI_UNIT_X,
                    UI_UNIT_X,
                    NULL,
                    0.0,
                    0.0,
                    0.0,
                    0.0,
                    TIP_("Zoom out"));
  UI_but_func_set(bt, CurveProfile_buttons_zoom_out, profile, NULL);

  /* (Right aligned) */
  sub = uiLayoutRow(row, true);
  uiLayoutSetAlignment(sub, UI_LAYOUT_ALIGN_RIGHT);

  /* Reset view, reset curve */
  bt = uiDefIconBlockBut(
      block, CurveProfile_buttons_tools, profile, 0, 0, 0, 0, UI_UNIT_X, UI_UNIT_X, TIP_("Tools"));
  UI_but_funcN_set(bt, rna_update_cb, MEM_dupallocN(cb), NULL);

  /* Flip path */
  bt = uiDefIconBut(block,
                    UI_BTYPE_BUT,
                    0,
                    ICON_ARROW_LEFTRIGHT,
                    0,
                    0,
                    UI_UNIT_X,
                    UI_UNIT_X,
                    NULL,
                    0.0,
                    0.0,
                    0.0,
                    0.0,
                    TIP_("Reverse Path"));
  UI_but_funcN_set(bt, CurveProfile_buttons_reverse, MEM_dupallocN(cb), profile);

  /* Clipping toggle */
  const int icon = (profile->flag & PROF_USE_CLIP) ? ICON_CLIPUV_HLT : ICON_CLIPUV_DEHLT;
  bt = uiDefIconBut(block,
                    UI_BTYPE_BUT,
                    0,
                    icon,
                    0,
                    0,
                    UI_UNIT_X,
                    UI_UNIT_X,
                    NULL,
                    0.0,
                    0.0,
                    0.0,
                    0.0,
                    TIP_("Toggle Profile Clipping"));
  UI_but_funcN_set(bt, CurveProfile_clipping_toggle, MEM_dupallocN(cb), profile);

  UI_block_funcN_set(block, rna_update_cb, MEM_dupallocN(cb), NULL);

  /* The path itself */
  int path_width = max_ii(uiLayoutGetWidth(layout), UI_UNIT_X);
  path_width = min_ii(path_width, (int)(16.0f * UI_UNIT_X));
  const int path_height = path_width;
  uiLayoutRow(layout, false);
  uiDefBut(block,
           UI_BTYPE_CURVEPROFILE,
           0,
           "",
           0,
           0,
           (short)path_width,
           (short)path_height,
           profile,
           0.0f,
           1.0f,
           -1,
           0,
           "");

  /* Position sliders for (first) selected point */
  int i;
  float *selection_x, *selection_y;
  bool point_last_or_first = false;
  CurveProfilePoint *point = NULL;
  for (i = 0; i < profile->path_len; i++) {
    if (profile->path[i].flag & PROF_SELECT) {
      point = &profile->path[i];
      selection_x = &point->x;
      selection_y = &point->y;
      break;
    }
    if (profile->path[i].flag & PROF_H1_SELECT) {
      point = &profile->path[i];
      selection_x = &point->h1_loc[0];
      selection_y = &point->h1_loc[1];
    }
    else if (profile->path[i].flag & PROF_H2_SELECT) {
      point = &profile->path[i];
      selection_x = &point->h2_loc[0];
      selection_y = &point->h2_loc[1];
    }
  }
  if (ELEM(i, 0, profile->path_len - 1)) {
    point_last_or_first = true;
  }

  /* Selected point data */
  rctf bounds;
  if (point) {
    if (profile->flag & PROF_USE_CLIP) {
      bounds = profile->clip_rect;
    }
    else {
      bounds.xmin = bounds.ymin = -1000.0;
      bounds.xmax = bounds.ymax = 1000.0;
    }

    row = uiLayoutRow(layout, true);

    PointerRNA point_ptr;
    RNA_pointer_create(ptr->owner_id, &RNA_CurveProfilePoint, point, &point_ptr);
    PropertyRNA *prop_handle_type = RNA_struct_find_property(&point_ptr, "handle_type_1");
    uiItemFullR(row,
                &point_ptr,
                prop_handle_type,
                RNA_NO_INDEX,
                0,
                UI_ITEM_R_EXPAND | UI_ITEM_R_ICON_ONLY,
                "",
                ICON_NONE);

    /* Position */
    bt = uiDefButF(block,
                   UI_BTYPE_NUM,
                   0,
                   "X:",
                   0,
                   2 * UI_UNIT_Y,
                   UI_UNIT_X * 10,
                   UI_UNIT_Y,
                   selection_x,
                   bounds.xmin,
                   bounds.xmax,
                   0,
                   0,
                   "");
    UI_but_number_step_size_set(bt, 1);
    UI_but_number_precision_set(bt, 5);
    UI_but_funcN_set(bt, CurveProfile_buttons_update, MEM_dupallocN(cb), profile);
    if (point_last_or_first) {
      UI_but_flag_enable(bt, UI_BUT_DISABLED);
    }
    bt = uiDefButF(block,
                   UI_BTYPE_NUM,
                   0,
                   "Y:",
                   0,
                   1 * UI_UNIT_Y,
                   UI_UNIT_X * 10,
                   UI_UNIT_Y,
                   selection_y,
                   bounds.ymin,
                   bounds.ymax,
                   0,
                   0,
                   "");
    UI_but_number_step_size_set(bt, 1);
    UI_but_number_precision_set(bt, 5);
    UI_but_funcN_set(bt, CurveProfile_buttons_update, MEM_dupallocN(cb), profile);
    if (point_last_or_first) {
      UI_but_flag_enable(bt, UI_BUT_DISABLED);
    }

    /* Delete points */
    bt = uiDefIconBut(block,
                      UI_BTYPE_BUT,
                      0,
                      ICON_X,
                      0,
                      0,
                      UI_UNIT_X,
                      UI_UNIT_X,
                      NULL,
                      0.0,
                      0.0,
                      0.0,
                      0.0,
                      TIP_("Delete points"));
    UI_but_funcN_set(bt, CurveProfile_buttons_delete, MEM_dupallocN(cb), profile);
    if (point_last_or_first) {
      UI_but_flag_enable(bt, UI_BUT_DISABLED);
    }
  }

  uiItemR(layout, ptr, "use_sample_straight_edges", 0, NULL, ICON_NONE);
  uiItemR(layout, ptr, "use_sample_even_lengths", 0, NULL, ICON_NONE);

  UI_block_funcN_set(block, NULL, NULL, NULL);
}

/**
 * Template for a path creation widget intended for custom bevel profiles.
 * This section is quite similar to #uiTemplateCurveMapping, but with reduced complexity.
 */
void uiTemplateCurveProfile(uiLayout *layout, PointerRNA *ptr, const char *propname)
{
  PropertyRNA *prop = RNA_struct_find_property(ptr, propname);

  uiBlock *block = uiLayoutGetBlock(layout);

  if (!prop) {
    RNA_warning(
        "Curve Profile property not found: %s.%s", RNA_struct_identifier(ptr->type), propname);
    return;
  }

  if (RNA_property_type(prop) != PROP_POINTER) {
    RNA_warning(
        "Curve Profile is not a pointer: %s.%s", RNA_struct_identifier(ptr->type), propname);
    return;
  }

  PointerRNA cptr = RNA_property_pointer_get(ptr, prop);
  if (!cptr.data || !RNA_struct_is_a(cptr.type, &RNA_CurveProfile)) {
    return;
  }

  /* Share update functionality with the CurveMapping widget template. */
  RNAUpdateCb *cb = MEM_callocN(sizeof(RNAUpdateCb), "RNAUpdateCb");
  cb->ptr = *ptr;
  cb->prop = prop;

  ID *id = cptr.owner_id;
  UI_block_lock_set(block, (id && ID_IS_LINKED(id)), ERROR_LIBDATA_MESSAGE);

  CurveProfile_buttons_layout(layout, &cptr, cb);

  UI_block_lock_clear(block);

  MEM_freeN(cb);
}

/** \} */

/* -------------------------------------------------------------------- */
/** \name ColorPicker Template
 * \{ */

#define WHEEL_SIZE (5 * U.widget_unit)

/* This template now follows User Preference for type - name is not correct anymore... */
void uiTemplateColorPicker(uiLayout *layout,
                           PointerRNA *ptr,
                           const char *propname,
                           bool value_slider,
                           bool lock,
                           bool lock_luminosity,
                           bool cubic)
{
  PropertyRNA *prop = RNA_struct_find_property(ptr, propname);
  uiBlock *block = uiLayoutGetBlock(layout);
  ColorPicker *cpicker = ui_block_colorpicker_create(block);

  if (!prop) {
    RNA_warning("property not found: %s.%s", RNA_struct_identifier(ptr->type), propname);
    return;
  }

  float softmin, softmax, step, precision;
  RNA_property_float_ui_range(ptr, prop, &softmin, &softmax, &step, &precision);

  uiLayout *col = uiLayoutColumn(layout, true);
  uiLayout *row = uiLayoutRow(col, true);

  uiBut *but = NULL;
  uiButHSVCube *hsv_but;
  switch (U.color_picker_type) {
    case USER_CP_SQUARE_SV:
    case USER_CP_SQUARE_HS:
    case USER_CP_SQUARE_HV:
      hsv_but = (uiButHSVCube *)uiDefButR_prop(block,
                                               UI_BTYPE_HSVCUBE,
                                               0,
                                               "",
                                               0,
                                               0,
                                               WHEEL_SIZE,
                                               WHEEL_SIZE,
                                               ptr,
                                               prop,
                                               -1,
                                               0.0,
                                               0.0,
                                               0,
                                               0,
                                               "");
      switch (U.color_picker_type) {
        case USER_CP_SQUARE_SV:
          hsv_but->gradient_type = UI_GRAD_SV;
          break;
        case USER_CP_SQUARE_HS:
          hsv_but->gradient_type = UI_GRAD_HS;
          break;
        case USER_CP_SQUARE_HV:
          hsv_but->gradient_type = UI_GRAD_HV;
          break;
      }
      but = &hsv_but->but;
      break;

    /* user default */
    case USER_CP_CIRCLE_HSV:
    case USER_CP_CIRCLE_HSL:
    default:
      but = uiDefButR_prop(block,
                           UI_BTYPE_HSVCIRCLE,
                           0,
                           "",
                           0,
                           0,
                           WHEEL_SIZE,
                           WHEEL_SIZE,
                           ptr,
                           prop,
                           -1,
                           0.0,
                           0.0,
                           0,
                           0,
                           "");
      break;
  }

  but->custom_data = cpicker;

  cpicker->use_color_lock = lock;
  cpicker->use_color_cubic = cubic;
  cpicker->use_luminosity_lock = lock_luminosity;

  if (lock_luminosity) {
    float color[4]; /* in case of alpha */
    RNA_property_float_get_array(ptr, prop, color);
    but->a2 = len_v3(color);
    cpicker->luminosity_lock_value = len_v3(color);
  }

  if (value_slider) {
    switch (U.color_picker_type) {
      case USER_CP_CIRCLE_HSL:
        uiItemS(row);
        hsv_but = (uiButHSVCube *)uiDefButR_prop(block,
                                                 UI_BTYPE_HSVCUBE,
                                                 0,
                                                 "",
                                                 WHEEL_SIZE + 6,
                                                 0,
                                                 14 * UI_DPI_FAC,
                                                 WHEEL_SIZE,
                                                 ptr,
                                                 prop,
                                                 -1,
                                                 softmin,
                                                 softmax,
                                                 0,
                                                 0,
                                                 "");
        hsv_but->gradient_type = UI_GRAD_L_ALT;
        break;
      case USER_CP_SQUARE_SV:
        uiItemS(col);
        hsv_but = (uiButHSVCube *)uiDefButR_prop(block,
                                                 UI_BTYPE_HSVCUBE,
                                                 0,
                                                 "",
                                                 0,
                                                 4,
                                                 WHEEL_SIZE,
                                                 18 * UI_DPI_FAC,
                                                 ptr,
                                                 prop,
                                                 -1,
                                                 softmin,
                                                 softmax,
                                                 0,
                                                 0,
                                                 "");
        hsv_but->gradient_type = UI_GRAD_SV + 3;
        break;
      case USER_CP_SQUARE_HS:
        uiItemS(col);
        hsv_but = (uiButHSVCube *)uiDefButR_prop(block,
                                                 UI_BTYPE_HSVCUBE,
                                                 0,
                                                 "",
                                                 0,
                                                 4,
                                                 WHEEL_SIZE,
                                                 18 * UI_DPI_FAC,
                                                 ptr,
                                                 prop,
                                                 -1,
                                                 softmin,
                                                 softmax,
                                                 0,
                                                 0,
                                                 "");
        hsv_but->gradient_type = UI_GRAD_HS + 3;
        break;
      case USER_CP_SQUARE_HV:
        uiItemS(col);
        hsv_but = (uiButHSVCube *)uiDefButR_prop(block,
                                                 UI_BTYPE_HSVCUBE,
                                                 0,
                                                 "",
                                                 0,
                                                 4,
                                                 WHEEL_SIZE,
                                                 18 * UI_DPI_FAC,
                                                 ptr,
                                                 prop,
                                                 -1,
                                                 softmin,
                                                 softmax,
                                                 0,
                                                 0,
                                                 "");
        hsv_but->gradient_type = UI_GRAD_HV + 3;
        break;

      /* user default */
      case USER_CP_CIRCLE_HSV:
      default:
        uiItemS(row);
        hsv_but = (uiButHSVCube *)uiDefButR_prop(block,
                                                 UI_BTYPE_HSVCUBE,
                                                 0,
                                                 "",
                                                 WHEEL_SIZE + 6,
                                                 0,
                                                 14 * UI_DPI_FAC,
                                                 WHEEL_SIZE,
                                                 ptr,
                                                 prop,
                                                 -1,
                                                 softmin,
                                                 softmax,
                                                 0,
                                                 0,
                                                 "");
        hsv_but->gradient_type = UI_GRAD_V_ALT;
        break;
    }

    hsv_but->but.custom_data = cpicker;
  }
}

static void ui_template_palette_menu(bContext *UNUSED(C), uiLayout *layout, void *UNUSED(but_p))
{
  uiLayout *row;

  uiItemL(layout, IFACE_("Sort By:"), ICON_NONE);
  row = uiLayoutRow(layout, false);
  uiItemEnumO_value(row, IFACE_("Hue"), ICON_NONE, "PALETTE_OT_sort", "type", 1);
  row = uiLayoutRow(layout, false);
  uiItemEnumO_value(row, IFACE_("Saturation"), ICON_NONE, "PALETTE_OT_sort", "type", 2);
  row = uiLayoutRow(layout, false);
  uiItemEnumO_value(row, IFACE_("Value"), ICON_NONE, "PALETTE_OT_sort", "type", 3);
  row = uiLayoutRow(layout, false);
  uiItemEnumO_value(row, IFACE_("Luminance"), ICON_NONE, "PALETTE_OT_sort", "type", 4);
}

void uiTemplatePalette(uiLayout *layout,
                       PointerRNA *ptr,
                       const char *propname,
                       bool UNUSED(colors))
{
  PropertyRNA *prop = RNA_struct_find_property(ptr, propname);
  uiBut *but = NULL;

  const int cols_per_row = MAX2(uiLayoutGetWidth(layout) / UI_UNIT_X, 1);

  if (!prop) {
    RNA_warning("property not found: %s.%s", RNA_struct_identifier(ptr->type), propname);
    return;
  }

  const PointerRNA cptr = RNA_property_pointer_get(ptr, prop);
  if (!cptr.data || !RNA_struct_is_a(cptr.type, &RNA_Palette)) {
    return;
  }

  uiBlock *block = uiLayoutGetBlock(layout);

  Palette *palette = cptr.data;

  uiLayout *col = uiLayoutColumn(layout, true);
  uiLayoutRow(col, true);
  uiDefIconButO(block,
                UI_BTYPE_BUT,
                "PALETTE_OT_color_add",
                WM_OP_INVOKE_DEFAULT,
                ICON_ADD,
                0,
                0,
                UI_UNIT_X,
                UI_UNIT_Y,
                NULL);
  uiDefIconButO(block,
                UI_BTYPE_BUT,
                "PALETTE_OT_color_delete",
                WM_OP_INVOKE_DEFAULT,
                ICON_REMOVE,
                0,
                0,
                UI_UNIT_X,
                UI_UNIT_Y,
                NULL);
  if (palette->colors.first != NULL) {
    but = uiDefIconButO(block,
                        UI_BTYPE_BUT,
                        "PALETTE_OT_color_move",
                        WM_OP_INVOKE_DEFAULT,
                        ICON_TRIA_UP,
                        0,
                        0,
                        UI_UNIT_X,
                        UI_UNIT_Y,
                        NULL);
    UI_but_operator_ptr_get(but);
    RNA_enum_set(but->opptr, "type", -1);

    but = uiDefIconButO(block,
                        UI_BTYPE_BUT,
                        "PALETTE_OT_color_move",
                        WM_OP_INVOKE_DEFAULT,
                        ICON_TRIA_DOWN,
                        0,
                        0,
                        UI_UNIT_X,
                        UI_UNIT_Y,
                        NULL);
    UI_but_operator_ptr_get(but);
    RNA_enum_set(but->opptr, "type", 1);

    /* Menu. */
    uiDefIconMenuBut(
        block, ui_template_palette_menu, NULL, ICON_SORTSIZE, 0, 0, UI_UNIT_X, UI_UNIT_Y, "");
  }

  col = uiLayoutColumn(layout, true);
  uiLayoutRow(col, true);

  int row_cols = 0, col_id = 0;
  LISTBASE_FOREACH (PaletteColor *, color, &palette->colors) {
    if (row_cols >= cols_per_row) {
      uiLayoutRow(col, true);
      row_cols = 0;
    }

    PointerRNA color_ptr;
    RNA_pointer_create(&palette->id, &RNA_PaletteColor, color, &color_ptr);
    uiButColor *color_but = (uiButColor *)uiDefButR(block,
                                                    UI_BTYPE_COLOR,
                                                    0,
                                                    "",
                                                    0,
                                                    0,
                                                    UI_UNIT_X,
                                                    UI_UNIT_Y,
                                                    &color_ptr,
                                                    "color",
                                                    -1,
                                                    0.0,
                                                    1.0,
                                                    0.0,
                                                    0.0,
                                                    "");
    color_but->is_pallete_color = true;
    color_but->palette_color_index = col_id;
    row_cols++;
    col_id++;
  }
}

void uiTemplateCryptoPicker(uiLayout *layout, PointerRNA *ptr, const char *propname, int icon)
{
  PropertyRNA *prop = RNA_struct_find_property(ptr, propname);

  if (!prop) {
    RNA_warning("property not found: %s.%s", RNA_struct_identifier(ptr->type), propname);
    return;
  }

  uiBlock *block = uiLayoutGetBlock(layout);

  uiBut *but = uiDefIconTextButO(block,
                                 UI_BTYPE_BUT,
                                 "UI_OT_eyedropper_color",
                                 WM_OP_INVOKE_DEFAULT,
                                 icon,
                                 RNA_property_ui_name(prop),
                                 0,
                                 0,
                                 UI_UNIT_X,
                                 UI_UNIT_Y,
                                 RNA_property_ui_description(prop));
  but->rnapoin = *ptr;
  but->rnaprop = prop;
  but->rnaindex = -1;
}

/** \} */

/* -------------------------------------------------------------------- */
/** \name Layer Buttons Template
 * \{ */

static void handle_layer_buttons(bContext *C, void *arg1, void *arg2)
{
  uiBut *but = arg1;
  const int cur = POINTER_AS_INT(arg2);
  wmWindow *win = CTX_wm_window(C);
  const int shift = win->eventstate->shift;

  if (!shift) {
    const int tot = RNA_property_array_length(&but->rnapoin, but->rnaprop);

    /* Normally clicking only selects one layer */
    RNA_property_boolean_set_index(&but->rnapoin, but->rnaprop, cur, true);
    for (int i = 0; i < tot; i++) {
      if (i != cur) {
        RNA_property_boolean_set_index(&but->rnapoin, but->rnaprop, i, false);
      }
    }
  }

  /* view3d layer change should update depsgraph (invisible object changed maybe) */
  /* see view3d_header.c */
}

/**
 * \todo for now, grouping of layers is determined by dividing up the length of
 * the array of layer bitflags
 */
void uiTemplateLayers(uiLayout *layout,
                      PointerRNA *ptr,
                      const char *propname,
                      PointerRNA *used_ptr,
                      const char *used_propname,
                      int active_layer)
{
  const int cols_per_group = 5;

  PropertyRNA *prop = RNA_struct_find_property(ptr, propname);
  if (!prop) {
    RNA_warning("layers property not found: %s.%s", RNA_struct_identifier(ptr->type), propname);
    return;
  }

  /* the number of layers determines the way we group them
   * - we want 2 rows only (for now)
   * - The number of columns (cols) is the total number of buttons per row the 'remainder'
   *   is added to this, as it will be ok to have first row slightly wider if need be.
   * - For now, only split into groups if group will have at least 5 items.
   */
  const int layers = RNA_property_array_length(ptr, prop);
  const int cols = (layers / 2) + (layers % 2);
  const int groups = ((cols / 2) < cols_per_group) ? (1) : (cols / cols_per_group);

  PropertyRNA *used_prop = NULL;
  if (used_ptr && used_propname) {
    used_prop = RNA_struct_find_property(used_ptr, used_propname);
    if (!used_prop) {
      RNA_warning("used layers property not found: %s.%s",
                  RNA_struct_identifier(ptr->type),
                  used_propname);
      return;
    }

    if (RNA_property_array_length(used_ptr, used_prop) < layers) {
      used_prop = NULL;
    }
  }

  /* layers are laid out going across rows, with the columns being divided into groups */

  for (int group = 0; group < groups; group++) {
    uiLayout *uCol = uiLayoutColumn(layout, true);

    for (int row = 0; row < 2; row++) {
      uiLayout *uRow = uiLayoutRow(uCol, true);
      uiBlock *block = uiLayoutGetBlock(uRow);
      int layer = groups * cols_per_group * row + cols_per_group * group;

      /* add layers as toggle buts */
      for (int col = 0; (col < cols_per_group) && (layer < layers); col++, layer++) {
        int icon = 0;
        const int butlay = 1 << layer;

        if (active_layer & butlay) {
          icon = ICON_LAYER_ACTIVE;
        }
        else if (used_prop && RNA_property_boolean_get_index(used_ptr, used_prop, layer)) {
          icon = ICON_LAYER_USED;
        }

        uiBut *but = uiDefAutoButR(
            block, ptr, prop, layer, "", icon, 0, 0, UI_UNIT_X / 2, UI_UNIT_Y / 2);
        UI_but_func_set(but, handle_layer_buttons, but, POINTER_FROM_INT(layer));
        but->type = UI_BTYPE_TOGGLE;
      }
    }
  }
}

/** \} */

/* -------------------------------------------------------------------- */
/** \name List Template
 * \{ */

static void uilist_draw_item_default(struct uiList *ui_list,
                                     struct bContext *UNUSED(C),
                                     struct uiLayout *layout,
                                     struct PointerRNA *UNUSED(dataptr),
                                     struct PointerRNA *itemptr,
                                     int icon,
                                     struct PointerRNA *UNUSED(active_dataptr),
                                     const char *UNUSED(active_propname),
                                     int UNUSED(index),
                                     int UNUSED(flt_flag))
{
  PropertyRNA *nameprop = RNA_struct_name_property(itemptr->type);

  /* Simplest one! */
  switch (ui_list->layout_type) {
    case UILST_LAYOUT_GRID:
      uiItemL(layout, "", icon);
      break;
    case UILST_LAYOUT_DEFAULT:
    case UILST_LAYOUT_COMPACT:
    default:
      if (nameprop) {
        uiItemFullR(layout, itemptr, nameprop, RNA_NO_INDEX, 0, UI_ITEM_R_NO_BG, "", icon);
      }
      else {
        uiItemL(layout, "", icon);
      }
      break;
  }
}

static void uilist_draw_filter_default(struct uiList *ui_list,
                                       struct bContext *UNUSED(C),
                                       struct uiLayout *layout)
{
  PointerRNA listptr;
  RNA_pointer_create(NULL, &RNA_UIList, ui_list, &listptr);

  uiLayout *row = uiLayoutRow(layout, false);

  uiLayout *subrow = uiLayoutRow(row, true);
  uiItemR(subrow, &listptr, "filter_name", 0, "", ICON_NONE);
  uiItemR(subrow,
          &listptr,
          "use_filter_invert",
          UI_ITEM_R_TOGGLE | UI_ITEM_R_ICON_ONLY,
          "",
          ICON_ARROW_LEFTRIGHT);

  if ((ui_list->filter_sort_flag & UILST_FLT_SORT_LOCK) == 0) {
    subrow = uiLayoutRow(row, true);
    uiItemR(subrow,
            &listptr,
            "use_filter_sort_alpha",
            UI_ITEM_R_TOGGLE | UI_ITEM_R_ICON_ONLY,
            "",
            ICON_NONE);
    uiItemR(subrow,
            &listptr,
            "use_filter_sort_reverse",
            UI_ITEM_R_TOGGLE | UI_ITEM_R_ICON_ONLY,
            "",
            (ui_list->filter_sort_flag & UILST_FLT_SORT_REVERSE) ? ICON_SORT_DESC : ICON_SORT_ASC);
  }
}

typedef struct {
  char name[MAX_IDPROP_NAME];
  int org_idx;
} StringCmp;

static int cmpstringp(const void *p1, const void *p2)
{
  /* Case-insensitive comparison. */
  return BLI_strcasecmp(((StringCmp *)p1)->name, ((StringCmp *)p2)->name);
}

static void uilist_filter_items_default(struct uiList *ui_list,
                                        struct bContext *UNUSED(C),
                                        struct PointerRNA *dataptr,
                                        const char *propname)
{
  uiListDyn *dyn_data = ui_list->dyn_data;
  PropertyRNA *prop = RNA_struct_find_property(dataptr, propname);

  const char *filter_raw = ui_list->filter_byname;
  char *filter = (char *)filter_raw, filter_buff[32], *filter_dyn = NULL;
  const bool filter_exclude = (ui_list->filter_flag & UILST_FLT_EXCLUDE) != 0;
  const bool order_by_name = (ui_list->filter_sort_flag & UILST_FLT_SORT_MASK) ==
                             UILST_FLT_SORT_ALPHA;
  const int len = RNA_property_collection_length(dataptr, prop);

  dyn_data->items_shown = dyn_data->items_len = len;

  if (len && (order_by_name || filter_raw[0])) {
    StringCmp *names = NULL;
    int order_idx = 0, i = 0;

    if (order_by_name) {
      names = MEM_callocN(sizeof(StringCmp) * len, "StringCmp");
    }
    if (filter_raw[0]) {
      const size_t slen = strlen(filter_raw);

      dyn_data->items_filter_flags = MEM_callocN(sizeof(int) * len, "items_filter_flags");
      dyn_data->items_shown = 0;

      /* Implicitly add heading/trailing wildcards if needed. */
      if (slen + 3 <= sizeof(filter_buff)) {
        filter = filter_buff;
      }
      else {
        filter = filter_dyn = MEM_mallocN((slen + 3) * sizeof(char), "filter_dyn");
      }
      BLI_strncpy_ensure_pad(filter, filter_raw, '*', slen + 3);
    }

    RNA_PROP_BEGIN (dataptr, itemptr, prop) {
      bool do_order = false;

      char *namebuf = RNA_struct_name_get_alloc(&itemptr, NULL, 0, NULL);
      const char *name = namebuf ? namebuf : "";

      if (filter[0]) {
        /* Case-insensitive! */
        if (fnmatch(filter, name, FNM_CASEFOLD) == 0) {
          dyn_data->items_filter_flags[i] = UILST_FLT_ITEM;
          if (!filter_exclude) {
            dyn_data->items_shown++;
            do_order = order_by_name;
          }
          // printf("%s: '%s' matches '%s'\n", __func__, name, filter);
        }
        else if (filter_exclude) {
          dyn_data->items_shown++;
          do_order = order_by_name;
        }
      }
      else {
        do_order = order_by_name;
      }

      if (do_order) {
        names[order_idx].org_idx = order_idx;
        BLI_strncpy(names[order_idx++].name, name, MAX_IDPROP_NAME);
      }

      /* free name */
      if (namebuf) {
        MEM_freeN(namebuf);
      }
      i++;
    }
    RNA_PROP_END;

    if (order_by_name) {
      int new_idx;
      /* note: order_idx equals either to ui_list->items_len if no filtering done,
       *       or to ui_list->items_shown if filter is enabled,
       *       or to (ui_list->items_len - ui_list->items_shown) if filtered items are excluded.
       *       This way, we only sort items we actually intend to draw!
       */
      qsort(names, order_idx, sizeof(StringCmp), cmpstringp);

      dyn_data->items_filter_neworder = MEM_mallocN(sizeof(int) * order_idx,
                                                    "items_filter_neworder");
      for (new_idx = 0; new_idx < order_idx; new_idx++) {
        dyn_data->items_filter_neworder[names[new_idx].org_idx] = new_idx;
      }
    }

    if (filter_dyn) {
      MEM_freeN(filter_dyn);
    }
    if (names) {
      MEM_freeN(names);
    }
  }
}

/**
 * The validated data that was passed to #uiTemplateList (typically through Python).
 * Populated through #ui_template_list_data_retrieve().
 */
typedef struct {
  PointerRNA *dataptr;
  PropertyRNA *prop;
  PointerRNA *active_dataptr;
  PropertyRNA *activeprop;
  const char *item_dyntip_propname;

  /* Index as stored in the input property. I.e. the index before sorting. */
  int active_item_idx;
} TemplateListInputData;

<<<<<<< HEAD
=======
/**
 * Internal wrapper for a single item in the list (well, actually stored as a vector).
 */
>>>>>>> d78754ff
typedef struct {
  PointerRNA item;
  int org_idx;
  int flt_flag;
} _uilist_item;

/**
 * Container for the item vector and additional info.
 */
typedef struct {
  _uilist_item *item_vec;
  /* Index of the active item following visual order. I.e. unlike
   * TemplateListInputData.active_item_idx, this is the index after sorting. */
  int active_item_idx;
  int tot_items;
} TemplateListItems;

typedef struct {
  uiListDrawItemFunc draw_item;
  uiListDrawFilterFunc draw_filter;

  int rows;
  int maxrows;
  int columns;
} TemplateListLayoutDrawData;

typedef struct {
  int visual_items; /* Visual number of items (i.e. number of items we have room to display). */
  int start_idx;    /* Index of first item to display. */
  int end_idx;      /* Index of last item to display + 1. */
} TemplateListVisualInfo;

/**
<<<<<<< HEAD
 * For internal use only, but external users that set the iterator-callback via #uiTemplate
 */
typedef struct TemplateListIterData {
  uiListDyn *dyn_data;

  _uilist_item *items_ptr;

  int filter_exclude;
  bool order_reverse;
  bool activei_mapping_pending;
  int activei;

  /* Just for the callback */
  int current_iter_idx;
  int reorder_idx;
} TemplateListIterData;

/**
=======
>>>>>>> d78754ff
 * Validate input parameters and initialize \a r_data from that. Plus find the list-type and return
 * it in \a r_list_type.
 *
 * \return false if the input data isn't valid. Will also raise an RNA warning in that case.
 */
static bool ui_template_list_data_retrieve(const char *listtype_name,
                                           const char *list_id,
                                           PointerRNA *dataptr,
                                           const char *propname,
                                           PointerRNA *active_dataptr,
                                           const char *active_propname,
                                           const char *item_dyntip_propname,
                                           TemplateListInputData *r_input_data,
                                           uiListType **r_list_type)
{
  /* Forbid default UI_UL_DEFAULT_CLASS_NAME list class without a custom list_id! */
  if (STREQ(UI_UL_DEFAULT_CLASS_NAME, listtype_name) && !(list_id && list_id[0])) {
    RNA_warning("template_list using default '%s' UIList class must provide a custom list_id",
                UI_UL_DEFAULT_CLASS_NAME);
    return false;
  }

  if (!active_dataptr->data) {
    RNA_warning("No active data");
    return false;
  }

  if (dataptr->data) {
    r_input_data->dataptr = dataptr;
    r_input_data->prop = RNA_struct_find_property(dataptr, propname);
    if (!r_input_data->prop) {
      RNA_warning("Property not found: %s.%s", RNA_struct_identifier(dataptr->type), propname);
      return false;
    }
  }

  r_input_data->active_dataptr = active_dataptr;
  r_input_data->activeprop = RNA_struct_find_property(active_dataptr, active_propname);
  if (!r_input_data->activeprop) {
    RNA_warning(
        "Property not found: %s.%s", RNA_struct_identifier(active_dataptr->type), active_propname);
    return false;
  }

  if (r_input_data->prop) {
    const PropertyType type = RNA_property_type(r_input_data->prop);
    if (type != PROP_COLLECTION) {
      RNA_warning("Expected a collection data property");
      return false;
    }
  }

  const PropertyType activetype = RNA_property_type(r_input_data->activeprop);
  if (activetype != PROP_INT) {
    RNA_warning("Expected an integer active data property");
    return false;
  }

  /* Find the uiList type. */
  if (!(*r_list_type = WM_uilisttype_find(listtype_name, false))) {
    RNA_warning("List type %s not found", listtype_name);
    return false;
  }

  r_input_data->active_item_idx = RNA_property_int_get(r_input_data->active_dataptr,
                                                       r_input_data->activeprop);
  r_input_data->item_dyntip_propname = item_dyntip_propname;

  return true;
}

<<<<<<< HEAD
static void ui_template_list_count_items_cb(TemplateListIterData *iter_data,
                                            PointerRNA *UNUSED(itemptr))
{
  iter_data->dyn_data->items_shown++;
  iter_data->dyn_data->items_len++;
}

static void ui_template_list_collect_item_cb(TemplateListIterData *iter_data, PointerRNA *itemptr)
{
  uiListDyn *dyn_data = iter_data->dyn_data;

  if (!dyn_data->items_filter_flags ||
      ((dyn_data->items_filter_flags[iter_data->current_iter_idx] & UILST_FLT_ITEM) ^
       iter_data->filter_exclude)) {
    int new_order_idx;
    if (dyn_data->items_filter_neworder) {
      new_order_idx = dyn_data->items_filter_neworder[iter_data->reorder_idx++];
      new_order_idx = iter_data->order_reverse ? dyn_data->items_shown - new_order_idx - 1 :
                                                 new_order_idx;
    }
    else {
      new_order_idx = iter_data->order_reverse ? dyn_data->items_shown - ++iter_data->reorder_idx :
                                                 iter_data->reorder_idx++;
    }
    // printf("%s: ii: %d\n", __func__, ii);
    iter_data->items_ptr[new_order_idx].item = *itemptr;
    iter_data->items_ptr[new_order_idx].org_idx = iter_data->current_iter_idx;
    iter_data->items_ptr[new_order_idx].flt_flag =
        dyn_data->items_filter_flags ? dyn_data->items_filter_flags[iter_data->current_iter_idx] :
                                       0;

    if (iter_data->activei_mapping_pending && iter_data->activei == iter_data->current_iter_idx) {
      iter_data->activei = new_order_idx;
      /* So that we do not map again activei! */
      iter_data->activei_mapping_pending = false;
    }
#if 0 /* For now, do not alter active element, even if it will be hidden... */
          else if (activei < iter_data->current_iter_idx) {
=======
static void ui_template_list_collect_items(PointerRNA *list_ptr,
                                           PropertyRNA *list_prop,
                                           uiListDyn *dyn_data,
                                           int filter_exclude,
                                           bool order_reverse,
                                           int activei,
                                           TemplateListItems *r_items)
{
  int i = 0;
  int reorder_i = 0;
  bool activei_mapping_pending = true;

  RNA_PROP_BEGIN (list_ptr, itemptr, list_prop) {
    if (!dyn_data->items_filter_flags ||
        ((dyn_data->items_filter_flags[i] & UILST_FLT_ITEM) ^ filter_exclude)) {
      int new_order_idx;
      if (dyn_data->items_filter_neworder) {
        new_order_idx = dyn_data->items_filter_neworder[reorder_i++];
        new_order_idx = order_reverse ? dyn_data->items_shown - new_order_idx - 1 : new_order_idx;
      }
      else {
        new_order_idx = order_reverse ? dyn_data->items_shown - ++reorder_i : reorder_i++;
      }
      // printf("%s: ii: %d\n", __func__, ii);
      r_items->item_vec[new_order_idx].item = itemptr;
      r_items->item_vec[new_order_idx].org_idx = i;
      r_items->item_vec[new_order_idx].flt_flag = dyn_data->items_filter_flags ?
                                                      dyn_data->items_filter_flags[i] :
                                                      0;

      if (activei_mapping_pending && activei == i) {
        activei = new_order_idx;
        /* So that we do not map again activei! */
        activei_mapping_pending = false;
      }
#if 0 /* For now, do not alter active element, even if it will be hidden... */
          else if (activei < i) {
>>>>>>> d78754ff
            /* We do not want an active but invisible item!
             * Only exception is when all items are filtered out...
             */
            if (prev_order_idx >= 0) {
              activei = prev_order_idx;
              RNA_property_int_set(active_dataptr, activeprop, prev_i);
            }
            else {
              activei = new_order_idx;
<<<<<<< HEAD
              RNA_property_int_set(active_dataptr, activeprop, iter_data->current_iter_idx);
            }
          }
          prev_i = iter_data->current_iter_idx;
          prev_ii = new_order_idx;
#endif
  }
  iter_data->current_iter_idx++;
=======
              RNA_property_int_set(active_dataptr, activeprop, i);
            }
          }
          prev_i = i;
          prev_ii = new_order_idx;
#endif
    }
    i++;
  }
  RNA_PROP_END;

  /* If mapping is still pending, no active item was found. Mark as invalid (-1) */
  r_items->active_item_idx = activei_mapping_pending ? -1 : activei;
>>>>>>> d78754ff
}

/**
 * Create the UI-list representation of the list items, sorted and filtered if needed.
 */
static void ui_template_list_collect_display_items(bContext *C,
                                                   uiList *ui_list,
                                                   const TemplateListInputData *input_data,
<<<<<<< HEAD
                                                   const uiTemplateListItemsIterFn iter_items_fn,
=======
>>>>>>> d78754ff
                                                   const uiListFilterItemsFunc filter_items_fn,
                                                   TemplateListItems *r_items)
{
  uiListDyn *dyn_data = ui_list->dyn_data;
  memset(r_items, 0, sizeof(*r_items));

  /* Filter list items! (not for compact layout, though) */
<<<<<<< HEAD
  if ((ui_list->layout_type == UILST_LAYOUT_BIG_PREVIEW_GRID) ||
      (input_data->dataptr && input_data->dataptr->data && input_data->prop)) {
=======
  if (input_data->dataptr->data && input_data->prop) {
>>>>>>> d78754ff
    const int filter_exclude = ui_list->filter_flag & UILST_FLT_EXCLUDE;
    const bool order_reverse = (ui_list->filter_sort_flag & UILST_FLT_SORT_REVERSE) != 0;
    int items_shown;
#if 0
    int prev_ii = -1, prev_i;
#endif

    if (ui_list->layout_type == UILST_LAYOUT_COMPACT) {
      dyn_data->items_len = dyn_data->items_shown = RNA_property_collection_length(
          input_data->dataptr, input_data->prop);
    }
<<<<<<< HEAD
    /* TODO support filtering. */
    else if (ui_list->layout_type == UILST_LAYOUT_BIG_PREVIEW_GRID) {
      TemplateListIterData iter_data = {
          .dyn_data = dyn_data,
      };
      dyn_data->items_len = dyn_data->items_shown = 0;
      iter_items_fn(input_data->dataptr,
                    input_data->prop,
                    &iter_data,
                    ui_template_list_count_items_cb,
                    dyn_data->customdata);
    }
=======
>>>>>>> d78754ff
    else {
      // printf("%s: filtering...\n", __func__);
      filter_items_fn(ui_list, C, input_data->dataptr, RNA_property_identifier(input_data->prop));
      // printf("%s: filtering done.\n", __func__);
    }

    items_shown = dyn_data->items_shown;
    if (items_shown >= 0) {
      r_items->item_vec = MEM_mallocN(sizeof(*r_items->item_vec) * items_shown, __func__);
      // printf("%s: items shown: %d.\n", __func__, items_shown);

<<<<<<< HEAD
      TemplateListIterData iter_data = {
          .dyn_data = dyn_data,
          .items_ptr = r_items->item_vec,
          .filter_exclude = filter_exclude,
          .order_reverse = order_reverse,
          .activei_mapping_pending = true,
          .activei = input_data->active_item_idx,
      };

      iter_items_fn(input_data->dataptr,
                    input_data->prop,
                    &iter_data,
                    ui_template_list_collect_item_cb,
                    dyn_data->customdata);

      /* If mapping is still pending, no active item was found. Mark as invalid (-1) */
      r_items->active_item_idx = iter_data.activei_mapping_pending ? -1 : iter_data.activei;
=======
      ui_template_list_collect_items(input_data->dataptr,
                                     input_data->prop,
                                     dyn_data,
                                     filter_exclude,
                                     order_reverse,
                                     input_data->active_item_idx,
                                     r_items);
>>>>>>> d78754ff
    }
    if (dyn_data->items_shown >= 0) {
      r_items->tot_items = dyn_data->items_shown;
    }
    else {
      r_items->tot_items = dyn_data->items_len;
    }
  }
}

static void ui_template_list_free_items(TemplateListItems *items)
{
  if (items->item_vec) {
    MEM_freeN(items->item_vec);
  }
}

static void uilist_prepare(uiList *ui_list,
                           const TemplateListItems *items,
                           const TemplateListLayoutDrawData *layout_data,
                           TemplateListVisualInfo *r_visual_info)
{
  uiListDyn *dyn_data = ui_list->dyn_data;
  const bool use_auto_size = (ui_list->list_grip <
                              (layout_data->rows - UI_LIST_AUTO_SIZE_THRESHOLD));

  int actual_rows = layout_data->rows;
  int actual_maxrows = layout_data->maxrows;
  int columns = layout_data->columns;

  /* default rows */
  if (actual_rows <= 0) {
    actual_rows = 5;
  }
  dyn_data->visual_height_min = actual_rows;
  if (actual_maxrows < actual_rows) {
    actual_maxrows = max_ii(actual_rows, 5);
  }
  if (columns <= 0) {
    columns = 9;
  }

  int activei_row;
  if (columns > 1) {
    dyn_data->height = (int)ceil((double)items->tot_items / (double)columns);
    activei_row = (int)floor((double)items->active_item_idx / (double)columns);
  }
  else {
    dyn_data->height = items->tot_items;
    activei_row = items->active_item_idx;
  }

  if (!use_auto_size) {
    /* No auto-size, yet we clamp at min size! */
    actual_rows = max_ii(ui_list->list_grip, actual_rows);
  }
  else if ((actual_rows != actual_maxrows) && (dyn_data->height > actual_rows)) {
    /* Expand size if needed and possible. */
    actual_rows = min_ii(dyn_data->height, actual_maxrows);
  }

  /* If list length changes or list is tagged to check this,
   * and active is out of view, scroll to it .*/
  if ((ui_list->list_last_len != items->tot_items) ||
      (ui_list->flag & UILST_SCROLL_TO_ACTIVE_ITEM)) {
    if (activei_row < ui_list->list_scroll) {
      ui_list->list_scroll = activei_row;
    }
    else if (activei_row >= ui_list->list_scroll + actual_rows) {
      ui_list->list_scroll = activei_row - actual_rows + 1;
    }
    ui_list->flag &= ~UILST_SCROLL_TO_ACTIVE_ITEM;
  }

  const int max_scroll = max_ii(0, dyn_data->height - actual_rows);
  CLAMP(ui_list->list_scroll, 0, max_scroll);
  ui_list->list_last_len = items->tot_items;
  dyn_data->visual_height = actual_rows;
  r_visual_info->visual_items = actual_rows * columns;
  r_visual_info->start_idx = ui_list->list_scroll * columns;
  r_visual_info->end_idx = min_ii(r_visual_info->start_idx + actual_rows * columns,
                                  items->tot_items);
}

static void uilist_resize_update_cb(bContext *C, void *arg1, void *UNUSED(arg2))
{
  uiList *ui_list = arg1;
  uiListDyn *dyn_data = ui_list->dyn_data;

  /* This way we get diff in number of additional items to show (positive) or hide (negative). */
  const int diff = round_fl_to_int((float)(dyn_data->resize - dyn_data->resize_prev) /
                                   (float)UI_UNIT_Y);

  if (diff != 0) {
    ui_list->list_grip += diff;
    dyn_data->resize_prev += diff * UI_UNIT_Y;
    ui_list->flag |= UILST_SCROLL_TO_ACTIVE_ITEM;
  }

  /* In case uilist is in popup, we need special refreshing */
  ED_region_tag_refresh_ui(CTX_wm_menu(C));
}

static void *uilist_item_use_dynamic_tooltip(PointerRNA *itemptr, const char *propname)
{
  if (propname && propname[0] && itemptr && itemptr->data) {
    PropertyRNA *prop = RNA_struct_find_property(itemptr, propname);

    if (prop && (RNA_property_type(prop) == PROP_STRING)) {
      return RNA_property_string_get_alloc(itemptr, prop, NULL, 0, NULL);
    }
  }
  return NULL;
}

static char *uilist_item_tooltip_func(bContext *UNUSED(C), void *argN, const char *tip)
{
  char *dyn_tooltip = argN;
  return BLI_sprintfN("%s - %s", tip, dyn_tooltip);
}

/**
 * \note Note that \a layout_type may be NULL.
 */
static uiList *ui_list_ensure(bContext *C,
                              uiListType *ui_list_type,
                              const char *list_id,
                              int layout_type,
                              bool sort_reverse,
                              bool sort_lock)
{
  /* Allows to work in popups. */
  ARegion *region = CTX_wm_menu(C);
  if (region == NULL) {
    region = CTX_wm_region(C);
  }

  char ui_list_id[UI_MAX_NAME_STR];
  /* Find or add the uiList to the current Region. */
  /* We tag the list id with the list type... */
  BLI_snprintf(
      ui_list_id, sizeof(ui_list_id), "%s_%s", ui_list_type->idname, list_id ? list_id : "");

  uiList *ui_list = BLI_findstring(&region->ui_lists, ui_list_id, offsetof(uiList, list_id));

  if (!ui_list) {
    ui_list = MEM_callocN(sizeof(uiList), "uiList");
    BLI_strncpy(ui_list->list_id, ui_list_id, sizeof(ui_list->list_id));
    BLI_addtail(&region->ui_lists, ui_list);
    ui_list->list_grip = -UI_LIST_AUTO_SIZE_THRESHOLD; /* Force auto size by default. */
    if (sort_reverse) {
      ui_list->filter_sort_flag |= UILST_FLT_SORT_REVERSE;
    }
    if (sort_lock) {
      ui_list->filter_sort_flag |= UILST_FLT_SORT_LOCK;
    }
  }

  if (!ui_list->dyn_data) {
    ui_list->dyn_data = MEM_callocN(sizeof(uiListDyn), "uiList.dyn_data");
  }
  uiListDyn *dyn_data = ui_list->dyn_data;

  /* Because we can't actually pass type across save&load... */
  ui_list->type = ui_list_type;
  ui_list->layout_type = layout_type;

  /* Reset filtering data. */
  MEM_SAFE_FREE(dyn_data->items_filter_flags);
  MEM_SAFE_FREE(dyn_data->items_filter_neworder);
  dyn_data->items_len = dyn_data->items_shown = -1;

  return ui_list;
}

static void ui_template_list_layout_draw(bContext *C,
                                         uiList *ui_list,
                                         uiLayout *layout,
                                         TemplateListInputData *input_data,
                                         TemplateListItems *items,
                                         const TemplateListLayoutDrawData *layout_data)
{
  uiListDyn *dyn_data = ui_list->dyn_data;
  const char *active_propname = RNA_property_identifier(input_data->activeprop);

  uiLayout *glob = NULL, *box, *row, *col, *subrow, *sub, *overlap;
  char numstr[32];
  int rnaicon = ICON_NONE, icon = ICON_NONE;
  uiBut *but;

  uiBlock *block = uiLayoutGetBlock(layout);

  /* get icon */
<<<<<<< HEAD
  if (input_data->dataptr && input_data->dataptr->data && input_data->prop) {
=======
  if (input_data->dataptr->data && input_data->prop) {
>>>>>>> d78754ff
    StructRNA *ptype = RNA_property_pointer_type(input_data->dataptr, input_data->prop);
    rnaicon = RNA_struct_ui_icon(ptype);
  }

  TemplateListVisualInfo visual_info;
  switch (ui_list->layout_type) {
    case UILST_LAYOUT_DEFAULT: {
      /* layout */
      box = uiLayoutListBox(layout, ui_list, input_data->active_dataptr, input_data->activeprop);
      glob = uiLayoutColumn(box, true);
      row = uiLayoutRow(glob, false);
      col = uiLayoutColumn(row, true);

      TemplateListLayoutDrawData adjusted_layout_data = *layout_data;
      adjusted_layout_data.columns = 1;
      /* init numbers */
      uilist_prepare(ui_list, items, &adjusted_layout_data, &visual_info);

      int i = 0;
<<<<<<< HEAD
      if (input_data->dataptr && input_data->dataptr->data && input_data->prop) {
=======
      if (input_data->dataptr->data && input_data->prop) {
>>>>>>> d78754ff
        /* create list items */
        for (i = visual_info.start_idx; i < visual_info.end_idx; i++) {
          PointerRNA *itemptr = &items->item_vec[i].item;
          void *dyntip_data;
          const int org_i = items->item_vec[i].org_idx;
          const int flt_flag = items->item_vec[i].flt_flag;
          uiBlock *subblock = uiLayoutGetBlock(col);

          overlap = uiLayoutOverlap(col);

          UI_block_flag_enable(subblock, UI_BLOCK_LIST_ITEM);

          /* list item behind label & other buttons */
          uiLayoutRow(overlap, false);

          but = uiDefButR_prop(subblock,
                               UI_BTYPE_LISTROW,
                               0,
                               "",
                               0,
                               0,
                               UI_UNIT_X * 10,
                               UI_UNIT_Y,
                               input_data->active_dataptr,
                               input_data->activeprop,
                               0,
                               0,
                               org_i,
                               0,
                               0,
                               TIP_("Double click to rename"));
          if ((dyntip_data = uilist_item_use_dynamic_tooltip(itemptr,
                                                             input_data->item_dyntip_propname))) {
            UI_but_func_tooltip_set(but, uilist_item_tooltip_func, dyntip_data);
          }

          sub = uiLayoutRow(overlap, false);

          icon = UI_icon_from_rnaptr(C, itemptr, rnaicon, false);
          if (icon == ICON_DOT) {
            icon = ICON_NONE;
          }
          layout_data->draw_item(ui_list,
                                 C,
                                 sub,
                                 input_data->dataptr,
                                 itemptr,
                                 icon,
                                 input_data->active_dataptr,
                                 active_propname,
                                 org_i,
                                 flt_flag);

          /* Items should be able to set context pointers for the layout. But the list-row button
           * swallows events, so it needs the context storage too for handlers to see it. */
          but->context = uiLayoutGetContextStore(sub);

          /* If we are "drawing" active item, set all labels as active. */
          if (i == items->active_item_idx) {
            ui_layout_list_set_labels_active(sub);
          }

          UI_block_flag_disable(subblock, UI_BLOCK_LIST_ITEM);
        }
      }

      /* add dummy buttons to fill space */
      for (; i < visual_info.start_idx + visual_info.visual_items; i++) {
        uiItemL(col, "", ICON_NONE);
      }

      /* add scrollbar */
      if (items->tot_items > visual_info.visual_items) {
        uiLayoutColumn(row, false);
        uiDefButI(block,
                  UI_BTYPE_SCROLL,
                  0,
                  "",
                  0,
                  0,
                  V2D_SCROLL_WIDTH,
                  UI_UNIT_Y * dyn_data->visual_height,
                  &ui_list->list_scroll,
                  0,
                  dyn_data->height - dyn_data->visual_height,
                  dyn_data->visual_height,
                  0,
                  "");
      }
    } break;
    case UILST_LAYOUT_COMPACT:
      row = uiLayoutRow(layout, true);

<<<<<<< HEAD
      if ((input_data->dataptr && input_data->dataptr->data && input_data->prop) &&
          (dyn_data->items_shown > 0) && (items->active_item_idx >= 0) &&
          (items->active_item_idx < dyn_data->items_shown)) {
=======
      if ((input_data->dataptr->data && input_data->prop) && (dyn_data->items_shown > 0) &&
          (items->active_item_idx >= 0) && (items->active_item_idx < dyn_data->items_shown)) {
>>>>>>> d78754ff
        PointerRNA *itemptr = &items->item_vec[items->active_item_idx].item;
        const int org_i = items->item_vec[items->active_item_idx].org_idx;

        icon = UI_icon_from_rnaptr(C, itemptr, rnaicon, false);
        if (icon == ICON_DOT) {
          icon = ICON_NONE;
        }
        layout_data->draw_item(ui_list,
                               C,
                               row,
                               input_data->dataptr,
                               itemptr,
                               icon,
                               input_data->active_dataptr,
                               active_propname,
                               org_i,
                               0);
      }
      /* if list is empty, add in dummy button */
      else {
        uiItemL(row, "", ICON_NONE);
      }

      /* next/prev button */
      BLI_snprintf(numstr, sizeof(numstr), "%d :", dyn_data->items_shown);
      but = uiDefIconTextButR_prop(block,
                                   UI_BTYPE_NUM,
                                   0,
                                   0,
                                   numstr,
                                   0,
                                   0,
                                   UI_UNIT_X * 5,
                                   UI_UNIT_Y,
                                   input_data->active_dataptr,
                                   input_data->activeprop,
                                   0,
                                   0,
                                   0,
                                   0,
                                   0,
                                   "");
      if (dyn_data->items_shown == 0) {
        UI_but_flag_enable(but, UI_BUT_DISABLED);
      }
      break;
    case UILST_LAYOUT_GRID: {
      box = uiLayoutListBox(layout, ui_list, input_data->active_dataptr, input_data->activeprop);
      glob = uiLayoutColumn(box, true);
      row = uiLayoutRow(glob, false);
      col = uiLayoutColumn(row, true);
      subrow = NULL; /* Quite gcc warning! */

      uilist_prepare(ui_list, items, layout_data, &visual_info);

      int i = 0;
      if (input_data->dataptr->data && input_data->prop) {
        /* create list items */
        for (i = visual_info.start_idx; i < visual_info.end_idx; i++) {
          PointerRNA *itemptr = &items->item_vec[i].item;
          const int org_i = items->item_vec[i].org_idx;
          const int flt_flag = items->item_vec[i].flt_flag;

          /* create button */
          if (!(i % layout_data->columns)) {
            subrow = uiLayoutRow(col, false);
          }

          uiBlock *subblock = uiLayoutGetBlock(subrow);
          overlap = uiLayoutOverlap(subrow);

          UI_block_flag_enable(subblock, UI_BLOCK_LIST_ITEM);

          /* list item behind label & other buttons */
          uiLayoutRow(overlap, false);

          but = uiDefButR_prop(subblock,
                               UI_BTYPE_LISTROW,
                               0,
                               "",
                               0,
                               0,
                               UI_UNIT_X * 10,
                               UI_UNIT_Y,
                               input_data->active_dataptr,
                               input_data->activeprop,
                               0,
                               0,
                               org_i,
                               0,
                               0,
                               NULL);
          UI_but_drawflag_enable(but, UI_BUT_NO_TOOLTIP);

          sub = uiLayoutRow(overlap, false);

          icon = UI_icon_from_rnaptr(C, itemptr, rnaicon, false);
          layout_data->draw_item(ui_list,
                                 C,
                                 sub,
                                 input_data->dataptr,
                                 itemptr,
                                 icon,
                                 input_data->active_dataptr,
                                 active_propname,
                                 org_i,
                                 flt_flag);

          /* If we are "drawing" active item, set all labels as active. */
          if (i == items->active_item_idx) {
            ui_layout_list_set_labels_active(sub);
          }

          UI_block_flag_disable(subblock, UI_BLOCK_LIST_ITEM);
        }
      }

      /* add dummy buttons to fill space */
      for (; i < visual_info.start_idx + visual_info.visual_items; i++) {
        if (!(i % layout_data->columns)) {
          subrow = uiLayoutRow(col, false);
        }
        uiItemL(subrow, "", ICON_NONE);
      }

      /* add scrollbar */
      if (items->tot_items > visual_info.visual_items) {
        /* col = */ uiLayoutColumn(row, false);
        uiDefButI(block,
                  UI_BTYPE_SCROLL,
                  0,
                  "",
                  0,
                  0,
                  V2D_SCROLL_WIDTH,
                  UI_UNIT_Y * dyn_data->visual_height,
                  &ui_list->list_scroll,
                  0,
                  dyn_data->height - dyn_data->visual_height,
                  dyn_data->visual_height,
                  0,
                  "");
      }
      break;
    }
    case UILST_LAYOUT_BIG_PREVIEW_GRID:
      box = uiLayoutListBox(layout, ui_list, input_data->active_dataptr, input_data->activeprop);
      /* For grip button. */
      glob = uiLayoutColumn(box, true);
      /* For scrollbar. */
      row = uiLayoutRow(glob, false);

      /* TODO ED_fileselect_init_layout(). Share somehow? */
      float size_x = (96.0f / 20.0f) * UI_UNIT_X;
      float size_y = (96.0f / 20.0f) * UI_UNIT_Y;

      const int cols_per_row = MAX2((uiLayoutGetWidth(box) - V2D_SCROLL_WIDTH) / size_x, 1);
      uiLayout *grid = uiLayoutGridFlow(row, true, cols_per_row, true, true, true);

      TemplateListLayoutDrawData adjusted_layout_data = *layout_data;
      adjusted_layout_data.columns = cols_per_row;
      uilist_prepare(ui_list, items, &adjusted_layout_data, &visual_info);

<<<<<<< HEAD
      /* TODO hack! */
      if (true || (input_data->dataptr->data && input_data->prop)) {
=======
      if (input_data->dataptr->data && input_data->prop) {
>>>>>>> d78754ff
        /* create list items */
        for (int i = visual_info.start_idx; i < visual_info.end_idx; i++) {
          PointerRNA *itemptr = &items->item_vec[i].item;
          const int org_i = items->item_vec[i].org_idx;
          const int flt_flag = items->item_vec[i].flt_flag;

          overlap = uiLayoutOverlap(grid);
          col = uiLayoutColumn(overlap, false);

          uiBlock *subblock = uiLayoutGetBlock(col);
          UI_block_flag_enable(subblock, UI_BLOCK_LIST_ITEM);

          but = uiDefButR_prop(subblock,
                               UI_BTYPE_LISTROW,
                               0,
                               "",
                               0,
                               0,
                               size_x,
                               size_y,
                               input_data->active_dataptr,
                               input_data->activeprop,
                               0,
                               0,
                               org_i,
                               0,
                               0,
                               NULL);
          UI_but_drawflag_enable(but, UI_BUT_NO_TOOLTIP);

          col = uiLayoutColumn(overlap, false);

          icon = UI_icon_from_rnaptr(C, itemptr, rnaicon, false);
          layout_data->draw_item(ui_list,
                                 C,
                                 col,
                                 input_data->dataptr,
                                 itemptr,
                                 icon,
                                 input_data->active_dataptr,
                                 active_propname,
                                 org_i,
                                 flt_flag);

          /* If we are "drawing" active item, set all labels as active. */
          if (i == items->active_item_idx) {
            ui_layout_list_set_labels_active(col);
          }

          UI_block_flag_disable(subblock, UI_BLOCK_LIST_ITEM);
        }
      }

      if (items->tot_items > visual_info.visual_items) {
        /* col = */ uiLayoutColumn(row, false);
        uiDefButI(block,
                  UI_BTYPE_SCROLL,
                  0,
                  "",
                  0,
                  0,
                  V2D_SCROLL_WIDTH,
                  size_y * dyn_data->visual_height,
                  &ui_list->list_scroll,
                  0,
                  dyn_data->height - dyn_data->visual_height,
                  dyn_data->visual_height,
                  0,
                  "");
      }
      break;
  }

  if (glob) {
    /* About #UI_BTYPE_GRIP drag-resize:
     * We can't directly use results from a grip button, since we have a
     * rather complex behavior here (sizing by discrete steps and, overall, auto-size feature).
     * Since we *never* know whether we are grip-resizing or not
     * (because there is no callback for when a button enters/leaves its "edit mode"),
     * we use the fact that grip-controlled value (dyn_data->resize) is completely handled
     * by the grip during the grab resize, so settings its value here has no effect at all.
     *
     * It is only meaningful when we are not resizing,
     * in which case this gives us the correct "init drag" value.
     * Note we cannot affect `dyn_data->resize_prev here`,
     * since this value is not controlled by the grip!
     */
    dyn_data->resize = dyn_data->resize_prev +
                       (dyn_data->visual_height - ui_list->list_grip) * UI_UNIT_Y;

    row = uiLayoutRow(glob, true);
    uiBlock *subblock = uiLayoutGetBlock(row);
    UI_block_emboss_set(subblock, UI_EMBOSS_NONE);

    if (ui_list->filter_flag & UILST_FLT_SHOW) {
      but = uiDefIconButBitI(subblock,
                             UI_BTYPE_TOGGLE,
                             UILST_FLT_SHOW,
                             0,
                             ICON_DISCLOSURE_TRI_DOWN,
                             0,
                             0,
                             UI_UNIT_X,
                             UI_UNIT_Y * 0.5f,
                             &(ui_list->filter_flag),
                             0,
                             0,
                             0,
                             0,
                             TIP_("Hide filtering options"));
      UI_but_flag_disable(but, UI_BUT_UNDO); /* skip undo on screen buttons */

      but = uiDefIconButI(subblock,
                          UI_BTYPE_GRIP,
                          0,
                          ICON_GRIP,
                          0,
                          0,
                          UI_UNIT_X * 10.0f,
                          UI_UNIT_Y * 0.5f,
                          &dyn_data->resize,
                          0.0,
                          0.0,
                          0,
                          0,
                          "");
      UI_but_func_set(but, uilist_resize_update_cb, ui_list, NULL);

      UI_block_emboss_set(subblock, UI_EMBOSS);

      col = uiLayoutColumn(glob, false);
      subblock = uiLayoutGetBlock(col);
      uiDefBut(subblock,
               UI_BTYPE_SEPR,
               0,
               "",
               0,
               0,
               UI_UNIT_X,
               UI_UNIT_Y * 0.05f,
               NULL,
               0.0,
               0.0,
               0,
               0,
               "");

      layout_data->draw_filter(ui_list, C, col);
    }
    else {
      but = uiDefIconButBitI(subblock,
                             UI_BTYPE_TOGGLE,
                             UILST_FLT_SHOW,
                             0,
                             ICON_DISCLOSURE_TRI_RIGHT,
                             0,
                             0,
                             UI_UNIT_X,
                             UI_UNIT_Y * 0.5f,
                             &(ui_list->filter_flag),
                             0,
                             0,
                             0,
                             0,
                             TIP_("Show filtering options"));
      UI_but_flag_disable(but, UI_BUT_UNDO); /* skip undo on screen buttons */

      but = uiDefIconButI(subblock,
                          UI_BTYPE_GRIP,
                          0,
                          ICON_GRIP,
                          0,
                          0,
                          UI_UNIT_X * 10.0f,
                          UI_UNIT_Y * 0.5f,
                          &dyn_data->resize,
                          0.0,
                          0.0,
                          0,
                          0,
                          "");
      UI_but_func_set(but, uilist_resize_update_cb, ui_list, NULL);

      UI_block_emboss_set(subblock, UI_EMBOSS);
    }
  }
}

uiList *uiTemplateList_ex(uiLayout *layout,
                          bContext *C,
<<<<<<< HEAD
                          uiTemplateListItemsIterFn iter_items,
=======
>>>>>>> d78754ff
                          const char *listtype_name,
                          const char *list_id,
                          PointerRNA *dataptr,
                          const char *propname,
                          PointerRNA *active_dataptr,
                          const char *active_propname,
                          const char *item_dyntip_propname,
                          int rows,
                          int maxrows,
                          int layout_type,
                          int columns,
                          bool sort_reverse,
                          bool sort_lock,
                          void *customdata)
{
  TemplateListInputData input_data = {0};
  uiListType *ui_list_type;
  if (!ui_template_list_data_retrieve(listtype_name,
                                      list_id,
                                      dataptr,
                                      propname,
                                      active_dataptr,
                                      active_propname,
                                      item_dyntip_propname,
                                      &input_data,
                                      &ui_list_type)) {
    return NULL;
<<<<<<< HEAD
  }

  uiListDrawItemFunc draw_item = ui_list_type->draw_item ? ui_list_type->draw_item :
                                                           uilist_draw_item_default;
  uiListDrawFilterFunc draw_filter = ui_list_type->draw_filter ? ui_list_type->draw_filter :
                                                                 uilist_draw_filter_default;
  uiListFilterItemsFunc filter_items = ui_list_type->filter_items ? ui_list_type->filter_items :
                                                                    uilist_filter_items_default;

  uiList *ui_list = ui_list_ensure(C, ui_list_type, list_id, layout_type, sort_reverse, sort_lock);
  uiListDyn *dyn_data = ui_list->dyn_data;

  MEM_SAFE_FREE(dyn_data->customdata);
  dyn_data->customdata = customdata;

  /* When active item changed since last draw, scroll to it. */
  if (input_data.active_item_idx != ui_list->list_last_activei) {
    ui_list->flag |= UILST_SCROLL_TO_ACTIVE_ITEM;
    ui_list->list_last_activei = input_data.active_item_idx;
  }

  TemplateListItems items;
  ui_template_list_collect_display_items(
      C, ui_list, &input_data, iter_items, filter_items, &items);

  TemplateListLayoutDrawData layout_data = {
      .draw_item = draw_item,
      .draw_filter = draw_filter,
      .rows = rows,
      .maxrows = maxrows,
      .columns = columns,
  };

  ui_template_list_layout_draw(C, ui_list, layout, &input_data, &items, &layout_data);

  ui_template_list_free_items(&items);

  return ui_list;
}

static void template_list_rna_collection_iter_fn(PointerRNA *dataptr,
                                                 PropertyRNA *prop,
                                                 TemplateListIterData *iter_data,
                                                 uiTemplateListItemIterFn fn,
                                                 void *UNUSED(customdata))
{
  RNA_PROP_BEGIN (dataptr, itemptr, prop) {
    fn(iter_data, &itemptr);
  }
  RNA_PROP_END;
=======
  }

  uiListDrawItemFunc draw_item = ui_list_type->draw_item ? ui_list_type->draw_item :
                                                           uilist_draw_item_default;
  uiListDrawFilterFunc draw_filter = ui_list_type->draw_filter ? ui_list_type->draw_filter :
                                                                 uilist_draw_filter_default;
  uiListFilterItemsFunc filter_items = ui_list_type->filter_items ? ui_list_type->filter_items :
                                                                    uilist_filter_items_default;

  uiList *ui_list = ui_list_ensure(C, ui_list_type, list_id, layout_type, sort_reverse, sort_lock);
  uiListDyn *dyn_data = ui_list->dyn_data;

  MEM_SAFE_FREE(dyn_data->customdata);
  dyn_data->customdata = customdata;

  /* When active item changed since last draw, scroll to it. */
  if (input_data.active_item_idx != ui_list->list_last_activei) {
    ui_list->flag |= UILST_SCROLL_TO_ACTIVE_ITEM;
    ui_list->list_last_activei = input_data.active_item_idx;
  }

  TemplateListItems items;
  ui_template_list_collect_display_items(C, ui_list, &input_data, filter_items, &items);

  TemplateListLayoutDrawData layout_data = {
      .draw_item = draw_item,
      .draw_filter = draw_filter,
      .rows = rows,
      .maxrows = maxrows,
      .columns = columns,
  };

  ui_template_list_layout_draw(C, ui_list, layout, &input_data, &items, &layout_data);

  ui_template_list_free_items(&items);

  return ui_list;
>>>>>>> d78754ff
}

void uiTemplateList(uiLayout *layout,
                    bContext *C,
                    const char *listtype_name,
                    const char *list_id,
                    PointerRNA *dataptr,
                    const char *propname,
                    PointerRNA *active_dataptr,
                    const char *active_propname,
                    const char *item_dyntip_propname,
                    int rows,
                    int maxrows,
                    int layout_type,
                    int columns,
                    bool sort_reverse,
                    bool sort_lock)
{
  uiTemplateList_ex(layout,
                    C,
<<<<<<< HEAD
                    template_list_rna_collection_iter_fn,
=======
>>>>>>> d78754ff
                    listtype_name,
                    list_id,
                    dataptr,
                    propname,
                    active_dataptr,
                    active_propname,
                    item_dyntip_propname,
                    rows,
                    maxrows,
                    layout_type,
                    columns,
                    sort_reverse,
                    sort_lock,
                    NULL);
}

/** \} */

/* -------------------------------------------------------------------- */
/** \name Running Jobs Template
 * \{ */

#define B_STOPRENDER 1
#define B_STOPCAST 2
#define B_STOPANIM 3
#define B_STOPCOMPO 4
#define B_STOPSEQ 5
#define B_STOPCLIP 6
#define B_STOPFILE 7
#define B_STOPOTHER 8

static void do_running_jobs(bContext *C, void *UNUSED(arg), int event)
{
  switch (event) {
    case B_STOPRENDER:
      G.is_break = true;
      break;
    case B_STOPCAST:
      WM_jobs_stop(CTX_wm_manager(C), CTX_wm_screen(C), NULL);
      break;
    case B_STOPANIM:
      WM_operator_name_call(C, "SCREEN_OT_animation_play", WM_OP_INVOKE_SCREEN, NULL);
      break;
    case B_STOPCOMPO:
      WM_jobs_stop(CTX_wm_manager(C), CTX_data_scene(C), NULL);
      break;
    case B_STOPSEQ:
      WM_jobs_stop(CTX_wm_manager(C), CTX_data_scene(C), NULL);
      break;
    case B_STOPCLIP:
      WM_jobs_stop(CTX_wm_manager(C), CTX_data_scene(C), NULL);
      break;
    case B_STOPFILE:
      WM_jobs_stop(CTX_wm_manager(C), CTX_data_scene(C), NULL);
      break;
    case B_STOPOTHER:
      G.is_break = true;
      break;
  }
}

struct ProgressTooltip_Store {
  wmWindowManager *wm;
  void *owner;
};

static char *progress_tooltip_func(bContext *UNUSED(C), void *argN, const char *UNUSED(tip))
{
  struct ProgressTooltip_Store *arg = argN;
  wmWindowManager *wm = arg->wm;
  void *owner = arg->owner;

  const float progress = WM_jobs_progress(wm, owner);

  /* create tooltip text and associate it with the job */
  char elapsed_str[32];
  char remaining_str[32] = "Unknown";
  const double elapsed = PIL_check_seconds_timer() - WM_jobs_starttime(wm, owner);
  BLI_timecode_string_from_time_simple(elapsed_str, sizeof(elapsed_str), elapsed);

  if (progress) {
    const double remaining = (elapsed / (double)progress) - elapsed;
    BLI_timecode_string_from_time_simple(remaining_str, sizeof(remaining_str), remaining);
  }

  return BLI_sprintfN(
      "Time Remaining: %s\n"
      "Time Elapsed: %s",
      remaining_str,
      elapsed_str);
}

void uiTemplateRunningJobs(uiLayout *layout, bContext *C)
{
  Main *bmain = CTX_data_main(C);
  wmWindowManager *wm = CTX_wm_manager(C);
  ScrArea *area = CTX_wm_area(C);
  void *owner = NULL;
  int handle_event, icon = 0;

  uiBlock *block = uiLayoutGetBlock(layout);
  UI_block_layout_set_current(block, layout);

  UI_block_func_handle_set(block, do_running_jobs, NULL);

  /* another scene can be rendering too, for example via compositor */
  LISTBASE_FOREACH (Scene *, scene, &bmain->scenes) {
    if (WM_jobs_test(wm, scene, WM_JOB_TYPE_ANY)) {
      handle_event = B_STOPOTHER;
      icon = ICON_NONE;
      owner = scene;
    }
    else {
      continue;
    }

    if (WM_jobs_test(wm, scene, WM_JOB_TYPE_SEQ_BUILD_PROXY)) {
      handle_event = B_STOPSEQ;
      icon = ICON_SEQUENCE;
      owner = scene;
      break;
    }
    if (WM_jobs_test(wm, scene, WM_JOB_TYPE_SEQ_BUILD_PREVIEW)) {
      handle_event = B_STOPSEQ;
      icon = ICON_SEQUENCE;
      break;
    }
    if (WM_jobs_test(wm, scene, WM_JOB_TYPE_CLIP_BUILD_PROXY)) {
      handle_event = B_STOPCLIP;
      icon = ICON_TRACKER;
      break;
    }
    if (WM_jobs_test(wm, scene, WM_JOB_TYPE_CLIP_PREFETCH)) {
      handle_event = B_STOPCLIP;
      icon = ICON_TRACKER;
      break;
    }
    if (WM_jobs_test(wm, scene, WM_JOB_TYPE_CLIP_TRACK_MARKERS)) {
      handle_event = B_STOPCLIP;
      icon = ICON_TRACKER;
      break;
    }
    if (WM_jobs_test(wm, scene, WM_JOB_TYPE_CLIP_SOLVE_CAMERA)) {
      handle_event = B_STOPCLIP;
      icon = ICON_TRACKER;
      break;
    }
    if (WM_jobs_test(wm, scene, WM_JOB_TYPE_FILESEL_READDIR)) {
      handle_event = B_STOPFILE;
      icon = ICON_FILEBROWSER;
      break;
    }
    if (WM_jobs_test(wm, scene, WM_JOB_TYPE_RENDER)) {
      handle_event = B_STOPRENDER;
      icon = ICON_SCENE;
      break;
    }
    if (WM_jobs_test(wm, scene, WM_JOB_TYPE_COMPOSITE)) {
      handle_event = B_STOPCOMPO;
      icon = ICON_RENDERLAYERS;
      break;
    }
    if (WM_jobs_test(wm, scene, WM_JOB_TYPE_OBJECT_BAKE_TEXTURE) ||
        WM_jobs_test(wm, scene, WM_JOB_TYPE_OBJECT_BAKE)) {
      /* Skip bake jobs in compositor to avoid compo header displaying
       * progress bar which is not being updated (bake jobs only need
       * to update NC_IMAGE context.
       */
      if (area->spacetype != SPACE_NODE) {
        handle_event = B_STOPOTHER;
        icon = ICON_IMAGE;
        break;
      }
      continue;
    }
    if (WM_jobs_test(wm, scene, WM_JOB_TYPE_DPAINT_BAKE)) {
      handle_event = B_STOPOTHER;
      icon = ICON_MOD_DYNAMICPAINT;
      break;
    }
    if (WM_jobs_test(wm, scene, WM_JOB_TYPE_POINTCACHE)) {
      handle_event = B_STOPOTHER;
      icon = ICON_PHYSICS;
      break;
    }
    if (WM_jobs_test(wm, scene, WM_JOB_TYPE_OBJECT_SIM_FLUID)) {
      handle_event = B_STOPOTHER;
      icon = ICON_MOD_FLUIDSIM;
      break;
    }
    if (WM_jobs_test(wm, scene, WM_JOB_TYPE_OBJECT_SIM_OCEAN)) {
      handle_event = B_STOPOTHER;
      icon = ICON_MOD_OCEAN;
      break;
    }
  }

  if (owner) {
    const uiFontStyle *fstyle = UI_FSTYLE_WIDGET;
    const bool active = !(G.is_break || WM_jobs_is_stopped(wm, owner));

    uiLayout *row = uiLayoutRow(layout, false);
    block = uiLayoutGetBlock(row);

    /* get percentage done and set it as the UI text */
    const float progress = WM_jobs_progress(wm, owner);
    char text[8];
    BLI_snprintf(text, 8, "%d%%", (int)(progress * 100));

    const char *name = active ? WM_jobs_name(wm, owner) : "Canceling...";

    /* job name and icon */
    const int textwidth = UI_fontstyle_string_width(fstyle, name);
    uiDefIconTextBut(block,
                     UI_BTYPE_LABEL,
                     0,
                     icon,
                     name,
                     0,
                     0,
                     textwidth + UI_UNIT_X * 1.5f,
                     UI_UNIT_Y,
                     NULL,
                     0.0f,
                     0.0f,
                     0.0f,
                     0.0f,
                     "");

    /* stick progress bar and cancel button together */
    row = uiLayoutRow(layout, true);
    uiLayoutSetActive(row, active);
    block = uiLayoutGetBlock(row);

    {
      struct ProgressTooltip_Store *tip_arg = MEM_mallocN(sizeof(*tip_arg), __func__);
      tip_arg->wm = wm;
      tip_arg->owner = owner;
      uiButProgressbar *but_progress = (uiButProgressbar *)uiDefIconTextBut(block,
                                                                            UI_BTYPE_PROGRESS_BAR,
                                                                            0,
                                                                            0,
                                                                            text,
                                                                            UI_UNIT_X,
                                                                            0,
                                                                            UI_UNIT_X * 6.0f,
                                                                            UI_UNIT_Y,
                                                                            NULL,
                                                                            0.0f,
                                                                            0.0f,
                                                                            0.0f,
                                                                            0,
                                                                            NULL);

      but_progress->progress = progress;
      UI_but_func_tooltip_set(&but_progress->but, progress_tooltip_func, tip_arg);
    }

    if (!wm->is_interface_locked) {
      uiDefIconTextBut(block,
                       UI_BTYPE_BUT,
                       handle_event,
                       ICON_PANEL_CLOSE,
                       "",
                       0,
                       0,
                       UI_UNIT_X,
                       UI_UNIT_Y,
                       NULL,
                       0.0f,
                       0.0f,
                       0,
                       0,
                       TIP_("Stop this job"));
    }
  }

  if (ED_screen_animation_no_scrub(wm)) {
    uiDefIconTextBut(block,
                     UI_BTYPE_BUT,
                     B_STOPANIM,
                     ICON_CANCEL,
                     IFACE_("Anim Player"),
                     0,
                     0,
                     UI_UNIT_X * 5.0f,
                     UI_UNIT_Y,
                     NULL,
                     0.0f,
                     0.0f,
                     0,
                     0,
                     TIP_("Stop animation playback"));
  }
}

/** \} */

/* -------------------------------------------------------------------- */
/** \name Reports for Last Operator Template
 * \{ */

void uiTemplateReportsBanner(uiLayout *layout, bContext *C)
{
  ReportList *reports = CTX_wm_reports(C);
  Report *report = BKE_reports_last_displayable(reports);
  const uiStyle *style = UI_style_get();

  uiBut *but;

  /* if the report display has timed out, don't show */
  if (!reports->reporttimer) {
    return;
  }

  ReportTimerInfo *rti = (ReportTimerInfo *)reports->reporttimer->customdata;

  if (!rti || rti->widthfac == 0.0f || !report) {
    return;
  }

  uiLayout *ui_abs = uiLayoutAbsolute(layout, false);
  uiBlock *block = uiLayoutGetBlock(ui_abs);

  UI_fontstyle_set(&style->widgetlabel);
  int width = BLF_width(style->widgetlabel.uifont_id, report->message, report->len);
  width = min_ii((int)(rti->widthfac * width), width);
  width = max_ii(width, 10 * UI_DPI_FAC);

  UI_block_align_begin(block);

  /* Background for icon. */
  but = uiDefBut(block,
                 UI_BTYPE_ROUNDBOX,
                 0,
                 "",
                 0,
                 0,
                 UI_UNIT_X + (6 * UI_DPI_FAC),
                 UI_UNIT_Y,
                 NULL,
                 0.0f,
                 0.0f,
                 0,
                 0,
                 "");
  /* UI_BTYPE_ROUNDBOX's bg color is set in but->col. */
  UI_GetThemeColorType4ubv(UI_icon_colorid_from_report_type(report->type), SPACE_INFO, but->col);

  /* Background for the rest of the message. */
  but = uiDefBut(block,
                 UI_BTYPE_ROUNDBOX,
                 0,
                 "",
                 UI_UNIT_X + (6 * UI_DPI_FAC),
                 0,
                 UI_UNIT_X + width,
                 UI_UNIT_Y,
                 NULL,
                 0.0f,
                 0.0f,
                 0,
                 0,
                 "");

  /* Use icon background at low opacity to highlight, but still contrasting with area TH_TEXT. */
  UI_GetThemeColorType4ubv(UI_icon_colorid_from_report_type(report->type), SPACE_INFO, but->col);
  but->col[3] = 64;

  UI_block_align_end(block);
  UI_block_emboss_set(block, UI_EMBOSS_NONE);

  /* The report icon itself. */
  but = uiDefIconButO(block,
                      UI_BTYPE_BUT,
                      "SCREEN_OT_info_log_show",
                      WM_OP_INVOKE_REGION_WIN,
                      UI_icon_from_report_type(report->type),
                      (3 * UI_DPI_FAC),
                      0,
                      UI_UNIT_X,
                      UI_UNIT_Y,
                      TIP_("Click to see the remaining reports in text block: 'Recent Reports'"));
  UI_GetThemeColorType4ubv(UI_text_colorid_from_report_type(report->type), SPACE_INFO, but->col);
  but->col[3] = 255; /* This theme color is RBG only, so have to set alpha here. */

  /* The report message. */
  but = uiDefButO(block,
                  UI_BTYPE_BUT,
                  "SCREEN_OT_info_log_show",
                  WM_OP_INVOKE_REGION_WIN,
                  report->message,
                  UI_UNIT_X,
                  0,
                  width + UI_UNIT_X,
                  UI_UNIT_Y,
                  "Show in Info Log");
}

void uiTemplateInputStatus(uiLayout *layout, struct bContext *C)
{
  wmWindow *win = CTX_wm_window(C);
  WorkSpace *workspace = CTX_wm_workspace(C);

  /* Workspace status text has priority. */
  if (workspace->status_text) {
    uiItemL(layout, workspace->status_text, ICON_NONE);
    return;
  }

  if (WM_window_modal_keymap_status_draw(C, win, layout)) {
    return;
  }

  /* Otherwise should cursor keymap status. */
  for (int i = 0; i < 3; i++) {
    uiLayout *box = uiLayoutRow(layout, false);
    uiLayout *col = uiLayoutColumn(box, false);
    uiLayout *row = uiLayoutRow(col, true);
    uiLayoutSetAlignment(row, UI_LAYOUT_ALIGN_LEFT);

    const char *msg = WM_window_cursor_keymap_status_get(win, i, 0);
    const char *msg_drag = WM_window_cursor_keymap_status_get(win, i, 1);

    if (msg || (msg_drag == NULL)) {
      uiItemL(row, msg ? msg : "", (ICON_MOUSE_LMB + i));
    }

    if (msg_drag) {
      uiItemL(row, msg_drag, (ICON_MOUSE_LMB_DRAG + i));
    }

    /* Use trick with empty string to keep icons in same position. */
    row = uiLayoutRow(col, false);
    uiItemL(row, "                                                                   ", ICON_NONE);
  }
}

/** \} */

/* -------------------------------------------------------------------- */
/** \name Keymap Template
 * \{ */

static void keymap_item_modified(bContext *UNUSED(C), void *kmi_p, void *UNUSED(unused))
{
  wmKeyMapItem *kmi = (wmKeyMapItem *)kmi_p;
  WM_keyconfig_update_tag(NULL, kmi);
}

static void template_keymap_item_properties(uiLayout *layout, const char *title, PointerRNA *ptr)
{
  uiItemS(layout);

  if (title) {
    uiItemL(layout, title, ICON_NONE);
  }

  uiLayout *flow = uiLayoutColumnFlow(layout, 2, false);

  RNA_STRUCT_BEGIN_SKIP_RNA_TYPE (ptr, prop) {
    const bool is_set = RNA_property_is_set(ptr, prop);
    uiBut *but;

    /* recurse for nested properties */
    if (RNA_property_type(prop) == PROP_POINTER) {
      PointerRNA propptr = RNA_property_pointer_get(ptr, prop);

      if (propptr.data && RNA_struct_is_a(propptr.type, &RNA_OperatorProperties)) {
        const char *name = RNA_property_ui_name(prop);
        template_keymap_item_properties(layout, name, &propptr);
        continue;
      }
    }

    uiLayout *box = uiLayoutBox(flow);
    uiLayoutSetActive(box, is_set);
    uiLayout *row = uiLayoutRow(box, false);

    /* property value */
    uiItemFullR(row, ptr, prop, -1, 0, 0, NULL, ICON_NONE);

    if (is_set) {
      /* unset operator */
      uiBlock *block = uiLayoutGetBlock(row);
      UI_block_emboss_set(block, UI_EMBOSS_NONE);
      but = uiDefIconButO(block,
                          UI_BTYPE_BUT,
                          "UI_OT_unset_property_button",
                          WM_OP_EXEC_DEFAULT,
                          ICON_X,
                          0,
                          0,
                          UI_UNIT_X,
                          UI_UNIT_Y,
                          NULL);
      but->rnapoin = *ptr;
      but->rnaprop = prop;
      UI_block_emboss_set(block, UI_EMBOSS);
    }
  }
  RNA_STRUCT_END;
}

void uiTemplateKeymapItemProperties(uiLayout *layout, PointerRNA *ptr)
{
  PointerRNA propptr = RNA_pointer_get(ptr, "properties");

  if (propptr.data) {
    uiBut *but = uiLayoutGetBlock(layout)->buttons.last;

    WM_operator_properties_sanitize(&propptr, false);
    template_keymap_item_properties(layout, NULL, &propptr);

    /* attach callbacks to compensate for missing properties update,
     * we don't know which keymap (item) is being modified there */
    for (; but; but = but->next) {
      /* operator buttons may store props for use (file selector, T36492) */
      if (but->rnaprop) {
        UI_but_func_set(but, keymap_item_modified, ptr->data, NULL);

        /* Otherwise the keymap will be re-generated which we're trying to edit,
         * see: T47685 */
        UI_but_flag_enable(but, UI_BUT_UPDATE_DELAY);
      }
    }
  }
}

/** \} */

/* -------------------------------------------------------------------- */
/** \name Event Icon Template
 * \{ */

bool uiTemplateEventFromKeymapItem(struct uiLayout *layout,
                                   const char *text,
                                   const struct wmKeyMapItem *kmi,
                                   bool text_fallback)
{
  bool ok = false;

  int icon_mod[4];
#ifdef WITH_HEADLESS
  int icon = 0;
#else
  const int icon = UI_icon_from_keymap_item(kmi, icon_mod);
#endif
  if (icon != 0) {
    for (int j = 0; j < ARRAY_SIZE(icon_mod) && icon_mod[j]; j++) {
      uiItemL(layout, "", icon_mod[j]);
    }
    uiItemL(layout, text, icon);
    ok = true;
  }
  else if (text_fallback) {
    const char *event_text = WM_key_event_string(kmi->type, true);
    uiItemL(layout, event_text, ICON_NONE);
    uiItemL(layout, text, ICON_NONE);
    ok = true;
  }
  return ok;
}

/** \} */

/* -------------------------------------------------------------------- */
/** \name Color Management Template
 * \{ */

void uiTemplateColorspaceSettings(uiLayout *layout, PointerRNA *ptr, const char *propname)
{
  PropertyRNA *prop = RNA_struct_find_property(ptr, propname);

  if (!prop) {
    printf(
        "%s: property not found: %s.%s\n", __func__, RNA_struct_identifier(ptr->type), propname);
    return;
  }

  PointerRNA colorspace_settings_ptr = RNA_property_pointer_get(ptr, prop);

  uiItemR(layout, &colorspace_settings_ptr, "name", 0, IFACE_("Color Space"), ICON_NONE);
}

void uiTemplateColormanagedViewSettings(uiLayout *layout,
                                        bContext *UNUSED(C),
                                        PointerRNA *ptr,
                                        const char *propname)
{
  PropertyRNA *prop = RNA_struct_find_property(ptr, propname);

  if (!prop) {
    printf(
        "%s: property not found: %s.%s\n", __func__, RNA_struct_identifier(ptr->type), propname);
    return;
  }

  PointerRNA view_transform_ptr = RNA_property_pointer_get(ptr, prop);
  ColorManagedViewSettings *view_settings = view_transform_ptr.data;

  uiLayout *col = uiLayoutColumn(layout, false);

  uiLayout *row = uiLayoutRow(col, false);
  uiItemR(row, &view_transform_ptr, "view_transform", 0, IFACE_("View"), ICON_NONE);

  col = uiLayoutColumn(layout, false);
  uiItemR(col, &view_transform_ptr, "exposure", 0, NULL, ICON_NONE);
  uiItemR(col, &view_transform_ptr, "gamma", 0, NULL, ICON_NONE);

  uiItemR(col, &view_transform_ptr, "look", 0, IFACE_("Look"), ICON_NONE);

  col = uiLayoutColumn(layout, false);
  uiItemR(col, &view_transform_ptr, "use_curve_mapping", 0, NULL, ICON_NONE);
  if (view_settings->flag & COLORMANAGE_VIEW_USE_CURVES) {
    uiTemplateCurveMapping(
        col, &view_transform_ptr, "curve_mapping", 'c', true, false, false, false);
  }
}

/** \} */

/* -------------------------------------------------------------------- */
/** \name Component Menu
 * \{ */

typedef struct ComponentMenuArgs {
  PointerRNA ptr;
  char propname[64]; /* XXX arbitrary */
} ComponentMenuArgs;
/* NOTE: this is a block-menu, needs 0 events, otherwise the menu closes */
static uiBlock *component_menu(bContext *C, ARegion *region, void *args_v)
{
  ComponentMenuArgs *args = (ComponentMenuArgs *)args_v;

  uiBlock *block = UI_block_begin(C, region, __func__, UI_EMBOSS);
  UI_block_flag_enable(block, UI_BLOCK_KEEP_OPEN);

  uiLayout *layout = uiLayoutColumn(UI_block_layout(block,
                                                    UI_LAYOUT_VERTICAL,
                                                    UI_LAYOUT_PANEL,
                                                    0,
                                                    0,
                                                    UI_UNIT_X * 6,
                                                    UI_UNIT_Y,
                                                    0,
                                                    UI_style_get()),
                                    0);

  uiItemR(layout, &args->ptr, args->propname, UI_ITEM_R_EXPAND, "", ICON_NONE);

  UI_block_bounds_set_normal(block, 0.3f * U.widget_unit);
  UI_block_direction_set(block, UI_DIR_DOWN);

  return block;
}
void uiTemplateComponentMenu(uiLayout *layout,
                             PointerRNA *ptr,
                             const char *propname,
                             const char *name)
{
  ComponentMenuArgs *args = MEM_callocN(sizeof(ComponentMenuArgs), "component menu template args");

  args->ptr = *ptr;
  BLI_strncpy(args->propname, propname, sizeof(args->propname));

  uiBlock *block = uiLayoutGetBlock(layout);
  UI_block_align_begin(block);

  uiBut *but = uiDefBlockButN(
      block, component_menu, args, name, 0, 0, UI_UNIT_X * 6, UI_UNIT_Y, "");
  /* set rna directly, uiDefBlockButN doesn't do this */
  but->rnapoin = *ptr;
  but->rnaprop = RNA_struct_find_property(ptr, propname);
  but->rnaindex = 0;

  UI_block_align_end(block);
}

/** \} */

/* -------------------------------------------------------------------- */
/** \name Node Socket Icon Template
 * \{ */

void uiTemplateNodeSocket(uiLayout *layout, bContext *UNUSED(C), float *color)
{
  uiBlock *block = uiLayoutGetBlock(layout);
  UI_block_align_begin(block);

  /* XXX using explicit socket colors is not quite ideal.
   * Eventually it should be possible to use theme colors for this purpose,
   * but this requires a better design for extendable color palettes in user prefs.
   */
  uiBut *but = uiDefBut(
      block, UI_BTYPE_NODE_SOCKET, 0, "", 0, 0, UI_UNIT_X, UI_UNIT_Y, NULL, 0, 0, 0, 0, "");
  rgba_float_to_uchar(but->col, color);

  UI_block_align_end(block);
}

/** \} */

/* -------------------------------------------------------------------- */
/** \name Cache File Template
 * \{ */

void uiTemplateCacheFile(uiLayout *layout,
                         const bContext *C,
                         PointerRNA *ptr,
                         const char *propname)
{
  if (!ptr->data) {
    return;
  }

  PropertyRNA *prop = RNA_struct_find_property(ptr, propname);

  if (!prop) {
    printf(
        "%s: property not found: %s.%s\n", __func__, RNA_struct_identifier(ptr->type), propname);
    return;
  }

  if (RNA_property_type(prop) != PROP_POINTER) {
    printf("%s: expected pointer property for %s.%s\n",
           __func__,
           RNA_struct_identifier(ptr->type),
           propname);
    return;
  }

  PointerRNA fileptr = RNA_property_pointer_get(ptr, prop);
  CacheFile *file = fileptr.data;

  uiLayoutSetContextPointer(layout, "edit_cachefile", &fileptr);

  uiTemplateID(layout,
               C,
               ptr,
               propname,
               NULL,
               "CACHEFILE_OT_open",
               NULL,
               UI_TEMPLATE_ID_FILTER_ALL,
               false,
               NULL);

  if (!file) {
    return;
  }

  SpaceProperties *sbuts = CTX_wm_space_properties(C);

  uiLayout *row, *sub, *subsub;

  uiLayoutSetPropSep(layout, true);

  row = uiLayoutRow(layout, true);
  uiItemR(row, &fileptr, "filepath", 0, NULL, ICON_NONE);
  sub = uiLayoutRow(row, true);
  uiItemO(sub, "", ICON_FILE_REFRESH, "cachefile.reload");

  row = uiLayoutRow(layout, false);
  uiItemR(row, &fileptr, "is_sequence", 0, NULL, ICON_NONE);

  row = uiLayoutRowWithHeading(layout, true, IFACE_("Override Frame"));
  sub = uiLayoutRow(row, true);
  uiLayoutSetPropDecorate(sub, false);
  uiItemR(sub, &fileptr, "override_frame", 0, "", ICON_NONE);
  subsub = uiLayoutRow(sub, true);
  uiLayoutSetActive(subsub, RNA_boolean_get(&fileptr, "override_frame"));
  uiItemR(subsub, &fileptr, "frame", 0, "", ICON_NONE);
  uiItemDecoratorR(row, &fileptr, "frame", 0);

  row = uiLayoutRow(layout, false);
  uiItemR(row, &fileptr, "frame_offset", 0, NULL, ICON_NONE);
  uiLayoutSetActive(row, !RNA_boolean_get(&fileptr, "is_sequence"));

  if (sbuts->mainb == BCONTEXT_CONSTRAINT) {
    row = uiLayoutRow(layout, false);
    uiItemR(row, &fileptr, "scale", 0, IFACE_("Manual Scale"), ICON_NONE);
  }

  uiItemR(layout, &fileptr, "velocity_name", 0, NULL, ICON_NONE);
  uiItemR(layout, &fileptr, "velocity_unit", 0, NULL, ICON_NONE);

  /* TODO: unused for now, so no need to expose. */
#if 0
  row = uiLayoutRow(layout, false);
  uiItemR(row, &fileptr, "forward_axis", 0, "Forward Axis", ICON_NONE);

  row = uiLayoutRow(layout, false);
  uiItemR(row, &fileptr, "up_axis", 0, "Up Axis", ICON_NONE);
#endif
}

/** \} */

/* -------------------------------------------------------------------- */
/** \name Recent Files Template
 * \{ */

int uiTemplateRecentFiles(uiLayout *layout, int rows)
{
  int i;
  LISTBASE_FOREACH_INDEX (RecentFile *, recent, &G.recent_files, i) {
    if (i >= rows) {
      break;
    }

    const char *filename = BLI_path_basename(recent->filepath);
    PointerRNA ptr;
    uiItemFullO(layout,
                "WM_OT_open_mainfile",
                filename,
                BLO_has_bfile_extension(filename) ? ICON_FILE_BLEND : ICON_FILE_BACKUP,
                NULL,
                WM_OP_INVOKE_DEFAULT,
                0,
                &ptr);
    RNA_string_set(&ptr, "filepath", recent->filepath);
    RNA_boolean_set(&ptr, "display_file_selector", false);
  }

  return i;
}

/** \} */

/* -------------------------------------------------------------------- */
/** \name FileSelectParams Path Button Template
 * \{ */

void uiTemplateFileSelectPath(uiLayout *layout, bContext *C, FileSelectParams *params)
{
  bScreen *screen = CTX_wm_screen(C);
  SpaceFile *sfile = CTX_wm_space_file(C);

  ED_file_path_button(screen, sfile, params, uiLayoutGetBlock(layout));
}

/** \} */<|MERGE_RESOLUTION|>--- conflicted
+++ resolved
@@ -5842,12 +5842,9 @@
   int active_item_idx;
 } TemplateListInputData;
 
-<<<<<<< HEAD
-=======
 /**
  * Internal wrapper for a single item in the list (well, actually stored as a vector).
  */
->>>>>>> d78754ff
 typedef struct {
   PointerRNA item;
   int org_idx;
@@ -5881,27 +5878,6 @@
 } TemplateListVisualInfo;
 
 /**
-<<<<<<< HEAD
- * For internal use only, but external users that set the iterator-callback via #uiTemplate
- */
-typedef struct TemplateListIterData {
-  uiListDyn *dyn_data;
-
-  _uilist_item *items_ptr;
-
-  int filter_exclude;
-  bool order_reverse;
-  bool activei_mapping_pending;
-  int activei;
-
-  /* Just for the callback */
-  int current_iter_idx;
-  int reorder_idx;
-} TemplateListIterData;
-
-/**
-=======
->>>>>>> d78754ff
  * Validate input parameters and initialize \a r_data from that. Plus find the list-type and return
  * it in \a r_list_type.
  *
@@ -5973,46 +5949,6 @@
   return true;
 }
 
-<<<<<<< HEAD
-static void ui_template_list_count_items_cb(TemplateListIterData *iter_data,
-                                            PointerRNA *UNUSED(itemptr))
-{
-  iter_data->dyn_data->items_shown++;
-  iter_data->dyn_data->items_len++;
-}
-
-static void ui_template_list_collect_item_cb(TemplateListIterData *iter_data, PointerRNA *itemptr)
-{
-  uiListDyn *dyn_data = iter_data->dyn_data;
-
-  if (!dyn_data->items_filter_flags ||
-      ((dyn_data->items_filter_flags[iter_data->current_iter_idx] & UILST_FLT_ITEM) ^
-       iter_data->filter_exclude)) {
-    int new_order_idx;
-    if (dyn_data->items_filter_neworder) {
-      new_order_idx = dyn_data->items_filter_neworder[iter_data->reorder_idx++];
-      new_order_idx = iter_data->order_reverse ? dyn_data->items_shown - new_order_idx - 1 :
-                                                 new_order_idx;
-    }
-    else {
-      new_order_idx = iter_data->order_reverse ? dyn_data->items_shown - ++iter_data->reorder_idx :
-                                                 iter_data->reorder_idx++;
-    }
-    // printf("%s: ii: %d\n", __func__, ii);
-    iter_data->items_ptr[new_order_idx].item = *itemptr;
-    iter_data->items_ptr[new_order_idx].org_idx = iter_data->current_iter_idx;
-    iter_data->items_ptr[new_order_idx].flt_flag =
-        dyn_data->items_filter_flags ? dyn_data->items_filter_flags[iter_data->current_iter_idx] :
-                                       0;
-
-    if (iter_data->activei_mapping_pending && iter_data->activei == iter_data->current_iter_idx) {
-      iter_data->activei = new_order_idx;
-      /* So that we do not map again activei! */
-      iter_data->activei_mapping_pending = false;
-    }
-#if 0 /* For now, do not alter active element, even if it will be hidden... */
-          else if (activei < iter_data->current_iter_idx) {
-=======
 static void ui_template_list_collect_items(PointerRNA *list_ptr,
                                            PropertyRNA *list_prop,
                                            uiListDyn *dyn_data,
@@ -6050,7 +5986,6 @@
       }
 #if 0 /* For now, do not alter active element, even if it will be hidden... */
           else if (activei < i) {
->>>>>>> d78754ff
             /* We do not want an active but invisible item!
              * Only exception is when all items are filtered out...
              */
@@ -6060,16 +5995,6 @@
             }
             else {
               activei = new_order_idx;
-<<<<<<< HEAD
-              RNA_property_int_set(active_dataptr, activeprop, iter_data->current_iter_idx);
-            }
-          }
-          prev_i = iter_data->current_iter_idx;
-          prev_ii = new_order_idx;
-#endif
-  }
-  iter_data->current_iter_idx++;
-=======
               RNA_property_int_set(active_dataptr, activeprop, i);
             }
           }
@@ -6083,7 +6008,6 @@
 
   /* If mapping is still pending, no active item was found. Mark as invalid (-1) */
   r_items->active_item_idx = activei_mapping_pending ? -1 : activei;
->>>>>>> d78754ff
 }
 
 /**
@@ -6092,10 +6016,6 @@
 static void ui_template_list_collect_display_items(bContext *C,
                                                    uiList *ui_list,
                                                    const TemplateListInputData *input_data,
-<<<<<<< HEAD
-                                                   const uiTemplateListItemsIterFn iter_items_fn,
-=======
->>>>>>> d78754ff
                                                    const uiListFilterItemsFunc filter_items_fn,
                                                    TemplateListItems *r_items)
 {
@@ -6103,12 +6023,7 @@
   memset(r_items, 0, sizeof(*r_items));
 
   /* Filter list items! (not for compact layout, though) */
-<<<<<<< HEAD
-  if ((ui_list->layout_type == UILST_LAYOUT_BIG_PREVIEW_GRID) ||
-      (input_data->dataptr && input_data->dataptr->data && input_data->prop)) {
-=======
   if (input_data->dataptr->data && input_data->prop) {
->>>>>>> d78754ff
     const int filter_exclude = ui_list->filter_flag & UILST_FLT_EXCLUDE;
     const bool order_reverse = (ui_list->filter_sort_flag & UILST_FLT_SORT_REVERSE) != 0;
     int items_shown;
@@ -6120,21 +6035,6 @@
       dyn_data->items_len = dyn_data->items_shown = RNA_property_collection_length(
           input_data->dataptr, input_data->prop);
     }
-<<<<<<< HEAD
-    /* TODO support filtering. */
-    else if (ui_list->layout_type == UILST_LAYOUT_BIG_PREVIEW_GRID) {
-      TemplateListIterData iter_data = {
-          .dyn_data = dyn_data,
-      };
-      dyn_data->items_len = dyn_data->items_shown = 0;
-      iter_items_fn(input_data->dataptr,
-                    input_data->prop,
-                    &iter_data,
-                    ui_template_list_count_items_cb,
-                    dyn_data->customdata);
-    }
-=======
->>>>>>> d78754ff
     else {
       // printf("%s: filtering...\n", __func__);
       filter_items_fn(ui_list, C, input_data->dataptr, RNA_property_identifier(input_data->prop));
@@ -6146,25 +6046,6 @@
       r_items->item_vec = MEM_mallocN(sizeof(*r_items->item_vec) * items_shown, __func__);
       // printf("%s: items shown: %d.\n", __func__, items_shown);
 
-<<<<<<< HEAD
-      TemplateListIterData iter_data = {
-          .dyn_data = dyn_data,
-          .items_ptr = r_items->item_vec,
-          .filter_exclude = filter_exclude,
-          .order_reverse = order_reverse,
-          .activei_mapping_pending = true,
-          .activei = input_data->active_item_idx,
-      };
-
-      iter_items_fn(input_data->dataptr,
-                    input_data->prop,
-                    &iter_data,
-                    ui_template_list_collect_item_cb,
-                    dyn_data->customdata);
-
-      /* If mapping is still pending, no active item was found. Mark as invalid (-1) */
-      r_items->active_item_idx = iter_data.activei_mapping_pending ? -1 : iter_data.activei;
-=======
       ui_template_list_collect_items(input_data->dataptr,
                                      input_data->prop,
                                      dyn_data,
@@ -6172,7 +6053,6 @@
                                      order_reverse,
                                      input_data->active_item_idx,
                                      r_items);
->>>>>>> d78754ff
     }
     if (dyn_data->items_shown >= 0) {
       r_items->tot_items = dyn_data->items_shown;
@@ -6366,11 +6246,7 @@
   uiBlock *block = uiLayoutGetBlock(layout);
 
   /* get icon */
-<<<<<<< HEAD
-  if (input_data->dataptr && input_data->dataptr->data && input_data->prop) {
-=======
   if (input_data->dataptr->data && input_data->prop) {
->>>>>>> d78754ff
     StructRNA *ptype = RNA_property_pointer_type(input_data->dataptr, input_data->prop);
     rnaicon = RNA_struct_ui_icon(ptype);
   }
@@ -6390,11 +6266,7 @@
       uilist_prepare(ui_list, items, &adjusted_layout_data, &visual_info);
 
       int i = 0;
-<<<<<<< HEAD
-      if (input_data->dataptr && input_data->dataptr->data && input_data->prop) {
-=======
       if (input_data->dataptr->data && input_data->prop) {
->>>>>>> d78754ff
         /* create list items */
         for (i = visual_info.start_idx; i < visual_info.end_idx; i++) {
           PointerRNA *itemptr = &items->item_vec[i].item;
@@ -6488,14 +6360,8 @@
     case UILST_LAYOUT_COMPACT:
       row = uiLayoutRow(layout, true);
 
-<<<<<<< HEAD
-      if ((input_data->dataptr && input_data->dataptr->data && input_data->prop) &&
-          (dyn_data->items_shown > 0) && (items->active_item_idx >= 0) &&
-          (items->active_item_idx < dyn_data->items_shown)) {
-=======
       if ((input_data->dataptr->data && input_data->prop) && (dyn_data->items_shown > 0) &&
           (items->active_item_idx >= 0) && (items->active_item_idx < dyn_data->items_shown)) {
->>>>>>> d78754ff
         PointerRNA *itemptr = &items->item_vec[items->active_item_idx].item;
         const int org_i = items->item_vec[items->active_item_idx].org_idx;
 
@@ -6659,12 +6525,7 @@
       adjusted_layout_data.columns = cols_per_row;
       uilist_prepare(ui_list, items, &adjusted_layout_data, &visual_info);
 
-<<<<<<< HEAD
-      /* TODO hack! */
-      if (true || (input_data->dataptr->data && input_data->prop)) {
-=======
       if (input_data->dataptr->data && input_data->prop) {
->>>>>>> d78754ff
         /* create list items */
         for (int i = visual_info.start_idx; i < visual_info.end_idx; i++) {
           PointerRNA *itemptr = &items->item_vec[i].item;
@@ -6855,10 +6716,6 @@
 
 uiList *uiTemplateList_ex(uiLayout *layout,
                           bContext *C,
-<<<<<<< HEAD
-                          uiTemplateListItemsIterFn iter_items,
-=======
->>>>>>> d78754ff
                           const char *listtype_name,
                           const char *list_id,
                           PointerRNA *dataptr,
@@ -6886,7 +6743,6 @@
                                       &input_data,
                                       &ui_list_type)) {
     return NULL;
-<<<<<<< HEAD
   }
 
   uiListDrawItemFunc draw_item = ui_list_type->draw_item ? ui_list_type->draw_item :
@@ -6909,8 +6765,7 @@
   }
 
   TemplateListItems items;
-  ui_template_list_collect_display_items(
-      C, ui_list, &input_data, iter_items, filter_items, &items);
+  ui_template_list_collect_display_items(C, ui_list, &input_data, filter_items, &items);
 
   TemplateListLayoutDrawData layout_data = {
       .draw_item = draw_item,
@@ -6925,57 +6780,6 @@
   ui_template_list_free_items(&items);
 
   return ui_list;
-}
-
-static void template_list_rna_collection_iter_fn(PointerRNA *dataptr,
-                                                 PropertyRNA *prop,
-                                                 TemplateListIterData *iter_data,
-                                                 uiTemplateListItemIterFn fn,
-                                                 void *UNUSED(customdata))
-{
-  RNA_PROP_BEGIN (dataptr, itemptr, prop) {
-    fn(iter_data, &itemptr);
-  }
-  RNA_PROP_END;
-=======
-  }
-
-  uiListDrawItemFunc draw_item = ui_list_type->draw_item ? ui_list_type->draw_item :
-                                                           uilist_draw_item_default;
-  uiListDrawFilterFunc draw_filter = ui_list_type->draw_filter ? ui_list_type->draw_filter :
-                                                                 uilist_draw_filter_default;
-  uiListFilterItemsFunc filter_items = ui_list_type->filter_items ? ui_list_type->filter_items :
-                                                                    uilist_filter_items_default;
-
-  uiList *ui_list = ui_list_ensure(C, ui_list_type, list_id, layout_type, sort_reverse, sort_lock);
-  uiListDyn *dyn_data = ui_list->dyn_data;
-
-  MEM_SAFE_FREE(dyn_data->customdata);
-  dyn_data->customdata = customdata;
-
-  /* When active item changed since last draw, scroll to it. */
-  if (input_data.active_item_idx != ui_list->list_last_activei) {
-    ui_list->flag |= UILST_SCROLL_TO_ACTIVE_ITEM;
-    ui_list->list_last_activei = input_data.active_item_idx;
-  }
-
-  TemplateListItems items;
-  ui_template_list_collect_display_items(C, ui_list, &input_data, filter_items, &items);
-
-  TemplateListLayoutDrawData layout_data = {
-      .draw_item = draw_item,
-      .draw_filter = draw_filter,
-      .rows = rows,
-      .maxrows = maxrows,
-      .columns = columns,
-  };
-
-  ui_template_list_layout_draw(C, ui_list, layout, &input_data, &items, &layout_data);
-
-  ui_template_list_free_items(&items);
-
-  return ui_list;
->>>>>>> d78754ff
 }
 
 void uiTemplateList(uiLayout *layout,
@@ -6996,10 +6800,6 @@
 {
   uiTemplateList_ex(layout,
                     C,
-<<<<<<< HEAD
-                    template_list_rna_collection_iter_fn,
-=======
->>>>>>> d78754ff
                     listtype_name,
                     list_id,
                     dataptr,
