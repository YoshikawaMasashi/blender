/*
 * ***** BEGIN GPL LICENSE BLOCK *****
 *
 * This program is free software; you can redistribute it and/or
 * modify it under the terms of the GNU General Public License
 * as published by the Free Software Foundation; either version 2
 * of the License, or (at your option) any later version.
 *
 * This program is distributed in the hope that it will be useful,
 * but WITHOUT ANY WARRANTY; without even the implied warranty of
 * MERCHANTABILITY or FITNESS FOR A PARTICULAR PURPOSE.  See the
 * GNU General Public License for more details.
 *
 * You should have received a copy of the GNU General Public License
 * along with this program; if not, write to the Free Software Foundation,
 * Inc., 51 Franklin Street, Fifth Floor, Boston, MA 02110-1301, USA.
 *
 * The Original Code is Copyright (C) 2001-2002 by NaN Holding BV.
 * All rights reserved.
 *
 * Contributor(s): Blender Foundation 2002-2008, full recode.
 *
 * ***** END GPL LICENSE BLOCK *****
 */

/** \file blender/editors/interface/interface.c
 *  \ingroup edinterface
 */


#include <float.h>
#include <limits.h>
#include <math.h>
#include <string.h>
#include <ctype.h>
 
#include "MEM_guardedalloc.h"

#include "DNA_scene_types.h"
#include "DNA_screen_types.h"
#include "DNA_userdef_types.h"

#include "BLI_math.h"
#include "BLI_blenlib.h"
#include "BLI_dynstr.h"
#include "BLI_utildefines.h"

#include "BKE_context.h"
#include "BKE_library.h"
#include "BKE_unit.h"
#include "BKE_screen.h"
#include "BKE_idprop.h"
#include "BKE_utildefines.h" /* FILE_MAX */

#include "BIF_gl.h"

#include "BLF_api.h"
#include "BLF_translation.h"

#include "UI_interface.h"

#include "IMB_imbuf.h"

#include "WM_api.h"
#include "WM_types.h"
#include "wm_subwindow.h"
#include "wm_window.h"

#include "RNA_access.h"

#include "BPY_extern.h"

#include "interface_intern.h"

#define MENU_WIDTH          120
#define MENU_ITEM_HEIGHT    20
#define MENU_SEP_HEIGHT     6

#define PRECISION_FLOAT_MAX 6
#define PRECISION_FLOAT_MAX_POW 1000000 /* pow(10, PRECISION_FLOAT_MAX)  */

/* avoid unneeded calls to ui_get_but_val */
#define UI_BUT_VALUE_UNSET DBL_MAX
#define UI_GET_BUT_VALUE_INIT(_but, _value) if (_value == DBL_MAX) {  (_value) = ui_get_but_val(_but); } (void)0

/* 
 * a full doc with API notes can be found in bf-blender/trunk/blender/doc/guides/interface_API.txt
 * 
 * uiBlahBlah()		external function
 * ui_blah_blah()	internal function
 */

static void ui_free_but(const bContext *C, uiBut *but);

/* ************* window matrix ************** */

void ui_block_to_window_fl(const ARegion *ar, uiBlock *block, float *x, float *y)
{
	float gx, gy;
	int sx, sy, getsizex, getsizey;

	getsizex = ar->winrct.xmax - ar->winrct.xmin + 1;
	getsizey = ar->winrct.ymax - ar->winrct.ymin + 1;
	sx = ar->winrct.xmin;
	sy = ar->winrct.ymin;

	gx = *x;
	gy = *y;

	if (block->panel) {
		gx += block->panel->ofsx;
		gy += block->panel->ofsy;
	}

	*x = ((float)sx) + ((float)getsizex) * (0.5f + 0.5f * (gx * block->winmat[0][0] + gy * block->winmat[1][0] + block->winmat[3][0]));
	*y = ((float)sy) + ((float)getsizey) * (0.5f + 0.5f * (gx * block->winmat[0][1] + gy * block->winmat[1][1] + block->winmat[3][1]));
}

void ui_block_to_window(const ARegion *ar, uiBlock *block, int *x, int *y)
{
	float fx, fy;

	fx = *x;
	fy = *y;

	ui_block_to_window_fl(ar, block, &fx, &fy);

	*x = (int)(fx + 0.5f);
	*y = (int)(fy + 0.5f);
}

void ui_block_to_window_rct(const ARegion *ar, uiBlock *block, rctf *graph, rcti *winr)
{
	rctf tmpr;

	tmpr = *graph;
	ui_block_to_window_fl(ar, block, &tmpr.xmin, &tmpr.ymin);
	ui_block_to_window_fl(ar, block, &tmpr.xmax, &tmpr.ymax);

	BLI_rcti_rctf_copy(winr, &tmpr);
}

void ui_window_to_block_fl(const ARegion *ar, uiBlock *block, float *x, float *y)   /* for mouse cursor */
{
	float a, b, c, d, e, f, px, py;
	int sx, sy, getsizex, getsizey;

	getsizex = ar->winrct.xmax - ar->winrct.xmin + 1;
	getsizey = ar->winrct.ymax - ar->winrct.ymin + 1;
	sx = ar->winrct.xmin;
	sy = ar->winrct.ymin;

	a = 0.5f * ((float)getsizex) * block->winmat[0][0];
	b = 0.5f * ((float)getsizex) * block->winmat[1][0];
	c = 0.5f * ((float)getsizex) * (1.0f + block->winmat[3][0]);

	d = 0.5f * ((float)getsizey) * block->winmat[0][1];
	e = 0.5f * ((float)getsizey) * block->winmat[1][1];
	f = 0.5f * ((float)getsizey) * (1.0f + block->winmat[3][1]);

	px = *x - sx;
	py = *y - sy;

	*y =  (a * (py - f) + d * (c - px)) / (a * e - d * b);
	*x = (px - b * (*y) - c) / a;

	if (block->panel) {
		*x -= block->panel->ofsx;
		*y -= block->panel->ofsy;
	}
}

void ui_window_to_block(const ARegion *ar, uiBlock *block, int *x, int *y)
{
	float fx, fy;

	fx = *x;
	fy = *y;

	ui_window_to_block_fl(ar, block, &fx, &fy);

	*x = (int)(fx + 0.5f);
	*y = (int)(fy + 0.5f);
}

void ui_window_to_region(const ARegion *ar, int *x, int *y)
{
	*x -= ar->winrct.xmin;
	*y -= ar->winrct.ymin;
}

/* ******************* block calc ************************* */

void ui_block_translate(uiBlock *block, int x, int y)
{
	uiBut *but;

	for (but = block->buttons.first; but; but = but->next) {
		BLI_rctf_translate(&but->rect, x, y);
	}

	BLI_rctf_translate(&block->rect, x, y);
}

static void ui_text_bounds_block(uiBlock *block, float offset)
{
	uiStyle *style = UI_GetStyle();
	uiBut *bt;
	int i = 0, j, x1addval = offset, nextcol;
	int lastcol = 0, col = 0;
	
	uiStyleFontSet(&style->widget);
	
	for (bt = block->buttons.first; bt; bt = bt->next) {
		if (bt->type != SEPR) {
			j = BLF_width(style->widget.uifont_id, bt->drawstr);

			if (j > i) i = j;
		}

		if (bt->next && bt->rect.xmin < bt->next->rect.xmin)
			lastcol++;
	}

	/* cope with multi collumns */
	bt = block->buttons.first;
	while (bt) {
		if (bt->next && bt->rect.xmin < bt->next->rect.xmin) {
			nextcol = 1;
			col++;
		}
		else nextcol = 0;
		
		bt->rect.xmin = x1addval;
		bt->rect.xmax = bt->rect.xmin + i + block->bounds;
		
		if (col == lastcol) {
			bt->rect.xmax = maxf(bt->rect.xmax, offset + block->minbounds);
		}

		ui_check_but(bt);  /* clips text again */
		
		if (nextcol)
			x1addval += i + block->bounds;
		
		bt = bt->next;
	}
}

void ui_bounds_block(uiBlock *block)
{
	uiBut *bt;
	int xof;
	
	if (block->buttons.first == NULL) {
		if (block->panel) {
			block->rect.xmin = 0.0; block->rect.xmax = block->panel->sizex;
			block->rect.ymin = 0.0; block->rect.ymax = block->panel->sizey;
		}
	}
	else {
	
		BLI_rctf_init_minmax(&block->rect);

		for (bt = block->buttons.first; bt; bt = bt->next) {
			BLI_rctf_union(&block->rect, &bt->rect);
		}
		
		block->rect.xmin -= block->bounds;
		block->rect.ymin -= block->bounds;
		block->rect.xmax += block->bounds;
		block->rect.ymax += block->bounds;
	}

	block->rect.xmax = block->rect.xmin + maxf(block->rect.xmax - block->rect.xmin, block->minbounds);

	/* hardcoded exception... but that one is annoying with larger safety */ 
	bt = block->buttons.first;
	if (bt && strncmp(bt->str, "ERROR", 5) == 0) xof = 10;
	else xof = 40;

	block->safety.xmin = block->rect.xmin - xof;
	block->safety.ymin = block->rect.ymin - xof;
	block->safety.xmax = block->rect.xmax + xof;
	block->safety.ymax = block->rect.ymax + xof;
}

static void ui_centered_bounds_block(const bContext *C, uiBlock *block)
{
	wmWindow *window = CTX_wm_window(C);
	int xmax, ymax;
	int startx, starty;
	int width, height;
	
	/* note: this is used for the splash where window bounds event has not been
	 * updated by ghost, get the window bounds from ghost directly */

	// wm_window_get_size(window, &xmax, &ymax);
	wm_window_get_size_ghost(window, &xmax, &ymax);
	
	ui_bounds_block(block);
	
	width = block->rect.xmax - block->rect.xmin;
	height = block->rect.ymax - block->rect.ymin;
	
	startx = (xmax * 0.5f) - (width * 0.5f);
	starty = (ymax * 0.5f) - (height * 0.5f);
	
	ui_block_translate(block, startx - block->rect.xmin, starty - block->rect.ymin);
	
	/* now recompute bounds and safety */
	ui_bounds_block(block);
	
}
static void ui_popup_bounds_block(const bContext *C, uiBlock *block, int bounds_calc)
{
	wmWindow *window = CTX_wm_window(C);
	int startx, starty, endx, endy, width, height, oldwidth, oldheight;
	int oldbounds, xmax, ymax;

	oldbounds = block->bounds;

	/* compute mouse position with user defined offset */
	ui_bounds_block(block);
	
	wm_window_get_size(window, &xmax, &ymax);

	oldwidth = block->rect.xmax - block->rect.xmin;
	oldheight = block->rect.ymax - block->rect.ymin;

	/* first we ensure wide enough text bounds */
	if (bounds_calc == UI_BLOCK_BOUNDS_POPUP_MENU) {
		if (block->flag & UI_BLOCK_LOOP) {
			block->bounds = 50;
			ui_text_bounds_block(block, block->rect.xmin);
		}
	}

	/* next we recompute bounds */
	block->bounds = oldbounds;
	ui_bounds_block(block);

	/* and we adjust the position to fit within window */
	width = block->rect.xmax - block->rect.xmin;
	height = block->rect.ymax - block->rect.ymin;

	/* avoid divide by zero below, caused by calling with no UI, but better not crash */
	oldwidth = oldwidth > 0 ? oldwidth : MAX2(1, width);
	oldheight = oldheight > 0 ? oldheight : MAX2(1, height);

	/* offset block based on mouse position, user offset is scaled
	 * along in case we resized the block in ui_text_bounds_block */
	startx = window->eventstate->x + block->rect.xmin + (block->mx * width) / oldwidth;
	starty = window->eventstate->y + block->rect.ymin + (block->my * height) / oldheight;

	if (startx < 10)
		startx = 10;
	if (starty < 10)
		starty = 10;

	endx = startx + width;
	endy = starty + height;

	if (endx > xmax) {
		endx = xmax - 10;
		startx = endx - width;
	}
	if (endy > ymax - 20) {
		endy = ymax - 20;
		starty = endy - height;
	}

	ui_block_translate(block, startx - block->rect.xmin, starty - block->rect.ymin);

	/* now recompute bounds and safety */
	ui_bounds_block(block);
}

/* used for various cases */
void uiBoundsBlock(uiBlock *block, int addval)
{
	if (block == NULL)
		return;
	
	block->bounds = addval;
	block->dobounds = UI_BLOCK_BOUNDS;
}

/* used for pulldowns */
void uiTextBoundsBlock(uiBlock *block, int addval)
{
	block->bounds = addval;
	block->dobounds = UI_BLOCK_BOUNDS_TEXT;
}

/* used for block popups */
void uiPopupBoundsBlock(uiBlock *block, int addval, int mx, int my)
{
	block->bounds = addval;
	block->dobounds = UI_BLOCK_BOUNDS_POPUP_MOUSE;
	block->mx = mx;
	block->my = my;
}

/* used for menu popups */
void uiMenuPopupBoundsBlock(uiBlock *block, int addval, int mx, int my)
{
	block->bounds = addval;
	block->dobounds = UI_BLOCK_BOUNDS_POPUP_MENU;
	block->mx = mx;
	block->my = my;
}

/* used for centered popups, i.e. splash */
void uiCenteredBoundsBlock(uiBlock *block, int addval)
{
	block->bounds = addval;
	block->dobounds = UI_BLOCK_BOUNDS_POPUP_CENTER;
}

void uiExplicitBoundsBlock(uiBlock *block, int minx, int miny, int maxx, int maxy)
{
	block->rect.xmin = minx;
	block->rect.ymin = miny;
	block->rect.xmax = maxx;
	block->rect.ymax = maxy;
	block->dobounds = 0;
}

/* ************** LINK LINE DRAWING  ************* */

/* link line drawing is not part of buttons or theme.. so we stick with it here */

static int ui_but_float_precision(uiBut *but, double value)
{
	int prec;

	/* first check if prec is 0 and fallback to a simple default */
	if ((prec = (int)but->a2) == 0) {
		prec = (but->hardmax < 10.001f) ? 3 : 2;
	}

	/* check on the number of decimal places need to display
	 * the number, this is so 0.00001 is not displayed as 0.00,
	 * _but_, this is only for small values si 10.0001 will not get
	 * the same treatment */
	if (value != 0.0 && (value = ABS(value)) < 0.1) {
		int value_i = (int)((value * PRECISION_FLOAT_MAX_POW) + 0.5);
		if (value_i != 0) {
			const int prec_span = 3; /* show: 0.01001, 5 would allow 0.0100001 for eg. */
			int test_prec;
			int prec_min = -1;
			int dec_flag = 0;
			int i = PRECISION_FLOAT_MAX;
			while (i && value_i) {
				if (value_i % 10) {
					dec_flag |= 1 << i;
					prec_min = i;
				}
				value_i /= 10;
				i--;
			}

			/* even though its a small value, if the second last digit is not 0, use it */
			test_prec = prec_min;

			dec_flag = (dec_flag >> (prec_min + 1)) & ((1 << prec_span) - 1);

			while (dec_flag) {
				test_prec++;
				dec_flag = dec_flag >> 1;
			}

			if (test_prec > prec) {
				prec = test_prec;
			}
		}
	}

	CLAMP(prec, 1, PRECISION_FLOAT_MAX);

	return prec;
}

static void ui_draw_linkline(uiLinkLine *line, int highlightActiveLines)
{
	rcti rect;

	if (line->from == NULL || line->to == NULL) return;
	
	rect.xmin = (line->from->rect.xmin + line->from->rect.xmax) / 2.0f;
	rect.ymin = (line->from->rect.ymin + line->from->rect.ymax) / 2.0f;
	rect.xmax = (line->to->rect.xmin + line->to->rect.xmax) / 2.0f;
	rect.ymax = (line->to->rect.ymin + line->to->rect.ymax) / 2.0f;
	
	if (line->flag & UI_SELECT)
		glColor3ub(100, 100, 100);
	else if (highlightActiveLines && ((line->from->flag & UI_ACTIVE) || (line->to->flag & UI_ACTIVE)))
		UI_ThemeColor(TH_TEXT_HI);
	else 
		glColor3ub(0, 0, 0);

	ui_draw_link_bezier(&rect);
}

static void ui_draw_links(uiBlock *block)
{
	uiBut *but;
	uiLinkLine *line;

	/* Draw the inactive lines (lines with neither button being hovered over).
	 * As we go, remember if we see any active or selected lines. */
	int foundselectline = 0;
	int foundactiveline = 0;
	for (but = block->buttons.first; but; but = but->next) {
		if (but->type == LINK && but->link) {
			for (line = but->link->lines.first; line; line = line->next) {
				if (!(line->from->flag & UI_ACTIVE) && !(line->to->flag & UI_ACTIVE))
					ui_draw_linkline(line, 0);
				else
					foundactiveline = 1;

				if ((line->from->flag & UI_SELECT) || (line->to->flag & UI_SELECT))
					foundselectline = 1;
			}
		}
	}	

	/* Draw any active lines (lines with either button being hovered over).
	 * Do this last so they appear on top of inactive lines. */
	if (foundactiveline) {
		for (but = block->buttons.first; but; but = but->next) {
			if (but->type == LINK && but->link) {
				for (line = but->link->lines.first; line; line = line->next) {
					if ((line->from->flag & UI_ACTIVE) || (line->to->flag & UI_ACTIVE))
						ui_draw_linkline(line, !foundselectline);
				}
			}
		}	
	}
}

/* ************** BLOCK ENDING FUNCTION ************* */

/* NOTE: if but->poin is allocated memory for every defbut, things fail... */
static int ui_but_equals_old(uiBut *but, uiBut *oldbut)
{
	/* various properties are being compared here, hopefully sufficient
	 * to catch all cases, but it is simple to add more checks later */
	if (but->retval != oldbut->retval) return 0;
	if (but->rnapoin.data != oldbut->rnapoin.data) return 0;
	if (but->rnaprop != oldbut->rnaprop)
		if (but->rnaindex != oldbut->rnaindex) return 0;
	if (but->func != oldbut->func) return 0;
	if (but->funcN != oldbut->funcN) return 0;
	if (oldbut->func_arg1 != oldbut && but->func_arg1 != oldbut->func_arg1) return 0;
	if (oldbut->func_arg2 != oldbut && but->func_arg2 != oldbut->func_arg2) return 0;
	if (!but->funcN && ((but->poin != oldbut->poin && (uiBut *)oldbut->poin != oldbut) || but->pointype != oldbut->pointype)) return 0;
	if (but->optype != oldbut->optype) return 0;

	return 1;
}

/* oldbut is being inserted in new block, so we use the lines from new button, and replace button pointers */
static void ui_but_update_linklines(uiBlock *block, uiBut *oldbut, uiBut *newbut)
{
	uiLinkLine *line;
	uiBut *but;
	
	/* if active button is LINK */
	if (newbut->type == LINK && newbut->link) {
		
		SWAP(uiLink *, oldbut->link, newbut->link);
		
		for (line = oldbut->link->lines.first; line; line = line->next) {
			if (line->to == newbut)
				line->to = oldbut;
			if (line->from == newbut)
				line->from = oldbut;
		}
	}		
	
	/* check all other button links */
	for (but = block->buttons.first; but; but = but->next) {
		if (but != newbut && but->type == LINK && but->link) {
			for (line = but->link->lines.first; line; line = line->next) {
				if (line->to == newbut)
					line->to = oldbut;
				if (line->from == newbut)
					line->from = oldbut;
			}
		}
	}
}

static int ui_but_update_from_old_block(const bContext *C, uiBlock *block, uiBut **butpp)
{
	uiBlock *oldblock;
	uiBut *oldbut, *but = *butpp;
	int found = 0;

	oldblock = block->oldblock;
	if (!oldblock)
		return found;

	for (oldbut = oldblock->buttons.first; oldbut; oldbut = oldbut->next) {
		if (ui_but_equals_old(oldbut, but)) {
			if (oldbut->active) {
#if 0
//				but->flag= oldbut->flag;
#else
				/* exception! redalert flag can't be update from old button. 
				 * perhaps it should only copy specific flags rather than all. */
//				but->flag= (oldbut->flag & ~UI_BUT_REDALERT) | (but->flag & UI_BUT_REDALERT);
#endif
//				but->active= oldbut->active;
//				but->pos= oldbut->pos;
//				but->ofs= oldbut->ofs;
//				but->editstr= oldbut->editstr;
//				but->editval= oldbut->editval;
//				but->editvec= oldbut->editvec;
//				but->editcoba= oldbut->editcoba;
//				but->editcumap= oldbut->editcumap;
//				but->selsta= oldbut->selsta;
//				but->selend= oldbut->selend;
//				but->softmin= oldbut->softmin;
//				but->softmax= oldbut->softmax;
//				but->linkto[0]= oldbut->linkto[0];
//				but->linkto[1]= oldbut->linkto[1];
				found = 1;
//				oldbut->active= NULL;
			
				/* move button over from oldblock to new block */
				BLI_remlink(&oldblock->buttons, oldbut);
				BLI_insertlink(&block->buttons, but, oldbut);
				oldbut->block = block;
				*butpp = oldbut;
				
				/* still stuff needs to be copied */
				oldbut->rect = but->rect;
				oldbut->context = but->context; /* set by Layout */
				
				/* typically the same pointers, but not on undo/redo */
				/* XXX some menu buttons store button itself in but->poin. Ugly */
				if (oldbut->poin != (char *)oldbut) {
					SWAP(char *, oldbut->poin, but->poin);
					SWAP(void *, oldbut->func_argN, but->func_argN);
				}
				
				/* copy hardmin for list rows to prevent 'sticking' highlight to mouse position
				 * when scrolling without moving mouse (see [#28432]) */
				if (ELEM(oldbut->type, ROW, LISTROW))
					oldbut->hardmax = but->hardmax;
				
				ui_but_update_linklines(block, oldbut, but);
				
				BLI_remlink(&block->buttons, but);
				ui_free_but(C, but);
				
				/* note: if layout hasn't been applied yet, it uses old button pointers... */
			}
			else {
				/* ensures one button can get activated, and in case the buttons
				 * draw are the same this gives O(1) lookup for each button */
				BLI_remlink(&oldblock->buttons, oldbut);
				ui_free_but(C, oldbut);
			}
			
			break;
		}
	}
	
	return found;
}

/* needed for temporarily rename buttons, such as in outliner or file-select,
 * they should keep calling uiDefButs to keep them alive */
/* returns 0 when button removed */
int uiButActiveOnly(const bContext *C, uiBlock *block, uiBut *but)
{
	uiBlock *oldblock;
	uiBut *oldbut;
	int activate = 0, found = 0, isactive = 0;
	
	oldblock = block->oldblock;
	if (!oldblock)
		activate = 1;
	else {
		for (oldbut = oldblock->buttons.first; oldbut; oldbut = oldbut->next) {
			if (ui_but_equals_old(oldbut, but)) {
				found = 1;
				
				if (oldbut->active)
					isactive = 1;
				
				break;
			}
		}
	}
	if (activate || found == 0) {
		ui_button_activate_do((bContext *)C, CTX_wm_region(C), but);
	}
	else if (found && isactive == 0) {
		
		BLI_remlink(&block->buttons, but);
		ui_free_but(C, but);
		return 0;
	}
	
	return 1;
}

/* use to check if we need to disable undo, but don't make any changes
 * returns FALSE if undo needs to be disabled. */
static int ui_but_is_rna_undo(uiBut *but)
{
	if (but->rnapoin.id.data) {
		/* avoid undo push for buttons who's ID are screen or wm level
		 * we could disable undo for buttons with no ID too but may have
		 * unforeseen consequences, so best check for ID's we _know_ are not
		 * handled by undo - campbell */
		ID *id = but->rnapoin.id.data;
		if (ID_CHECK_UNDO(id) == FALSE) {
			return FALSE;
		}
		else {
			return TRUE;
		}
	}
	else if (but->rnapoin.type && !RNA_struct_undo_check(but->rnapoin.type)) {
		return FALSE;
	}

	return TRUE;
}

/* assigns automatic keybindings to menu items for fast access
 * (underline key in menu) */
static void ui_menu_block_set_keyaccels(uiBlock *block)
{
	uiBut *but;

	unsigned int menu_key_mask = 0;
	unsigned char menu_key;
	const char *str_pt;
	int pass;
	int tot_missing = 0;

	/* only do it before bounding */
	if (block->rect.xmin != block->rect.xmax)
		return;

	for (pass = 0; pass < 2; pass++) {
		/* 2 Passes, on for first letter only, second for any letter if first fails
		 * fun first pass on all buttons so first word chars always get first priority */

		for (but = block->buttons.first; but; but = but->next) {
			if (!ELEM4(but->type, BUT, MENU, BLOCK, PULLDOWN) || (but->flag & UI_HIDDEN)) {
				/* pass */
			}
			else if (but->menu_key == '\0') {
				if (but->str) {
					for (str_pt = but->str; *str_pt; ) {
						menu_key = tolower(*str_pt);
						if ((menu_key >= 'a' && menu_key <= 'z') && !(menu_key_mask & 1 << (menu_key - 'a'))) {
							menu_key_mask |= 1 << (menu_key - 'a');
							break;
						}

						if (pass == 0) {
							/* Skip to next delimiter on first pass (be picky) */
							while (isalpha(*str_pt))
								str_pt++;

							if (*str_pt)
								str_pt++;
						}
						else {
							/* just step over every char second pass and find first usable key */
							str_pt++;
						}
					}

					if (*str_pt) {
						but->menu_key = menu_key;
					}
					else {
						/* run second pass */
						tot_missing++;
					}

					/* if all keys have been used just exit, unlikely */
					if (menu_key_mask == (1 << 26) - 1) {
						return;
					}
				}
			}
		}

		/* check if second pass is needed */
		if (!tot_missing) {
			break;
		}
	}
}

/* XXX, this code will shorten any allocated string to 'UI_MAX_NAME_STR'
 * since this is really long its unlikely to be an issue,
 * but this could be supported */
void ui_but_add_shortcut(uiBut *but, const char *shortcut_str, const short do_strip)
{

	if (do_strip) {
		char *cpoin = strchr(but->str, '|');
		if (cpoin) {
			*cpoin = '\0';
		}
	}

	/* without this, just allow stripping of the shortcut */
	if (shortcut_str) {
		char *butstr_orig;

		if (but->str != but->strdata) {
			butstr_orig = but->str; /* free after using as source buffer */
		}
		else {
			butstr_orig = BLI_strdup(but->str);
		}
		BLI_snprintf(but->strdata,
		             sizeof(but->strdata),
		             "%s|%s",
		             butstr_orig, shortcut_str);
		MEM_freeN(butstr_orig);
		but->str = but->strdata;
		ui_check_but(but);
	}
}

static void ui_menu_block_set_keymaps(const bContext *C, uiBlock *block)
{
	uiBut *but;
	char buf[128];

	/* for menu's */
	MenuType *mt;
	IDProperty *prop_menu = NULL;
	IDProperty *prop_menu_name = NULL;

	/* only do it before bounding */
	if (block->rect.xmin != block->rect.xmax)
		return;

	for (but = block->buttons.first; but; but = but->next) {
		if (but->optype) {
			IDProperty *prop = (but->opptr) ? but->opptr->data : NULL;

			if (WM_key_event_operator_string(C, but->optype->idname, but->opcontext, prop, TRUE,
			                                 buf, sizeof(buf)))
			{
				ui_but_add_shortcut(but, buf, FALSE);
			}
		}
		else if ((mt = uiButGetMenuType(but))) {
			/* only allocate menu property once */
			if (prop_menu == NULL) {
				/* annoying, create a property */
				IDPropertyTemplate val = {0};
				prop_menu = IDP_New(IDP_GROUP, &val, __func__); /* dummy, name is unimportant  */
				IDP_AddToGroup(prop_menu, (prop_menu_name = IDP_NewString("", "name", sizeof(mt->idname))));
			}

			IDP_AssignString(prop_menu_name, mt->idname, sizeof(mt->idname));

			if (WM_key_event_operator_string(C, "WM_OT_call_menu", WM_OP_INVOKE_REGION_WIN, prop_menu, FALSE,
			                                 buf, sizeof(buf)))
			{
				ui_but_add_shortcut(but, buf, FALSE);
			}
		}
	}

	if (prop_menu) {
		IDP_FreeProperty(prop_menu);
		MEM_freeN(prop_menu);
	}

#undef UI_MENU_KEY_STR_CAT

}

void uiEndBlock(const bContext *C, uiBlock *block)
{
	uiBut *but;
	Scene *scene = CTX_data_scene(C);

	/* inherit flags from 'old' buttons that was drawn here previous, based
	 * on matching buttons, we need this to make button event handling non
	 * blocking, while still allowing buttons to be remade each redraw as it
	 * is expected by blender code */
	for (but = block->buttons.first; but; but = but->next) {
		if (ui_but_update_from_old_block(C, block, &but))
			ui_check_but(but);
		
		/* temp? Proper check for graying out */
		if (but->optype) {
			wmOperatorType *ot = but->optype;

			if (but->context)
				CTX_store_set((bContext *)C, but->context);

			if (ot == NULL || WM_operator_poll_context((bContext *)C, ot, but->opcontext) == 0) {
				but->flag |= UI_BUT_DISABLED;
				but->lock = 1;
			}

			if (but->context)
				CTX_store_set((bContext *)C, NULL);
		}

		ui_but_anim_flag(but, (scene) ? scene->r.cfra : 0.0f);
	}

	if (block->oldblock) {
		block->auto_open = block->oldblock->auto_open;
		block->auto_open_last = block->oldblock->auto_open_last;
		block->tooltipdisabled = block->oldblock->tooltipdisabled;

		block->oldblock = NULL;
	}

	/* handle pending stuff */
	if (block->layouts.first) uiBlockLayoutResolve(block, NULL, NULL);
	ui_block_do_align(block);
	if ((block->flag & UI_BLOCK_LOOP) && (block->flag & UI_BLOCK_NUMSELECT)) {
		ui_menu_block_set_keyaccels(block); /* could use a different flag to check */
	}
	if (block->flag & UI_BLOCK_LOOP) ui_menu_block_set_keymaps(C, block);
	
	/* after keymaps! */
	if (block->dobounds == UI_BLOCK_BOUNDS) ui_bounds_block(block);
	else if (block->dobounds == UI_BLOCK_BOUNDS_TEXT) ui_text_bounds_block(block, 0.0f);
	else if (block->dobounds == UI_BLOCK_BOUNDS_POPUP_CENTER) ui_centered_bounds_block(C, block);
	else if (block->dobounds) ui_popup_bounds_block(C, block, block->dobounds);

	if (block->rect.xmin == 0.0f && block->rect.xmax == 0.0f) uiBoundsBlock(block, 0);
	if (block->flag & UI_BUT_ALIGN) uiBlockEndAlign(block);

	block->endblock = 1;
}

/* ************** BLOCK DRAWING FUNCTION ************* */

void ui_fontscale(short *points, float aspect)
{
	if (aspect < 0.9f || aspect > 1.1f) {
		float pointsf = *points;
		
		/* for some reason scaling fonts goes too fast compared to widget size */
		aspect = sqrt(aspect);
		pointsf /= aspect;
		
		if (aspect > 1.0f)
			*points = ceilf(pointsf);
		else
			*points = floorf(pointsf);
	}
}

/* project button or block (but==NULL) to pixels in regionspace */
static void ui_but_to_pixelrect(rcti *rect, const ARegion *ar, uiBlock *block, uiBut *but)
{
	float gx, gy;
	float getsizex, getsizey;
	
	getsizex = ar->winx;
	getsizey = ar->winy;

	gx = (but ? but->rect.xmin : block->rect.xmin) + (block->panel ? block->panel->ofsx : 0.0f);
	gy = (but ? but->rect.ymin : block->rect.ymin) + (block->panel ? block->panel->ofsy : 0.0f);
	
	rect->xmin = floorf(getsizex * (0.5f + 0.5f * (gx * block->winmat[0][0] + gy * block->winmat[1][0] + block->winmat[3][0])));
	rect->ymin = floorf(getsizey * (0.5f + 0.5f * (gx * block->winmat[0][1] + gy * block->winmat[1][1] + block->winmat[3][1])));
	
	gx = (but ? but->rect.xmax : block->rect.xmax) + (block->panel ? block->panel->ofsx : 0.0f);
	gy = (but ? but->rect.ymax : block->rect.ymax) + (block->panel ? block->panel->ofsy : 0.0f);
	
	rect->xmax = floorf(getsizex * (0.5f + 0.5f * (gx * block->winmat[0][0] + gy * block->winmat[1][0] + block->winmat[3][0])));
	rect->ymax = floorf(getsizey * (0.5f + 0.5f * (gx * block->winmat[0][1] + gy * block->winmat[1][1] + block->winmat[3][1])));

}

/* uses local copy of style, to scale things down, and allow widgets to change stuff */
void uiDrawBlock(const bContext *C, uiBlock *block)
{
	uiStyle style = *UI_GetStyle();  /* XXX pass on as arg */
	ARegion *ar;
	uiBut *but;
	rcti rect;
	int multisample_enabled;
	
	/* get menu region or area region */
	ar = CTX_wm_menu(C);
	if (!ar)
		ar = CTX_wm_region(C);

	if (!block->endblock)
		uiEndBlock(C, block);

	/* disable AA, makes widgets too blurry */
	multisample_enabled = glIsEnabled(GL_MULTISAMPLE_ARB);
	if (multisample_enabled)
		glDisable(GL_MULTISAMPLE_ARB);

	/* we set this only once */
	glBlendFunc(GL_SRC_ALPHA, GL_ONE_MINUS_SRC_ALPHA);
	
	/* scale fonts */
	ui_fontscale(&style.paneltitle.points, block->aspect);
	ui_fontscale(&style.grouplabel.points, block->aspect);
	ui_fontscale(&style.widgetlabel.points, block->aspect);
	ui_fontscale(&style.widget.points, block->aspect);
	
	/* scale block min/max to rect */
	ui_but_to_pixelrect(&rect, ar, block, NULL);
	
	/* pixel space for AA widgets */
	glMatrixMode(GL_PROJECTION);
	glPushMatrix();
	glMatrixMode(GL_MODELVIEW);
	glPushMatrix();
	glLoadIdentity();
	
	wmOrtho2(-0.01f, ar->winx - 0.01f, -0.01f, ar->winy - 0.01f);
	
	/* back */
	if (block->flag & UI_BLOCK_LOOP)
		ui_draw_menu_back(&style, block, &rect);
	else if (block->panel)
		ui_draw_aligned_panel(&style, block, &rect);

	/* widgets */
	for (but = block->buttons.first; but; but = but->next) {
		if (!(but->flag & (UI_HIDDEN | UI_SCROLLED))) {
			ui_but_to_pixelrect(&rect, ar, block, but);
		
			/* XXX: figure out why invalid coordinates happen when closing render window */
			/* and material preview is redrawn in main window (temp fix for bug #23848) */
			if (rect.xmin < rect.xmax && rect.ymin < rect.ymax)
				ui_draw_but(C, ar, &style, but, &rect);
		}
	}
	
	/* restore matrix */
	glMatrixMode(GL_PROJECTION);
	glPopMatrix();
	glMatrixMode(GL_MODELVIEW);
	glPopMatrix();

	if (multisample_enabled)
		glEnable(GL_MULTISAMPLE_ARB);
	
	ui_draw_links(block);
}

/* ************* EVENTS ************* */

static void ui_is_but_sel(uiBut *but, double *value)
{
	short is_push = 0, is_true = 1;

	if (ELEM3(but->type, TOGN, ICONTOGN, OPTIONN)) is_true = 0;

	if (but->bit) {
		int lvalue;
		UI_GET_BUT_VALUE_INIT(but, *value);
		lvalue = (int)*value;
		if (BTST(lvalue, (but->bitnr)) ) is_push = is_true;
		else is_push = !is_true;
	}
	else {
		switch (but->type) {
			case BUT:
				is_push = 2;
				break;
			case HOTKEYEVT:
			case KEYEVT:
				is_push = 2;
				break;
			case TOGBUT:
			case TOG:
			case TOGR:
			case TOG3:
			case BUT_TOGDUAL:
			case ICONTOG:
			case OPTION:
				UI_GET_BUT_VALUE_INIT(but, *value);
				if (*value != (double)but->hardmin) is_push = 1;
				break;
			case ICONTOGN:
			case TOGN:
			case OPTIONN:
				UI_GET_BUT_VALUE_INIT(but, *value);
				if (*value == 0.0) is_push = 1;
				break;
			case ROW:
			case LISTROW:
				UI_GET_BUT_VALUE_INIT(but, *value);
				/* support for rna enum buts */
				if (but->rnaprop && (RNA_property_flag(but->rnaprop) & PROP_ENUM_FLAG)) {
					if ((int)*value & (int)but->hardmax) is_push = 1;
				}
				else {
					if (*value == (double)but->hardmax) is_push = 1;
				}
				break;
			case COL:
				is_push = 2;
				break;
			default:
				is_push = 2;
				break;
		}
	}
	
	if (is_push == 2) ;
	else if (is_push == 1) but->flag |= UI_SELECT;
	else but->flag &= ~UI_SELECT;
}

static uiBut *ui_find_inlink(uiBlock *block, void *poin)
{
	uiBut *but;
	
	but = block->buttons.first;
	while (but) {
		if (but->type == INLINK) {
			if (but->poin == poin) return but;
		}
		but = but->next;
	}
	return NULL;
}

static void ui_add_link_line(ListBase *listb, uiBut *but, uiBut *bt)
{
	uiLinkLine *line;
	
	line = MEM_callocN(sizeof(uiLinkLine), "linkline");
	BLI_addtail(listb, line);
	line->from = but;
	line->to = bt;
}

uiBut *uiFindInlink(uiBlock *block, void *poin)
{
	return ui_find_inlink(block, poin);
}

void uiComposeLinks(uiBlock *block)
{
	uiBut *but, *bt;
	uiLink *link;
	void ***ppoin;
	int a;
	
	but = block->buttons.first;
	while (but) {
		if (but->type == LINK) {
			link = but->link;
			
			/* for all pointers in the array */
			if (link) {
				if (link->ppoin) {
					ppoin = link->ppoin;
					for (a = 0; a < *(link->totlink); a++) {
						bt = ui_find_inlink(block, (*ppoin)[a]);
						if (bt) {
							ui_add_link_line(&link->lines, but, bt);
						}
					}
				}
				else if (link->poin) {
					bt = ui_find_inlink(block, *(link->poin) );
					if (bt) {
						ui_add_link_line(&link->lines, but, bt);
					}
				}
			}
		}
		but = but->next;
	}
}


/* ************************************************ */

void uiBlockSetButLock(uiBlock *block, int val, const char *lockstr)
{
	if (val) {
		block->lock = val ? 1 : 0;
		block->lockstr = lockstr;
	}
}

void uiBlockClearButLock(uiBlock *block)
{
	block->lock = 0;
	block->lockstr = NULL;
}

/* *************************************************************** */

void ui_delete_linkline(uiLinkLine *line, uiBut *but)
{
	uiLink *link;
	int a, b;
	
	BLI_remlink(&but->link->lines, line);

	link = line->from->link;

	/* are there more pointers allowed? */
	if (link->ppoin) {
		
		if (*(link->totlink) == 1) {
			*(link->totlink) = 0;
			MEM_freeN(*(link->ppoin));
			*(link->ppoin) = NULL;
		}
		else {
			b = 0;
			for (a = 0; a < (*(link->totlink)); a++) {
				
				if ( (*(link->ppoin))[a] != line->to->poin) {
					(*(link->ppoin))[b] = (*(link->ppoin))[a];
					b++;
				}
			}	
			(*(link->totlink))--;
		}
	}
	else {
		*(link->poin) = NULL;
	}

	MEM_freeN(line);
	//REDRAW
}

/* *********************** data get/set ***********************
 * this either works with the pointed to data, or can work with
 * an edit override pointer while dragging for example */

/* for buttons pointing to color for example */
void ui_get_but_vectorf(uiBut *but, float vec[3])
{
	PropertyRNA *prop;
	int a, tot;

	if (but->editvec) {
		copy_v3_v3(vec, but->editvec);
	}

	if (but->rnaprop) {
		prop = but->rnaprop;

		vec[0] = vec[1] = vec[2] = 0.0f;

		if (RNA_property_type(prop) == PROP_FLOAT) {
			tot = RNA_property_array_length(&but->rnapoin, prop);
			tot = MIN2(tot, 3);

			for (a = 0; a < tot; a++)
				vec[a] = RNA_property_float_get_index(&but->rnapoin, prop, a);
		}
	}
	else if (but->pointype == CHA) {
		char *cp = (char *)but->poin;
		vec[0] = ((float)cp[0]) / 255.0f;
		vec[1] = ((float)cp[1]) / 255.0f;
		vec[2] = ((float)cp[2]) / 255.0f;
	}
	else if (but->pointype == FLO) {
		float *fp = (float *)but->poin;
		copy_v3_v3(vec, fp);
	}
	else {
		if (but->editvec == NULL) {
			fprintf(stderr, "ui_get_but_vectorf: can't get color, should never happen\n");
			vec[0] = vec[1] = vec[2] = 0.0f;
		}
	}

	if (but->type == BUT_NORMAL) {
		normalize_v3(vec);
	}
}

/* for buttons pointing to color for example */
void ui_set_but_vectorf(uiBut *but, const float vec[3])
{
	PropertyRNA *prop;

	if (but->editvec) {
		copy_v3_v3(but->editvec, vec);
	}

	if (but->rnaprop) {
		prop = but->rnaprop;

		if (RNA_property_type(prop) == PROP_FLOAT) {
			int tot;
			int a;

			tot = RNA_property_array_length(&but->rnapoin, prop);
			tot = MIN2(tot, 3);

			for (a = 0; a < tot; a++) {
				RNA_property_float_set_index(&but->rnapoin, prop, a, vec[a]);
			}
		}
	}
	else if (but->pointype == CHA) {
		char *cp = (char *)but->poin;
		cp[0] = (char)(0.5f + vec[0] * 255.0f);
		cp[1] = (char)(0.5f + vec[1] * 255.0f);
		cp[2] = (char)(0.5f + vec[2] * 255.0f);
	}
	else if (but->pointype == FLO) {
		float *fp = (float *)but->poin;
		copy_v3_v3(fp, vec);
	}
}

int ui_is_but_float(uiBut *but)
{
	if (but->pointype == FLO && but->poin)
		return 1;
	
	if (but->rnaprop && RNA_property_type(but->rnaprop) == PROP_FLOAT)
		return 1;
	
	return 0;
}

int ui_is_but_unit(uiBut *but)
{
	UnitSettings *unit = but->block->unit;
	const int unit_type = uiButGetUnitType(but);

	if (unit_type == PROP_UNIT_NONE)
		return 0;

#if 1 /* removed so angle buttons get correct snapping */
	if (unit->system_rotation == USER_UNIT_ROT_RADIANS && unit_type == PROP_UNIT_ROTATION)
		return 0;
#endif
	
	/* for now disable time unit conversion */	
	if (unit_type == PROP_UNIT_TIME)
		return 0;

	if (unit->system == USER_UNIT_NONE) {
		if (unit_type != PROP_UNIT_ROTATION) {
			return 0;
		}
	}

	return 1;
}

int ui_is_but_rna_valid(uiBut *but)
{
	if (but->rnaprop == NULL || RNA_struct_contains_property(&but->rnapoin, but->rnaprop)) {
		return TRUE;
	}
	else {
		printf("property removed %s: %p\n", but->drawstr, but->rnaprop);
		return FALSE;
	}
}

double ui_get_but_val(uiBut *but)
{
	PropertyRNA *prop;
	double value = 0.0;

	if (but->editval) { return *(but->editval); }
	if (but->poin == NULL && but->rnapoin.data == NULL) return 0.0;

	if (but->rnaprop) {
		prop = but->rnaprop;

		switch (RNA_property_type(prop)) {
			case PROP_BOOLEAN:
				if (RNA_property_array_check(prop))
					value = RNA_property_boolean_get_index(&but->rnapoin, prop, but->rnaindex);
				else
					value = RNA_property_boolean_get(&but->rnapoin, prop);
				break;
			case PROP_INT:
				if (RNA_property_array_check(prop))
					value = RNA_property_int_get_index(&but->rnapoin, prop, but->rnaindex);
				else
					value = RNA_property_int_get(&but->rnapoin, prop);
				break;
			case PROP_FLOAT:
				if (RNA_property_array_check(prop))
					value = RNA_property_float_get_index(&but->rnapoin, prop, but->rnaindex);
				else
					value = RNA_property_float_get(&but->rnapoin, prop);
				break;
			case PROP_ENUM:
				value = RNA_property_enum_get(&but->rnapoin, prop);
				break;
			default:
				value = 0.0;
				break;
		}
	}
	else if (but->type == HSVSLI) {
		float *fp, hsv[3];
		
		fp = (but->editvec) ? but->editvec : (float *)but->poin;
		rgb_to_hsv_v(fp, hsv);

		switch (but->str[0]) {
			case 'H': value = hsv[0]; break;
			case 'S': value = hsv[1]; break;
			case 'V': value = hsv[2]; break;
		}
	} 
	else if (but->pointype == CHA) {
		value = *(char *)but->poin;
	}
	else if (but->pointype == SHO) {
		value = *(short *)but->poin;
	} 
	else if (but->pointype == INT) {
		value = *(int *)but->poin;
	} 
	else if (but->pointype == FLO) {
		value = *(float *)but->poin;
	}

	return value;
}

void ui_set_but_val(uiBut *but, double value)
{
	PropertyRNA *prop;

	/* value is a hsv value: convert to rgb */
	if (but->rnaprop) {
		prop = but->rnaprop;

		if (RNA_property_editable(&but->rnapoin, prop)) {
			switch (RNA_property_type(prop)) {
				case PROP_BOOLEAN:
					if (RNA_property_array_length(&but->rnapoin, prop))
						RNA_property_boolean_set_index(&but->rnapoin, prop, but->rnaindex, value);
					else
					{
						if (but->flag & UI_CLEAR_BITFIELD)
						{
							// I'm not thrilled with this code, but I'm not sure there's a better way to find the state of shift.
							wmWindow *win = CTX_wm_window((const bContext*)but->block->evil_C);
							int shift = win->eventstate->shift;
							if (!shift)
								RNA_property_boolean_clear(&but->rnapoin, prop);
						}

						RNA_property_boolean_set(&but->rnapoin, prop, value);
					}
					break;
				case PROP_INT:
					if (RNA_property_array_length(&but->rnapoin, prop))
						RNA_property_int_set_index(&but->rnapoin, prop, but->rnaindex, (int)value);
					else
						RNA_property_int_set(&but->rnapoin, prop, (int)value);
					break;
				case PROP_FLOAT:
					if (RNA_property_array_length(&but->rnapoin, prop))
						RNA_property_float_set_index(&but->rnapoin, prop, but->rnaindex, value);
					else
						RNA_property_float_set(&but->rnapoin, prop, value);
					break;
				case PROP_ENUM:
					if (RNA_property_flag(prop) & PROP_ENUM_FLAG) {
						int ivalue = (int)value;
						ivalue ^= RNA_property_enum_get(&but->rnapoin, prop); /* toggle for enum/flag buttons */
						RNA_property_enum_set(&but->rnapoin, prop, ivalue);
					}
					else {
						RNA_property_enum_set(&but->rnapoin, prop, value);
					}
					break;
				default:
					break;
			}
		}

		/* we can't be sure what RNA set functions actually do,
		 * so leave this unset */
		value = UI_BUT_VALUE_UNSET;
	}
	else if (but->pointype == 0) ;
	else if (but->type == HSVSLI) {
		float *fp, hsv[3];
		
		fp = (but->editvec) ? but->editvec : (float *)but->poin;
		rgb_to_hsv_v(fp, hsv);
		
		switch (but->str[0]) {
			case 'H': hsv[0] = value; break;
			case 'S': hsv[1] = value; break;
			case 'V': hsv[2] = value; break;
		}
		
		hsv_to_rgb_v(hsv, fp);
		
	}
	else {
		/* first do rounding */
		if (but->pointype == CHA)
			value = (char)floor(value + 0.5);
		else if (but->pointype == SHO) {
			/* gcc 3.2.1 seems to have problems 
			 * casting a double like 32772.0 to
			 * a short so we cast to an int, then 
			 * to a short */
			int gcckludge;
			gcckludge = (int) floor(value + 0.5);
			value = (short)gcckludge;
		}
		else if (but->pointype == INT)
			value = (int)floor(value + 0.5);
		else if (but->pointype == FLO) {
			float fval = (float)value;
			if (fval >= -0.00001f && fval <= 0.00001f) fval = 0.0f;  /* prevent negative zero */
			value = fval;
		}
		
		/* then set value with possible edit override */
		if (but->editval)
			value = *but->editval = value;
		else if (but->pointype == CHA)
			value = *((char *)but->poin) = (char)value;
		else if (but->pointype == SHO)
			value = *((short *)but->poin) = (short)value;
		else if (but->pointype == INT)
			value = *((int *)but->poin) = (int)value;
		else if (but->pointype == FLO)
			value = *((float *)but->poin) = (float)value;
	}

	/* update select flag */
	ui_is_but_sel(but, &value);
}

int ui_get_but_string_max_length(uiBut *but)
{
	if (ELEM(but->type, TEX, SEARCH_MENU))
		return but->hardmax;
	else if (but->type == IDPOIN)
		return MAX_ID_NAME - 2;
	else
		return UI_MAX_DRAW_STR;
}

static double ui_get_but_scale_unit(uiBut *but, double value)
{
	UnitSettings *unit = but->block->unit;
	int unit_type = uiButGetUnitType(but);

	if (unit_type == PROP_UNIT_LENGTH) {
		return value * (double)unit->scale_length;
	}
	else if (unit_type == PROP_UNIT_AREA) {
		return value * pow(unit->scale_length, 2);
	}
	else if (unit_type == PROP_UNIT_VOLUME) {
		return value * pow(unit->scale_length, 3);
	}
	else if (unit_type == PROP_UNIT_TIME) { /* WARNING - using evil_C :| */
		Scene *scene = CTX_data_scene(but->block->evil_C);
		return FRA2TIME(value);
	}
	else {
		return value;
	}
}

/* str will be overwritten */
void ui_convert_to_unit_alt_name(uiBut *but, char *str, size_t maxlen)
{
	if (ui_is_but_unit(but)) {
		UnitSettings *unit = but->block->unit;
		int unit_type = uiButGetUnitType(but);
		char *orig_str;
		
		orig_str = MEM_callocN(sizeof(char) * maxlen + 1, "textedit sub str");
		memcpy(orig_str, str, maxlen);
		
		bUnit_ToUnitAltName(str, maxlen, orig_str, unit->system, RNA_SUBTYPE_UNIT_VALUE(unit_type));
		
		MEM_freeN(orig_str);
	}
}

static void ui_get_but_string_unit(uiBut *but, char *str, int len_max, double value, int pad)
{
	UnitSettings *unit = but->block->unit;
	int do_split = unit->flag & USER_UNIT_OPT_SPLIT;
	int unit_type = uiButGetUnitType(but);
	int precision = but->a2;

	if (unit->scale_length < 0.0001f) unit->scale_length = 1.0f;  // XXX do_versions

	/* Sanity checks */
	if (precision > PRECISION_FLOAT_MAX) precision = PRECISION_FLOAT_MAX;
	else if (precision == 0) precision = 2;

	bUnit_AsString(str, len_max, ui_get_but_scale_unit(but, value), precision,
	               unit->system, RNA_SUBTYPE_UNIT_VALUE(unit_type), do_split, pad);
}

static float ui_get_but_step_unit(uiBut *but, float step_default)
{
	int unit_type = RNA_SUBTYPE_UNIT_VALUE(uiButGetUnitType(but));
	float step;

	step = bUnit_ClosestScalar(ui_get_but_scale_unit(but, step_default), but->block->unit->system, unit_type);

	if (step > 0.0f) { /* -1 is an error value */
		return (float)((double)step / ui_get_but_scale_unit(but, 1.0)) * 100.0f;
	}
	else {
		return step_default;
	}
}


void ui_get_but_string(uiBut *but, char *str, size_t maxlen)
{
	if (but->rnaprop && ELEM3(but->type, TEX, IDPOIN, SEARCH_MENU)) {
		PropertyType type;
		char *buf = NULL;
		int buf_len;

		type = RNA_property_type(but->rnaprop);

		if (type == PROP_STRING) {
			/* RNA string */
			buf = RNA_property_string_get_alloc(&but->rnapoin, but->rnaprop, str, maxlen, &buf_len);
		}
		else if (type == PROP_POINTER) {
			/* RNA pointer */
			PointerRNA ptr = RNA_property_pointer_get(&but->rnapoin, but->rnaprop);
			buf = RNA_struct_name_get_alloc(&ptr, str, maxlen, &buf_len);
		}

		if (!buf) {
			str[0] = '\0';
		}
		else if (buf && buf != str) {
			/* string was too long, we have to truncate */
			memcpy(str, buf, MIN2(maxlen, buf_len + 1));
			MEM_freeN(buf);
		}
	}
	else if (but->type == IDPOIN) {
		/* ID pointer */
		if (but->idpoin_idpp) { /* Can be NULL for ID properties by python */
			ID *id = *(but->idpoin_idpp);
			if (id) {
				BLI_strncpy(str, id->name + 2, maxlen);
				return;
			}
		}
		str[0] = '\0';
		return;
	}
	else if (but->type == TEX) {
		/* string */
		BLI_strncpy(str, but->poin, maxlen);
		return;
	}
	else if (but->type == SEARCH_MENU) {
		/* string */
		BLI_strncpy(str, but->poin, maxlen);
		return;
	}
	else if (ui_but_anim_expression_get(but, str, maxlen))
		;  /* driver expression */
	else {
		/* number editing */
		double value;

		value = ui_get_but_val(but);

		if (ui_is_but_float(but)) {
			if (ui_is_but_unit(but)) {
				ui_get_but_string_unit(but, str, maxlen, value, 0);
			}
			else {
				const int prec = ui_but_float_precision(but, value);
				BLI_snprintf(str, maxlen, "%.*f", prec, value);
			}
		}
		else
			BLI_snprintf(str, maxlen, "%d", (int)value);
	}
}

#ifdef WITH_PYTHON

static int ui_set_but_string_eval_num_unit(bContext *C, uiBut *but, const char *str, double *value)
{
	char str_unit_convert[256];
	const int unit_type = uiButGetUnitType(but);

	BLI_strncpy(str_unit_convert, str, sizeof(str_unit_convert));

	/* ugly, use the draw string to get the value,
	 * this could cause problems if it includes some text which resolves to a unit */
	bUnit_ReplaceString(str_unit_convert, sizeof(str_unit_convert), but->drawstr,
	                    ui_get_but_scale_unit(but, 1.0), but->block->unit->system, RNA_SUBTYPE_UNIT_VALUE(unit_type));

	return (BPY_button_exec(C, str_unit_convert, value, TRUE) != -1);
}

#endif /* WITH_PYTHON */


int ui_set_but_string_eval_num(bContext *C, uiBut *but, const char *str, double *value)
{
	int ok = FALSE;

#ifdef WITH_PYTHON

	if (str[0] != '\0') {
		int is_unit_but = ui_is_but_unit(but);
		/* only enable verbose if we won't run again with units */
		if (BPY_button_exec(C, str, value, is_unit_but == FALSE) != -1) {
			/* if the value parsed ok without unit conversion this button may still need a unit multiplier */
			if (is_unit_but) {
				char str_new[128];

				BLI_snprintf(str_new, sizeof(str_new), "%f", *value);
				ok = ui_set_but_string_eval_num_unit(C, but, str_new, value);
			}
			else {
				ok = TRUE; /* parse normal string via py (no unit conversion needed) */
			}
		}
		else if (is_unit_but) {
			/* parse failed, this is a unit but so run replacements and parse again */
			ok = ui_set_but_string_eval_num_unit(C, but, str, value);
		}
	}

#else /* WITH_PYTHON */

	*value = atof(str);
	ok = TRUE;

	(void)C;
	(void)but;

#endif /* WITH_PYTHON */

	return ok;
}


int ui_set_but_string(bContext *C, uiBut *but, const char *str)
{
	if (but->rnaprop && ELEM3(but->type, TEX, IDPOIN, SEARCH_MENU)) {
		if (RNA_property_editable(&but->rnapoin, but->rnaprop)) {
			PropertyType type;

			type = RNA_property_type(but->rnaprop);

			if (type == PROP_STRING) {
				/* RNA string */
				RNA_property_string_set(&but->rnapoin, but->rnaprop, str);
				return 1;
			}
			else if (type == PROP_POINTER) {
				/* RNA pointer */
				PointerRNA ptr, rptr;
				PropertyRNA *prop;

				if (str == NULL || str[0] == '\0') {
					RNA_property_pointer_set(&but->rnapoin, but->rnaprop, PointerRNA_NULL);
					return 1;
				}
				else {
					ptr = but->rnasearchpoin;
					prop = but->rnasearchprop;
					
					if (prop && RNA_property_collection_lookup_string(&ptr, prop, str, &rptr))
						RNA_property_pointer_set(&but->rnapoin, but->rnaprop, rptr);

					return 1;
				}

				return 0;
			}
		}
	}
	else if (but->type == IDPOIN) {
		/* ID pointer */
		but->idpoin_func(C, str, but->idpoin_idpp);
		return 1;
	}
	else if (but->type == TEX) {
		/* string */
		if (ui_is_but_utf8(but)) BLI_strncpy_utf8(but->poin, str, but->hardmax);
		else BLI_strncpy(but->poin, str, but->hardmax);

		return 1;
	}
	else if (but->type == SEARCH_MENU) {
		/* string */
		BLI_strncpy(but->poin, str, but->hardmax);
		return 1;
	}
	else if (ui_but_anim_expression_set(but, str)) {
		/* driver expression */
		return 1;
	}
	else if (str[0] == '#') {
		/* shortcut to create new driver expression (versus immediate Py-execution) */
		return ui_but_anim_expression_create(but, str + 1);
	}
	else {
		/* number editing */
		double value;

		if (ui_set_but_string_eval_num(C, but, str, &value) == FALSE) {
			return 0;
		}

		if (!ui_is_but_float(but)) value = (int)floor(value + 0.5);
		if (but->type == NUMABS) value = fabs(value);

		/* not that we use hard limits here */
		if (value < (double)but->hardmin) value = but->hardmin;
		if (value > (double)but->hardmax) value = but->hardmax;

		ui_set_but_val(but, value);
		return 1;
	}

	return 0;
}

void ui_set_but_default(bContext *C, short all)
{
	PointerRNA ptr;

	WM_operator_properties_create(&ptr, "UI_OT_reset_default_button");
	RNA_boolean_set(&ptr, "all", all);
	WM_operator_name_call(C, "UI_OT_reset_default_button", WM_OP_EXEC_DEFAULT, &ptr);
	WM_operator_properties_free(&ptr);
}

static double soft_range_round_up(double value, double max)
{
	/* round up to .., 0.1, 0.2, 0.5, 1, 2, 5, 10, 20, 50, .. */
	double newmax = pow(10.0, ceil(log(value) / M_LN10));

	if (newmax * 0.2 >= max && newmax * 0.2 >= value)
		return newmax * 0.2;
	else if (newmax * 0.5 >= max && newmax * 0.5 >= value)
		return newmax * 0.5;
	else
		return newmax;
}

static double soft_range_round_down(double value, double max)
{
	/* round down to .., 0.1, 0.2, 0.5, 1, 2, 5, 10, 20, 50, .. */
	double newmax = pow(10.0, floor(log(value) / M_LN10));

	if (newmax * 5.0 <= max && newmax * 5.0 <= value)
		return newmax * 5.0;
	else if (newmax * 2.0 <= max && newmax * 2.0 <= value)
		return newmax * 2.0;
	else
		return newmax;
}

void ui_set_but_soft_range(uiBut *but, double value)
{
	/* ideally we would not limit this but practically, its more then
	 * enough worst case is very long vectors wont use a smart soft-range
	 * which isn't so bad. */

	if (but->rnaprop) {
		const PropertyType type = RNA_property_type(but->rnaprop);
		double softmin, softmax /*, step, precision*/;
		double value_min = value;
		double value_max = value;

		/* clamp button range to something reasonable in case
		 * we get -inf/inf from RNA properties */
		if (type == PROP_INT) {
			int imin, imax, istep;
			const int array_len = RNA_property_array_length(&but->rnapoin, but->rnaprop);

			RNA_property_int_ui_range(&but->rnapoin, but->rnaprop, &imin, &imax, &istep);
			softmin = (imin == INT_MIN) ? -1e4 : imin;
			softmax = (imin == INT_MAX) ? 1e4 : imax;
			/*step= istep;*/ /*UNUSED*/
			/*precision= 1;*/ /*UNUSED*/

			if (array_len >= 2) {
				int value_range[2];
				RNA_property_int_get_array_range(&but->rnapoin, but->rnaprop, value_range);
				value_min = (double)value_range[0];
				value_max = (double)value_range[1];
			}
		}
		else if (type == PROP_FLOAT) {
			float fmin, fmax, fstep, fprecision;
			const int array_len = RNA_property_array_length(&but->rnapoin, but->rnaprop);

			RNA_property_float_ui_range(&but->rnapoin, but->rnaprop, &fmin, &fmax, &fstep, &fprecision);
			softmin = (fmin == -FLT_MAX) ? (float)-1e4 : fmin;
			softmax = (fmax == FLT_MAX) ? (float)1e4 : fmax;
			/*step= fstep;*/ /*UNUSED*/
			/*precision= fprecision;*/ /*UNUSED*/

			if (array_len >= 2) {
				float value_range[2];
				RNA_property_float_get_array_range(&but->rnapoin, but->rnaprop, value_range);
				value_min = (double)value_range[0];
				value_max = (double)value_range[1];
			}
		}
		else
			return;

		/* if the value goes out of the soft/max range, adapt the range */
		if (value_min + 1e-10 < softmin) {
			if (value_min < 0.0)
				softmin = -soft_range_round_up(-value_min, -softmin);
			else
				softmin = soft_range_round_down(value_min, softmin);

			if (softmin < (double)but->hardmin)
				softmin = (double)but->hardmin;
		}
		if (value_max - 1e-10 > softmax) {
			if (value_max < 0.0)
				softmax = -soft_range_round_down(-value_max, -softmax);
			else
				softmax = soft_range_round_up(value_max, softmax);

			if (softmax > (double)but->hardmax)
				softmax = but->hardmax;
		}

		but->softmin = softmin;
		but->softmax = softmax;
	}
}

/* ******************* Free ********************/

static void ui_free_link(uiLink *link)
{
	if (link) {	
		BLI_freelistN(&link->lines);
		MEM_freeN(link);
	}
}

/* can be called with C==NULL */
static void ui_free_but(const bContext *C, uiBut *but)
{
	if (but->opptr) {
		WM_operator_properties_free(but->opptr);
		MEM_freeN(but->opptr);
	}

	if (but->func_argN) {
		MEM_freeN(but->func_argN);
	}

	if (but->active) {
		/* XXX solve later, buttons should be free-able without context ideally,
		 * however they may have open tooltips or popup windows, which need to
		 * be closed using a context pointer */
		if (C) {
			ui_button_active_free(C, but);
		}
		else {
			if (but->active) {
				MEM_freeN(but->active);
			}
		}
	}
	if (but->str && but->str != but->strdata) {
		MEM_freeN(but->str);
	}
	ui_free_link(but->link);

	if ((but->type == BUT_IMAGE) && but->poin) {
		IMB_freeImBuf((struct ImBuf *)but->poin);
	}

	if (but->color_override)
		MEM_freeN(but->color_override);

	MEM_freeN(but);
}

/* can be called with C==NULL */
void uiFreeBlock(const bContext *C, uiBlock *block)
{
	uiBut *but;

	while ( (but = block->buttons.first) ) {
		BLI_remlink(&block->buttons, but);	
		ui_free_but(C, but);
	}

	if (block->unit) {
		MEM_freeN(block->unit);
	}

	if (block->func_argN) {
		MEM_freeN(block->func_argN);
	}

	CTX_store_free_list(&block->contexts);

	BLI_freelistN(&block->saferct);
	
	MEM_freeN(block);
}

/* can be called with C==NULL */
void uiFreeBlocks(const bContext *C, ListBase *lb)
{
	uiBlock *block;
	
	while ( (block = lb->first) ) {
		BLI_remlink(lb, block);
		uiFreeBlock(C, block);
	}
}

void uiFreeInactiveBlocks(const bContext *C, ListBase *lb)
{
	uiBlock *block, *nextblock;

	for (block = lb->first; block; block = nextblock) {
		nextblock = block->next;
	
		if (!block->handle) {
			if (!block->active) {
				BLI_remlink(lb, block);
				uiFreeBlock(C, block);
			}
			else
				block->active = 0;
		}
	}
}

void uiBlockSetRegion(uiBlock *block, ARegion *region)
{
	ListBase *lb = &region->uiblocks;
	uiBlock *oldblock = NULL;

	/* each listbase only has one block with this name, free block
	 * if is already there so it can be rebuilt from scratch */
	if (lb) {
		oldblock = BLI_findstring(lb, block->name, offsetof(uiBlock, name));

		if (oldblock) {
			oldblock->active = 0;
			oldblock->panel = NULL;
		}

		/* at the beginning of the list! for dynamical menus/blocks */
		BLI_addhead(lb, block);
	}

	block->oldblock = oldblock;
}

uiBlock *uiBeginBlock(const bContext *C, ARegion *region, const char *name, short dt)
{
	uiBlock *block;
	wmWindow *window;
	Scene *scn;
	int getsizex, getsizey;

	window = CTX_wm_window(C);
	scn = CTX_data_scene(C);

	block = MEM_callocN(sizeof(uiBlock), "uiBlock");
	block->active = 1;
	block->dt = dt;
	block->evil_C = (void *)C;  /* XXX */

	if (scn) {
		block->color_profile = (scn->r.color_mgt_flag & R_COLOR_MANAGEMENT);

		/* copy to avoid crash when scene gets deleted with ui still open */
		block->unit = MEM_mallocN(sizeof(scn->unit), "UI UnitSettings");
		memcpy(block->unit, &scn->unit, sizeof(scn->unit));
	}

	BLI_strncpy(block->name, name, sizeof(block->name));

	if (region)
		uiBlockSetRegion(block, region);

	/* window matrix and aspect */
	if (region && region->swinid) {
		wm_subwindow_getmatrix(window, region->swinid, block->winmat);
		wm_subwindow_getsize(window, region->swinid, &getsizex, &getsizey);

		/* TODO - investigate why block->winmat[0][0] is negative
		 * in the image view when viewRedrawForce is called */
		block->aspect = 2.0f / fabsf(getsizex * block->winmat[0][0]);
	}
	else {
		/* no subwindow created yet, for menus for example, so we
		 * use the main window instead, since buttons are created
		 * there anyway */
		wm_subwindow_getmatrix(window, window->screen->mainwin, block->winmat);
		wm_subwindow_getsize(window, window->screen->mainwin, &getsizex, &getsizey);

		block->aspect = 2.0f / fabsf(getsizex * block->winmat[0][0]);
		block->auto_open = TRUE;
		block->flag |= UI_BLOCK_LOOP; /* tag as menu */
	}

	return block;
}

uiBlock *uiGetBlock(const char *name, ARegion *ar)
{
	return BLI_findstring(&ar->uiblocks, name, offsetof(uiBlock, name));
}

void uiBlockSetEmboss(uiBlock *block, char dt)
{
	block->dt = dt;
}

void ui_check_but(uiBut *but)
{
	/* if something changed in the button */
	double value = UI_BUT_VALUE_UNSET;
//	float okwidth; // UNUSED
	
	ui_is_but_sel(but, &value);
	
	/* only update soft range while not editing */
	if (but->rnaprop && !(but->editval || but->editstr || but->editvec)) {
		UI_GET_BUT_VALUE_INIT(but, value);
		ui_set_but_soft_range(but, value);
	}

	/* test for min and max, icon sliders, etc */
	switch (but->type) {
		case NUM:
		case SLI:
		case SCROLL:
		case NUMSLI:
		case HSVSLI:
			UI_GET_BUT_VALUE_INIT(but, value);
			if (value < (double)but->hardmin) ui_set_but_val(but, but->hardmin);
			else if (value > (double)but->hardmax) ui_set_but_val(but, but->hardmax);
			break;
			
		case NUMABS:
		{
			double value_abs;
			UI_GET_BUT_VALUE_INIT(but, value);
			value_abs = fabs(value);
			if (value_abs < (double)but->hardmin) ui_set_but_val(but, but->hardmin);
			else if (value_abs > (double)but->hardmax) ui_set_but_val(but, but->hardmax);
			break;
		}
		case ICONTOG: 
		case ICONTOGN:
			if (!but->rnaprop || (RNA_property_flag(but->rnaprop) & PROP_ICONS_CONSECUTIVE)) {
				if (but->flag & UI_SELECT) but->iconadd = 1;
				else but->iconadd = 0;
			}
			break;
			
		case ICONROW:
			if (!but->rnaprop || (RNA_property_flag(but->rnaprop) & PROP_ICONS_CONSECUTIVE)) {
				UI_GET_BUT_VALUE_INIT(but, value);
				but->iconadd = (int)value - (int)(but->hardmin);
			}
			break;
			
		case ICONTEXTROW:
			if (!but->rnaprop || (RNA_property_flag(but->rnaprop) & PROP_ICONS_CONSECUTIVE)) {
				UI_GET_BUT_VALUE_INIT(but, value);
				but->iconadd = (int)value - (int)(but->hardmin);
			}
			break;
	}
	
	
	/* safety is 4 to enable small number buttons (like 'users') */
	// okwidth= -4 + (but->rect.xmax - but->rect.xmin); // UNUSED
	
	/* name: */
	switch (but->type) {
	
		case MENU:
		case ICONTEXTROW:
		
			if (but->rect.xmax - but->rect.xmin > 24) {
				UI_GET_BUT_VALUE_INIT(but, value);
				ui_set_name_menu(but, (int)value);
			}
			break;
	
		case NUM:
		case NUMSLI:
		case HSVSLI:
		case NUMABS:

			UI_GET_BUT_VALUE_INIT(but, value);

			if (ui_is_but_float(but)) {
				if (value == (double) FLT_MAX) {
					BLI_snprintf(but->drawstr, sizeof(but->drawstr), "%sinf", but->str);
				}
				else if (value == (double) -FLT_MAX) {
					BLI_snprintf(but->drawstr, sizeof(but->drawstr), "%s-inf", but->str);
				}
				/* support length type buttons */
				else if (ui_is_but_unit(but)) {
					char new_str[sizeof(but->drawstr)];
					ui_get_but_string_unit(but, new_str, sizeof(new_str), value, TRUE);
					BLI_snprintf(but->drawstr, sizeof(but->drawstr), "%s%s", but->str, new_str);
				}
				else {
					const int prec = ui_but_float_precision(but, value);
					BLI_snprintf(but->drawstr, sizeof(but->drawstr), "%s%.*f", but->str, prec, value);
				}
			}
			else {
				BLI_snprintf(but->drawstr, sizeof(but->drawstr), "%s%d", but->str, (int)value);
			}
			
			if (but->rnaprop) {
				PropertySubType pstype = RNA_property_subtype(but->rnaprop);
			
				if (pstype == PROP_PERCENTAGE)
					strcat(but->drawstr, "%");
			}
			break;

		case LABEL:
			if (ui_is_but_float(but)) {
				int prec;
				UI_GET_BUT_VALUE_INIT(but, value);
				prec = ui_but_float_precision(but, value);
				BLI_snprintf(but->drawstr, sizeof(but->drawstr), "%s%.*f", but->str, prec, value);
			}
			else {
				BLI_strncpy(but->drawstr, but->str, UI_MAX_DRAW_STR);
			}
		
			break;

		case IDPOIN:
		case TEX:
		case SEARCH_MENU:
			if (!but->editstr) {
				char str[UI_MAX_DRAW_STR];

				ui_get_but_string(but, str, UI_MAX_DRAW_STR - strlen(but->str));

				BLI_snprintf(but->drawstr, sizeof(but->drawstr), "%s%s", but->str, str);
			}
			break;
	
		case KEYEVT:
			BLI_strncpy(but->drawstr, but->str, UI_MAX_DRAW_STR);
			if (but->flag & UI_SELECT) {
				strcat(but->drawstr, "Press a key");
			}
			else {
				UI_GET_BUT_VALUE_INIT(but, value);
				strcat(but->drawstr, WM_key_event_string((short)value));
			}
			break;
		
		case HOTKEYEVT:
			if (but->flag & UI_SELECT) {
				but->drawstr[0] = '\0';

				if (but->modifier_key) {
					char *str = but->drawstr;

					if (but->modifier_key & KM_SHIFT)
						str = strcat(str, "Shift ");
					if (but->modifier_key & KM_CTRL)
						str = strcat(str, "Ctrl ");
					if (but->modifier_key & KM_ALT)
						str = strcat(str, "Alt ");
					if (but->modifier_key & KM_OSKEY)
						str = strcat(str, "Cmd ");

					(void)str; /* UNUSED */
				}
				else
					strcat(but->drawstr, "Press a key  ");
			}
			else
				BLI_strncpy(but->drawstr, but->str, UI_MAX_DRAW_STR);

			break;

		case BUT_TOGDUAL:
			/* trying to get the dual-icon to left of text... not very nice */
			if (but->str[0]) {
				BLI_strncpy(but->drawstr, "  ", UI_MAX_DRAW_STR);
				BLI_strncpy(but->drawstr + 2, but->str, UI_MAX_DRAW_STR - 2);
			}
			break;
		
		case HSVCUBE:
		case HSVCIRCLE:
			break;
		default:
			BLI_strncpy(but->drawstr, but->str, UI_MAX_DRAW_STR);
		
	}

	/* if we are doing text editing, this will override the drawstr */
	if (but->editstr)
		BLI_strncpy(but->drawstr, but->editstr, UI_MAX_DRAW_STR);
	
	/* text clipping moved to widget drawing code itself */
}


void uiBlockBeginAlign(uiBlock *block)
{
	/* if other align was active, end it */
	if (block->flag & UI_BUT_ALIGN) uiBlockEndAlign(block);

	block->flag |= UI_BUT_ALIGN_DOWN;	
	block->alignnr++;

	/* buttons declared after this call will get this align nr */ // XXX flag?
}

static int buts_are_horiz(uiBut *but1, uiBut *but2)
{
	float dx, dy;
	
	dx = fabs(but1->rect.xmax - but2->rect.xmin);
	dy = fabs(but1->rect.ymin - but2->rect.ymax);
	
	if (dx > dy) return 0;
	return 1;
}

void uiBlockEndAlign(uiBlock *block)
{
	block->flag &= ~UI_BUT_ALIGN;  /* all 4 flags */
}

int ui_but_can_align(uiBut *but)
{
	return !ELEM3(but->type, LABEL, OPTION, OPTIONN);
}

static void ui_block_do_align_but(uiBut *first, short nr)
{
	uiBut *prev, *but = NULL, *next;
	int flag = 0, cols = 0, rows = 0;
	
	/* auto align */

	for (but = first; but && but->alignnr == nr; but = but->next) {
		if (but->next && but->next->alignnr == nr) {
			if (buts_are_horiz(but, but->next)) cols++;
			else rows++;
		}
	}

	/* rows==0: 1 row, cols==0: 1 column */
	
	/* note;  how it uses 'flag' in loop below (either set it, or OR it) is confusing */
	for (but = first, prev = NULL; but && but->alignnr == nr; prev = but, but = but->next) {
		next = but->next;
		if (next && next->alignnr != nr)
			next = NULL;

		/* clear old flag */
		but->flag &= ~UI_BUT_ALIGN;
			
		if (flag == 0) {  /* first case */
			if (next) {
				if (buts_are_horiz(but, next)) {
					if (rows == 0)
						flag = UI_BUT_ALIGN_RIGHT;
					else 
						flag = UI_BUT_ALIGN_DOWN | UI_BUT_ALIGN_RIGHT;
				}
				else {
					flag = UI_BUT_ALIGN_DOWN;
				}
			}
		}
		else if (next == NULL) {  /* last case */
			if (prev) {
				if (buts_are_horiz(prev, but)) {
					if (rows == 0)
						flag = UI_BUT_ALIGN_LEFT;
					else
						flag = UI_BUT_ALIGN_TOP | UI_BUT_ALIGN_LEFT;
				}
				else flag = UI_BUT_ALIGN_TOP;
			}
		}
		else if (buts_are_horiz(but, next)) {
			/* check if this is already second row */
			if (prev && buts_are_horiz(prev, but) == 0) {
				flag &= ~UI_BUT_ALIGN_LEFT;
				flag |= UI_BUT_ALIGN_TOP;
				/* exception case: bottom row */
				if (rows > 0) {
					uiBut *bt = but;
					while (bt && bt->alignnr == nr) {
						if (bt->next && bt->next->alignnr == nr && buts_are_horiz(bt, bt->next) == 0) break;
						bt = bt->next;
					}
					if (bt == NULL || bt->alignnr != nr) flag = UI_BUT_ALIGN_TOP | UI_BUT_ALIGN_RIGHT;
				}
			}
			else flag |= UI_BUT_ALIGN_LEFT;
		}
		else {
			if (cols == 0) {
				flag |= UI_BUT_ALIGN_TOP;
			}
			else {  /* next button switches to new row */
				
				if (prev && buts_are_horiz(prev, but))
					flag |= UI_BUT_ALIGN_LEFT;
				else {
					flag &= ~UI_BUT_ALIGN_LEFT;
					flag |= UI_BUT_ALIGN_TOP;
				}
				
				if ( (flag & UI_BUT_ALIGN_TOP) == 0) {    /* stil top row */
					if (prev) {
						if (next && buts_are_horiz(but, next))
							flag = UI_BUT_ALIGN_DOWN | UI_BUT_ALIGN_LEFT | UI_BUT_ALIGN_RIGHT;
						else {
							/* last button in top row */
							flag = UI_BUT_ALIGN_DOWN | UI_BUT_ALIGN_LEFT;
						}
					}
					else 
						flag |= UI_BUT_ALIGN_DOWN;
				}
				else 
					flag |= UI_BUT_ALIGN_TOP;
			}
		}
		
		but->flag |= flag;
		
		/* merge coordinates */
		if (prev) {
			/* simple cases */
			if (rows == 0) {
				but->rect.xmin = (prev->rect.xmax + but->rect.xmin) / 2.0f;
				prev->rect.xmax = but->rect.xmin;
			}
			else if (cols == 0) {
				but->rect.ymax = (prev->rect.ymin + but->rect.ymax) / 2.0f;
				prev->rect.ymin = but->rect.ymax;
			}
			else {
				if (buts_are_horiz(prev, but)) {
					but->rect.xmin = (prev->rect.xmax + but->rect.xmin) / 2.0f;
					prev->rect.xmax = but->rect.xmin;
					/* copy height too */
					but->rect.ymax = prev->rect.ymax;
				}
				else if (prev->prev && buts_are_horiz(prev->prev, prev) == 0) {
					/* the previous button is a single one in its row */
					but->rect.ymax = (prev->rect.ymin + but->rect.ymax) / 2.0f;
					prev->rect.ymin = but->rect.ymax;
					
					but->rect.xmin = prev->rect.xmin;
					if (next && buts_are_horiz(but, next) == 0)
						but->rect.xmax = prev->rect.xmax;
				}
				else {
					/* the previous button is not a single one in its row */
					but->rect.ymax = prev->rect.ymin;
				}
			}
		}
	}
}

void ui_block_do_align(uiBlock *block)
{
	uiBut *but;
	short nr;

	/* align buttons with same align nr */
	for (but = block->buttons.first; but; ) {
		if (but->alignnr) {
			nr = but->alignnr;
			ui_block_do_align_but(but, nr);

			/* skip with same number */
			for (; but && but->alignnr == nr; but = but->next) ;

			if (!but)
				break;
		}
		else
			but = but->next;
	}
}

/**
 * \brief ui_def_but is the function that draws many button types
 *
 * \param x,y The lower left hand corner of the button (X axis)
 * \param width,height The size of the button.
 *
 * for float buttons:
 * - \a a1 Click Step (how much to change the value each click)
 * - \a a2 Number of decimal point values to display. 0 defaults to 3 (0.000)
 *      1,2,3, and a maximum of 4, all greater values will be clamped to 4.
 */
static uiBut *ui_def_but(uiBlock *block, int type, int retval, const char *str,
						 int x, int y, short width, short height,
                         void *poin, float min, float max, float a1, float a2, const char *tip)
{
	uiBut *but;
	int slen;
	
	if (type & BUTPOIN) {       /* a pointer is required */
		if (poin == NULL)
			return NULL;
	}

	but = MEM_callocN(sizeof(uiBut), "uiBut");

	but->type = type & BUTTYPE;
	but->pointype = type & BUTPOIN;
	but->bit = type & BIT;
	but->bitnr = type & 31;
	but->icon = ICON_NONE;
	but->iconadd = 0;

	but->retval = retval;

	slen = strlen(str);
	if (slen >= UI_MAX_NAME_STR - 1) {
		but->str = MEM_mallocN(slen + 2, "ui_def_but str"); /* why +2 ? */
	}
	else {
		but->str = but->strdata;
	}
	memcpy(but->str, str, slen + 1);

	but->rect.xmin = x;
	but->rect.ymin = y;
	but->rect.xmax = but->rect.xmin + width;
	but->rect.ymax = but->rect.ymin + height;

	but->poin = poin;
	but->hardmin = but->softmin = min;
	but->hardmax = but->softmax = max;
	but->a1 = a1;
	but->a2 = a2;
	but->tip = tip;

	but->lock = block->lock;
	but->lockstr = block->lockstr;
	but->dt = block->dt;

	but->aspect = 1.0f;  /* XXX block->aspect; */
	but->block = block;  /* pointer back, used for frontbuffer status, and picker */

	if ((block->flag & UI_BUT_ALIGN) && ui_but_can_align(but))
		but->alignnr = block->alignnr;

	but->func = block->func;
	but->func_arg1 = block->func_arg1;
	but->func_arg2 = block->func_arg2;

	but->funcN = block->funcN;
	if (block->func_argN)
		but->func_argN = MEM_dupallocN(block->func_argN);
	
	but->pos = -1;   /* cursor invisible */

	if (ELEM4(but->type, NUM, NUMABS, NUMSLI, HSVSLI)) {    /* add a space to name */
		/* slen remains unchanged from previous assignment, ensure this stays true */
		if (slen > 0 && slen < UI_MAX_NAME_STR - 2) {
			if (but->str[slen - 1] != ' ') {
				but->str[slen] = ' ';
				but->str[slen + 1] = 0;
			}
		}
	}

	if ((block->flag & UI_BLOCK_LOOP) ||
	    ELEM8(but->type, MENU, TEX, LABEL, IDPOIN, BLOCK, BUTM, SEARCH_MENU, PROGRESSBAR))
	{
		but->flag |= (UI_TEXT_LEFT | UI_ICON_LEFT);
	}
	else if (but->type == BUT_TOGDUAL) {
		but->flag |= UI_ICON_LEFT;
	}

	but->flag |= (block->flag & UI_BUT_ALIGN);

	if (but->lock) {
		if (but->lockstr) {
			but->flag |= UI_BUT_DISABLED;
		}
	}

	/* keep track of UI_interface.h */
	if (ELEM7(but->type, BLOCK, BUT, LABEL, PULLDOWN, ROUNDBOX, LISTBOX, BUTM)) ;
	else if (ELEM3(but->type, SCROLL, SEPR, FTPREVIEW)) ;
	else if (but->type >= SEARCH_MENU) ;
	else but->flag |= UI_BUT_UNDO;

	BLI_addtail(&block->buttons, but);
	
	if (block->curlayout)
		ui_layout_add_but(block->curlayout, but);

#ifdef WITH_PYTHON
	/* if the 'UI_OT_editsource' is running, extract the source info from the button  */
	if (UI_editsource_enable_check()) {
		UI_editsource_active_but_test(but);
	}
#endif

	return but;
}

/* ui_def_but_rna_propname and ui_def_but_rna
 * both take the same args except for propname vs prop, this is done so we can
 * avoid an extra lookup on 'prop' when its already available.
 *
 * When this kind of change won't disrupt branches, best look into making more
 * of our UI functions take prop rather then propname.
 */

#define UI_DEF_BUT_RNA_DISABLE(but)  { \
		but->flag |= UI_BUT_DISABLED;  \
		but->lock = TRUE;              \
		but->lockstr = "";             \
	} (void)0


static uiBut *ui_def_but_rna(uiBlock *block, int type, int retval, const char *str,
							 int x, int y, short width, short height,
                             PointerRNA *ptr, PropertyRNA *prop, int index,
                             float min, float max, float a1, float a2,  const char *tip)
{
	const PropertyType proptype = RNA_property_type(prop);
	uiBut *but;
	int freestr = 0, icon = 0;

	/* use rna values if parameters are not specified */
	if (!str) {
		if (type == MENU && proptype == PROP_ENUM) {
			EnumPropertyItem *item;
			DynStr *dynstr;
			int i, totitem, value, free;

			RNA_property_enum_items_gettexted(block->evil_C, ptr, prop, &item, &totitem, &free);
			value = RNA_property_enum_get(ptr, prop);

			dynstr = BLI_dynstr_new();
			BLI_dynstr_appendf(dynstr, "%s%%t", RNA_property_ui_name(prop));
			for (i = 0; i < totitem; i++) {
				if (!item[i].identifier[0]) {
					if (item[i].name)
						BLI_dynstr_appendf(dynstr, "|%s%%l", item[i].name);
					else
						BLI_dynstr_append(dynstr, "|%l");
				}
				else if (item[i].icon)
					BLI_dynstr_appendf(dynstr, "|%s %%i%d %%x%d", item[i].name, item[i].icon, item[i].value);
				else
					BLI_dynstr_appendf(dynstr, "|%s %%x%d", item[i].name, item[i].value);

				if (value == item[i].value)
					icon = item[i].icon;
			}
			str = BLI_dynstr_get_cstring(dynstr);
			BLI_dynstr_free(dynstr);

			if (free) {
				MEM_freeN(item);
			}

			freestr = 1;
		}
		else if (ELEM(type, ROW, LISTROW) && proptype == PROP_ENUM) {
			EnumPropertyItem *item;
			int i, totitem, free;

			RNA_property_enum_items_gettexted(block->evil_C, ptr, prop, &item, &totitem, &free);
			for (i = 0; i < totitem; i++) {
				if (item[i].identifier[0] && item[i].value == (int)max) {
					str = item[i].name;
					icon = item[i].icon;
				}
			}

			if (!str) {
				str = RNA_property_ui_name(prop);
			}
			if (free) {
				MEM_freeN(item);
			}
		}
		else {
			str = RNA_property_ui_name(prop);
			icon = RNA_property_ui_icon(prop);
		}
	}

	if (!tip && proptype != PROP_ENUM)
		tip = RNA_property_ui_description(prop);

	if (min == max || a1 == -1 || a2 == -1) {
		if (proptype == PROP_INT) {
			int hardmin, hardmax, softmin, softmax, step;

			RNA_property_int_range(ptr, prop, &hardmin, &hardmax);
			RNA_property_int_ui_range(ptr, prop, &softmin, &softmax, &step);

			if (!ELEM(type, ROW, LISTROW) && min == max) {
				min = hardmin;
				max = hardmax;
			}
			if (a1 == -1)
				a1 = step;
			if (a2 == -1)
				a2 = 0;
		}
		else if (proptype == PROP_FLOAT) {
			float hardmin, hardmax, softmin, softmax, step, precision;

			RNA_property_float_range(ptr, prop, &hardmin, &hardmax);
			RNA_property_float_ui_range(ptr, prop, &softmin, &softmax, &step, &precision);

			if (!ELEM(type, ROW, LISTROW) && min == max) {
				min = hardmin;
				max = hardmax;
			}
			if (a1 == -1)
				a1 = step;
			if (a2 == -1)
				a2 = precision;
		}
		else if (proptype == PROP_STRING) {
			min = 0;
			max = RNA_property_string_maxlength(prop);
			if (max == 0) /* interface code should ideally support unlimited length */
				max = UI_MAX_DRAW_STR;
		}
	}

	/* now create button */
	but = ui_def_but(block, type, retval, str, x, y, width, height, NULL, min, max, a1, a2, tip);

	but->rnapoin = *ptr;
	but->rnaprop = prop;

	if (RNA_property_array_length(&but->rnapoin, but->rnaprop))
		but->rnaindex = index;
	else
		but->rnaindex = 0;

	if (icon) {
		but->icon = (BIFIconID)icon;
		but->flag |= UI_HAS_ICON;
		but->flag |= UI_ICON_LEFT;
	}
	
	if (!RNA_property_editable(&but->rnapoin, prop)) {
		UI_DEF_BUT_RNA_DISABLE(but);
	}

	if (but->flag & UI_BUT_UNDO && (ui_but_is_rna_undo(but) == FALSE)) {
		but->flag &= ~UI_BUT_UNDO;
	}

	/* If this button uses units, calculate the step from this */
	if ((proptype == PROP_FLOAT) && ui_is_but_unit(but)) {
		but->a1 = ui_get_but_step_unit(but, but->a1);
	}

	if (freestr) {
		MEM_freeN((void *)str);
	}

	return but;
}

static uiBut *ui_def_but_rna_propname(uiBlock *block, int type, int retval, const char *str, int x, int y, short width, short height, PointerRNA *ptr, const char *propname, int index, float min, float max, float a1, float a2,  const char *tip)
{
	PropertyRNA *prop = RNA_struct_find_property(ptr, propname);
	uiBut *but;

	if (prop) {
		but = ui_def_but_rna(block, type, retval, str, x, y, width, height, ptr, prop, index, min, max, a1, a2,  tip);
	}
	else {
		but = ui_def_but(block, type, retval, propname, x, y, width, height, NULL, min, max, a1, a2, tip);

		UI_DEF_BUT_RNA_DISABLE(but);
	}

	return but;
}

static uiBut *ui_def_but_operator_ptr(uiBlock *block, int type, wmOperatorType *ot, int opcontext, const char *str, int x, int y, short width, short height, const char *tip)
{
	uiBut *but;

	if (!str) {
		if (ot && ot->srna)
			str = RNA_struct_ui_name(ot->srna);
		else
			str = "";
	}

	if ((!tip || tip[0] == '\0') && ot && ot->srna) {
		tip = RNA_struct_ui_description(ot->srna);
	}

	but = ui_def_but(block, type, -1, str, x, y, width, height, NULL, 0, 0, 0, 0, tip);
	but->optype = ot;
	but->opcontext = opcontext;
	but->flag &= ~UI_BUT_UNDO; /* no need for ui_but_is_undo(), we never need undo here */

	if (!ot) {
		but->flag |= UI_BUT_DISABLED;
		but->lock = 1;
		but->lockstr = "";
	}

	return but;
}

#if 0 /* UNUSED */
static uiBut *UNUSED_FUNCTION(ui_def_but_operator) (uiBlock * block, int type, const char *opname, int opcontext, const char *str, int x, int y, short width, short height, const char *tip)
{
	wmOperatorType *ot = WM_operatortype_find(opname, 0);
	if (str == NULL && ot == NULL) str = opname;
	return ui_def_but_operator_ptr(block, type, ot, opcontext, str, x, y, width, height, tip);
}
#endif

static uiBut *ui_def_but_operator_text(uiBlock *block, int type, const char *opname, int opcontext, const char *str, int x, int y, short width, short height, void *poin, float min, float max, float a1, float a2, const char *tip)
{
	uiBut *but;
	wmOperatorType *ot;
	
	ot = WM_operatortype_find(opname, 0);

	if (!str) {
		if (ot) str = ot->name;
		else str = opname;
	}
	
	if ((!tip || tip[0] == '\0') && ot && ot->description) {
		tip = ot->description;
	}

	but = ui_def_but(block, type, -1, str, x, y, width, height, poin, min, max, a1, a2, tip);
	but->optype = ot;
	but->opcontext = opcontext;
	but->flag &= ~UI_BUT_UNDO; /* no need for ui_but_is_undo(), we never need undo here */

	if (!ot) {
		but->flag |= UI_BUT_DISABLED;
		but->lock = 1;
		but->lockstr = "";
	}

	return but;
}

uiBut *uiDefBut(uiBlock *block, int type, int retval, const char *str, int x, int y, short width, short height, void *poin, float min, float max, float a1, float a2, const char *tip)
{
	uiBut *but = ui_def_but(block, type, retval, str, x, y, width, height, poin, min, max, a1, a2, tip);

	ui_check_but(but);
	
	return but;
}

/* if _x_ is a power of two (only one bit) return the power,
 * otherwise return -1.
 * (1<<findBitIndex(x))==x for powers of two.
 */
static int findBitIndex(unsigned int x)
{
	if (!x || !is_power_of_2_i(x)) { /* is_power_of_2_i(x) strips lowest bit */
		return -1;
	}
	else {
		int idx = 0;

		if (x & 0xFFFF0000) idx += 16, x >>= 16;
		if (x & 0xFF00) idx += 8, x >>= 8;
		if (x & 0xF0) idx += 4, x >>= 4;
		if (x & 0xC) idx += 2, x >>= 2;
		if (x & 0x2) idx += 1;

		return idx;
	}
}

/* autocomplete helper functions */
struct AutoComplete {
	size_t maxlen;
	char *truncate;
	const char *startname;
};

AutoComplete *autocomplete_begin(const char *startname, size_t maxlen)
{
	AutoComplete *autocpl;
	
	autocpl = MEM_callocN(sizeof(AutoComplete), "AutoComplete");
	autocpl->maxlen = maxlen;
	autocpl->truncate = MEM_callocN(sizeof(char) * maxlen, "AutoCompleteTruncate");
	autocpl->startname = startname;

	return autocpl;
}

void autocomplete_do_name(AutoComplete *autocpl, const char *name)
{
	char *truncate = autocpl->truncate;
	const char *startname = autocpl->startname;
	int a;

	for (a = 0; a < autocpl->maxlen - 1; a++) {
		if (startname[a] == 0 || startname[a] != name[a])
			break;
	}
	/* found a match */
	if (startname[a] == 0) {
		/* first match */
		if (truncate[0] == 0)
			BLI_strncpy(truncate, name, autocpl->maxlen);
		else {
			/* remove from truncate what is not in bone->name */
			for (a = 0; a < autocpl->maxlen - 1; a++) {
				if (name[a] == 0) {
					truncate[a] = 0;
					break;
				}
				else if (truncate[a] != name[a])
					truncate[a] = 0;
			}
		}
	}
}

void autocomplete_end(AutoComplete *autocpl, char *autoname)
{	
	if (autocpl->truncate[0])
		BLI_strncpy(autoname, autocpl->truncate, autocpl->maxlen);
	else {
		if (autoname != autocpl->startname) /* don't copy a string over its self */
			BLI_strncpy(autoname, autocpl->startname, autocpl->maxlen);
	}
	MEM_freeN(autocpl->truncate);
	MEM_freeN(autocpl);
}

/* autocomplete callback for ID buttons */
static void autocomplete_id(bContext *C, char *str, void *arg_v)
{
	int blocktype = (intptr_t)arg_v;
	ListBase *listb = which_libbase(CTX_data_main(C), blocktype);
	
	if (listb == NULL) return;
	
	/* search if str matches the beginning of an ID struct */
	if (str[0]) {
		AutoComplete *autocpl = autocomplete_begin(str, MAX_ID_NAME - 2);
		ID *id;
		
		for (id = listb->first; id; id = id->next)
			autocomplete_do_name(autocpl, id->name + 2);

		autocomplete_end(autocpl, str);
	}
}

static void ui_check_but_and_iconize(uiBut *but, int icon)
{
	if (icon) {
		but->icon = (BIFIconID) icon;
		but->flag |= UI_HAS_ICON;
	}

	ui_check_but(but);
}

static uiBut *uiDefButBit(uiBlock *block, int type, int bit, int retval, const char *str, int x, int y, short width, short height, void *poin, float min, float max, float a1, float a2,  const char *tip)
{
	int bitIdx = findBitIndex(bit);
	if (bitIdx == -1) {
		return NULL;
	}
	else {
		return uiDefBut(block, type | BIT | bitIdx, retval, str, x, y, width, height, poin, min, max, a1, a2, tip);
	}
}
uiBut *uiDefButF(uiBlock *block, int type, int retval, const char *str, int x, int y, short width, short height, float *poin, float min, float max, float a1, float a2,  const char *tip)
{
	return uiDefBut(block, type | FLO, retval, str, x, y, width, height, (void *) poin, min, max, a1, a2, tip);
}
uiBut *uiDefButBitF(uiBlock *block, int type, int bit, int retval, const char *str, int x, int y, short width, short height, float *poin, float min, float max, float a1, float a2,  const char *tip)
{
	return uiDefButBit(block, type | FLO, bit, retval, str, x, y, width, height, (void *) poin, min, max, a1, a2, tip);
}
uiBut *uiDefButI(uiBlock *block, int type, int retval, const char *str, int x, int y, short width, short height, int *poin, float min, float max, float a1, float a2,  const char *tip)
{
	return uiDefBut(block, type | INT, retval, str, x, y, width, height, (void *) poin, min, max, a1, a2, tip);
}
uiBut *uiDefButBitI(uiBlock *block, int type, int bit, int retval, const char *str, int x, int y, short width, short height, int *poin, float min, float max, float a1, float a2,  const char *tip)
{
	return uiDefButBit(block, type | INT, bit, retval, str, x, y, width, height, (void *) poin, min, max, a1, a2, tip);
}
uiBut *uiDefButS(uiBlock *block, int type, int retval, const char *str, int x, int y, short width, short height, short *poin, float min, float max, float a1, float a2,  const char *tip)
{
	return uiDefBut(block, type | SHO, retval, str, x, y, width, height, (void *) poin, min, max, a1, a2, tip);
}
uiBut *uiDefButBitS(uiBlock *block, int type, int bit, int retval, const char *str, int x, int y, short width, short height, short *poin, float min, float max, float a1, float a2,  const char *tip)
{
	return uiDefButBit(block, type | SHO, bit, retval, str, x, y, width, height, (void *) poin, min, max, a1, a2, tip);
}
uiBut *uiDefButC(uiBlock *block, int type, int retval, const char *str, int x, int y, short width, short height, char *poin, float min, float max, float a1, float a2,  const char *tip)
{
	return uiDefBut(block, type | CHA, retval, str, x, y, width, height, (void *) poin, min, max, a1, a2, tip);
}
uiBut *uiDefButBitC(uiBlock *block, int type, int bit, int retval, const char *str, int x, int y, short width, short height, char *poin, float min, float max, float a1, float a2,  const char *tip)
{
	return uiDefButBit(block, type | CHA, bit, retval, str, x, y, width, height, (void *) poin, min, max, a1, a2, tip);
}
uiBut *uiDefButR(uiBlock *block, int type, int retval, const char *str, int x, int y, short width, short height, PointerRNA *ptr, const char *propname, int index, float min, float max, float a1, float a2,  const char *tip)
{
	uiBut *but;
	but = ui_def_but_rna_propname(block, type, retval, str, x, y, width, height, ptr, propname, index, min, max, a1, a2, tip);
	ui_check_but(but);
	return but;
}
uiBut *uiDefButR_prop(uiBlock *block, int type, int retval, const char *str, int x, int y, short width, short height, PointerRNA *ptr, PropertyRNA *prop, int index, float min, float max, float a1, float a2,  const char *tip)
{
	uiBut *but;
	but = ui_def_but_rna(block, type, retval, str, x, y, width, height, ptr, prop, index, min, max, a1, a2, tip);
	ui_check_but(but);
	return but;
}

uiBut *uiDefButO_ptr(uiBlock *block, int type, wmOperatorType *ot, int opcontext, const char *str, int x, int y, short width, short height, const char *tip)
{
	uiBut *but;
	but = ui_def_but_operator_ptr(block, type, ot, opcontext, str, x, y, width, height, tip);
	ui_check_but(but);
	return but;
}
uiBut *uiDefButO(uiBlock *block, int type, const char *opname, int opcontext, const char *str, int x, int y, short width, short height, const char *tip)
{
	wmOperatorType *ot = WM_operatortype_find(opname, 0);
	if (str == NULL && ot == NULL) str = opname;
	return uiDefButO_ptr(block, type, ot, opcontext, str, x, y, width, height, tip);
}

uiBut *uiDefButTextO(uiBlock *block, int type, const char *opname, int opcontext, const char *str, int x, int y, short width, short height, void *poin, float min, float max, float a1, float a2,  const char *tip)
{
	uiBut *but = ui_def_but_operator_text(block, type, opname, opcontext, str, x, y, width, height, poin, min, max, a1, a2, tip);
	ui_check_but(but);
	return but;
}

/* if a1==1.0 then a2 is an extra icon blending factor (alpha 0.0 - 1.0) */
uiBut *uiDefIconBut(uiBlock *block, int type, int retval, int icon, int x, int y, short width, short height, void *poin, float min, float max, float a1, float a2,  const char *tip)
{
	uiBut *but = ui_def_but(block, type, retval, "", x, y, width, height, poin, min, max, a1, a2, tip);
	ui_check_but_and_iconize(but, icon);
	return but;
}
static uiBut *uiDefIconButBit(uiBlock *block, int type, int bit, int retval, int icon, int x, int y, short width, short height, void *poin, float min, float max, float a1, float a2, const char *tip)
{
	int bitIdx = findBitIndex(bit);
	if (bitIdx == -1) {
		return NULL;
	}
	else {
		return uiDefIconBut(block, type | BIT | bitIdx, retval, icon, x, y, width, height, poin, min, max, a1, a2, tip);
	}
}

uiBut *uiDefIconButF(uiBlock *block, int type, int retval, int icon, int x, int y, short width, short height, float *poin, float min, float max, float a1, float a2,  const char *tip)
{
	return uiDefIconBut(block, type | FLO, retval, icon, x, y, width, height, (void *) poin, min, max, a1, a2, tip);
}
uiBut *uiDefIconButBitF(uiBlock *block, int type, int bit, int retval, int icon, int x, int y, short width, short height, float *poin, float min, float max, float a1, float a2,  const char *tip)
{
	return uiDefIconButBit(block, type | FLO, bit, retval, icon, x, y, width, height, (void *) poin, min, max, a1, a2, tip);
}
uiBut *uiDefIconButI(uiBlock *block, int type, int retval, int icon, int x, int y, short width, short height, int *poin, float min, float max, float a1, float a2,  const char *tip)
{
	return uiDefIconBut(block, type | INT, retval, icon, x, y, width, height, (void *) poin, min, max, a1, a2, tip);
}
uiBut *uiDefIconButBitI(uiBlock *block, int type, int bit, int retval, int icon, int x, int y, short width, short height, int *poin, float min, float max, float a1, float a2,  const char *tip)
{
	return uiDefIconButBit(block, type | INT, bit, retval, icon, x, y, width, height, (void *) poin, min, max, a1, a2, tip);
}
uiBut *uiDefIconButS(uiBlock *block, int type, int retval, int icon, int x, int y, short width, short height, short *poin, float min, float max, float a1, float a2,  const char *tip)
{
	return uiDefIconBut(block, type | SHO, retval, icon, x, y, width, height, (void *) poin, min, max, a1, a2, tip);
}
uiBut *uiDefIconButBitS(uiBlock *block, int type, int bit, int retval, int icon, int x, int y, short width, short height, short *poin, float min, float max, float a1, float a2,  const char *tip)
{
	return uiDefIconButBit(block, type | SHO, bit, retval, icon, x, y, width, height, (void *) poin, min, max, a1, a2, tip);
}
uiBut *uiDefIconButC(uiBlock *block, int type, int retval, int icon, int x, int y, short width, short height, char *poin, float min, float max, float a1, float a2,  const char *tip)
{
	return uiDefIconBut(block, type | CHA, retval, icon, x, y, width, height, (void *) poin, min, max, a1, a2, tip);
}
uiBut *uiDefIconButBitC(uiBlock *block, int type, int bit, int retval, int icon, int x, int y, short width, short height, char *poin, float min, float max, float a1, float a2,  const char *tip)
{
	return uiDefIconButBit(block, type | CHA, bit, retval, icon, x, y, width, height, (void *) poin, min, max, a1, a2, tip);
}
uiBut *uiDefIconButR(uiBlock *block, int type, int retval, int icon, int x, int y, short width, short height, PointerRNA *ptr, const char *propname, int index, float min, float max, float a1, float a2,  const char *tip)
{
	uiBut *but;
	but = ui_def_but_rna_propname(block, type, retval, "", x, y, width, height, ptr, propname, index, min, max, a1, a2, tip);
	ui_check_but_and_iconize(but, icon);
	return but;
}
uiBut *uiDefIconButR_prop(uiBlock *block, int type, int retval, int icon, int x, int y, short width, short height, PointerRNA *ptr, PropertyRNA *prop, int index, float min, float max, float a1, float a2,  const char *tip)
{
	uiBut *but;
	but = ui_def_but_rna(block, type, retval, "", x, y, width, height, ptr, prop, index, min, max, a1, a2, tip);
	ui_check_but_and_iconize(but, icon);
	return but;
}

uiBut *uiDefIconButO_ptr(uiBlock *block, int type, wmOperatorType *ot, int opcontext, int icon, int x, int y, short width, short height, const char *tip)
{
	uiBut *but;
	but = ui_def_but_operator_ptr(block, type, ot, opcontext, "", x, y, width, height, tip);
	ui_check_but_and_iconize(but, icon);
	return but;
}
uiBut *uiDefIconButO(uiBlock *block, int type, const char *opname, int opcontext, int icon, int x, int y, short width, short height, const char *tip)
{
	wmOperatorType *ot = WM_operatortype_find(opname, 0);
	return uiDefIconButO_ptr(block, type, ot, opcontext, icon, x, y, width, height, tip);
}

/* Button containing both string label and icon */
uiBut *uiDefIconTextBut(uiBlock *block, int type, int retval, int icon, const char *str, int x, int y, short width, short height, void *poin, float min, float max, float a1, float a2,  const char *tip)
{
	uiBut *but = ui_def_but(block, type, retval, str, x, y, width, height, poin, min, max, a1, a2, tip);
	ui_check_but_and_iconize(but, icon);
	but->flag |= UI_ICON_LEFT;
	return but;
}
static uiBut *uiDefIconTextButBit(uiBlock *block, int type, int bit, int retval, int icon, const char *str, int x, int y, short width, short height, void *poin, float min, float max, float a1, float a2,  const char *tip)
{
	int bitIdx = findBitIndex(bit);
	if (bitIdx == -1) {
		return NULL;
	}
	else {
		return uiDefIconTextBut(block, type | BIT | bitIdx, retval, icon, str, x, y, width, height, poin, min, max, a1, a2, tip);
	}
}

uiBut *uiDefIconTextButF(uiBlock *block, int type, int retval, int icon, const char *str, int x, int y, short width, short height, float *poin, float min, float max, float a1, float a2,  const char *tip)
{
	return uiDefIconTextBut(block, type | FLO, retval, icon, str, x, y, width, height, (void *) poin, min, max, a1, a2, tip);
}
uiBut *uiDefIconTextButBitF(uiBlock *block, int type, int bit, int retval, int icon, const char *str, int x, int y, short width, short height, float *poin, float min, float max, float a1, float a2,  const char *tip)
{
	return uiDefIconTextButBit(block, type | FLO, bit, retval, icon, str, x, y, width, height, (void *) poin, min, max, a1, a2, tip);
}
uiBut *uiDefIconTextButI(uiBlock *block, int type, int retval, int icon, const char *str, int x, int y, short width, short height, int *poin, float min, float max, float a1, float a2,  const char *tip)
{
	return uiDefIconTextBut(block, type | INT, retval, icon, str, x, y, width, height, (void *) poin, min, max, a1, a2, tip);
}
uiBut *uiDefIconTextButBitI(uiBlock *block, int type, int bit, int retval, int icon, const char *str, int x, int y, short width, short height, int *poin, float min, float max, float a1, float a2,  const char *tip)
{
	return uiDefIconTextButBit(block, type | INT, bit, retval, icon, str, x, y, width, height, (void *) poin, min, max, a1, a2, tip);
}
uiBut *uiDefIconTextButS(uiBlock *block, int type, int retval, int icon, const char *str, int x, int y, short width, short height, short *poin, float min, float max, float a1, float a2,  const char *tip)
{
	return uiDefIconTextBut(block, type | SHO, retval, icon, str, x, y, width, height, (void *) poin, min, max, a1, a2, tip);
}
uiBut *uiDefIconTextButBitS(uiBlock *block, int type, int bit, int retval, int icon, const char *str, int x, int y, short width, short height, short *poin, float min, float max, float a1, float a2,  const char *tip)
{
	return uiDefIconTextButBit(block, type | SHO, bit, retval, icon, str, x, y, width, height, (void *) poin, min, max, a1, a2, tip);
}
uiBut *uiDefIconTextButC(uiBlock *block, int type, int retval, int icon, const char *str, int x, int y, short width, short height, char *poin, float min, float max, float a1, float a2,  const char *tip)
{
	return uiDefIconTextBut(block, type | CHA, retval, icon, str, x, y, width, height, (void *) poin, min, max, a1, a2, tip);
}
uiBut *uiDefIconTextButBitC(uiBlock *block, int type, int bit, int retval, int icon, const char *str, int x, int y, short width, short height, char *poin, float min, float max, float a1, float a2,  const char *tip)
{
	return uiDefIconTextButBit(block, type | CHA, bit, retval, icon, str, x, y, width, height, (void *) poin, min, max, a1, a2, tip);
}
uiBut *uiDefIconTextButR(uiBlock *block, int type, int retval, int icon, const char *str, int x, int y, short width, short height, PointerRNA *ptr, const char *propname, int index, float min, float max, float a1, float a2,  const char *tip)
{
	uiBut *but;
	but = ui_def_but_rna_propname(block, type, retval, str, x, y, width, height, ptr, propname, index, min, max, a1, a2, tip);
	ui_check_but_and_iconize(but, icon);
	but->flag |= UI_ICON_LEFT;
	return but;
}
uiBut *uiDefIconTextButR_prop(uiBlock *block, int type, int retval, int icon, const char *str, int x, int y, short width, short height, PointerRNA *ptr, PropertyRNA *prop, int index, float min, float max, float a1, float a2,  const char *tip)
{
	uiBut *but;
	but = ui_def_but_rna(block, type, retval, str, x, y, width, height, ptr, prop, index, min, max, a1, a2, tip);
	ui_check_but_and_iconize(but, icon);
	but->flag |= UI_ICON_LEFT;
	return but;
}
uiBut *uiDefIconTextButO_ptr(uiBlock *block, int type, wmOperatorType *ot, int opcontext, int icon, const char *str, int x, int y, short width, short height, const char *tip)
{
	uiBut *but;
	but = ui_def_but_operator_ptr(block, type, ot, opcontext, str, x, y, width, height, tip);
	ui_check_but_and_iconize(but, icon);
	but->flag |= UI_ICON_LEFT;
	return but;
}
uiBut *uiDefIconTextButO(uiBlock *block, int type, const char *opname, int opcontext, int icon, const char *str, int x, int y, short width, short height, const char *tip)
{
	wmOperatorType *ot = WM_operatortype_find(opname, 0);
	return uiDefIconTextButO_ptr(block, type, ot, opcontext, icon, str, x, y, width, height, tip);
}

/* END Button containing both string label and icon */

void uiSetButLink(uiBut *but, void **poin, void ***ppoin, short *tot, int from, int to)
{
	uiLink *link;
	
	link = but->link = MEM_callocN(sizeof(uiLink), "new uilink");
	
	link->poin = poin;
	link->ppoin = ppoin;
	link->totlink = tot;
	link->fromcode = from;
	link->tocode = to;
}

/* cruft to make uiBlock and uiBut private */

int uiBlocksGetYMin(ListBase *lb)
{
	uiBlock *block;
	int min = 0;
	
	for (block = lb->first; block; block = block->next)
		if (block == lb->first || block->rect.ymin < min)
			min = block->rect.ymin;
			
	return min;
}

void uiBlockSetDirection(uiBlock *block, int direction)
{
	block->direction = direction;
}

/* this call escapes if there's alignment flags */
void uiBlockFlipOrder(uiBlock *block)
{
	ListBase lb;
	uiBut *but, *next;
	float centy, miny = 10000, maxy = -10000;

	if (U.uiflag & USER_MENUFIXEDORDER)
		return;
	else if (block->flag & UI_BLOCK_NO_FLIP)
		return;
	
	for (but = block->buttons.first; but; but = but->next) {
		if (but->flag & UI_BUT_ALIGN) return;
		if (but->rect.ymin < miny) miny = but->rect.ymin;
		if (but->rect.ymax > maxy) maxy = but->rect.ymax;
	}
	/* mirror trick */
	centy = (miny + maxy) / 2.0f;
	for (but = block->buttons.first; but; but = but->next) {
		but->rect.ymin = centy - (but->rect.ymin - centy);
		but->rect.ymax = centy - (but->rect.ymax - centy);
		SWAP(float, but->rect.ymin, but->rect.ymax);
	}
	
	/* also flip order in block itself, for example for arrowkey */
	lb.first = lb.last = NULL;
	but = block->buttons.first;
	while (but) {
		next = but->next;
		BLI_remlink(&block->buttons, but);
		BLI_addtail(&lb, but);
		but = next;
	}
	block->buttons = lb;
}


void uiBlockSetFlag(uiBlock *block, int flag)
{
	block->flag |= flag;
}

void uiBlockClearFlag(uiBlock *block, int flag)
{
	block->flag &= ~flag;
}

void uiBlockSetXOfs(uiBlock *block, int xofs)
{
	block->xofs = xofs;
}

void uiButSetFlag(uiBut *but, int flag)
{
	but->flag |= flag;
}

void uiButClearFlag(uiBut *but, int flag)
{
	but->flag &= ~flag;
}

void uiButSetDrawFlag(uiBut *but, int flag)
{
	but->drawflag |= flag;
}

void uiButClearDrawFlag(uiBut *but, int flag)
{
	but->drawflag &= ~flag;
}

int uiButGetRetVal(uiBut *but)
{
	return but->retval;
}

void uiButSetDragID(uiBut *but, ID *id)
{
	but->dragtype = WM_DRAG_ID;
	but->dragpoin = (void *)id;
}

void uiButSetDragRNA(uiBut *but, PointerRNA *ptr)
{
	but->dragtype = WM_DRAG_RNA;
	but->dragpoin = (void *)ptr;
}

void uiButSetDragPath(uiBut *but, const char *path)
{
	but->dragtype = WM_DRAG_PATH;
	but->dragpoin = (void *)path;
}

void uiButSetDragName(uiBut *but, const char *name)
{
	but->dragtype = WM_DRAG_NAME;
	but->dragpoin = (void *)name;
}

/* value from button itself */
void uiButSetDragValue(uiBut *but)
{
	but->dragtype = WM_DRAG_VALUE;
}

void uiButSetDragImage(uiBut *but, const char *path, int icon, struct ImBuf *imb, float scale)
{
	but->dragtype = WM_DRAG_PATH;
	but->icon = icon; /* no flag UI_HAS_ICON, so icon doesnt draw in button */
	but->dragpoin = (void *)path;
	but->imb = imb;
	but->imb_scale = scale;
}

PointerRNA *uiButGetOperatorPtrRNA(uiBut *but)
{
	if (but->optype && !but->opptr) {
		but->opptr = MEM_callocN(sizeof(PointerRNA), "uiButOpPtr");
		WM_operator_properties_create_ptr(but->opptr, but->optype);
	}

	return but->opptr;
}

void uiButSetUnitType(uiBut *but, const int unit_type)
{
	but->unit_type = (unsigned char)(RNA_SUBTYPE_UNIT_VALUE(unit_type));
}

int uiButGetUnitType(uiBut *but)
{
	int ownUnit = (int)but->unit_type;
	
	/* own unit define always takes precedence over RNA provided, allowing for overriding 
	 * default value provided in RNA in a few special cases (i.e. Active Keyframe in Graph Edit)
	 */
	/* XXX: this doesn't allow clearing unit completely, though the same could be said for icons */
	if ((ownUnit != 0) || (but->rnaprop == NULL)) {
		return ownUnit << 16;
	}
	else {
		return RNA_SUBTYPE_UNIT(RNA_property_subtype(but->rnaprop));
	}
}

void uiBlockSetHandleFunc(uiBlock *block, uiBlockHandleFunc func, void *arg)
{
	block->handle_func = func;
	block->handle_func_arg = arg;
}

void uiBlockSetButmFunc(uiBlock *block, uiMenuHandleFunc func, void *arg)
{
	block->butm_func = func;
	block->butm_func_arg = arg;
}

void uiBlockSetFunc(uiBlock *block, uiButHandleFunc func, void *arg1, void *arg2)
{
	block->func = func;
	block->func_arg1 = arg1;
	block->func_arg2 = arg2;
}

void uiBlockSetNFunc(uiBlock *block, uiButHandleFunc func, void *argN, void *arg2)
{
	if (block->func_argN) {
		MEM_freeN(block->func_argN);
	}

	block->funcN = func;
	block->func_argN = argN;
	block->func_arg2 = arg2;
}

void uiButSetRenameFunc(uiBut *but, uiButHandleRenameFunc func, void *arg1)
{
	but->rename_func = func;
	but->rename_arg1 = arg1;
}

void uiBlockSetDrawExtraFunc(uiBlock *block, void (*func)(const bContext *C, void *idv, void *arg1, void *arg2, rcti *rect), void *arg1, void *arg2)
{
	block->drawextra = func;
	block->drawextra_arg1 = arg1;
	block->drawextra_arg2 = arg2;
}

void uiButSetFunc(uiBut *but, uiButHandleFunc func, void *arg1, void *arg2)
{
	but->func = func;
	but->func_arg1 = arg1;
	but->func_arg2 = arg2;
}

void uiButSetNFunc(uiBut *but, uiButHandleNFunc funcN, void *argN, void *arg2)
{
	if (but->func_argN) {
		MEM_freeN(but->func_argN);
	}

	but->funcN = funcN;
	but->func_argN = argN;
	but->func_arg2 = arg2;
}

void uiButSetCompleteFunc(uiBut *but, uiButCompleteFunc func, void *arg)
{
	but->autocomplete_func = func;
	but->autofunc_arg = arg;
}

<<<<<<< HEAD
void uiButSetColorOverride(uiBut *but, int r, int g, int b)
{
	but->color_override = MEM_callocN(sizeof(uiWidgetColors), "button color override");
	but->color_override->inner[0] = r;
	but->color_override->inner[1] = g;
	but->color_override->inner[2] = b;
}

uiBut *uiDefIDPoinBut(uiBlock *block, uiIDPoinFuncFP func, short blocktype, int retval, const char *str, int x1, int y1, short x2, short y2, void *idpp, const char *tip)
=======
uiBut *uiDefIDPoinBut(uiBlock *block, uiIDPoinFuncFP func, short blocktype, int retval, const char *str, int x, int y, short width, short height, void *idpp, const char *tip)
>>>>>>> d36da8a8
{
	uiBut *but = ui_def_but(block, IDPOIN, retval, str, x, y, width, height, NULL, 0.0, 0.0, 0.0, 0.0, tip);
	but->idpoin_func = func;
	but->idpoin_idpp = (ID **) idpp;
	ui_check_but(but);
	
	if (blocktype)
		uiButSetCompleteFunc(but, autocomplete_id, (void *)(intptr_t)blocktype);

	return but;
}

uiBut *uiDefBlockBut(uiBlock *block, uiBlockCreateFunc func, void *arg, const char *str, int x, int y, short width, short height, const char *tip)
{
	uiBut *but = ui_def_but(block, BLOCK, 0, str, x, y, width, height, arg, 0.0, 0.0, 0.0, 0.0, tip);
	but->block_create_func = func;
	ui_check_but(but);
	return but;
}

uiBut *uiDefBlockButN(uiBlock *block, uiBlockCreateFunc func, void *argN, const char *str, int x, int y, short width, short height, const char *tip)
{
	uiBut *but = ui_def_but(block, BLOCK, 0, str, x, y, width, height, NULL, 0.0, 0.0, 0.0, 0.0, tip);
	but->block_create_func = func;
	if (but->func_argN) {
		MEM_freeN(but->func_argN);
	}
	but->func_argN = argN;
	ui_check_but(but);
	return but;
}


uiBut *uiDefPulldownBut(uiBlock *block, uiBlockCreateFunc func, void *arg, const char *str, int x, int y, short width, short height, const char *tip)
{
	uiBut *but = ui_def_but(block, PULLDOWN, 0, str, x, y, width, height, arg, 0.0, 0.0, 0.0, 0.0, tip);
	but->block_create_func = func;
	ui_check_but(but);
	return but;
}

uiBut *uiDefMenuBut(uiBlock *block, uiMenuCreateFunc func, void *arg, const char *str, int x, int y, short width, short height, const char *tip)
{
	uiBut *but = ui_def_but(block, PULLDOWN, 0, str, x, y, width, height, arg, 0.0, 0.0, 0.0, 0.0, tip);
	but->menu_create_func = func;
	ui_check_but(but);
	return but;
}

uiBut *uiDefIconTextMenuBut(uiBlock *block, uiMenuCreateFunc func, void *arg, int icon, const char *str, int x, int y, short width, short height, const char *tip)
{
	uiBut *but = ui_def_but(block, PULLDOWN, 0, str, x, y, width, height, arg, 0.0, 0.0, 0.0, 0.0, tip);

	but->icon = (BIFIconID) icon;
	but->flag |= UI_HAS_ICON;

	but->flag |= UI_ICON_LEFT;
	but->flag |= UI_ICON_SUBMENU;

	but->menu_create_func = func;
	ui_check_but(but);

	return but;
}

uiBut *uiDefIconMenuBut(uiBlock *block, uiMenuCreateFunc func, void *arg, int icon, int x, int y, short width, short height, const char *tip)
{
	uiBut *but = ui_def_but(block, PULLDOWN, 0, "", x, y, width, height, arg, 0.0, 0.0, 0.0, 0.0, tip);

	but->icon = (BIFIconID) icon;
	but->flag |= UI_HAS_ICON;
	but->flag &= ~UI_ICON_LEFT;

	but->menu_create_func = func;
	ui_check_but(but);

	return but;
}

/* Block button containing both string label and icon */
uiBut *uiDefIconTextBlockBut(uiBlock *block, uiBlockCreateFunc func, void *arg, int icon, const char *str, int x, int y, short width, short height, const char *tip)
{
	uiBut *but = ui_def_but(block, BLOCK, 0, str, x, y, width, height, arg, 0.0, 0.0, 0.0, 0.0, tip);
	
	/* XXX temp, old menu calls pass on icon arrow, which is now UI_ICON_SUBMENU flag */
	if (icon != ICON_RIGHTARROW_THIN) {
		but->icon = (BIFIconID) icon;
		but->flag |= UI_ICON_LEFT;
	}
	but->flag |= UI_HAS_ICON;
	but->flag |= UI_ICON_SUBMENU;

	but->block_create_func = func;
	ui_check_but(but);
	
	return but;
}

/* Block button containing icon */
uiBut *uiDefIconBlockBut(uiBlock *block, uiBlockCreateFunc func, void *arg, int retval, int icon, int x, int y, short width, short height, const char *tip)
{
	uiBut *but = ui_def_but(block, BLOCK, retval, "", x, y, width, height, arg, 0.0, 0.0, 0.0, 0.0, tip);
	
	but->icon = (BIFIconID) icon;
	but->flag |= UI_HAS_ICON;
	
	but->flag |= UI_ICON_LEFT;
	
	but->block_create_func = func;
	ui_check_but(but);
	
	return but;
}

uiBut *uiDefKeyevtButS(uiBlock *block, int retval, const char *str, int x, int y, short width, short height, short *spoin, const char *tip)
{
	uiBut *but = ui_def_but(block, KEYEVT | SHO, retval, str, x, y, width, height, spoin, 0.0, 0.0, 0.0, 0.0, tip);
	ui_check_but(but);
	return but;
}

/* short pointers hardcoded */
/* modkeypoin will be set to KM_SHIFT, KM_ALT, KM_CTRL, KM_OSKEY bits */
uiBut *uiDefHotKeyevtButS(uiBlock *block, int retval, const char *str, int x, int y, short width, short height, short *keypoin, short *modkeypoin, const char *tip)
{
	uiBut *but = ui_def_but(block, HOTKEYEVT | SHO, retval, str, x, y, width, height, keypoin, 0.0, 0.0, 0.0, 0.0, tip);
	but->modifier_key = *modkeypoin;
	ui_check_but(but);
	return but;
}


/* arg is pointer to string/name, use uiButSetSearchFunc() below to make this work */
/* here a1 and a2, if set, control thumbnail preview rows/cols */
uiBut *uiDefSearchBut(uiBlock *block, void *arg, int retval, int icon, int maxlen, int x, int y, short width, short height, float a1, float a2, const char *tip)
{
	uiBut *but = ui_def_but(block, SEARCH_MENU, retval, "", x, y, width, height, arg, 0.0, maxlen, a1, a2, tip);
	
	but->icon = (BIFIconID) icon;
	but->flag |= UI_HAS_ICON;
	
	but->flag |= UI_ICON_LEFT | UI_TEXT_LEFT;
	
	ui_check_but(but);
	
	return but;
}


/* arg is user value, searchfunc and handlefunc both get it as arg */
/* if active set, button opens with this item visible and selected */
void uiButSetSearchFunc(uiBut *but, uiButSearchFunc sfunc, void *arg, uiButHandleFunc bfunc, void *active)
{
	but->search_func = sfunc;
	but->search_arg = arg;
	
	uiButSetFunc(but, bfunc, arg, active);
	
	/* search buttons show red-alert if item doesn't exist, not for menus */
	if (0 == (but->block->flag & UI_BLOCK_LOOP)) {
		/* skip empty buttons, not all buttons need input, we only show invalid */
		if (but->drawstr[0])
			ui_but_search_test(but);
	}
}

/* push a new event onto event queue to activate the given button 
 * (usually a text-field) upon entering a popup
 */
void uiButSetFocusOnEnter(wmWindow *win, uiBut *but)
{
	wmEvent event;
	
	event = *(win->eventstate);
	event.type = EVT_BUT_OPEN;
	event.val = KM_PRESS;
	event.customdata = but;
	event.customdatafree = FALSE;
	
	wm_event_add(win, &event);
}

void uiButGetStrInfo(bContext *C, uiBut *but, int nbr, ...)
{
	va_list args;

	EnumPropertyItem *items = NULL, *item = NULL;
	int totitems, free_items = FALSE;

	va_start(args, nbr);
	while (nbr--) {
		uiStringInfo *si = (uiStringInfo *) va_arg(args, void *);
		int type = si->type;
		char *tmp = NULL;

		if (type == BUT_GET_LABEL) {
			if (but->str) {
				/* Menu labels can have some complex formating stuff marked by pipes, we don't want those here! */
				char *tc = strchr(but->str, '|');
				if (tc)
					tmp = BLI_strdupn(but->str, tc - but->str);
				else
					tmp = BLI_strdup(but->str);
			}
			else
				type = BUT_GET_RNA_LABEL;  /* Fail-safe solution... */
		}
		else if (type == BUT_GET_TIP) {
			if (but->tip && but->tip[0])
				tmp = BLI_strdup(but->tip);
			else
				type = BUT_GET_RNA_TIP;  /* Fail-safe solution... */
		}

		if (type == BUT_GET_RNAPROP_IDENTIFIER) {
			if (but->rnaprop)
				tmp = BLI_strdup(RNA_property_identifier(but->rnaprop));
		}
		else if (type == BUT_GET_RNASTRUCT_IDENTIFIER) {
			if (but->rnaprop)
				tmp = BLI_strdup(RNA_struct_identifier(but->rnapoin.type));
			else if (but->optype)
				tmp = BLI_strdup(but->optype->idname);
			else if (ELEM(but->type, MENU, PULLDOWN)) {
				MenuType *mt = uiButGetMenuType(but);
				if (mt)
					tmp = BLI_strdup(mt->idname);
			}
		}
		else if (ELEM(type, BUT_GET_RNA_LABEL, BUT_GET_RNA_TIP)) {
			if (but->rnaprop) {
				if (type == BUT_GET_RNA_LABEL)
					tmp = BLI_strdup(RNA_property_ui_name(but->rnaprop));
				else {
					const char *t = RNA_property_ui_description(but->rnaprop);
					if (t && t[0])
						tmp = BLI_strdup(t);
				}
			}
			else if (but->optype) {
				if (type == BUT_GET_RNA_LABEL)
					tmp = BLI_strdup(RNA_struct_ui_name(but->optype->srna));
				else {
					const char *t = RNA_struct_ui_description(but->optype->srna);
					if (t && t[0])
						tmp = BLI_strdup(t);
				}
			}
			else if (ELEM(but->type, MENU, PULLDOWN)) {
				MenuType *mt = uiButGetMenuType(but);
				if (mt) {
					/* not all menus are from python */
					if (mt->ext.srna) {
						if (type == BUT_GET_RNA_LABEL)
							tmp = BLI_strdup(RNA_struct_ui_name(mt->ext.srna));
						else {
							const char *t = RNA_struct_ui_description(mt->ext.srna);
							if (t && t[0])
								tmp = BLI_strdup(t);
						}
					}
				}
			}
		}
		else if (type == BUT_GET_RNA_LABEL_CONTEXT) {
			if (but->rnaprop)
				tmp = BLI_strdup(RNA_property_translation_context(but->rnaprop));
			else if (but->optype)
				tmp = BLI_strdup(RNA_struct_translation_context(but->optype->srna));
			else if (ELEM(but->type, MENU, PULLDOWN)) {
				MenuType *mt = uiButGetMenuType(but);
				if (mt)
					tmp = BLI_strdup(RNA_struct_translation_context(mt->ext.srna));
			}
		}
		else if (ELEM3(type, BUT_GET_RNAENUM_IDENTIFIER, BUT_GET_RNAENUM_LABEL, BUT_GET_RNAENUM_TIP)) {
			if (but->rnaprop && RNA_property_type(but->rnaprop) == PROP_ENUM) {
				if (!item) {
					int i;
					int value = (but->type == ROW) ? (int)but->hardmax : (int)ui_get_but_val(but);
					RNA_property_enum_items_gettexted(C, &but->rnapoin, but->rnaprop, &items, &totitems, &free_items);

					for (i = 0, item = items; i < totitems; i++, item++) {
						if (item->identifier[0] && item->value == value)
							break;
					}
				}
				if (item && item->identifier) {
					if (type == BUT_GET_RNAENUM_IDENTIFIER)
						tmp = BLI_strdup(item->identifier);
					else if (type == BUT_GET_RNAENUM_LABEL)
						tmp = BLI_strdup(item->name);
					else if (item->description && item->description[0])
						tmp = BLI_strdup(item->description);
				}
			}
		}
		else if (type == BUT_GET_OP_KEYMAP) {
			if (but->optype && !(but->block->flag & UI_BLOCK_LOOP)) {
				/* operator keymap (not menus, they already have it) */
				IDProperty *prop = (but->opptr) ? but->opptr->data : NULL;
				char buf[512];

				if (WM_key_event_operator_string(C, but->optype->idname, but->opcontext, prop, TRUE,
				                                 buf, sizeof(buf)))
					tmp = BLI_strdup(buf);
			}
		}

		si->strinfo = tmp;
	}

	if (free_items && items)
		MEM_freeN(items);
}

/* Program Init/Exit */

void UI_init(void)
{
	ui_resources_init();
}

/* after reading userdef file */
void UI_init_userdef(void)
{
	/* fix saved themes */
	init_userdef_do_versions();
	uiStyleInit();
}

void UI_reinit_font(void)
{
	uiStyleInit();
}

void UI_exit(void)
{
	ui_resources_free();
}
<|MERGE_RESOLUTION|>--- conflicted
+++ resolved
@@ -3522,7 +3522,6 @@
 	but->autofunc_arg = arg;
 }
 
-<<<<<<< HEAD
 void uiButSetColorOverride(uiBut *but, int r, int g, int b)
 {
 	but->color_override = MEM_callocN(sizeof(uiWidgetColors), "button color override");
@@ -3531,10 +3530,7 @@
 	but->color_override->inner[2] = b;
 }
 
-uiBut *uiDefIDPoinBut(uiBlock *block, uiIDPoinFuncFP func, short blocktype, int retval, const char *str, int x1, int y1, short x2, short y2, void *idpp, const char *tip)
-=======
 uiBut *uiDefIDPoinBut(uiBlock *block, uiIDPoinFuncFP func, short blocktype, int retval, const char *str, int x, int y, short width, short height, void *idpp, const char *tip)
->>>>>>> d36da8a8
 {
 	uiBut *but = ui_def_but(block, IDPOIN, retval, str, x, y, width, height, NULL, 0.0, 0.0, 0.0, 0.0, tip);
 	but->idpoin_func = func;
