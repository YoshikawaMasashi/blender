--- conflicted
+++ resolved
@@ -1210,16 +1210,10 @@
 		vec2[1] = v2d->cur.ymax;
 
 		/* minor gridlines */
-<<<<<<< HEAD
-		step = (v2d->mask.xmax - v2d->mask.xmin + 1) / U.v2d_min_gridsize;
+		step = (BLI_RCT_SIZE_X(&v2d->mask) + 1) / U.v2d_min_gridsize;
 
 		UI_ThemeAppendColor(TH_GRID);
 
-=======
-		step = (BLI_RCT_SIZE_X(&v2d->mask) + 1) / U.v2d_min_gridsize;
-		UI_ThemeColor(TH_GRID);
-		
->>>>>>> 77f47799
 		for (a = 0; a < step; a++) {
 			gpuVertex2fv(vec1);
 			gpuVertex2fv(vec2);
@@ -1246,17 +1240,10 @@
 		vec1[1] = vec2[1] = grid->starty;
 		vec1[0] = grid->startx;
 		vec2[0] = v2d->cur.xmax;
-<<<<<<< HEAD
-
-		step = (v2d->mask.ymax - v2d->mask.ymin + 1) / U.v2d_min_gridsize;
+
+		step = (BLI_RCT_SIZE_Y(&v2d->mask) + 1) / U.v2d_min_gridsize;
 
 		UI_ThemeAppendColor(TH_GRID);
-=======
-		
-		step = (BLI_RCT_SIZE_Y(&v2d->mask) + 1) / U.v2d_min_gridsize;
-		
-		UI_ThemeColor(TH_GRID);
->>>>>>> 77f47799
 		for (a = 0; a <= step; a++) {
 			gpuVertex2fv(vec1);
 			gpuVertex2fv(vec2);
