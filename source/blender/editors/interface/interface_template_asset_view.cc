--- conflicted
+++ resolved
@@ -68,11 +68,8 @@
                             asset_handle->file_data->name,
                             BLI_strdup(blend_path),
                             asset_handle->file_data->blentype,
-<<<<<<< HEAD
                             asset_handle->file_data->asset_data,
-=======
                             FILE_ASSET_IMPORT_APPEND,
->>>>>>> dc1bf832
                             asset_handle->file_data->preview_icon_id,
                             imbuf,
                             1.0f);
