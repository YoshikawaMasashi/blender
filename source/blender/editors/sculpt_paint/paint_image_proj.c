/*
 * ***** BEGIN GPL LICENSE BLOCK *****
 *
 * This program is free software; you can redistribute it and/or
 * modify it under the terms of the GNU General Public License
 * as published by the Free Software Foundation; either version 2
 * of the License, or (at your option) any later version.
 *
 * This program is distributed in the hope that it will be useful,
 * but WITHOUT ANY WARRANTY; without even the implied warranty of
 * MERCHANTABILITY or FITNESS FOR A PARTICULAR PURPOSE.  See the
 * GNU General Public License for more details.
 *
 * along with this program; if not, write to the Free Software Foundation,
 * Inc., 51 Franklin Street, Fifth Floor, Boston, MA 02110-1301, USA.
 *
 * The Original Code is Copyright (C) 2001-2002 by NaN Holding BV.
 * All rights reserved.
 *
 * The Original Code is: some of this file.
 *
 * Contributor(s): Jens Ole Wund (bjornmose), Campbell Barton (ideasman42)
 *
 * ***** END GPL LICENSE BLOCK *****
 */

/** \file blender/editors/sculpt_paint/paint_image_proj.c
 *  \ingroup edsculpt
 *  \brief Functions to paint images in 2D and 3D.
 */

#include <float.h>
#include <string.h>
#include <stdio.h>
#include <math.h>

#include "MEM_guardedalloc.h"

#ifdef WIN32
#  include "BLI_winstuff.h"
#endif

#include "BLI_blenlib.h"
#include "BLI_linklist.h"
#include "BLI_math.h"
#include "BLI_math_bits.h"
#include "BLI_math_color_blend.h"
#include "BLI_memarena.h"
#include "BLI_threads.h"
#include "BLI_utildefines.h"

#include "BLT_translation.h"


#include "IMB_imbuf.h"
#include "IMB_imbuf_types.h"

#include "DNA_brush_types.h"
#include "DNA_material_types.h"
#include "DNA_mesh_types.h"
#include "DNA_node_types.h"
#include "DNA_object_types.h"

#include "BKE_camera.h"
#include "BKE_colorband.h"
#include "BKE_context.h"
#include "BKE_colortools.h"
#include "BKE_DerivedMesh.h"
#include "BKE_idprop.h"
#include "BKE_brush.h"
#include "BKE_image.h"
#include "BKE_library.h"
#include "BKE_main.h"
#include "BKE_material.h"
#include "BKE_mesh.h"
#include "BKE_mesh_mapping.h"
#include "BKE_mesh_runtime.h"
#include "BKE_node.h"
#include "BKE_paint.h"
#include "BKE_report.h"
#include "BKE_scene.h"
#include "BKE_texture.h"

#include "DEG_depsgraph.h"
#include "DEG_depsgraph_query.h"

#include "UI_interface.h"

#include "ED_object.h"
#include "ED_mesh.h"
#include "ED_node.h"
#include "ED_paint.h"
#include "ED_screen.h"
#include "ED_uvedit.h"
#include "ED_view3d.h"

#include "GPU_extensions.h"

#include "WM_api.h"
#include "WM_types.h"

#include "RNA_access.h"
#include "RNA_define.h"
#include "RNA_enum_types.h"

#include "GPU_draw.h"

#include "IMB_colormanagement.h"

#include "bmesh.h"
//#include "bmesh_tools.h"

#include "paint_intern.h"

static void partial_redraw_array_init(ImagePaintPartialRedraw *pr);

/* Defines and Structs */
/* unit_float_to_uchar_clamp as inline function */
BLI_INLINE unsigned char f_to_char(const float val)
{
	return unit_float_to_uchar_clamp(val);
}

/* ProjectionPaint defines */

/* approx the number of buckets to have under the brush,
 * used with the brush size to set the ps->buckets_x and ps->buckets_y value.
 *
 * When 3 - a brush should have ~9 buckets under it at once
 * ...this helps for threading while painting as well as
 * avoiding initializing pixels that wont touch the brush */
#define PROJ_BUCKET_BRUSH_DIV 4

#define PROJ_BUCKET_RECT_MIN 4
#define PROJ_BUCKET_RECT_MAX 256

#define PROJ_BOUNDBOX_DIV 8
#define PROJ_BOUNDBOX_SQUARED  (PROJ_BOUNDBOX_DIV * PROJ_BOUNDBOX_DIV)

//#define PROJ_DEBUG_PAINT 1
//#define PROJ_DEBUG_NOSEAMBLEED 1
//#define PROJ_DEBUG_PRINT_CLIP 1
#define PROJ_DEBUG_WINCLIP 1


#ifndef PROJ_DEBUG_NOSEAMBLEED
/* projectFaceSeamFlags options */
//#define PROJ_FACE_IGNORE	(1<<0)	/* When the face is hidden, backfacing or occluded */
//#define PROJ_FACE_INIT	(1<<1)	/* When we have initialized the faces data */
#define PROJ_FACE_SEAM1 (1 << 0)  /* If this face has a seam on any of its edges */
#define PROJ_FACE_SEAM2 (1 << 1)
#define PROJ_FACE_SEAM3 (1 << 2)

#define PROJ_FACE_NOSEAM1   (1 << 4)
#define PROJ_FACE_NOSEAM2   (1 << 5)
#define PROJ_FACE_NOSEAM3   (1 << 6)

/* face winding */
#define PROJ_FACE_WINDING_INIT 1
#define PROJ_FACE_WINDING_CW 2

/* a slightly scaled down face is used to get fake 3D location for edge pixels in the seams
 * as this number approaches  1.0f the likelihood increases of float precision errors where
 * it is occluded by an adjacent face */
#define PROJ_FACE_SCALE_SEAM    0.99f
#endif  /* PROJ_DEBUG_NOSEAMBLEED */


#define PROJ_SRC_VIEW       1
#define PROJ_SRC_IMAGE_CAM  2
#define PROJ_SRC_IMAGE_VIEW 3
#define PROJ_SRC_VIEW_FILL  4

#define PROJ_VIEW_DATA_ID "view_data"
#define PROJ_VIEW_DATA_SIZE (4 * 4 + 4 * 4 + 3) /* viewmat + winmat + clipsta + clipend + is_ortho */

#define PROJ_BUCKET_NULL        0
#define PROJ_BUCKET_INIT        (1 << 0)
// #define PROJ_BUCKET_CLONE_INIT	(1<<1)

/* used for testing doubles, if a point is on a line etc */
#define PROJ_GEOM_TOLERANCE 0.00075f
#define PROJ_PIXEL_TOLERANCE 0.01f

/* vert flags */
#define PROJ_VERT_CULL 1

/* to avoid locking in tile initialization */
#define TILE_PENDING SET_INT_IN_POINTER(-1)

/* This is mainly a convenience struct used so we can keep an array of images we use -
 * their imbufs, etc, in 1 array, When using threads this array is copied for each thread
 * because 'partRedrawRect' and 'touch' values would not be thread safe */
typedef struct ProjPaintImage {
	Image *ima;
	ImBuf *ibuf;
	ImagePaintPartialRedraw *partRedrawRect;
	volatile void **undoRect; /* only used to build undo tiles during painting */
	unsigned short **maskRect; /* the mask accumulation must happen on canvas, not on space screen bucket.
	                            * Here we store the mask rectangle */
	bool **valid; /* store flag to enforce validation of undo rectangle */
	bool touch;
} ProjPaintImage;

/**
 * Handle for stroke (operator customdata)
 */
typedef struct ProjStrokeHandle {
	/* Support for painting from multiple views at once,
	 * currently used to implement symmetry painting,
	 * we can assume at least the first is set while painting. */
	struct ProjPaintState *ps_views[8];
	int ps_views_tot;
	int symmetry_flags;

	int orig_brush_size;

	bool need_redraw;

	/* trick to bypass regular paint and allow clone picking */
	bool is_clone_cursor_pick;

	/* In ProjPaintState, only here for convenience */
	Scene *scene;
	Brush *brush;
} ProjStrokeHandle;

/* Main projection painting struct passed to all projection painting functions */
typedef struct ProjPaintState {
	View3D *v3d;
	RegionView3D *rv3d;
	ARegion *ar;
	Depsgraph *depsgraph;
	Scene *scene;
	int source; /* PROJ_SRC_**** */

	/* the paint color. It can change depending of inverted mode or not */
	float paint_color[3];
	float paint_color_linear[3];
	float dither;

	Brush *brush;
	short tool, blend, mode;

	float brush_size;
	Object *ob;
	/* for symmetry, we need to store modified object matrix */
	float obmat[4][4];
	float obmat_imat[4][4];
	/* end similarities with ImagePaintState */

	Image *stencil_ima;
	Image *canvas_ima;
	Image *clone_ima;
	float stencil_value;

	/* projection painting only */
	MemArena *arena_mt[BLENDER_MAX_THREADS]; /* for multithreading, the first item is sometimes used for non threaded cases too */
	LinkNode **bucketRect;              /* screen sized 2D array, each pixel has a linked list of ProjPixel's */
	LinkNode **bucketFaces;             /* bucketRect aligned array linkList of faces overlapping each bucket */
	unsigned char *bucketFlags;         /* store if the bucks have been initialized  */

	char *vertFlags;                    /* store options per vert, now only store if the vert is pointing away from the view */
	int buckets_x;                      /* The size of the bucket grid, the grid span's screenMin/screenMax so you can paint outsize the screen or with 2 brushes at once */
	int buckets_y;

	int pixel_sizeof;           /* result of project_paint_pixel_sizeof(), constant per stroke */

	int image_tot;              /* size of projectImages array */

	float (*screenCoords)[4];   /* verts projected into floating point screen space */
	float screenMin[2];         /* 2D bounds for mesh verts on the screen's plane (screenspace) */
	float screenMax[2];
	float screen_width;         /* Calculated from screenMin & screenMax */
	float screen_height;
	int winx, winy;             /* from the carea or from the projection render */

	/* options for projection painting */
	bool  do_layer_clone;
	bool  do_layer_stencil;
	bool  do_layer_stencil_inv;
	bool  do_stencil_brush;
	bool  do_material_slots;

	bool  do_occlude;               /* Use raytraced occlusion? - ortherwise will paint right through to the back*/
	bool  do_backfacecull;          /* ignore faces with normals pointing away, skips a lot of raycasts if your normals are correctly flipped */
	bool  do_mask_normal;           /* mask out pixels based on their normals */
	bool  do_mask_cavity;           /* mask out pixels based on cavity */
	float normal_angle;             /* what angle to mask at */
	float normal_angle__cos;         /* cos(normal_angle), faster to compare */
	float normal_angle_inner;
	float normal_angle_inner__cos;
	float normal_angle_range;       /* difference between normal_angle and normal_angle_inner, for easy access */

	bool do_face_sel;               /* quick access to (me->editflag & ME_EDIT_PAINT_FACE_SEL) */
	bool is_ortho;
	bool is_flip_object;            /* the object is negative scaled */
	bool do_masking;              /* use masking during painting. Some operations such as airbrush may disable */
	bool is_texbrush;              /* only to avoid running  */
	bool is_maskbrush;            /* mask brush is applied before masking */
#ifndef PROJ_DEBUG_NOSEAMBLEED
	float seam_bleed_px;
#endif
	/* clone vars */
	float cloneOffset[2];

	float projectMat[4][4];     /* Projection matrix, use for getting screen coords */
	float projectMatInv[4][4];  /* inverse of projectMat */
	float viewDir[3];           /* View vector, use for do_backfacecull and for ray casting with an ortho viewport  */
	float viewPos[3];           /* View location in object relative 3D space, so can compare to verts  */
	float clipsta, clipend;

	/* reproject vars */
	Image *reproject_image;
	ImBuf *reproject_ibuf;
	bool   reproject_ibuf_free_float;
	bool   reproject_ibuf_free_uchar;

	/* threads */
	int thread_tot;
	int bucketMin[2];
	int bucketMax[2];
	int context_bucket_x, context_bucket_y; /* must lock threads while accessing these */

	struct CurveMapping *cavity_curve;
	BlurKernel *blurkernel;



	/* -------------------------------------------------------------------- */
	/* Vars shared between multiple views (keep last) */
	/**
	 * This data is owned by ``ProjStrokeHandle.ps_views[0]``,
	 * all other views re-use the data.
	 */

#define PROJ_PAINT_STATE_SHARED_MEMCPY(ps_dst, ps_src) \
	MEMCPY_STRUCT_OFS(ps_dst, ps_src, is_shared_user)

#define PROJ_PAINT_STATE_SHARED_CLEAR(ps) \
	MEMSET_STRUCT_OFS(ps, 0, is_shared_user)

	bool is_shared_user;

	ProjPaintImage *projImages;
	float *cavities;            /* cavity amount for vertices */

#ifndef PROJ_DEBUG_NOSEAMBLEED
	char *faceSeamFlags;                /* store info about faces, if they are initialized etc*/
	char *faceWindingFlags;             /* save the winding of the face in uv space, helps as an extra validation step for seam detection */
	float (*faceSeamUVs)[3][2];         /* expanded UVs for faces to use as seams */
	LinkNode **vertFaces;               /* Only needed for when seam_bleed_px is enabled, use to find UV seams */
#endif

	SpinLock *tile_lock;

	DerivedMesh    *dm;
	int  dm_totlooptri;
	int  dm_totpoly;
	int  dm_totedge;
	int  dm_totvert;
	bool dm_release;

	const MVert    *dm_mvert;
	const MEdge    *dm_medge;
	const MPoly    *dm_mpoly;
	const MLoop    *dm_mloop;
	const MLoopTri *dm_mlooptri;

	const MLoopUV  *dm_mloopuv_stencil;

	/**
	 * \note These UV layers are aligned to \a dm_mpoly
	 * but each pointer references the start of the layer,
	 * so a loop indirection is needed as well.
	 */
	const MLoopUV **dm_mloopuv;
	const MLoopUV **dm_mloopuv_clone;    /* other UV map, use for cloning between layers */

	bool use_colormanagement;
} ProjPaintState;

typedef union pixelPointer {
	float *f_pt;            /* float buffer */
	unsigned int *uint_pt; /* 2 ways to access a char buffer */
	unsigned char *ch_pt;
} PixelPointer;

typedef union pixelStore {
	unsigned char ch[4];
	unsigned int uint;
	float f[4];
} PixelStore;

typedef struct ProjPixel {
	float projCoSS[2]; /* the floating point screen projection of this pixel */
	float worldCoSS[3];

	short x_px, y_px;

	unsigned short image_index; /* if anyone wants to paint onto more than 65535 images they can bite me */
	unsigned char bb_cell_index;

	/* for various reasons we may want to mask out painting onto this pixel */
	unsigned short mask;

	/* Only used when the airbrush is disabled.
	 * Store the max mask value to avoid painting over an area with a lower opacity
	 * with an advantage that we can avoid touching the pixel at all, if the
	 * new mask value is lower then mask_accum */
	unsigned short *mask_accum;

	/* horrible hack, store tile valid flag pointer here to re-validate tiles used for anchored and drag-dot strokes */
	bool *valid;

	PixelPointer origColor;
	PixelStore newColor;
	PixelPointer pixel;
} ProjPixel;

typedef struct ProjPixelClone {
	struct ProjPixel __pp;
	PixelStore clonepx;
} ProjPixelClone;

/* undo tile pushing */
typedef struct {
	SpinLock *lock;
	bool masked;
	unsigned short tile_width;
	ImBuf **tmpibuf;
	ProjPaintImage *pjima;
} TileInfo;



/* -------------------------------------------------------------------- */

/** \name MLoopTri accessor functions.
 * \{ */

BLI_INLINE const MPoly *ps_tri_index_to_mpoly(const ProjPaintState *ps, int tri_index)
{
	return &ps->dm_mpoly[ps->dm_mlooptri[tri_index].poly];
}

#define PS_LOOPTRI_AS_VERT_INDEX_3(ps, lt) \
	ps->dm_mloop[lt->tri[0]].v, \
	ps->dm_mloop[lt->tri[1]].v, \
	ps->dm_mloop[lt->tri[2]].v,

#define PS_LOOPTRI_AS_UV_3(uvlayer, lt) \
	uvlayer[lt->poly][lt->tri[0]].uv, \
	uvlayer[lt->poly][lt->tri[1]].uv, \
	uvlayer[lt->poly][lt->tri[2]].uv,

#define PS_LOOPTRI_ASSIGN_UV_3(uv_tri, uvlayer, lt)  { \
	(uv_tri)[0] = uvlayer[lt->poly][lt->tri[0]].uv; \
	(uv_tri)[1] = uvlayer[lt->poly][lt->tri[1]].uv; \
	(uv_tri)[2] = uvlayer[lt->poly][lt->tri[2]].uv; \
} ((void)0)

/** \} */



/* Finish projection painting structs */

static TexPaintSlot *project_paint_face_paint_slot(const ProjPaintState *ps, int tri_index)
{
	const MPoly *mp = ps_tri_index_to_mpoly(ps, tri_index);
	Material *ma = ps->dm->mat[mp->mat_nr];
	return ma ? ma->texpaintslot + ma->paint_active_slot : NULL;
}

static Image *project_paint_face_paint_image(const ProjPaintState *ps, int tri_index)
{
	if (ps->do_stencil_brush) {
		return ps->stencil_ima;
	}
	else {
		const MPoly *mp = ps_tri_index_to_mpoly(ps, tri_index);
		Material *ma = ps->dm->mat[mp->mat_nr];
		TexPaintSlot *slot = ma ? ma->texpaintslot + ma->paint_active_slot : NULL;
		return slot ? slot->ima : ps->canvas_ima;
	}
}

static TexPaintSlot *project_paint_face_clone_slot(const ProjPaintState *ps, int tri_index)
{
	const MPoly *mp = ps_tri_index_to_mpoly(ps, tri_index);
	Material *ma = ps->dm->mat[mp->mat_nr];
	return ma ? ma->texpaintslot + ma->paint_clone_slot : NULL;
}

static Image *project_paint_face_clone_image(const ProjPaintState *ps, int tri_index)
{
	const MPoly *mp = ps_tri_index_to_mpoly(ps, tri_index);
	Material *ma = ps->dm->mat[mp->mat_nr];
	TexPaintSlot *slot = ma ? ma->texpaintslot + ma->paint_clone_slot : NULL;
	return slot ? slot->ima : ps->clone_ima;
}

/* fast projection bucket array lookup, use the safe version for bound checking  */
static int project_bucket_offset(const ProjPaintState *ps, const float projCoSS[2])
{
	/* If we were not dealing with screenspace 2D coords we could simple do...
	 * ps->bucketRect[x + (y*ps->buckets_y)] */

	/* please explain?
	 * projCoSS[0] - ps->screenMin[0]   : zero origin
	 * ... / ps->screen_width           : range from 0.0 to 1.0
	 * ... * ps->buckets_x              : use as a bucket index
	 *
	 * Second multiplication does similar but for vertical offset
	 */
	return ( (int)(((projCoSS[0] - ps->screenMin[0]) / ps->screen_width)  * ps->buckets_x)) +
	       (((int)(((projCoSS[1] - ps->screenMin[1]) / ps->screen_height) * ps->buckets_y)) * ps->buckets_x);
}

static int project_bucket_offset_safe(const ProjPaintState *ps, const float projCoSS[2])
{
	int bucket_index = project_bucket_offset(ps, projCoSS);

	if (bucket_index < 0 || bucket_index >= ps->buckets_x * ps->buckets_y) {
		return -1;
	}
	else {
		return bucket_index;
	}
}

static float VecZDepthOrtho(
        const float pt[2],
        const float v1[3], const float v2[3], const float v3[3],
        float w[3])
{
	barycentric_weights_v2(v1, v2, v3, pt, w);
	return (v1[2] * w[0]) + (v2[2] * w[1]) + (v3[2] * w[2]);
}

static float VecZDepthPersp(
        const float pt[2],
        const float v1[4], const float v2[4], const float v3[4],
        float w[3])
{
	float wtot_inv, wtot;
	float w_tmp[3];

	barycentric_weights_v2_persp(v1, v2, v3, pt, w);
	/* for the depth we need the weights to match what
	 * barycentric_weights_v2 would return, in this case its easiest just to
	 * undo the 4th axis division and make it unit-sum
	 *
	 * don't call barycentric_weights_v2() because our callers expect 'w'
	 * to be weighted from the perspective */
	w_tmp[0] = w[0] * v1[3];
	w_tmp[1] = w[1] * v2[3];
	w_tmp[2] = w[2] * v3[3];

	wtot = w_tmp[0] + w_tmp[1] + w_tmp[2];

	if (wtot != 0.0f) {
		wtot_inv = 1.0f / wtot;

		w_tmp[0] = w_tmp[0] * wtot_inv;
		w_tmp[1] = w_tmp[1] * wtot_inv;
		w_tmp[2] = w_tmp[2] * wtot_inv;
	}
	else /* dummy values for zero area face */
		w_tmp[0] = w_tmp[1] = w_tmp[2] = 1.0f / 3.0f;
	/* done mimicing barycentric_weights_v2() */

	return (v1[2] * w_tmp[0]) + (v2[2] * w_tmp[1]) + (v3[2] * w_tmp[2]);
}


/* Return the top-most face index that the screen space coord 'pt' touches (or -1) */
static int project_paint_PickFace(
        const ProjPaintState *ps, const float pt[2],
        float w[3])
{
	LinkNode *node;
	float w_tmp[3];
	int bucket_index;
	int best_tri_index = -1;
	float z_depth_best = FLT_MAX, z_depth;

	bucket_index = project_bucket_offset_safe(ps, pt);
	if (bucket_index == -1)
		return -1;



	/* we could return 0 for 1 face buckets, as long as this function assumes
	 * that the point its testing is only every originated from an existing face */

	for (node = ps->bucketFaces[bucket_index]; node; node = node->next) {
		const int tri_index = GET_INT_FROM_POINTER(node->link);
		const MLoopTri *lt = &ps->dm_mlooptri[tri_index];
		const float *vtri_ss[3] = {
		    ps->screenCoords[ps->dm_mloop[lt->tri[0]].v],
		    ps->screenCoords[ps->dm_mloop[lt->tri[1]].v],
		    ps->screenCoords[ps->dm_mloop[lt->tri[2]].v],
		};


		if (isect_point_tri_v2(pt, UNPACK3(vtri_ss))) {
			if (ps->is_ortho) {
				z_depth = VecZDepthOrtho(pt, UNPACK3(vtri_ss), w_tmp);
			}
			else {
				z_depth = VecZDepthPersp(pt, UNPACK3(vtri_ss), w_tmp);
			}

			if (z_depth < z_depth_best) {
				best_tri_index = tri_index;
				z_depth_best = z_depth;
				copy_v3_v3(w, w_tmp);
			}
		}
	}

	return best_tri_index; /* will be -1 or a valid face */
}

/* Converts a uv coord into a pixel location wrapping if the uv is outside 0-1 range */
static void uvco_to_wrapped_pxco(const float uv[2], int ibuf_x, int ibuf_y, float *x, float *y)
{
	/* use */
	*x = fmodf(uv[0], 1.0f);
	*y = fmodf(uv[1], 1.0f);

	if (*x < 0.0f) *x += 1.0f;
	if (*y < 0.0f) *y += 1.0f;

	*x = *x * ibuf_x - 0.5f;
	*y = *y * ibuf_y - 0.5f;
}

/* Set the top-most face color that the screen space coord 'pt' touches (or return 0 if none touch) */
static bool project_paint_PickColor(
        const ProjPaintState *ps, const float pt[2],
        float *rgba_fp, unsigned char *rgba, const bool interp)
{
	const MLoopTri *lt;
	const float *lt_tri_uv[3];
	float w[3], uv[2];
	int tri_index;
	Image *ima;
	ImBuf *ibuf;
	int xi, yi;

	tri_index = project_paint_PickFace(ps, pt, w);

	if (tri_index == -1)
		return 0;

	lt = &ps->dm_mlooptri[tri_index];
	PS_LOOPTRI_ASSIGN_UV_3(lt_tri_uv, ps->dm_mloopuv, lt);

	interp_v2_v2v2v2(uv, UNPACK3(lt_tri_uv), w);

	ima = project_paint_face_paint_image(ps, tri_index);
	ibuf = BKE_image_get_first_ibuf(ima); /* we must have got the imbuf before getting here */
	if (!ibuf) return 0;

	if (interp) {
		float x, y;
		uvco_to_wrapped_pxco(uv, ibuf->x, ibuf->y, &x, &y);

		if (ibuf->rect_float) {
			if (rgba_fp) {
				bilinear_interpolation_color_wrap(ibuf, NULL, rgba_fp, x, y);
			}
			else {
				float rgba_tmp_f[4];
				bilinear_interpolation_color_wrap(ibuf, NULL, rgba_tmp_f, x, y);
				premul_float_to_straight_uchar(rgba, rgba_tmp_f);
			}
		}
		else {
			if (rgba) {
				bilinear_interpolation_color_wrap(ibuf, rgba, NULL, x, y);
			}
			else {
				unsigned char rgba_tmp[4];
				bilinear_interpolation_color_wrap(ibuf, rgba_tmp, NULL, x, y);
				straight_uchar_to_premul_float(rgba_fp, rgba_tmp);
			}
		}
	}
	else {
		//xi = (int)((uv[0]*ibuf->x) + 0.5f);
		//yi = (int)((uv[1]*ibuf->y) + 0.5f);
		//if (xi < 0 || xi >= ibuf->x  ||  yi < 0 || yi >= ibuf->y) return 0;

		/* wrap */
		xi = mod_i((int)(uv[0] * ibuf->x), ibuf->x);
		yi = mod_i((int)(uv[1] * ibuf->y), ibuf->y);

		if (rgba) {
			if (ibuf->rect_float) {
				const float *rgba_tmp_fp = ibuf->rect_float + (xi + yi * ibuf->x * 4);
				premul_float_to_straight_uchar(rgba, rgba_tmp_fp);
			}
			else {
				*((unsigned int *)rgba) = *(unsigned int *)(((char *)ibuf->rect) + ((xi + yi * ibuf->x) * 4));
			}
		}

		if (rgba_fp) {
			if (ibuf->rect_float) {
				copy_v4_v4(rgba_fp, (ibuf->rect_float + ((xi + yi * ibuf->x) * 4)));
			}
			else {
				unsigned char *tmp_ch = ((unsigned char *)ibuf->rect) + ((xi + yi * ibuf->x) * 4);
				straight_uchar_to_premul_float(rgba_fp, tmp_ch);
			}
		}
	}
	BKE_image_release_ibuf(ima, ibuf, NULL);
	return 1;
}

/**
 * Check if 'pt' is infront of the 3 verts on the Z axis (used for screenspace occlusion test)
 * \return
 * -  `0`:   no occlusion
 * - `-1`: no occlusion but 2D intersection is true
 * -  `1`: occluded
 * -  `2`: occluded with `w[3]` weights set (need to know in some cases)
 */
static int project_paint_occlude_ptv(
        const float pt[3],
        const float v1[4], const float v2[4], const float v3[4],
        float w[3], const bool is_ortho)
{
	/* if all are behind us, return false */
	if (v1[2] > pt[2] && v2[2] > pt[2] && v3[2] > pt[2])
		return 0;

	/* do a 2D point in try intersection */
	if (!isect_point_tri_v2(pt, v1, v2, v3))
		return 0;  /* we know there is  */


	/* From here on we know there IS an intersection */
	/* if ALL of the verts are infront of us then we know it intersects ? */
	if (v1[2] < pt[2] && v2[2] < pt[2] && v3[2] < pt[2]) {
		return 1;
	}
	else {
		/* we intersect? - find the exact depth at the point of intersection */
		/* Is this point is occluded by another face? */
		if (is_ortho) {
			if (VecZDepthOrtho(pt, v1, v2, v3, w) < pt[2]) return 2;
		}
		else {
			if (VecZDepthPersp(pt, v1, v2, v3, w) < pt[2]) return 2;
		}
	}
	return -1;
}


static int project_paint_occlude_ptv_clip(
        const float pt[3],
        const float v1[4], const float v2[4], const float v3[4],
        const float v1_3d[3], const float v2_3d[3], const float v3_3d[3],
        float w[3], const bool is_ortho, RegionView3D *rv3d)
{
	float wco[3];
	int ret = project_paint_occlude_ptv(pt, v1, v2, v3, w, is_ortho);

	if (ret <= 0)
		return ret;

	if (ret == 1) { /* weights not calculated */
		if (is_ortho) {
			barycentric_weights_v2(v1, v2, v3, pt, w);
		}
		else {
			barycentric_weights_v2_persp(v1, v2, v3, pt, w);
		}
	}

	/* Test if we're in the clipped area, */
	interp_v3_v3v3v3(wco, v1_3d, v2_3d, v3_3d, w);

	if (!ED_view3d_clipping_test(rv3d, wco, true)) {
		return 1;
	}

	return -1;
}


/* Check if a screenspace location is occluded by any other faces
 * check, pixelScreenCo must be in screenspace, its Z-Depth only needs to be used for comparison
 * and doesn't need to be correct in relation to X and Y coords (this is the case in perspective view) */
static bool project_bucket_point_occluded(
        const ProjPaintState *ps, LinkNode *bucketFace,
        const int orig_face, const float pixelScreenCo[4])
{
	int isect_ret;
	const bool do_clip = ps->rv3d ? (ps->rv3d->rflag & RV3D_CLIPPING) != 0 : 0;

	/* we could return 0 for 1 face buckets, as long as this function assumes
	 * that the point its testing is only every originated from an existing face */

	for (; bucketFace; bucketFace = bucketFace->next) {
		const int tri_index = GET_INT_FROM_POINTER(bucketFace->link);

		if (orig_face != tri_index) {
			const MLoopTri *lt = &ps->dm_mlooptri[tri_index];
			const float *vtri_ss[3] = {
			    ps->screenCoords[ps->dm_mloop[lt->tri[0]].v],
			    ps->screenCoords[ps->dm_mloop[lt->tri[1]].v],
			    ps->screenCoords[ps->dm_mloop[lt->tri[2]].v],
			};
			float w[3];

			if (do_clip) {
				const float *vtri_co[3] = {
				    ps->dm_mvert[ps->dm_mloop[lt->tri[0]].v].co,
				    ps->dm_mvert[ps->dm_mloop[lt->tri[1]].v].co,
				    ps->dm_mvert[ps->dm_mloop[lt->tri[2]].v].co,
				};
				isect_ret = project_paint_occlude_ptv_clip(
				        pixelScreenCo, UNPACK3(vtri_ss), UNPACK3(vtri_co),
				        w, ps->is_ortho, ps->rv3d);
			}
			else {
				isect_ret = project_paint_occlude_ptv(
				        pixelScreenCo, UNPACK3(vtri_ss),
				        w, ps->is_ortho);
			}

			if (isect_ret >= 1) {
				/* TODO - we may want to cache the first hit,
				 * it is not possible to swap the face order in the list anymore */
				return true;
			}
		}
	}
	return false;
}

/* basic line intersection, could move to math_geom.c, 2 points with a horiz line
 * 1 for an intersection, 2 if the first point is aligned, 3 if the second point is aligned */
#define ISECT_TRUE 1
#define ISECT_TRUE_P1 2
#define ISECT_TRUE_P2 3
static int line_isect_y(const float p1[2], const float p2[2], const float y_level, float *x_isect)
{
	float y_diff;

	if (y_level == p1[1]) { /* are we touching the first point? - no interpolation needed */
		*x_isect = p1[0];
		return ISECT_TRUE_P1;
	}
	if (y_level == p2[1]) { /* are we touching the second point? - no interpolation needed */
		*x_isect = p2[0];
		return ISECT_TRUE_P2;
	}

	y_diff = fabsf(p1[1] - p2[1]); /* yuck, horizontal line, we cant do much here */

	if (y_diff < 0.000001f) {
		*x_isect = (p1[0] + p2[0]) * 0.5f;
		return ISECT_TRUE;
	}

	if (p1[1] > y_level && p2[1] < y_level) {
		*x_isect = (p2[0] * (p1[1] - y_level) + p1[0] * (y_level - p2[1])) / y_diff;  /* (p1[1] - p2[1]); */
		return ISECT_TRUE;
	}
	else if (p1[1] < y_level && p2[1] > y_level) {
		*x_isect = (p2[0] * (y_level - p1[1]) + p1[0] * (p2[1] - y_level)) / y_diff;  /* (p2[1] - p1[1]); */
		return ISECT_TRUE;
	}
	else {
		return 0;
	}
}

static int line_isect_x(const float p1[2], const float p2[2], const float x_level, float *y_isect)
{
	float x_diff;

	if (x_level == p1[0]) { /* are we touching the first point? - no interpolation needed */
		*y_isect = p1[1];
		return ISECT_TRUE_P1;
	}
	if (x_level == p2[0]) { /* are we touching the second point? - no interpolation needed */
		*y_isect = p2[1];
		return ISECT_TRUE_P2;
	}

	x_diff = fabsf(p1[0] - p2[0]); /* yuck, horizontal line, we cant do much here */

	if (x_diff < 0.000001f) { /* yuck, vertical line, we cant do much here */
		*y_isect = (p1[0] + p2[0]) * 0.5f;
		return ISECT_TRUE;
	}

	if (p1[0] > x_level && p2[0] < x_level) {
		*y_isect = (p2[1] * (p1[0] - x_level) + p1[1] * (x_level - p2[0])) / x_diff;  /* (p1[0] - p2[0]); */
		return ISECT_TRUE;
	}
	else if (p1[0] < x_level && p2[0] > x_level) {
		*y_isect = (p2[1] * (x_level - p1[0]) + p1[1] * (p2[0] - x_level)) / x_diff;  /* (p2[0] - p1[0]); */
		return ISECT_TRUE;
	}
	else {
		return 0;
	}
}

/* simple func use for comparing UV locations to check if there are seams.
 * Its possible this gives incorrect results, when the UVs for 1 face go into the next
 * tile, but do not do this for the adjacent face, it could return a false positive.
 * This is so unlikely that Id not worry about it. */
#ifndef PROJ_DEBUG_NOSEAMBLEED
static bool cmp_uv(const float vec2a[2], const float vec2b[2])
{
	/* if the UV's are not between 0.0 and 1.0 */
	float xa = fmodf(vec2a[0], 1.0f);
	float ya = fmodf(vec2a[1], 1.0f);

	float xb = fmodf(vec2b[0], 1.0f);
	float yb = fmodf(vec2b[1], 1.0f);

	if (xa < 0.0f) xa += 1.0f;
	if (ya < 0.0f) ya += 1.0f;

	if (xb < 0.0f) xb += 1.0f;
	if (yb < 0.0f) yb += 1.0f;

	return ((fabsf(xa - xb) < PROJ_GEOM_TOLERANCE) && (fabsf(ya - yb) < PROJ_GEOM_TOLERANCE)) ? 1 : 0;
}
#endif

/* set min_px and max_px to the image space bounds of the UV coords
 * return zero if there is no area in the returned rectangle */
#ifndef PROJ_DEBUG_NOSEAMBLEED
static bool pixel_bounds_uv(
        const float uv_quad[4][2],
        rcti *bounds_px,
        const int ibuf_x, const int ibuf_y
        )
{
	float min_uv[2], max_uv[2]; /* UV bounds */

	INIT_MINMAX2(min_uv, max_uv);

	minmax_v2v2_v2(min_uv, max_uv, uv_quad[0]);
	minmax_v2v2_v2(min_uv, max_uv, uv_quad[1]);
	minmax_v2v2_v2(min_uv, max_uv, uv_quad[2]);
	minmax_v2v2_v2(min_uv, max_uv, uv_quad[3]);

	bounds_px->xmin = (int)(ibuf_x * min_uv[0]);
	bounds_px->ymin = (int)(ibuf_y * min_uv[1]);

	bounds_px->xmax = (int)(ibuf_x * max_uv[0]) + 1;
	bounds_px->ymax = (int)(ibuf_y * max_uv[1]) + 1;

	/*printf("%d %d %d %d\n", min_px[0], min_px[1], max_px[0], max_px[1]);*/

	/* face uses no UV area when quantized to pixels? */
	return (bounds_px->xmin == bounds_px->xmax || bounds_px->ymin == bounds_px->ymax) ? 0 : 1;
}
#endif

static bool pixel_bounds_array(float (*uv)[2], rcti *bounds_px, const int ibuf_x, const int ibuf_y, int tot)
{
	float min_uv[2], max_uv[2]; /* UV bounds */

	if (tot == 0) {
		return 0;
	}

	INIT_MINMAX2(min_uv, max_uv);

	while (tot--) {
		minmax_v2v2_v2(min_uv, max_uv, (*uv));
		uv++;
	}

	bounds_px->xmin = (int)(ibuf_x * min_uv[0]);
	bounds_px->ymin = (int)(ibuf_y * min_uv[1]);

	bounds_px->xmax = (int)(ibuf_x * max_uv[0]) + 1;
	bounds_px->ymax = (int)(ibuf_y * max_uv[1]) + 1;

	/*printf("%d %d %d %d\n", min_px[0], min_px[1], max_px[0], max_px[1]);*/

	/* face uses no UV area when quantized to pixels? */
	return (bounds_px->xmin == bounds_px->xmax || bounds_px->ymin == bounds_px->ymax) ? 0 : 1;
}

#ifndef PROJ_DEBUG_NOSEAMBLEED

static void project_face_winding_init(const ProjPaintState *ps, const int tri_index)
{
	/* detect the winding of faces in uv space */
	const MLoopTri *lt = &ps->dm_mlooptri[tri_index];
	const float *lt_tri_uv[3] = { PS_LOOPTRI_AS_UV_3(ps->dm_mloopuv, lt) };
	float winding = cross_tri_v2(lt_tri_uv[0], lt_tri_uv[1], lt_tri_uv[2]);

	if (winding > 0)
		ps->faceWindingFlags[tri_index] |= PROJ_FACE_WINDING_CW;

	ps->faceWindingFlags[tri_index] |= PROJ_FACE_WINDING_INIT;
}

/* This function returns 1 if this face has a seam along the 2 face-vert indices
 * 'orig_i1_fidx' and 'orig_i2_fidx' */
static bool check_seam(
        const ProjPaintState *ps,
        const int orig_face, const int orig_i1_fidx, const int orig_i2_fidx,
        int *other_face, int *orig_fidx)
{
	const MLoopTri *orig_lt = &ps->dm_mlooptri[orig_face];
	const float *orig_lt_tri_uv[3] = { PS_LOOPTRI_AS_UV_3(ps->dm_mloopuv, orig_lt) };
	/* vert indices from face vert order indices */
	const unsigned int i1 = ps->dm_mloop[orig_lt->tri[orig_i1_fidx]].v;
	const unsigned int i2 = ps->dm_mloop[orig_lt->tri[orig_i2_fidx]].v;
	LinkNode *node;
	int i1_fidx = -1, i2_fidx = -1; /* index in face */

	for (node = ps->vertFaces[i1]; node; node = node->next) {
		const int tri_index = GET_INT_FROM_POINTER(node->link);

		if (tri_index != orig_face) {
			const MLoopTri *lt = &ps->dm_mlooptri[tri_index];
			const int lt_vtri[3] = { PS_LOOPTRI_AS_VERT_INDEX_3(ps, lt) };
			/* could check if the 2 faces images match here,
			 * but then there wouldn't be a way to return the opposite face's info */


			/* We need to know the order of the verts in the adjacent face
			 * set the i1_fidx and i2_fidx to (0,1,2,3) */
			i1_fidx = BKE_MESH_TESSTRI_VINDEX_ORDER(lt_vtri, i1);
			i2_fidx = BKE_MESH_TESSTRI_VINDEX_ORDER(lt_vtri, i2);

			/* Only need to check if 'i2_fidx' is valid because we know i1_fidx is the same vert on both faces */
			if (i2_fidx != -1) {
				const float *lt_tri_uv[3] = { PS_LOOPTRI_AS_UV_3(ps->dm_mloopuv, lt) };
				Image *tpage = project_paint_face_paint_image(ps, tri_index);
				Image *orig_tpage = project_paint_face_paint_image(ps, orig_face);

				BLI_assert(i1_fidx != -1);

				/* This IS an adjacent face!, now lets check if the UVs are ok */

				/* set up the other face */
				*other_face = tri_index;

				/* we check if difference is 1 here, else we might have a case of edge 2-0 for a tri */
				*orig_fidx = (i1_fidx < i2_fidx && (i2_fidx - i1_fidx == 1)) ? i1_fidx : i2_fidx;

				/* initialize face winding if needed */
				if ((ps->faceWindingFlags[tri_index] & PROJ_FACE_WINDING_INIT) == 0)
					project_face_winding_init(ps, tri_index);

				/* first test if they have the same image */
				if ((orig_tpage == tpage) &&
				    cmp_uv(orig_lt_tri_uv[orig_i1_fidx], lt_tri_uv[i1_fidx]) &&
				    cmp_uv(orig_lt_tri_uv[orig_i2_fidx], lt_tri_uv[i2_fidx]))
				{
					/* if faces don't have the same winding in uv space,
					 * they are on the same side so edge is boundary */
					if ((ps->faceWindingFlags[tri_index] & PROJ_FACE_WINDING_CW) !=
					    (ps->faceWindingFlags[orig_face] & PROJ_FACE_WINDING_CW))
					{
						return 1;
					}

					// printf("SEAM (NONE)\n");
					return 0;

				}
				else {
					// printf("SEAM (UV GAP)\n");
					return 1;
				}
			}
		}
	}
	// printf("SEAM (NO FACE)\n");
	*other_face = -1;
	return 1;
}

#define SMALL_NUMBER  1.e-6f
BLI_INLINE float shell_v2v2_normal_dir_to_dist(float n[2], float d[2])
{
	const float angle_cos = (normalize_v2(n) < SMALL_NUMBER) ? fabsf(dot_v2v2(d, n)) : 0.0f;
	return (UNLIKELY(angle_cos < SMALL_NUMBER)) ? 1.0f : (1.0f / angle_cos);
}
#undef SMALL_NUMBER

/* Calculate outset UV's, this is not the same as simply scaling the UVs,
 * since the outset coords are a margin that keep an even distance from the original UV's,
 * note that the image aspect is taken into account */
static void uv_image_outset(
        float (*orig_uv)[2], float (*outset_uv)[2], const float scaler,
        const int ibuf_x, const int ibuf_y, const bool cw)
{
	/* disallow shell-thickness to outset extreme values,
	 * otherwise near zero area UV's may extend thousands of pixels. */
	const float scale_clamp = 5.0f;

	float a1, a2, a3;
	float puv[3][2]; /* pixelspace uv's */
	float no1[2], no2[2], no3[2]; /* normals */
	float dir1[2], dir2[2], dir3[2];
	float ibuf_inv[2];

	ibuf_inv[0] = 1.0f / (float)ibuf_x;
	ibuf_inv[1] = 1.0f / (float)ibuf_y;

	/* make UV's in pixel space so we can */
	puv[0][0] = orig_uv[0][0] * ibuf_x;
	puv[0][1] = orig_uv[0][1] * ibuf_y;

	puv[1][0] = orig_uv[1][0] * ibuf_x;
	puv[1][1] = orig_uv[1][1] * ibuf_y;

	puv[2][0] = orig_uv[2][0] * ibuf_x;
	puv[2][1] = orig_uv[2][1] * ibuf_y;

	/* face edge directions */
	sub_v2_v2v2(dir1, puv[1], puv[0]);
	sub_v2_v2v2(dir2, puv[2], puv[1]);
	sub_v2_v2v2(dir3, puv[0], puv[2]);
	normalize_v2(dir1);
	normalize_v2(dir2);
	normalize_v2(dir3);

	/* here we just use the orthonormality property (a1, a2) dot (a2, -a1) = 0
	 * to get normals from the edge directions based on the winding */
	if (cw) {
		no1[0] = -dir3[1] - dir1[1];
		no1[1] =  dir3[0] + dir1[0];
		no2[0] = -dir1[1] - dir2[1];
		no2[1] =  dir1[0] + dir2[0];
		no3[0] = -dir2[1] - dir3[1];
		no3[1] =  dir2[0] + dir3[0];
	}
	else {
		no1[0] =  dir3[1] + dir1[1];
		no1[1] = -dir3[0] - dir1[0];
		no2[0] =  dir1[1] + dir2[1];
		no2[1] = -dir1[0] - dir2[0];
		no3[0] =  dir2[1] + dir3[1];
		no3[1] = -dir2[0] - dir3[0];
	}

	a1 = shell_v2v2_normal_dir_to_dist(no1, dir3);
	a2 = shell_v2v2_normal_dir_to_dist(no2, dir1);
	a3 = shell_v2v2_normal_dir_to_dist(no3, dir2);

	CLAMP_MAX(a1, scale_clamp);
	CLAMP_MAX(a2, scale_clamp);
	CLAMP_MAX(a3, scale_clamp);

	mul_v2_fl(no1, a1 * scaler);
	mul_v2_fl(no2, a2 * scaler);
	mul_v2_fl(no3, a3 * scaler);
	add_v2_v2v2(outset_uv[0], puv[0], no1);
	add_v2_v2v2(outset_uv[1], puv[1], no2);
	add_v2_v2v2(outset_uv[2], puv[2], no3);

	mul_v2_v2(outset_uv[0], ibuf_inv);
	mul_v2_v2(outset_uv[1], ibuf_inv);
	mul_v2_v2(outset_uv[2], ibuf_inv);
}

/*
 * Be tricky with flags, first 4 bits are PROJ_FACE_SEAM1 to 4, last 4 bits are PROJ_FACE_NOSEAM1 to 4
 * 1<<i - where i is (0-3)
 *
 * If we're multithreadng, make sure threads are locked when this is called
 */
static void project_face_seams_init(const ProjPaintState *ps, const int tri_index)
{
	int other_face, other_fidx; /* vars for the other face, we also set its flag */
	int fidx1 = 2;
	int fidx2 = 0; /* next fidx in the face (0,1,2,3) -> (1,2,3,0) or (0,1,2) -> (1,2,0) for a tri */

	/* initialize face winding if needed */
	if ((ps->faceWindingFlags[tri_index] & PROJ_FACE_WINDING_INIT) == 0)
		project_face_winding_init(ps, tri_index);

	do {
		if ((ps->faceSeamFlags[tri_index] & (1 << fidx1 | 16 << fidx1)) == 0) {
			if (check_seam(ps, tri_index, fidx1, fidx2, &other_face, &other_fidx)) {
				ps->faceSeamFlags[tri_index] |= 1 << fidx1;
				if (other_face != -1)
					ps->faceSeamFlags[other_face] |= 1 << other_fidx;
			}
			else {
				ps->faceSeamFlags[tri_index] |= 16 << fidx1;
				if (other_face != -1)
					ps->faceSeamFlags[other_face] |= 16 << other_fidx;  /* second 4 bits for disabled */
			}
		}

		fidx2 = fidx1;
	} while (fidx1--);
}
#endif // PROJ_DEBUG_NOSEAMBLEED


/* Converts a UV location to a 3D screenspace location
 * Takes a 'uv' and 3 UV coords, and sets the values of pixelScreenCo
 *
 * This is used for finding a pixels location in screenspace for painting */
static void screen_px_from_ortho(
        const float uv[2],
        const float v1co[3], const float v2co[3], const float v3co[3],  /* Screenspace coords */
        const float uv1co[2], const float uv2co[2], const float uv3co[2],
        float pixelScreenCo[4],
        float w[3])
{
	barycentric_weights_v2(uv1co, uv2co, uv3co, uv, w);
	interp_v3_v3v3v3(pixelScreenCo, v1co, v2co, v3co, w);
}

/* same as screen_px_from_ortho except we
 * do perspective correction on the pixel coordinate */
static void screen_px_from_persp(
        const float uv[2],
        const float v1co[4], const float v2co[4], const float v3co[4],  /* screenspace coords */
        const float uv1co[2], const float uv2co[2], const float uv3co[2],
        float pixelScreenCo[4],
        float w[3])
{
	float w_int[3];
	float wtot_inv, wtot;
	barycentric_weights_v2(uv1co, uv2co, uv3co, uv, w);

	/* re-weight from the 4th coord of each screen vert */
	w_int[0] = w[0] * v1co[3];
	w_int[1] = w[1] * v2co[3];
	w_int[2] = w[2] * v3co[3];

	wtot = w_int[0] + w_int[1] + w_int[2];

	if (wtot > 0.0f) {
		wtot_inv = 1.0f / wtot;
		w_int[0] *= wtot_inv;
		w_int[1] *= wtot_inv;
		w_int[2] *= wtot_inv;
	}
	else {
		w[0] = w[1] = w[2] =
		w_int[0] = w_int[1] = w_int[2] = 1.0f / 3.0f;  /* dummy values for zero area face */
	}
	/* done re-weighting */

	/* do interpolation based on projected weight */
	interp_v3_v3v3v3(pixelScreenCo, v1co, v2co, v3co, w_int);
}


/**
 * Set a direction vector based on a screen location.
 * (use for perspective view, else we can simply use `ps->viewDir`)
 *
 * Similar functionality to #ED_view3d_win_to_vector
 *
 * \param r_dir: Resulting direction (length is undefined).
 */
static void screen_px_to_vector_persp(
        int winx, int winy, const float projmat_inv[4][4], const float view_pos[3],
        const float co_px[2],
        float r_dir[3])
{
	r_dir[0] = 2.0f * (co_px[0] / winx) - 1.0f;
	r_dir[1] = 2.0f * (co_px[1] / winy) - 1.0f;
	r_dir[2] = -0.5f;
	mul_project_m4_v3((float(*)[4])projmat_inv, r_dir);
	sub_v3_v3(r_dir, view_pos);
}

/**
 * Special function to return the factor to a point along a line in pixel space.
 *
 * This is needed since we can't use #line_point_factor_v2 for perspective screen-space coords.
 *
 * \param p: 2D screen-space location.
 * \param v1, v2: 3D object-space locations.
 */
static float screen_px_line_point_factor_v2_persp(
        const ProjPaintState *ps,
        const float p[2],
        const float v1[3], const float v2[3])
{
	const float zero[3] = {0};
	float v1_proj[3], v2_proj[3];
	float dir[3];

	screen_px_to_vector_persp(ps->winx, ps->winy, ps->projectMatInv, ps->viewPos, p, dir);

	sub_v3_v3v3(v1_proj, v1, ps->viewPos);
	sub_v3_v3v3(v2_proj, v2, ps->viewPos);

	project_plane_v3_v3v3(v1_proj, v1_proj, dir);
	project_plane_v3_v3v3(v2_proj, v2_proj, dir);

	return line_point_factor_v2(zero, v1_proj, v2_proj);
}


static void project_face_pixel(
        const float *lt_tri_uv[3], ImBuf *ibuf_other, const float w[3],
        unsigned char rgba_ub[4], float rgba_f[4])
{
	float uv_other[2], x, y;

	interp_v2_v2v2v2(uv_other, UNPACK3(lt_tri_uv), w);

	/* use */
	uvco_to_wrapped_pxco(uv_other, ibuf_other->x, ibuf_other->y, &x, &y);

	if (ibuf_other->rect_float) { /* from float to float */
		bilinear_interpolation_color_wrap(ibuf_other, NULL, rgba_f, x, y);
	}
	else { /* from char to float */
		bilinear_interpolation_color_wrap(ibuf_other, rgba_ub, NULL, x, y);
	}

}

/* run this outside project_paint_uvpixel_init since pixels with mask 0 don't need init */
static float project_paint_uvpixel_mask(
        const ProjPaintState *ps,
        const int tri_index,
        const float w[3])
{
	float mask;

	/* Image Mask */
	if (ps->do_layer_stencil) {
		/* another UV maps image is masking this one's */
		ImBuf *ibuf_other;
		Image *other_tpage = ps->stencil_ima;

		if (other_tpage && (ibuf_other = BKE_image_acquire_ibuf(other_tpage, NULL, NULL))) {
			const MLoopTri *lt_other = &ps->dm_mlooptri[tri_index];
			const float *lt_other_tri_uv[3] = { PS_LOOPTRI_AS_UV_3(ps->dm_mloopuv, lt_other) };

			/* BKE_image_acquire_ibuf - TODO - this may be slow */
			unsigned char rgba_ub[4];
			float rgba_f[4];

			project_face_pixel(lt_other_tri_uv, ibuf_other, w, rgba_ub, rgba_f);

			if (ibuf_other->rect_float) { /* from float to float */
				mask = ((rgba_f[0] + rgba_f[1] + rgba_f[2]) * (1.0f / 3.0f)) * rgba_f[3];
			}
			else { /* from char to float */
				mask = ((rgba_ub[0] + rgba_ub[1] + rgba_ub[2]) * (1.0f / (255.0f * 3.0f))) * (rgba_ub[3] * (1.0f / 255.0f));
			}

			BKE_image_release_ibuf(other_tpage, ibuf_other, NULL);

			if (!ps->do_layer_stencil_inv) /* matching the gimps layer mask black/white rules, white==full opacity */
				mask = (1.0f - mask);

			if (mask == 0.0f) {
				return 0.0f;
			}
		}
		else {
			return 0.0f;
		}
	}
	else {
		mask = 1.0f;
	}

	if (ps->do_mask_cavity) {
		const MLoopTri *lt = &ps->dm_mlooptri[tri_index];
		const int lt_vtri[3] = { PS_LOOPTRI_AS_VERT_INDEX_3(ps, lt) };
		float ca1, ca2, ca3, ca_mask;
		ca1 = ps->cavities[lt_vtri[0]];
		ca2 = ps->cavities[lt_vtri[1]];
		ca3 = ps->cavities[lt_vtri[2]];

		ca_mask = w[0] * ca1 + w[1] * ca2 + w[2] * ca3;
		ca_mask = curvemapping_evaluateF(ps->cavity_curve, 0, ca_mask);
		CLAMP(ca_mask, 0.0f, 1.0f);
		mask *= ca_mask;
	}

	/* calculate mask */
	if (ps->do_mask_normal) {
		const MLoopTri *lt = &ps->dm_mlooptri[tri_index];
		const int lt_vtri[3] = { PS_LOOPTRI_AS_VERT_INDEX_3(ps, lt) };
		const MPoly *mp = &ps->dm_mpoly[lt->poly];
		float no[3], angle_cos;

		if (mp->flag & ME_SMOOTH) {
			const short *no1, *no2, *no3;
			no1 = ps->dm_mvert[lt_vtri[0]].no;
			no2 = ps->dm_mvert[lt_vtri[1]].no;
			no3 = ps->dm_mvert[lt_vtri[2]].no;

			no[0] = w[0] * no1[0] + w[1] * no2[0] + w[2] * no3[0];
			no[1] = w[0] * no1[1] + w[1] * no2[1] + w[2] * no3[1];
			no[2] = w[0] * no1[2] + w[1] * no2[2] + w[2] * no3[2];
			normalize_v3(no);
		}
		else {
			/* incase the */
#if 1
			/* normalizing per pixel isn't optimal, we could cache or check ps->*/
			normal_tri_v3(no,
			              ps->dm_mvert[lt_vtri[0]].co,
			              ps->dm_mvert[lt_vtri[1]].co,
			              ps->dm_mvert[lt_vtri[2]].co);
#else
			/* don't use because some modifiers dont have normal data (subsurf for eg) */
			copy_v3_v3(no, (float *)ps->dm->getTessFaceData(ps->dm, tri_index, CD_NORMAL));
#endif
		}

		if (UNLIKELY(ps->is_flip_object)) {
			negate_v3(no);
		}

		/* now we can use the normal as a mask */
		if (ps->is_ortho) {
			angle_cos = dot_v3v3(ps->viewDir, no);
		}
		else {
			/* Annoying but for the perspective view we need to get the pixels location in 3D space :/ */
			float viewDirPersp[3];
			const float *co1, *co2, *co3;
			co1 = ps->dm_mvert[lt_vtri[0]].co;
			co2 = ps->dm_mvert[lt_vtri[1]].co;
			co3 = ps->dm_mvert[lt_vtri[2]].co;

			/* Get the direction from the viewPoint to the pixel and normalize */
			viewDirPersp[0] = (ps->viewPos[0] - (w[0] * co1[0] + w[1] * co2[0] + w[2] * co3[0]));
			viewDirPersp[1] = (ps->viewPos[1] - (w[0] * co1[1] + w[1] * co2[1] + w[2] * co3[1]));
			viewDirPersp[2] = (ps->viewPos[2] - (w[0] * co1[2] + w[1] * co2[2] + w[2] * co3[2]));
			normalize_v3(viewDirPersp);
			if (UNLIKELY(ps->is_flip_object)) {
				negate_v3(viewDirPersp);
			}

			angle_cos = dot_v3v3(viewDirPersp, no);
		}

		if (angle_cos <= ps->normal_angle__cos) {
			return 0.0f; /* outsize the normal limit*/
		}
		else if (angle_cos < ps->normal_angle_inner__cos) {
			mask *= (ps->normal_angle - acosf(angle_cos)) / ps->normal_angle_range;
		} /* otherwise no mask normal is needed, were within the limit */
	}

	/* This only works when the opacity dosnt change while painting, stylus pressure messes with this
	 * so don't use it. */
	// if (ps->is_airbrush == 0) mask *= BKE_brush_alpha_get(ps->brush);

	return mask;
}

static int project_paint_pixel_sizeof(const short tool)
{
	if ((tool == PAINT_TOOL_CLONE) || (tool == PAINT_TOOL_SMEAR)) {
		return sizeof(ProjPixelClone);
	}
	else {
		return sizeof(ProjPixel);
	}
}

static int project_paint_undo_subtiles(const TileInfo *tinf, int tx, int ty)
{
	ProjPaintImage *pjIma = tinf->pjima;
	int tile_index = tx + ty * tinf->tile_width;
	bool generate_tile = false;

	/* double check lock to avoid locking */
	if (UNLIKELY(!pjIma->undoRect[tile_index])) {
		if (tinf->lock)
			BLI_spin_lock(tinf->lock);
		if (LIKELY(!pjIma->undoRect[tile_index])) {
			pjIma->undoRect[tile_index] = TILE_PENDING;
			generate_tile = true;
		}
		if (tinf->lock)
			BLI_spin_unlock(tinf->lock);
	}


	if (generate_tile) {
		ListBase *undo_tiles = ED_image_undo_get_tiles();
		volatile void *undorect;
		if (tinf->masked) {
			undorect = image_undo_push_tile(
			        undo_tiles, pjIma->ima, pjIma->ibuf, tinf->tmpibuf,
			        tx, ty, &pjIma->maskRect[tile_index], &pjIma->valid[tile_index], true, false);
		}
		else {
			undorect = image_undo_push_tile(
			        undo_tiles, pjIma->ima, pjIma->ibuf, tinf->tmpibuf,
			        tx, ty, NULL, &pjIma->valid[tile_index], true, false);
		}

		pjIma->ibuf->userflags |= IB_BITMAPDIRTY;
		/* tile ready, publish */
		if (tinf->lock)
			BLI_spin_lock(tinf->lock);
		pjIma->undoRect[tile_index] = undorect;
		if (tinf->lock)
			BLI_spin_unlock(tinf->lock);

	}

	return tile_index;
}

/* run this function when we know a bucket's, face's pixel can be initialized,
 * return the ProjPixel which is added to 'ps->bucketRect[bucket_index]' */
static ProjPixel *project_paint_uvpixel_init(
        const ProjPaintState *ps,
        MemArena *arena,
        const TileInfo *tinf,
        int x_px, int y_px,
        const float mask,
        const int tri_index,
        const float pixelScreenCo[4],
        const float world_spaceCo[3],
        const float w[3])
{
	ProjPixel *projPixel;
	int x_tile, y_tile;
	int x_round, y_round;
	int tile_offset;
	/* volatile is important here to ensure pending check is not optimized away by compiler*/
	volatile int tile_index;

	ProjPaintImage *projima = tinf->pjima;
	ImBuf *ibuf = projima->ibuf;
	/* wrap pixel location */

	x_px = mod_i(x_px, ibuf->x);
	y_px = mod_i(y_px, ibuf->y);

	BLI_assert(ps->pixel_sizeof == project_paint_pixel_sizeof(ps->tool));
	projPixel = BLI_memarena_alloc(arena, ps->pixel_sizeof);

	/* calculate the undo tile offset of the pixel, used to store the original
	 * pixel color and accumulated mask if any */
	x_tile =  x_px >> IMAPAINT_TILE_BITS;
	y_tile =  y_px >> IMAPAINT_TILE_BITS;

	x_round = x_tile * IMAPAINT_TILE_SIZE;
	y_round = y_tile * IMAPAINT_TILE_SIZE;
	//memset(projPixel, 0, size);

	tile_offset = (x_px - x_round) + (y_px - y_round) * IMAPAINT_TILE_SIZE;
	tile_index = project_paint_undo_subtiles(tinf, x_tile, y_tile);

	/* other thread may be initializing the tile so wait here */
	while (projima->undoRect[tile_index] == TILE_PENDING)
		;

	BLI_assert(tile_index < (IMAPAINT_TILE_NUMBER(ibuf->x) * IMAPAINT_TILE_NUMBER(ibuf->y)));
	BLI_assert(tile_offset < (IMAPAINT_TILE_SIZE * IMAPAINT_TILE_SIZE));

	projPixel->valid = projima->valid[tile_index];

	if (ibuf->rect_float) {
		projPixel->pixel.f_pt = ibuf->rect_float + ((x_px + y_px * ibuf->x) * 4);
		projPixel->origColor.f_pt = (float *)projima->undoRect[tile_index] + 4 * tile_offset;
		zero_v4(projPixel->newColor.f);
	}
	else {
		projPixel->pixel.ch_pt = (unsigned char *)(ibuf->rect + (x_px + y_px * ibuf->x));
		projPixel->origColor.uint_pt = (unsigned int *)projima->undoRect[tile_index] + tile_offset;
		projPixel->newColor.uint = 0;
	}

	/* screenspace unclamped, we could keep its z and w values but don't need them at the moment */
	if (ps->brush->mtex.brush_map_mode == MTEX_MAP_MODE_3D) {
		copy_v3_v3(projPixel->worldCoSS, world_spaceCo);
	}

	copy_v2_v2(projPixel->projCoSS, pixelScreenCo);

	projPixel->x_px = x_px;
	projPixel->y_px = y_px;

	projPixel->mask = (unsigned short)(mask * 65535);
	if (ps->do_masking)
		projPixel->mask_accum = projima->maskRect[tile_index] + tile_offset;
	else
		projPixel->mask_accum = NULL;

	/* which bounding box cell are we in?, needed for undo */
	projPixel->bb_cell_index = ((int)(((float)x_px / (float)ibuf->x) * PROJ_BOUNDBOX_DIV)) +
	                           ((int)(((float)y_px / (float)ibuf->y) * PROJ_BOUNDBOX_DIV)) * PROJ_BOUNDBOX_DIV;

	/* done with view3d_project_float inline */
	if (ps->tool == PAINT_TOOL_CLONE) {
		if (ps->dm_mloopuv_clone) {
			ImBuf *ibuf_other;
			Image *other_tpage = project_paint_face_clone_image(ps, tri_index);

			if (other_tpage && (ibuf_other = BKE_image_acquire_ibuf(other_tpage, NULL, NULL))) {
				const MLoopTri *lt_other = &ps->dm_mlooptri[tri_index];
				const float *lt_other_tri_uv[3] = { PS_LOOPTRI_AS_UV_3(ps->dm_mloopuv_clone, lt_other) };

				/* BKE_image_acquire_ibuf - TODO - this may be slow */

				if (ibuf->rect_float) {
					if (ibuf_other->rect_float) { /* from float to float */
						project_face_pixel(lt_other_tri_uv, ibuf_other, w, NULL, ((ProjPixelClone *)projPixel)->clonepx.f);
					}
					else { /* from char to float */
						unsigned char rgba_ub[4];
						float rgba[4];
						project_face_pixel(lt_other_tri_uv, ibuf_other, w, rgba_ub, NULL);
						if (ps->use_colormanagement) {
							srgb_to_linearrgb_uchar4(rgba, rgba_ub);
						}
						else {
							rgba_uchar_to_float(rgba, rgba_ub);
						}
						straight_to_premul_v4_v4(((ProjPixelClone *)projPixel)->clonepx.f, rgba);
					}
				}
				else {
					if (ibuf_other->rect_float) { /* float to char */
						float rgba[4];
						project_face_pixel(lt_other_tri_uv, ibuf_other, w, NULL, rgba);
						premul_to_straight_v4(rgba);
						if (ps->use_colormanagement) {
							linearrgb_to_srgb_uchar3(((ProjPixelClone *)projPixel)->clonepx.ch, rgba);
						}
						else {
							rgb_float_to_uchar(((ProjPixelClone *)projPixel)->clonepx.ch, rgba);
						}
						((ProjPixelClone *)projPixel)->clonepx.ch[3] =  rgba[3] * 255;
					}
					else { /* char to char */
						project_face_pixel(lt_other_tri_uv, ibuf_other, w, ((ProjPixelClone *)projPixel)->clonepx.ch, NULL);
					}
				}

				BKE_image_release_ibuf(other_tpage, ibuf_other, NULL);
			}
			else {
				if (ibuf->rect_float) {
					((ProjPixelClone *)projPixel)->clonepx.f[3] = 0;
				}
				else {
					((ProjPixelClone *)projPixel)->clonepx.ch[3] = 0;
				}
			}

		}
		else {
			float co[2];
			sub_v2_v2v2(co, projPixel->projCoSS, ps->cloneOffset);

			/* no need to initialize the bucket, we're only checking buckets faces and for this
			 * the faces are already initialized in project_paint_delayed_face_init(...) */
			if (ibuf->rect_float) {
				if (!project_paint_PickColor(ps, co, ((ProjPixelClone *)projPixel)->clonepx.f, NULL, 1)) {
					((ProjPixelClone *)projPixel)->clonepx.f[3] = 0; /* zero alpha - ignore */
				}
			}
			else {
				if (!project_paint_PickColor(ps, co, NULL, ((ProjPixelClone *)projPixel)->clonepx.ch, 1)) {
					((ProjPixelClone *)projPixel)->clonepx.ch[3] = 0; /* zero alpha - ignore */
				}
			}
		}
	}

#ifdef PROJ_DEBUG_PAINT
	if (ibuf->rect_float) projPixel->pixel.f_pt[0] = 0;
	else                  projPixel->pixel.ch_pt[0] = 0;
#endif
	/* pointer arithmetics */
	projPixel->image_index = projima - ps->projImages;

	return projPixel;
}

static bool line_clip_rect2f(
        const rctf *cliprect,
        const rctf *rect,
        const float l1[2], const float l2[2],
        float l1_clip[2], float l2_clip[2])
{
	/* first account for horizontal, then vertical lines */
	/* horiz */
	if (fabsf(l1[1] - l2[1]) < PROJ_PIXEL_TOLERANCE) {
		/* is the line out of range on its Y axis? */
		if (l1[1] < rect->ymin || l1[1] > rect->ymax) {
			return 0;
		}
		/* line is out of range on its X axis */
		if ((l1[0] < rect->xmin && l2[0] < rect->xmin) || (l1[0] > rect->xmax && l2[0] > rect->xmax)) {
			return 0;
		}


		if (fabsf(l1[0] - l2[0]) < PROJ_PIXEL_TOLERANCE) { /* this is a single point  (or close to)*/
			if (BLI_rctf_isect_pt_v(rect, l1)) {
				copy_v2_v2(l1_clip, l1);
				copy_v2_v2(l2_clip, l2);
				return 1;
			}
			else {
				return 0;
			}
		}

		copy_v2_v2(l1_clip, l1);
		copy_v2_v2(l2_clip, l2);
		CLAMP(l1_clip[0], rect->xmin, rect->xmax);
		CLAMP(l2_clip[0], rect->xmin, rect->xmax);
		return 1;
	}
	else if (fabsf(l1[0] - l2[0]) < PROJ_PIXEL_TOLERANCE) {
		/* is the line out of range on its X axis? */
		if (l1[0] < rect->xmin || l1[0] > rect->xmax) {
			return 0;
		}

		/* line is out of range on its Y axis */
		if ((l1[1] < rect->ymin && l2[1] < rect->ymin) || (l1[1] > rect->ymax && l2[1] > rect->ymax)) {
			return 0;
		}

		if (fabsf(l1[1] - l2[1]) < PROJ_PIXEL_TOLERANCE) { /* this is a single point  (or close to)*/
			if (BLI_rctf_isect_pt_v(rect, l1)) {
				copy_v2_v2(l1_clip, l1);
				copy_v2_v2(l2_clip, l2);
				return 1;
			}
			else {
				return 0;
			}
		}

		copy_v2_v2(l1_clip, l1);
		copy_v2_v2(l2_clip, l2);
		CLAMP(l1_clip[1], rect->ymin, rect->ymax);
		CLAMP(l2_clip[1], rect->ymin, rect->ymax);
		return 1;
	}
	else {
		float isect;
		short ok1 = 0;
		short ok2 = 0;

		/* Done with vertical lines */

		/* are either of the points inside the rectangle ? */
		if (BLI_rctf_isect_pt_v(rect, l1)) {
			copy_v2_v2(l1_clip, l1);
			ok1 = 1;
		}

		if (BLI_rctf_isect_pt_v(rect, l2)) {
			copy_v2_v2(l2_clip, l2);
			ok2 = 1;
		}

		/* line inside rect */
		if (ok1 && ok2) return 1;

		/* top/bottom */
		if (line_isect_y(l1, l2, rect->ymin, &isect) && (isect >= cliprect->xmin) && (isect <= cliprect->xmax)) {
			if (l1[1] < l2[1]) { /* line 1 is outside */
				l1_clip[0] = isect;
				l1_clip[1] = rect->ymin;
				ok1 = 1;
			}
			else {
				l2_clip[0] = isect;
				l2_clip[1] = rect->ymin;
				ok2 = 2;
			}
		}

		if (ok1 && ok2) return 1;

		if (line_isect_y(l1, l2, rect->ymax, &isect) && (isect >= cliprect->xmin) && (isect <= cliprect->xmax)) {
			if (l1[1] > l2[1]) { /* line 1 is outside */
				l1_clip[0] = isect;
				l1_clip[1] = rect->ymax;
				ok1 = 1;
			}
			else {
				l2_clip[0] = isect;
				l2_clip[1] = rect->ymax;
				ok2 = 2;
			}
		}

		if (ok1 && ok2) return 1;

		/* left/right */
		if (line_isect_x(l1, l2, rect->xmin, &isect) && (isect >= cliprect->ymin) && (isect <= cliprect->ymax)) {
			if (l1[0] < l2[0]) { /* line 1 is outside */
				l1_clip[0] = rect->xmin;
				l1_clip[1] = isect;
				ok1 = 1;
			}
			else {
				l2_clip[0] = rect->xmin;
				l2_clip[1] = isect;
				ok2 = 2;
			}
		}

		if (ok1 && ok2) return 1;

		if (line_isect_x(l1, l2, rect->xmax, &isect) && (isect >= cliprect->ymin) && (isect <= cliprect->ymax)) {
			if (l1[0] > l2[0]) { /* line 1 is outside */
				l1_clip[0] = rect->xmax;
				l1_clip[1] = isect;
				ok1 = 1;
			}
			else {
				l2_clip[0] = rect->xmax;
				l2_clip[1] = isect;
				ok2 = 2;
			}
		}

		if (ok1 && ok2) {
			return 1;
		}
		else {
			return 0;
		}
	}
}



/**
 * Scale the tri about its center
 * scaling by #PROJ_FACE_SCALE_SEAM (0.99x) is used for getting fake UV pixel coords that are on the
 * edge of the face but slightly inside it occlusion tests don't return hits on adjacent faces
 */
#ifndef PROJ_DEBUG_NOSEAMBLEED

static void scale_tri(float insetCos[3][3], const float *origCos[4], const float inset)
{
	float cent[3];
	cent[0] = (origCos[0][0] + origCos[1][0] + origCos[2][0]) * (1.0f / 3.0f);
	cent[1] = (origCos[0][1] + origCos[1][1] + origCos[2][1]) * (1.0f / 3.0f);
	cent[2] = (origCos[0][2] + origCos[1][2] + origCos[2][2]) * (1.0f / 3.0f);

	sub_v3_v3v3(insetCos[0], origCos[0], cent);
	sub_v3_v3v3(insetCos[1], origCos[1], cent);
	sub_v3_v3v3(insetCos[2], origCos[2], cent);

	mul_v3_fl(insetCos[0], inset);
	mul_v3_fl(insetCos[1], inset);
	mul_v3_fl(insetCos[2], inset);

	add_v3_v3(insetCos[0], cent);
	add_v3_v3(insetCos[1], cent);
	add_v3_v3(insetCos[2], cent);
}
#endif //PROJ_DEBUG_NOSEAMBLEED

static float len_squared_v2v2_alt(const float v1[2], const float v2_1, const float v2_2)
{
	float x, y;

	x = v1[0] - v2_1;
	y = v1[1] - v2_2;
	return x * x + y * y;
}

/* note, use a squared value so we can use len_squared_v2v2
 * be sure that you have done a bounds check first or this may fail */
/* only give bucket_bounds as an arg because we need it elsewhere */
static bool project_bucket_isect_circle(const float cent[2], const float radius_squared, const rctf *bucket_bounds)
{

	/* Would normally to a simple intersection test, however we know the bounds of these 2 already intersect
	 * so we only need to test if the center is inside the vertical or horizontal bounds on either axis,
	 * this is even less work then an intersection test
	 */
#if 0
	if (BLI_rctf_isect_pt_v(bucket_bounds, cent))
		return 1;
#endif

	if ((bucket_bounds->xmin <= cent[0] && bucket_bounds->xmax >= cent[0]) ||
	    (bucket_bounds->ymin <= cent[1] && bucket_bounds->ymax >= cent[1]))
	{
		return 1;
	}

	/* out of bounds left */
	if (cent[0] < bucket_bounds->xmin) {
		/* lower left out of radius test */
		if (cent[1] < bucket_bounds->ymin) {
			return (len_squared_v2v2_alt(cent, bucket_bounds->xmin, bucket_bounds->ymin) < radius_squared) ? 1 : 0;
		}
		/* top left test */
		else if (cent[1] > bucket_bounds->ymax) {
			return (len_squared_v2v2_alt(cent, bucket_bounds->xmin, bucket_bounds->ymax) < radius_squared) ? 1 : 0;
		}
	}
	else if (cent[0] > bucket_bounds->xmax) {
		/* lower right out of radius test */
		if (cent[1] < bucket_bounds->ymin) {
			return (len_squared_v2v2_alt(cent, bucket_bounds->xmax, bucket_bounds->ymin) < radius_squared) ? 1 : 0;
		}
		/* top right test */
		else if (cent[1] > bucket_bounds->ymax) {
			return (len_squared_v2v2_alt(cent, bucket_bounds->xmax, bucket_bounds->ymax) < radius_squared) ? 1 : 0;
		}
	}

	return 0;
}



/* Note for rect_to_uvspace_ortho() and rect_to_uvspace_persp()
 * in ortho view this function gives good results when bucket_bounds are outside the triangle
 * however in some cases, perspective view will mess up with faces that have minimal screenspace area
 * (viewed from the side)
 *
 * for this reason its not reliable in this case so we'll use the Simple Barycentric'
 * funcs that only account for points inside the triangle.
 * however switching back to this for ortho is always an option */

static void rect_to_uvspace_ortho(
        const rctf *bucket_bounds,
        const float *v1coSS, const float *v2coSS, const float *v3coSS,
        const float *uv1co, const float *uv2co, const float *uv3co,
        float bucket_bounds_uv[4][2],
        const int flip)
{
	float uv[2];
	float w[3];

	/* get the UV space bounding box */
	uv[0] = bucket_bounds->xmax;
	uv[1] = bucket_bounds->ymin;
	barycentric_weights_v2(v1coSS, v2coSS, v3coSS, uv, w);
	interp_v2_v2v2v2(bucket_bounds_uv[flip ? 3 : 0], uv1co, uv2co, uv3co, w);

	//uv[0] = bucket_bounds->xmax; // set above
	uv[1] = bucket_bounds->ymax;
	barycentric_weights_v2(v1coSS, v2coSS, v3coSS, uv, w);
	interp_v2_v2v2v2(bucket_bounds_uv[flip ? 2 : 1], uv1co, uv2co, uv3co, w);

	uv[0] = bucket_bounds->xmin;
	//uv[1] = bucket_bounds->ymax; // set above
	barycentric_weights_v2(v1coSS, v2coSS, v3coSS, uv, w);
	interp_v2_v2v2v2(bucket_bounds_uv[flip ? 1 : 2], uv1co, uv2co, uv3co, w);

	//uv[0] = bucket_bounds->xmin; // set above
	uv[1] = bucket_bounds->ymin;
	barycentric_weights_v2(v1coSS, v2coSS, v3coSS, uv, w);
	interp_v2_v2v2v2(bucket_bounds_uv[flip ? 0 : 3], uv1co, uv2co, uv3co, w);
}

/* same as above but use barycentric_weights_v2_persp */
static void rect_to_uvspace_persp(
        const rctf *bucket_bounds,
        const float *v1coSS, const float *v2coSS, const float *v3coSS,
        const float *uv1co, const float *uv2co, const float *uv3co,
        float bucket_bounds_uv[4][2],
        const int flip
        )
{
	float uv[2];
	float w[3];

	/* get the UV space bounding box */
	uv[0] = bucket_bounds->xmax;
	uv[1] = bucket_bounds->ymin;
	barycentric_weights_v2_persp(v1coSS, v2coSS, v3coSS, uv, w);
	interp_v2_v2v2v2(bucket_bounds_uv[flip ? 3 : 0], uv1co, uv2co, uv3co, w);

	//uv[0] = bucket_bounds->xmax; // set above
	uv[1] = bucket_bounds->ymax;
	barycentric_weights_v2_persp(v1coSS, v2coSS, v3coSS, uv, w);
	interp_v2_v2v2v2(bucket_bounds_uv[flip ? 2 : 1], uv1co, uv2co, uv3co, w);

	uv[0] = bucket_bounds->xmin;
	//uv[1] = bucket_bounds->ymax; // set above
	barycentric_weights_v2_persp(v1coSS, v2coSS, v3coSS, uv, w);
	interp_v2_v2v2v2(bucket_bounds_uv[flip ? 1 : 2], uv1co, uv2co, uv3co, w);

	//uv[0] = bucket_bounds->xmin; // set above
	uv[1] = bucket_bounds->ymin;
	barycentric_weights_v2_persp(v1coSS, v2coSS, v3coSS, uv, w);
	interp_v2_v2v2v2(bucket_bounds_uv[flip ? 0 : 3], uv1co, uv2co, uv3co, w);
}

/* This works as we need it to but we can save a few steps and not use it */

#if 0
static float angle_2d_clockwise(const float p1[2], const float p2[2], const float p3[2])
{
	float v1[2], v2[2];

	v1[0] = p1[0] - p2[0];    v1[1] = p1[1] - p2[1];
	v2[0] = p3[0] - p2[0];    v2[1] = p3[1] - p2[1];

	return -atan2f(v1[0] * v2[1] - v1[1] * v2[0], v1[0] * v2[0] + v1[1] * v2[1]);
}
#endif

#define ISECT_1 (1)
#define ISECT_2 (1 << 1)
#define ISECT_3 (1 << 2)
#define ISECT_4 (1 << 3)
#define ISECT_ALL3 ((1 << 3) - 1)
#define ISECT_ALL4 ((1 << 4) - 1)

/* limit must be a fraction over 1.0f */
static bool IsectPT2Df_limit(
        const float pt[2],
        const float v1[2], const float v2[2], const float v3[2],
        const float limit)
{
	return ((area_tri_v2(pt, v1, v2) +
	         area_tri_v2(pt, v2, v3) +
	         area_tri_v2(pt, v3, v1)) / (area_tri_v2(v1, v2, v3))) < limit;
}

/* Clip the face by a bucket and set the uv-space bucket_bounds_uv
 * so we have the clipped UV's to do pixel intersection tests with
 * */
static int float_z_sort_flip(const void *p1, const void *p2)
{
	return (((float *)p1)[2] < ((float *)p2)[2] ? 1 : -1);
}

static int float_z_sort(const void *p1, const void *p2)
{
	return (((float *)p1)[2] < ((float *)p2)[2] ? -1 : 1);
}

/* assumes one point is within the rectangle */
static bool line_rect_clip(
        const rctf *rect,
        const float l1[4], const float l2[4],
        const float uv1[2], const float uv2[2],
        float uv[2], bool is_ortho)
{
	float min = FLT_MAX, tmp;
	float xlen = l2[0] - l1[0];
	float ylen = l2[1] - l1[1];

	/* 0.1 might seem too much, but remember, this is pixels! */
	if (xlen > 0.1f) {
		if ((l1[0] - rect->xmin) * (l2[0] - rect->xmin) <= 0) {
			tmp = rect->xmin;
			min = min_ff((tmp - l1[0]) / xlen, min);
		}
		else if ((l1[0] - rect->xmax) * (l2[0] - rect->xmax) < 0) {
			tmp = rect->xmax;
			min = min_ff((tmp - l1[0]) / xlen, min);
		}
	}

	if (ylen > 0.1f) {
		if ((l1[1] - rect->ymin) * (l2[1] - rect->ymin) <= 0) {
			tmp = rect->ymin;
			min = min_ff((tmp - l1[1]) / ylen, min);
		}
		else if ((l1[1] - rect->ymax) * (l2[1] - rect->ymax) < 0) {
			tmp = rect->ymax;
			min = min_ff((tmp - l1[1]) / ylen, min);
		}
	}

	if (min == FLT_MAX)
		return false;

	tmp = (is_ortho) ? 1.0f : (l1[3] + min * (l2[3] - l1[3]));

	uv[0] = (uv1[0] + min / tmp * (uv2[0] - uv1[0]));
	uv[1] = (uv1[1] + min / tmp * (uv2[1] - uv1[1]));

	return true;
}


static void project_bucket_clip_face(
        const bool is_ortho, const bool is_flip_object,
        const rctf *cliprect,
        const rctf *bucket_bounds,
        const float *v1coSS, const float *v2coSS, const float *v3coSS,
        const float *uv1co, const float *uv2co, const float *uv3co,
        float bucket_bounds_uv[8][2],
        int *tot, bool cull)
{
	int inside_bucket_flag = 0;
	int inside_face_flag = 0;
	int flip;
	bool collinear = false;

	float bucket_bounds_ss[4][2];

	/* detect pathological case where face the three vertices are almost collinear in screen space.
	 * mostly those will be culled but when flood filling or with smooth shading it's a possibility */
	if (min_fff(dist_squared_to_line_v2(v1coSS, v2coSS, v3coSS),
	            dist_squared_to_line_v2(v2coSS, v3coSS, v1coSS),
	            dist_squared_to_line_v2(v3coSS, v1coSS, v2coSS)) < PROJ_PIXEL_TOLERANCE)
	{
		collinear = true;
	}

	/* get the UV space bounding box */
	inside_bucket_flag |= BLI_rctf_isect_pt_v(bucket_bounds, v1coSS);
	inside_bucket_flag |= BLI_rctf_isect_pt_v(bucket_bounds, v2coSS) << 1;
	inside_bucket_flag |= BLI_rctf_isect_pt_v(bucket_bounds, v3coSS) << 2;

	if (inside_bucket_flag == ISECT_ALL3) {
		/* is_flip_object is used here because we use the face winding */
		flip = (((line_point_side_v2(v1coSS, v2coSS, v3coSS) > 0.0f) != is_flip_object) !=
		        (line_point_side_v2(uv1co, uv2co, uv3co) > 0.0f));

		/* all screenspace points are inside the bucket bounding box,
		 * this means we don't need to clip and can simply return the UVs */
		if (flip) { /* facing the back? */
			copy_v2_v2(bucket_bounds_uv[0], uv3co);
			copy_v2_v2(bucket_bounds_uv[1], uv2co);
			copy_v2_v2(bucket_bounds_uv[2], uv1co);
		}
		else {
			copy_v2_v2(bucket_bounds_uv[0], uv1co);
			copy_v2_v2(bucket_bounds_uv[1], uv2co);
			copy_v2_v2(bucket_bounds_uv[2], uv3co);
		}

		*tot = 3;
		return;
	}
	/* handle pathological case here, no need for further intersections below since tringle area is almost zero */
	if (collinear) {
		int flag;

		(*tot) = 0;

		if (cull)
			return;

		if (inside_bucket_flag & ISECT_1) { copy_v2_v2(bucket_bounds_uv[*tot], uv1co); (*tot)++; }

		flag = inside_bucket_flag & (ISECT_1 | ISECT_2);
		if (flag && flag != (ISECT_1 | ISECT_2)) {
			if (line_rect_clip(bucket_bounds, v1coSS, v2coSS, uv1co, uv2co, bucket_bounds_uv[*tot], is_ortho))
				(*tot)++;
		}

		if (inside_bucket_flag & ISECT_2) { copy_v2_v2(bucket_bounds_uv[*tot], uv2co); (*tot)++; }

		flag = inside_bucket_flag & (ISECT_2 | ISECT_3);
		if (flag && flag != (ISECT_2 | ISECT_3)) {
			if (line_rect_clip(bucket_bounds, v2coSS, v3coSS, uv2co, uv3co, bucket_bounds_uv[*tot], is_ortho))
				(*tot)++;
		}

		if (inside_bucket_flag & ISECT_3) { copy_v2_v2(bucket_bounds_uv[*tot], uv3co); (*tot)++; }

		flag = inside_bucket_flag & (ISECT_3 | ISECT_1);
		if (flag && flag != (ISECT_3 | ISECT_1)) {
			if (line_rect_clip(bucket_bounds, v3coSS, v1coSS, uv3co, uv1co, bucket_bounds_uv[*tot], is_ortho))
				(*tot)++;
		}

		if ((*tot) < 3) {
			/* no intersections to speak of, but more probable is that all face is just outside the
			 * rectangle and culled due to float precision issues. Since above tests have failed,
			 * just dump triangle as is for painting */
			*tot = 0;
			copy_v2_v2(bucket_bounds_uv[*tot], uv1co); (*tot)++;
			copy_v2_v2(bucket_bounds_uv[*tot], uv2co); (*tot)++;
			copy_v2_v2(bucket_bounds_uv[*tot], uv3co); (*tot)++;
			return;
		}

		return;
	}

	/* get the UV space bounding box */
	/* use IsectPT2Df_limit here so we catch points are are touching the tri edge (or a small fraction over) */
	bucket_bounds_ss[0][0] = bucket_bounds->xmax;
	bucket_bounds_ss[0][1] = bucket_bounds->ymin;
	inside_face_flag |= (IsectPT2Df_limit(bucket_bounds_ss[0], v1coSS, v2coSS, v3coSS, 1 + PROJ_GEOM_TOLERANCE) ? ISECT_1 : 0);

	bucket_bounds_ss[1][0] = bucket_bounds->xmax;
	bucket_bounds_ss[1][1] = bucket_bounds->ymax;
	inside_face_flag |= (IsectPT2Df_limit(bucket_bounds_ss[1], v1coSS, v2coSS, v3coSS, 1 + PROJ_GEOM_TOLERANCE) ? ISECT_2 : 0);

	bucket_bounds_ss[2][0] = bucket_bounds->xmin;
	bucket_bounds_ss[2][1] = bucket_bounds->ymax;
	inside_face_flag |= (IsectPT2Df_limit(bucket_bounds_ss[2], v1coSS, v2coSS, v3coSS, 1 + PROJ_GEOM_TOLERANCE) ? ISECT_3 : 0);

	bucket_bounds_ss[3][0] = bucket_bounds->xmin;
	bucket_bounds_ss[3][1] = bucket_bounds->ymin;
	inside_face_flag |= (IsectPT2Df_limit(bucket_bounds_ss[3], v1coSS, v2coSS, v3coSS, 1 + PROJ_GEOM_TOLERANCE) ? ISECT_4 : 0);

	flip = ((line_point_side_v2(v1coSS, v2coSS, v3coSS) > 0.0f) !=
	        (line_point_side_v2(uv1co, uv2co, uv3co) > 0.0f));

	if (inside_face_flag == ISECT_ALL4) {
		/* bucket is totally inside the screenspace face, we can safely use weights */

		if (is_ortho) {
			rect_to_uvspace_ortho(bucket_bounds, v1coSS, v2coSS, v3coSS, uv1co, uv2co, uv3co, bucket_bounds_uv, flip);
		}
		else {
			rect_to_uvspace_persp(bucket_bounds, v1coSS, v2coSS, v3coSS, uv1co, uv2co, uv3co, bucket_bounds_uv, flip);
		}

		*tot = 4;
		return;
	}
	else {
		/* The Complicated Case!
		 *
		 * The 2 cases above are where the face is inside the bucket or the bucket is inside the face.
		 *
		 * we need to make a convex polyline from the intersection between the screenspace face
		 * and the bucket bounds.
		 *
		 * There are a number of ways this could be done, currently it just collects all intersecting verts,
		 * and line intersections,  then sorts them clockwise, this is a lot easier then evaluating the geometry to
		 * do a correct clipping on both shapes. */


		/* add a bunch of points, we know must make up the convex hull which is the clipped rect and triangle */



		/* Maximum possible 6 intersections when using a rectangle and triangle */
		float isectVCosSS[8][3]; /* The 3rd float is used to store angle for qsort(), NOT as a Z location */
		float v1_clipSS[2], v2_clipSS[2];
		float w[3];

		/* calc center */
		float cent[2] = {0.0f, 0.0f};
		/*float up[2] = {0.0f, 1.0f};*/
		int i;
		bool doubles;

		(*tot) = 0;

		if (inside_face_flag & ISECT_1) { copy_v2_v2(isectVCosSS[*tot], bucket_bounds_ss[0]); (*tot)++; }
		if (inside_face_flag & ISECT_2) { copy_v2_v2(isectVCosSS[*tot], bucket_bounds_ss[1]); (*tot)++; }
		if (inside_face_flag & ISECT_3) { copy_v2_v2(isectVCosSS[*tot], bucket_bounds_ss[2]); (*tot)++; }
		if (inside_face_flag & ISECT_4) { copy_v2_v2(isectVCosSS[*tot], bucket_bounds_ss[3]); (*tot)++; }

		if (inside_bucket_flag & ISECT_1) { copy_v2_v2(isectVCosSS[*tot], v1coSS); (*tot)++; }
		if (inside_bucket_flag & ISECT_2) { copy_v2_v2(isectVCosSS[*tot], v2coSS); (*tot)++; }
		if (inside_bucket_flag & ISECT_3) { copy_v2_v2(isectVCosSS[*tot], v3coSS); (*tot)++; }

		if ((inside_bucket_flag & (ISECT_1 | ISECT_2)) != (ISECT_1 | ISECT_2)) {
			if (line_clip_rect2f(cliprect, bucket_bounds, v1coSS, v2coSS, v1_clipSS, v2_clipSS)) {
				if ((inside_bucket_flag & ISECT_1) == 0) { copy_v2_v2(isectVCosSS[*tot], v1_clipSS); (*tot)++; }
				if ((inside_bucket_flag & ISECT_2) == 0) { copy_v2_v2(isectVCosSS[*tot], v2_clipSS); (*tot)++; }
			}
		}

		if ((inside_bucket_flag & (ISECT_2 | ISECT_3)) != (ISECT_2 | ISECT_3)) {
			if (line_clip_rect2f(cliprect, bucket_bounds, v2coSS, v3coSS, v1_clipSS, v2_clipSS)) {
				if ((inside_bucket_flag & ISECT_2) == 0) { copy_v2_v2(isectVCosSS[*tot], v1_clipSS); (*tot)++; }
				if ((inside_bucket_flag & ISECT_3) == 0) { copy_v2_v2(isectVCosSS[*tot], v2_clipSS); (*tot)++; }
			}
		}

		if ((inside_bucket_flag & (ISECT_3 | ISECT_1)) != (ISECT_3 | ISECT_1)) {
			if (line_clip_rect2f(cliprect, bucket_bounds, v3coSS, v1coSS, v1_clipSS, v2_clipSS)) {
				if ((inside_bucket_flag & ISECT_3) == 0) { copy_v2_v2(isectVCosSS[*tot], v1_clipSS); (*tot)++; }
				if ((inside_bucket_flag & ISECT_1) == 0) { copy_v2_v2(isectVCosSS[*tot], v2_clipSS); (*tot)++; }
			}
		}


		if ((*tot) < 3) { /* no intersections to speak of */
			*tot = 0;
			return;
		}

		/* now we have all points we need, collect their angles and sort them clockwise */

		for (i = 0; i < (*tot); i++) {
			cent[0] += isectVCosSS[i][0];
			cent[1] += isectVCosSS[i][1];
		}
		cent[0] = cent[0] / (float)(*tot);
		cent[1] = cent[1] / (float)(*tot);



		/* Collect angles for every point around the center point */


#if 0   /* uses a few more cycles then the above loop */
		for (i = 0; i < (*tot); i++) {
			isectVCosSS[i][2] = angle_2d_clockwise(up, cent, isectVCosSS[i]);
		}
#endif

		v1_clipSS[0] = cent[0]; /* Abuse this var for the loop below */
		v1_clipSS[1] = cent[1] + 1.0f;

		for (i = 0; i < (*tot); i++) {
			v2_clipSS[0] = isectVCosSS[i][0] - cent[0];
			v2_clipSS[1] = isectVCosSS[i][1] - cent[1];
			isectVCosSS[i][2] = atan2f(v1_clipSS[0] * v2_clipSS[1] - v1_clipSS[1] * v2_clipSS[0],
			                           v1_clipSS[0] * v2_clipSS[0] + v1_clipSS[1] * v2_clipSS[1]);
		}

		if (flip) qsort(isectVCosSS, *tot, sizeof(float) * 3, float_z_sort_flip);
		else      qsort(isectVCosSS, *tot, sizeof(float) * 3, float_z_sort);

		doubles = true;
		while (doubles == true) {
			doubles = false;

			for (i = 0; i < (*tot); i++) {
				if (fabsf(isectVCosSS[(i + 1) % *tot][0] - isectVCosSS[i][0]) < PROJ_PIXEL_TOLERANCE &&
				    fabsf(isectVCosSS[(i + 1) % *tot][1] - isectVCosSS[i][1]) < PROJ_PIXEL_TOLERANCE)
				{
					int j;
					for (j = i; j < (*tot) - 1; j++) {
						isectVCosSS[j][0] = isectVCosSS[j + 1][0];
						isectVCosSS[j][1] = isectVCosSS[j + 1][1];
					}
					doubles = true; /* keep looking for more doubles */
					(*tot)--;
				}
			}

			/* its possible there is only a few left after remove doubles */
			if ((*tot) < 3) {
				// printf("removed too many doubles B\n");
				*tot = 0;
				return;
			}
		}

		if (is_ortho) {
			for (i = 0; i < (*tot); i++) {
				barycentric_weights_v2(v1coSS, v2coSS, v3coSS, isectVCosSS[i], w);
				interp_v2_v2v2v2(bucket_bounds_uv[i], uv1co, uv2co, uv3co, w);
			}
		}
		else {
			for (i = 0; i < (*tot); i++) {
				barycentric_weights_v2_persp(v1coSS, v2coSS, v3coSS, isectVCosSS[i], w);
				interp_v2_v2v2v2(bucket_bounds_uv[i], uv1co, uv2co, uv3co, w);
			}
		}
	}

#ifdef PROJ_DEBUG_PRINT_CLIP
	/* include this at the bottom of the above function to debug the output */

	{
		/* If there are ever any problems, */
		float test_uv[4][2];
		int i;
		if (is_ortho) rect_to_uvspace_ortho(bucket_bounds, v1coSS, v2coSS, v3coSS, uv1co, uv2co, uv3co, test_uv, flip);
		else          rect_to_uvspace_persp(bucket_bounds, v1coSS, v2coSS, v3coSS, uv1co, uv2co, uv3co, test_uv, flip);
		printf("(  [(%f,%f), (%f,%f), (%f,%f), (%f,%f)], ",
		       test_uv[0][0], test_uv[0][1],   test_uv[1][0], test_uv[1][1],
		       test_uv[2][0], test_uv[2][1],    test_uv[3][0], test_uv[3][1]);

		printf("  [(%f,%f), (%f,%f), (%f,%f)], ", uv1co[0], uv1co[1],   uv2co[0], uv2co[1],    uv3co[0], uv3co[1]);

		printf("[");
		for (i = 0; i < (*tot); i++) {
			printf("(%f, %f),", bucket_bounds_uv[i][0], bucket_bounds_uv[i][1]);
		}
		printf("]),\\\n");
	}
#endif
}

/*
 * # This script creates faces in a blender scene from printed data above.
 *
 * project_ls = [
 * ...(output from above block)...
 * ]
 *
 * from Blender import Scene, Mesh, Window, sys, Mathutils
 *
 * import bpy
 *
 * V = Mathutils.Vector
 *
 * def main():
 *     sce = bpy.data.scenes.active
 *
 *     for item in project_ls:
 *         bb = item[0]
 *         uv = item[1]
 *         poly = item[2]
 *
 *         me = bpy.data.meshes.new()
 *         ob = sce.objects.new(me)
 *
 *         me.verts.extend([V(bb[0]).xyz, V(bb[1]).xyz, V(bb[2]).xyz, V(bb[3]).xyz])
 *         me.faces.extend([(0,1,2,3),])
 *         me.verts.extend([V(uv[0]).xyz, V(uv[1]).xyz, V(uv[2]).xyz])
 *         me.faces.extend([(4,5,6),])
 *
 *         vs = [V(p).xyz for p in poly]
 *         print len(vs)
 *         l = len(me.verts)
 *         me.verts.extend(vs)
 *
 *         i = l
 *         while i < len(me.verts):
 *             ii = i + 1
 *             if ii == len(me.verts):
 *                 ii = l
 *             me.edges.extend([i, ii])
 *             i += 1
 *
 * if __name__ == '__main__':
 *     main()
 */


#undef ISECT_1
#undef ISECT_2
#undef ISECT_3
#undef ISECT_4
#undef ISECT_ALL3
#undef ISECT_ALL4


/* checks if pt is inside a convex 2D polyline, the polyline must be ordered rotating clockwise
 * otherwise it would have to test for mixed (line_point_side_v2 > 0.0f) cases */
static bool IsectPoly2Df(const float pt[2], float uv[][2], const int tot)
{
	int i;
	if (line_point_side_v2(uv[tot - 1], uv[0], pt) < 0.0f)
		return 0;

	for (i = 1; i < tot; i++) {
		if (line_point_side_v2(uv[i - 1], uv[i], pt) < 0.0f)
			return 0;

	}

	return 1;
}
static bool IsectPoly2Df_twoside(const float pt[2], float uv[][2], const int tot)
{
	int i;
	bool side = (line_point_side_v2(uv[tot - 1], uv[0], pt) > 0.0f);

	for (i = 1; i < tot; i++) {
		if ((line_point_side_v2(uv[i - 1], uv[i], pt) > 0.0f) != side)
			return 0;

	}

	return 1;
}

/* One of the most important function for projection painting,
 * since it selects the pixels to be added into each bucket.
 *
 * initialize pixels from this face where it intersects with the bucket_index,
 * optionally initialize pixels for removing seams */
static void project_paint_face_init(
        const ProjPaintState *ps,
        const int thread_index, const int bucket_index, const int tri_index, const int image_index,
        const rctf *clip_rect, const rctf *bucket_bounds, ImBuf *ibuf, ImBuf **tmpibuf)
{
	/* Projection vars, to get the 3D locations into screen space  */
	MemArena *arena = ps->arena_mt[thread_index];
	LinkNode **bucketPixelNodes = ps->bucketRect + bucket_index;
	LinkNode *bucketFaceNodes = ps->bucketFaces[bucket_index];
	bool threaded = (ps->thread_tot > 1);

	TileInfo tinf = {
		ps->tile_lock,
		ps->do_masking,
		IMAPAINT_TILE_NUMBER(ibuf->x),
		tmpibuf,
		ps->projImages + image_index
	};

	const MLoopTri *lt = &ps->dm_mlooptri[tri_index];
	const int lt_vtri[3] = { PS_LOOPTRI_AS_VERT_INDEX_3(ps, lt) };
	const float *lt_tri_uv[3] = { PS_LOOPTRI_AS_UV_3(ps->dm_mloopuv, lt) };

	/* UV/pixel seeking data */
	int x; /* Image X-Pixel */
	int y; /* Image Y-Pixel */
	float mask;
	float uv[2]; /* Image floating point UV - same as x, y but from 0.0-1.0 */

	const float *v1coSS, *v2coSS, *v3coSS; /* vert co screen-space, these will be assigned to lt_vtri[0-2] */

	const float *vCo[3]; /* vertex screenspace coords */

	float w[3], wco[3];

	float *uv1co, *uv2co, *uv3co; /* for convenience only, these will be assigned to lt_tri_uv[0],1,2 or lt_tri_uv[0],2,3 */
	float pixelScreenCo[4];
	bool do_3d_mapping = ps->brush->mtex.brush_map_mode == MTEX_MAP_MODE_3D;

	rcti bounds_px; /* ispace bounds */
	/* vars for getting uvspace bounds */

	float lt_uv_pxoffset[3][2]; /* bucket bounds in UV space so we can init pixels only for this face,  */
	float xhalfpx, yhalfpx;
	const float ibuf_xf = (float)ibuf->x, ibuf_yf = (float)ibuf->y;

	int has_x_isect = 0, has_isect = 0; /* for early loop exit */

	float uv_clip[8][2];
	int uv_clip_tot;
	const bool is_ortho = ps->is_ortho;
	const bool is_flip_object = ps->is_flip_object;
	const bool do_backfacecull = ps->do_backfacecull;
	const bool do_clip = ps->rv3d ? ps->rv3d->rflag & RV3D_CLIPPING : 0;

	vCo[0] = ps->dm_mvert[lt_vtri[0]].co;
	vCo[1] = ps->dm_mvert[lt_vtri[1]].co;
	vCo[2] = ps->dm_mvert[lt_vtri[2]].co;


	/* Use lt_uv_pxoffset instead of lt_tri_uv so we can offset the UV half a pixel
	 * this is done so we can avoid offsetting all the pixels by 0.5 which causes
	 * problems when wrapping negative coords */
	xhalfpx = (0.5f + (PROJ_PIXEL_TOLERANCE * (1.0f / 3.0f))) / ibuf_xf;
	yhalfpx = (0.5f + (PROJ_PIXEL_TOLERANCE * (1.0f / 4.0f))) / ibuf_yf;

	/* Note about (PROJ_GEOM_TOLERANCE/x) above...
	 * Needed to add this offset since UV coords are often quads aligned to pixels.
	 * In this case pixels can be exactly between 2 triangles causing nasty
	 * artifacts.
	 *
	 * This workaround can be removed and painting will still work on most cases
	 * but since the first thing most people try is painting onto a quad- better make it work.
	 */

	lt_uv_pxoffset[0][0] = lt_tri_uv[0][0] - xhalfpx;
	lt_uv_pxoffset[0][1] = lt_tri_uv[0][1] - yhalfpx;

	lt_uv_pxoffset[1][0] = lt_tri_uv[1][0] - xhalfpx;
	lt_uv_pxoffset[1][1] = lt_tri_uv[1][1] - yhalfpx;

	lt_uv_pxoffset[2][0] = lt_tri_uv[2][0] - xhalfpx;
	lt_uv_pxoffset[2][1] = lt_tri_uv[2][1] - yhalfpx;

	{
		uv1co = lt_uv_pxoffset[0]; // was lt_tri_uv[i1];
		uv2co = lt_uv_pxoffset[1]; // was lt_tri_uv[i2];
		uv3co = lt_uv_pxoffset[2]; // was lt_tri_uv[i3];

		v1coSS = ps->screenCoords[lt_vtri[0]];
		v2coSS = ps->screenCoords[lt_vtri[1]];
		v3coSS = ps->screenCoords[lt_vtri[2]];

		/* This funtion gives is a concave polyline in UV space from the clipped tri*/
		project_bucket_clip_face(
		        is_ortho, is_flip_object,
		        clip_rect, bucket_bounds,
		        v1coSS, v2coSS, v3coSS,
		        uv1co, uv2co, uv3co,
		        uv_clip, &uv_clip_tot,
		        do_backfacecull || ps->do_occlude);

		/* sometimes this happens, better just allow for 8 intersectiosn even though there should be max 6 */
#if 0
		if (uv_clip_tot > 6) {
			printf("this should never happen! %d\n", uv_clip_tot);
		}
#endif

		if (pixel_bounds_array(uv_clip, &bounds_px, ibuf->x, ibuf->y, uv_clip_tot)) {
#if 0
			project_paint_undo_tiles_init(&bounds_px, ps->projImages + image_index, tmpibuf,
			                              tile_width, threaded, ps->do_masking);
#endif
			/* clip face and */

			has_isect = 0;
			for (y = bounds_px.ymin; y < bounds_px.ymax; y++) {
				//uv[1] = (((float)y) + 0.5f) / (float)ibuf->y;
				uv[1] = (float)y / ibuf_yf; /* use pixel offset UV coords instead */

				has_x_isect = 0;
				for (x = bounds_px.xmin; x < bounds_px.xmax; x++) {
					//uv[0] = (((float)x) + 0.5f) / ibuf->x;
					uv[0] = (float)x / ibuf_xf; /* use pixel offset UV coords instead */

					/* Note about IsectPoly2Df_twoside, checking the face or uv flipping doesnt work,
					 * could check the poly direction but better to do this */
					if ((do_backfacecull == true  && IsectPoly2Df(uv, uv_clip, uv_clip_tot)) ||
					    (do_backfacecull == false && IsectPoly2Df_twoside(uv, uv_clip, uv_clip_tot)))
					{

						has_x_isect = has_isect = 1;

						if (is_ortho) screen_px_from_ortho(uv, v1coSS, v2coSS, v3coSS, uv1co, uv2co, uv3co, pixelScreenCo, w);
						else screen_px_from_persp(uv, v1coSS, v2coSS, v3coSS, uv1co, uv2co, uv3co, pixelScreenCo, w);

						/* a pity we need to get the worldspace pixel location here */
						if (do_clip || do_3d_mapping) {
							interp_v3_v3v3v3(
							        wco,
							        ps->dm_mvert[lt_vtri[0]].co,
							        ps->dm_mvert[lt_vtri[1]].co,
							        ps->dm_mvert[lt_vtri[2]].co,
							        w);
							if (do_clip && ED_view3d_clipping_test(ps->rv3d, wco, true)) {
								continue; /* Watch out that no code below this needs to run */
							}
						}

						/* Is this UV visible from the view? - raytrace */
						/* project_paint_PickFace is less complex, use for testing */
						//if (project_paint_PickFace(ps, pixelScreenCo, w, &side) == tri_index) {
						if ((ps->do_occlude == false) ||
						    !project_bucket_point_occluded(ps, bucketFaceNodes, tri_index, pixelScreenCo))
						{
							mask = project_paint_uvpixel_mask(ps, tri_index, w);

							if (mask > 0.0f) {
								BLI_linklist_prepend_arena(
								        bucketPixelNodes,
								        project_paint_uvpixel_init(ps, arena, &tinf, x, y, mask, tri_index,
								                                   pixelScreenCo, wco, w),
								        arena
								        );
							}
						}

					}
//#if 0
					else if (has_x_isect) {
						/* assuming the face is not a bow-tie - we know we cant intersect again on the X */
						break;
					}
//#endif
				}


#if 0           /* TODO - investigate why this dosnt work sometimes! it should! */
				/* no intersection for this entire row, after some intersection above means we can quit now */
				if (has_x_isect == 0 && has_isect) {
					break;
				}
#endif
			}
		}
	}


#ifndef PROJ_DEBUG_NOSEAMBLEED
	if (ps->seam_bleed_px > 0.0f) {
		int face_seam_flag;

		if (threaded)
			BLI_thread_lock(LOCK_CUSTOM1);  /* Other threads could be modifying these vars */

		face_seam_flag = ps->faceSeamFlags[tri_index];

		/* are any of our edges un-initialized? */
		if ((face_seam_flag & (PROJ_FACE_SEAM1 | PROJ_FACE_NOSEAM1)) == 0 ||
		    (face_seam_flag & (PROJ_FACE_SEAM2 | PROJ_FACE_NOSEAM2)) == 0 ||
		    (face_seam_flag & (PROJ_FACE_SEAM3 | PROJ_FACE_NOSEAM3)) == 0)
		{
			project_face_seams_init(ps, tri_index);
			face_seam_flag = ps->faceSeamFlags[tri_index];
			//printf("seams - %d %d %d %d\n", flag&PROJ_FACE_SEAM1, flag&PROJ_FACE_SEAM2, flag&PROJ_FACE_SEAM3);
		}

		if ((face_seam_flag & (PROJ_FACE_SEAM1 | PROJ_FACE_SEAM2 | PROJ_FACE_SEAM3)) == 0) {

			if (threaded)
				BLI_thread_unlock(LOCK_CUSTOM1);  /* Other threads could be modifying these vars */

		}
		else {
			/* we have a seam - deal with it! */

			/* Now create new UV's for the seam face */
			float (*outset_uv)[2] = ps->faceSeamUVs[tri_index];
			float insetCos[3][3]; /* inset face coords.  NOTE!!! ScreenSace for ortho, Worldspace in prespective view */

			const float *vCoSS[3]; /* vertex screenspace coords */

			float bucket_clip_edges[2][2]; /* store the screenspace coords of the face, clipped by the bucket's screen aligned rectangle */
			float edge_verts_inset_clip[2][3];
			int fidx1, fidx2; /* face edge pairs - loop throuh these ((0,1), (1,2), (2,3), (3,0)) or ((0,1), (1,2), (2,0)) for a tri */

			float seam_subsection[4][2];
			float fac1, fac2;

			if (outset_uv[0][0] == FLT_MAX) /* first time initialize */
				uv_image_outset(
				        lt_uv_pxoffset, outset_uv, ps->seam_bleed_px,
				        ibuf->x, ibuf->y, (ps->faceWindingFlags[tri_index] & PROJ_FACE_WINDING_CW) == 0);

			/* ps->faceSeamUVs cant be modified when threading, now this is done we can unlock */
			if (threaded)
				BLI_thread_unlock(LOCK_CUSTOM1);  /* Other threads could be modifying these vars */

			vCoSS[0] = ps->screenCoords[lt_vtri[0]];
			vCoSS[1] = ps->screenCoords[lt_vtri[1]];
			vCoSS[2] = ps->screenCoords[lt_vtri[2]];

			/* PROJ_FACE_SCALE_SEAM must be slightly less then 1.0f */
			if (is_ortho) {
				scale_tri(insetCos, vCoSS, PROJ_FACE_SCALE_SEAM);
			}
			else {
				scale_tri(insetCos, vCo, PROJ_FACE_SCALE_SEAM);
			}

			for (fidx1 = 0; fidx1 < 3; fidx1++) {
				fidx2 = (fidx1 == 2) ? 0 : fidx1 + 1;  /* next fidx in the face (0,1,2) -> (1,2,0) */

				if ((face_seam_flag & (1 << fidx1)) && /* 1<<fidx1 -> PROJ_FACE_SEAM# */
				    line_clip_rect2f(clip_rect, bucket_bounds, vCoSS[fidx1], vCoSS[fidx2], bucket_clip_edges[0], bucket_clip_edges[1]))
				{
					if (len_squared_v2v2(vCoSS[fidx1], vCoSS[fidx2]) > FLT_EPSILON) { /* avoid div by zero */

						if (is_ortho) {
							fac1 = line_point_factor_v2(bucket_clip_edges[0], vCoSS[fidx1], vCoSS[fidx2]);
							fac2 = line_point_factor_v2(bucket_clip_edges[1], vCoSS[fidx1], vCoSS[fidx2]);
						}
						else {
							fac1 = screen_px_line_point_factor_v2_persp(ps, bucket_clip_edges[0], vCo[fidx1], vCo[fidx2]);
							fac2 = screen_px_line_point_factor_v2_persp(ps, bucket_clip_edges[1], vCo[fidx1], vCo[fidx2]);
						}

						interp_v2_v2v2(seam_subsection[0], lt_uv_pxoffset[fidx1], lt_uv_pxoffset[fidx2], fac1);
						interp_v2_v2v2(seam_subsection[1], lt_uv_pxoffset[fidx1], lt_uv_pxoffset[fidx2], fac2);

						interp_v2_v2v2(seam_subsection[2], outset_uv[fidx1], outset_uv[fidx2], fac2);
						interp_v2_v2v2(seam_subsection[3], outset_uv[fidx1], outset_uv[fidx2], fac1);

						/* if the bucket_clip_edges values Z values was kept we could avoid this
						 * Inset needs to be added so occlusion tests wont hit adjacent faces */
						interp_v3_v3v3(edge_verts_inset_clip[0], insetCos[fidx1], insetCos[fidx2], fac1);
						interp_v3_v3v3(edge_verts_inset_clip[1], insetCos[fidx1], insetCos[fidx2], fac2);


						if (pixel_bounds_uv(seam_subsection, &bounds_px, ibuf->x, ibuf->y)) {
							/* bounds between the seam rect and the uvspace bucket pixels */

							has_isect = 0;
							for (y = bounds_px.ymin; y < bounds_px.ymax; y++) {
								// uv[1] = (((float)y) + 0.5f) / (float)ibuf->y;
								uv[1] = (float)y / ibuf_yf; /* use offset uvs instead */

								has_x_isect = 0;
								for (x = bounds_px.xmin; x < bounds_px.xmax; x++) {
									//uv[0] = (((float)x) + 0.5f) / (float)ibuf->x;
									uv[0] = (float)x / ibuf_xf; /* use offset uvs instead */

									/* test we're inside uvspace bucket and triangle bounds */
									if (isect_point_quad_v2(uv, UNPACK4(seam_subsection))) {
										float fac;

										/* We need to find the closest point along the face edge,
										 * getting the screen_px_from_*** wont work because our actual location
										 * is not relevant, since we are outside the face, Use VecLerpf to find
										 * our location on the side of the face's UV */
#if 0
										if (is_ortho) screen_px_from_ortho(ps, uv, v1co, v2co, v3co, uv1co, uv2co, uv3co, pixelScreenCo);
										else          screen_px_from_persp(ps, uv, v1co, v2co, v3co, uv1co, uv2co, uv3co, pixelScreenCo);
#endif

										/* Since this is a seam we need to work out where on the line this pixel is */
										//fac = line_point_factor_v2(uv, uv_seam_quad[0], uv_seam_quad[1]);
										fac = resolve_quad_u_v2(uv, UNPACK4(seam_subsection));
										interp_v3_v3v3(pixelScreenCo, edge_verts_inset_clip[0], edge_verts_inset_clip[1], fac);

										if (!is_ortho) {
											pixelScreenCo[3] = 1.0f;
											mul_m4_v4((float(*)[4])ps->projectMat, pixelScreenCo); /* cast because of const */
											pixelScreenCo[0] = (float)(ps->winx * 0.5f) + (ps->winx * 0.5f) * pixelScreenCo[0] / pixelScreenCo[3];
											pixelScreenCo[1] = (float)(ps->winy * 0.5f) + (ps->winy * 0.5f) * pixelScreenCo[1] / pixelScreenCo[3];
											pixelScreenCo[2] = pixelScreenCo[2] / pixelScreenCo[3]; /* Use the depth for bucket point occlusion */
										}

										if ((ps->do_occlude == false) ||
										    !project_bucket_point_occluded(ps, bucketFaceNodes, tri_index, pixelScreenCo))
										{
											/* Only bother calculating the weights if we intersect */
											if (ps->do_mask_normal || ps->dm_mloopuv_clone) {
												const float uv_fac = fac1 + (fac * (fac2 - fac1));
#if 0
												/* get the UV on the line since we want to copy the pixels from there for bleeding */
												float uv_close[2];
												interp_v2_v2v2(uv_close, lt_uv_pxoffset[fidx1], lt_uv_pxoffset[fidx2], uv_fac);
												barycentric_weights_v2(lt_uv_pxoffset[0], lt_uv_pxoffset[1], lt_uv_pxoffset[2], uv_close, w);
#else

												/* Cheat, we know where we are along the edge so work out the weights from that */
												w[0] = w[1] = w[2] = 0.0;
												w[fidx1] = 1.0f - uv_fac;
												w[fidx2] = uv_fac;
#endif
											}

											/* a pity we need to get the worldspace pixel location here */
											if (do_clip || do_3d_mapping) {
												interp_v3_v3v3v3(wco, vCo[0], vCo[1], vCo[2], w);

												if (do_clip && ED_view3d_clipping_test(ps->rv3d, wco, true)) {
													continue; /* Watch out that no code below this needs to run */
												}
											}

											mask = project_paint_uvpixel_mask(ps, tri_index, w);

											if (mask > 0.0f) {
												BLI_linklist_prepend_arena(
												        bucketPixelNodes,
												        project_paint_uvpixel_init(ps, arena, &tinf, x, y, mask, tri_index,
												        pixelScreenCo, wco, w),
												        arena
												        );
											}

										}
									}
									else if (has_x_isect) {
										/* assuming the face is not a bow-tie - we know we cant intersect again on the X */
										break;
									}
								}

#if 0                           /* TODO - investigate why this dosnt work sometimes! it should! */
								/* no intersection for this entire row, after some intersection above means we can quit now */
								if (has_x_isect == 0 && has_isect) {
									break;
								}
#endif
							}
						}
					}
				}
			}
		}
	}
#else
	UNUSED_VARS(vCo, threaded);
#endif // PROJ_DEBUG_NOSEAMBLEED
}


/* takes floating point screenspace min/max and returns int min/max to be used as indices for ps->bucketRect, ps->bucketFlags */
static void project_paint_bucket_bounds(const ProjPaintState *ps, const float min[2], const float max[2], int bucketMin[2], int bucketMax[2])
{
	/* divide by bucketWidth & bucketHeight so the bounds are offset in bucket grid units */
	/* XXX: the offset of 0.5 is always truncated to zero and the offset of 1.5f is always truncated to 1, is this really correct?? - jwilkins */
	bucketMin[0] = (int)((int)(((float)(min[0] - ps->screenMin[0]) / ps->screen_width) * ps->buckets_x) + 0.5f); /* these offsets of 0.5 and 1.5 seem odd but they are correct */
	bucketMin[1] = (int)((int)(((float)(min[1] - ps->screenMin[1]) / ps->screen_height) * ps->buckets_y) + 0.5f);

	bucketMax[0] = (int)((int)(((float)(max[0] - ps->screenMin[0]) / ps->screen_width) * ps->buckets_x) + 1.5f);
	bucketMax[1] = (int)((int)(((float)(max[1] - ps->screenMin[1]) / ps->screen_height) * ps->buckets_y) + 1.5f);

	/* in case the rect is outside the mesh 2d bounds */
	CLAMP(bucketMin[0], 0, ps->buckets_x);
	CLAMP(bucketMin[1], 0, ps->buckets_y);

	CLAMP(bucketMax[0], 0, ps->buckets_x);
	CLAMP(bucketMax[1], 0, ps->buckets_y);
}

/* set bucket_bounds to a screen space-aligned floating point bound-box */
static void project_bucket_bounds(const ProjPaintState *ps, const int bucket_x, const int bucket_y, rctf *bucket_bounds)
{
	bucket_bounds->xmin = ps->screenMin[0] + ((bucket_x) * (ps->screen_width / ps->buckets_x));     /* left */
	bucket_bounds->xmax = ps->screenMin[0] + ((bucket_x + 1) * (ps->screen_width / ps->buckets_x)); /* right */

	bucket_bounds->ymin = ps->screenMin[1] + ((bucket_y) * (ps->screen_height / ps->buckets_y));      /* bottom */
	bucket_bounds->ymax = ps->screenMin[1] + ((bucket_y + 1) * (ps->screen_height  / ps->buckets_y)); /* top */
}

/* Fill this bucket with pixels from the faces that intersect it.
 *
 * have bucket_bounds as an argument so we don't need to give bucket_x/y the rect function needs */
static void project_bucket_init(
        const ProjPaintState *ps, const int thread_index, const int bucket_index,
        const rctf *clip_rect, const rctf *bucket_bounds)
{
	LinkNode *node;
	int tri_index, image_index = 0;
	ImBuf *ibuf = NULL;
	Image *tpage_last = NULL, *tpage;
	ImBuf *tmpibuf = NULL;

	if (ps->image_tot == 1) {
		/* Simple loop, no context switching */
		ibuf = ps->projImages[0].ibuf;

		for (node = ps->bucketFaces[bucket_index]; node; node = node->next) {
			project_paint_face_init(
			        ps, thread_index, bucket_index, GET_INT_FROM_POINTER(node->link), 0,
			        clip_rect, bucket_bounds, ibuf, &tmpibuf);
		}
	}
	else {

		/* More complicated loop, switch between images */
		for (node = ps->bucketFaces[bucket_index]; node; node = node->next) {
			tri_index = GET_INT_FROM_POINTER(node->link);

			/* Image context switching */
			tpage = project_paint_face_paint_image(ps, tri_index);
			if (tpage_last != tpage) {
				tpage_last = tpage;

				for (image_index = 0; image_index < ps->image_tot; image_index++) {
					if (ps->projImages[image_index].ima == tpage_last) {
						ibuf = ps->projImages[image_index].ibuf;
						break;
					}
				}
			}
			/* context switching done */

			project_paint_face_init(
			        ps, thread_index, bucket_index, tri_index, image_index,
			        clip_rect, bucket_bounds, ibuf, &tmpibuf);
		}
	}

	if (tmpibuf)
		IMB_freeImBuf(tmpibuf);

	ps->bucketFlags[bucket_index] |= PROJ_BUCKET_INIT;
}


/* We want to know if a bucket and a face overlap in screen-space
 *
 * Note, if this ever returns false positives its not that bad, since a face in the bounding area will have its pixels
 * calculated when it might not be needed later, (at the moment at least)
 * obviously it shouldn't have bugs though */

static bool project_bucket_face_isect(ProjPaintState *ps, int bucket_x, int bucket_y, const MLoopTri *lt)
{
	/* TODO - replace this with a tricker method that uses sideofline for all screenCoords's edges against the closest bucket corner */
	const int lt_vtri[3] = { PS_LOOPTRI_AS_VERT_INDEX_3(ps, lt) };
	rctf bucket_bounds;
	float p1[2], p2[2], p3[2], p4[2];
	const float *v, *v1, *v2, *v3;
	int fidx;

	project_bucket_bounds(ps, bucket_x, bucket_y, &bucket_bounds);

	/* Is one of the faces verts in the bucket bounds? */

	fidx = 2;
	do {
		v = ps->screenCoords[lt_vtri[fidx]];
		if (BLI_rctf_isect_pt_v(&bucket_bounds, v)) {
			return 1;
		}
	} while (fidx--);

	v1 = ps->screenCoords[lt_vtri[0]];
	v2 = ps->screenCoords[lt_vtri[1]];
	v3 = ps->screenCoords[lt_vtri[2]];

	p1[0] = bucket_bounds.xmin; p1[1] = bucket_bounds.ymin;
	p2[0] = bucket_bounds.xmin; p2[1] = bucket_bounds.ymax;
	p3[0] = bucket_bounds.xmax; p3[1] = bucket_bounds.ymax;
	p4[0] = bucket_bounds.xmax; p4[1] = bucket_bounds.ymin;

	if (isect_point_tri_v2(p1, v1, v2, v3) ||
	    isect_point_tri_v2(p2, v1, v2, v3) ||
	    isect_point_tri_v2(p3, v1, v2, v3) ||
	    isect_point_tri_v2(p4, v1, v2, v3) ||
	    /* we can avoid testing v3,v1 because another intersection MUST exist if this intersects */
	    (isect_seg_seg_v2(p1, p2, v1, v2) || isect_seg_seg_v2(p1, p2, v2, v3)) ||
	    (isect_seg_seg_v2(p2, p3, v1, v2) || isect_seg_seg_v2(p2, p3, v2, v3)) ||
	    (isect_seg_seg_v2(p3, p4, v1, v2) || isect_seg_seg_v2(p3, p4, v2, v3)) ||
	    (isect_seg_seg_v2(p4, p1, v1, v2) || isect_seg_seg_v2(p4, p1, v2, v3)))
	{
		return 1;
	}

	return 0;
}

/* Add faces to the bucket but don't initialize its pixels
 * TODO - when painting occluded, sort the faces on their min-Z and only add faces that faces that are not occluded */
static void project_paint_delayed_face_init(ProjPaintState *ps, const MLoopTri *lt, const int tri_index)
{
	const int lt_vtri[3] = { PS_LOOPTRI_AS_VERT_INDEX_3(ps, lt) };
	float min[2], max[2], *vCoSS;
	int bucketMin[2], bucketMax[2]; /* for  ps->bucketRect indexing */
	int fidx, bucket_x, bucket_y;
	int has_x_isect = -1, has_isect = 0; /* for early loop exit */
	MemArena *arena = ps->arena_mt[0]; /* just use the first thread arena since threading has not started yet */

	INIT_MINMAX2(min, max);

	fidx = 2;
	do {
		vCoSS = ps->screenCoords[lt_vtri[fidx]];
		minmax_v2v2_v2(min, max, vCoSS);
	} while (fidx--);

	project_paint_bucket_bounds(ps, min, max, bucketMin, bucketMax);

	for (bucket_y = bucketMin[1]; bucket_y < bucketMax[1]; bucket_y++) {
		has_x_isect = 0;
		for (bucket_x = bucketMin[0]; bucket_x < bucketMax[0]; bucket_x++) {
			if (project_bucket_face_isect(ps, bucket_x, bucket_y, lt)) {
				int bucket_index = bucket_x + (bucket_y * ps->buckets_x);
				BLI_linklist_prepend_arena(
				        &ps->bucketFaces[bucket_index],
				        SET_INT_IN_POINTER(tri_index), /* cast to a pointer to shut up the compiler */
				        arena
				        );

				has_x_isect = has_isect = 1;
			}
			else if (has_x_isect) {
				/* assuming the face is not a bow-tie - we know we cant intersect again on the X */
				break;
			}
		}

		/* no intersection for this entire row, after some intersection above means we can quit now */
		if (has_x_isect == 0 && has_isect) {
			break;
		}
	}

#ifndef PROJ_DEBUG_NOSEAMBLEED
	if (ps->seam_bleed_px > 0.0f) {
		**ps->faceSeamUVs[tri_index] = FLT_MAX; /* set as uninitialized */
	}
#endif
}

/**
 * \note when using subsurf or multires, some arrays are thrown away, we need to keep a copy
 */
static void proj_paint_state_non_cddm_init(ProjPaintState *ps)
{
	if (ps->dm->type != DM_TYPE_CDDM) {
		ps->dm_mvert = MEM_dupallocN(ps->dm_mvert);
		ps->dm_mpoly = MEM_dupallocN(ps->dm_mpoly);
		ps->dm_mloop = MEM_dupallocN(ps->dm_mloop);
		/* looks like these are ok for now.*/
#if 0
		ps->dm_mloopuv = MEM_dupallocN(ps->dm_mloopuv);
		ps->dm_mloopuv_clone = MEM_dupallocN(ps->dm_mloopuv_clone);
		ps->dm_mloopuv_stencil = MEM_dupallocN(ps->dm_mloopuv_stencil);
#endif
	}
}

static void proj_paint_state_viewport_init(
        ProjPaintState *ps, const Depsgraph *depsgraph, const char symmetry_flag)
{
	float mat[3][3];
	float viewmat[4][4];
	float viewinv[4][4];

	ps->viewDir[0] = 0.0f;
	ps->viewDir[1] = 0.0f;
	ps->viewDir[2] = 1.0f;

	copy_m4_m4(ps->obmat, ps->ob->obmat);

	if (symmetry_flag) {
		int i;
		for (i = 0; i < 3; i++) {
			if ((symmetry_flag >> i) & 1) {
				negate_v3(ps->obmat[i]);
				ps->is_flip_object = !ps->is_flip_object;
			}
		}
	}

	invert_m4_m4(ps->obmat_imat, ps->obmat);

	if (ELEM(ps->source, PROJ_SRC_VIEW, PROJ_SRC_VIEW_FILL)) {
		/* normal drawing */
		ps->winx = ps->ar->winx;
		ps->winy = ps->ar->winy;

		copy_m4_m4(viewmat, ps->rv3d->viewmat);
		copy_m4_m4(viewinv, ps->rv3d->viewinv);

		ED_view3d_ob_project_mat_get_from_obmat(ps->rv3d, ps->obmat, ps->projectMat);

		ps->is_ortho = ED_view3d_clip_range_get(ps->depsgraph, ps->v3d, ps->rv3d, &ps->clipsta, &ps->clipend, true);
	}
	else {
		/* re-projection */
		float winmat[4][4];
		float vmat[4][4];

		ps->winx = ps->reproject_ibuf->x;
		ps->winy = ps->reproject_ibuf->y;

		if (ps->source == PROJ_SRC_IMAGE_VIEW) {
			/* image stores camera data, tricky */
			IDProperty *idgroup = IDP_GetProperties(&ps->reproject_image->id, 0);
			IDProperty *view_data = IDP_GetPropertyFromGroup(idgroup, PROJ_VIEW_DATA_ID);

			const float *array = (float *)IDP_Array(view_data);

			/* use image array, written when creating image */
			memcpy(winmat, array, sizeof(winmat)); array += sizeof(winmat) / sizeof(float);
			memcpy(viewmat, array, sizeof(viewmat)); array += sizeof(viewmat) / sizeof(float);
			ps->clipsta = array[0];
			ps->clipend = array[1];
			ps->is_ortho = array[2] ? 1 : 0;

			invert_m4_m4(viewinv, viewmat);
		}
		else if (ps->source == PROJ_SRC_IMAGE_CAM) {
			Object *cam_ob_eval = DEG_get_evaluated_object(depsgraph, ps->scene->camera);
			CameraParams params;

			/* viewmat & viewinv */
			copy_m4_m4(viewinv, cam_ob_eval->obmat);
			normalize_m4(viewinv);
			invert_m4_m4(viewmat, viewinv);

			/* window matrix, clipping and ortho */
			BKE_camera_params_init(&params);
			BKE_camera_params_from_object(&params, cam_ob_eval);
			BKE_camera_params_compute_viewplane(&params, ps->winx, ps->winy, 1.0f, 1.0f);
			BKE_camera_params_compute_matrix(&params);

			copy_m4_m4(winmat, params.winmat);
			ps->clipsta = params.clipsta;
			ps->clipend = params.clipend;
			ps->is_ortho = params.is_ortho;
		}
		else {
			BLI_assert(0);
		}

		/* same as #ED_view3d_ob_project_mat_get */
		mul_m4_m4m4(vmat, viewmat, ps->obmat);
		mul_m4_m4m4(ps->projectMat, winmat, vmat);
	}

	invert_m4_m4(ps->projectMatInv, ps->projectMat);

	/* viewDir - object relative */
	copy_m3_m4(mat, viewinv);
	mul_m3_v3(mat, ps->viewDir);
	copy_m3_m4(mat, ps->obmat_imat);
	mul_m3_v3(mat, ps->viewDir);
	normalize_v3(ps->viewDir);

	if (UNLIKELY(ps->is_flip_object)) {
		negate_v3(ps->viewDir);
	}

	/* viewPos - object relative */
	copy_v3_v3(ps->viewPos, viewinv[3]);
	copy_m3_m4(mat, ps->obmat_imat);
	mul_m3_v3(mat, ps->viewPos);
	add_v3_v3(ps->viewPos, ps->obmat_imat[3]);
}

static void proj_paint_state_screen_coords_init(ProjPaintState *ps, const int diameter)
{
	const MVert *mv;
	float *projScreenCo;
	float projMargin;
	int a;

	INIT_MINMAX2(ps->screenMin, ps->screenMax);

	ps->screenCoords = MEM_mallocN(sizeof(float) * ps->dm_totvert * 4, "ProjectPaint ScreenVerts");
	projScreenCo = *ps->screenCoords;

	if (ps->is_ortho) {
		for (a = 0, mv = ps->dm_mvert; a < ps->dm_totvert; a++, mv++, projScreenCo += 4) {
			mul_v3_m4v3(projScreenCo, ps->projectMat, mv->co);

			/* screen space, not clamped */
			projScreenCo[0] = (float)(ps->winx * 0.5f) + (ps->winx * 0.5f) * projScreenCo[0];
			projScreenCo[1] = (float)(ps->winy * 0.5f) + (ps->winy * 0.5f) * projScreenCo[1];
			minmax_v2v2_v2(ps->screenMin, ps->screenMax, projScreenCo);
		}
	}
	else {
		for (a = 0, mv = ps->dm_mvert; a < ps->dm_totvert; a++, mv++, projScreenCo += 4) {
			copy_v3_v3(projScreenCo, mv->co);
			projScreenCo[3] = 1.0f;

			mul_m4_v4(ps->projectMat, projScreenCo);

			if (projScreenCo[3] > ps->clipsta) {
				/* screen space, not clamped */
				projScreenCo[0] = (float)(ps->winx * 0.5f) + (ps->winx * 0.5f) * projScreenCo[0] / projScreenCo[3];
				projScreenCo[1] = (float)(ps->winy * 0.5f) + (ps->winy * 0.5f) * projScreenCo[1] / projScreenCo[3];
				projScreenCo[2] = projScreenCo[2] / projScreenCo[3]; /* Use the depth for bucket point occlusion */
				minmax_v2v2_v2(ps->screenMin, ps->screenMax, projScreenCo);
			}
			else {
				/* TODO - deal with cases where 1 side of a face goes behind the view ?
				 *
				 * After some research this is actually very tricky, only option is to
				 * clip the derived mesh before painting, which is a Pain */
				projScreenCo[0] = FLT_MAX;
			}
		}
	}

	/* If this border is not added we get artifacts for faces that
	 * have a parallel edge and at the bounds of the 2D projected verts eg
	 * - a single screen aligned quad */
	projMargin = (ps->screenMax[0] - ps->screenMin[0]) * 0.000001f;
	ps->screenMax[0] += projMargin;
	ps->screenMin[0] -= projMargin;
	projMargin = (ps->screenMax[1] - ps->screenMin[1]) * 0.000001f;
	ps->screenMax[1] += projMargin;
	ps->screenMin[1] -= projMargin;

	if (ps->source == PROJ_SRC_VIEW) {
#ifdef PROJ_DEBUG_WINCLIP
		CLAMP(ps->screenMin[0], (float)(-diameter), (float)(ps->winx + diameter));
		CLAMP(ps->screenMax[0], (float)(-diameter), (float)(ps->winx + diameter));

		CLAMP(ps->screenMin[1], (float)(-diameter), (float)(ps->winy + diameter));
		CLAMP(ps->screenMax[1], (float)(-diameter), (float)(ps->winy + diameter));
#else
		UNUSED_VARS(diameter);
#endif
	}
	else if (ps->source != PROJ_SRC_VIEW_FILL) { /* re-projection, use bounds */
		ps->screenMin[0] = 0;
		ps->screenMax[0] = (float)(ps->winx);

		ps->screenMin[1] = 0;
		ps->screenMax[1] = (float)(ps->winy);
	}
}

static void proj_paint_state_cavity_init(ProjPaintState *ps)
{
	const MVert *mv;
	const MEdge *me;
	float *cavities;
	int a;

	if (ps->do_mask_cavity) {
		int *counter = MEM_callocN(sizeof(int) * ps->dm_totvert, "counter");
		float (*edges)[3] = MEM_callocN(sizeof(float) * 3 * ps->dm_totvert, "edges");
		ps->cavities = MEM_mallocN(sizeof(float) * ps->dm_totvert, "ProjectPaint Cavities");
		cavities = ps->cavities;

		for (a = 0, me = ps->dm_medge; a < ps->dm_totedge; a++, me++) {
			float e[3];
			sub_v3_v3v3(e, ps->dm_mvert[me->v1].co, ps->dm_mvert[me->v2].co);
			normalize_v3(e);
			add_v3_v3(edges[me->v2], e);
			counter[me->v2]++;
			sub_v3_v3(edges[me->v1], e);
			counter[me->v1]++;
		}
		for (a = 0, mv = ps->dm_mvert; a < ps->dm_totvert; a++, mv++) {
			if (counter[a] > 0) {
				float no[3];
				mul_v3_fl(edges[a], 1.0f / counter[a]);
				normal_short_to_float_v3(no, mv->no);
				/* augment the diffe*/
				cavities[a] = saacos(10.0f * dot_v3v3(no, edges[a])) * (float)M_1_PI;
			}
			else
				cavities[a] = 0.0;
		}

		MEM_freeN(counter);
		MEM_freeN(edges);
	}
}

#ifndef PROJ_DEBUG_NOSEAMBLEED
static void proj_paint_state_seam_bleed_init(ProjPaintState *ps)
{
	if (ps->seam_bleed_px > 0.0f) {
		ps->vertFaces = MEM_callocN(sizeof(LinkNode *) * ps->dm_totvert, "paint-vertFaces");
		ps->faceSeamFlags = MEM_callocN(sizeof(char) * ps->dm_totlooptri, "paint-faceSeamFlags");
		ps->faceWindingFlags = MEM_callocN(sizeof(char) * ps->dm_totlooptri, "paint-faceWindindFlags");
		ps->faceSeamUVs = MEM_mallocN(sizeof(float[3][2]) * ps->dm_totlooptri, "paint-faceSeamUVs");
	}
}
#endif

static void proj_paint_state_thread_init(ProjPaintState *ps, const bool reset_threads)
{
	int a;

	/* Thread stuff
	 *
	 * very small brushes run a lot slower multithreaded since the advantage with
	 * threads is being able to fill in multiple buckets at once.
	 * Only use threads for bigger brushes. */

	ps->thread_tot = BKE_scene_num_threads(ps->scene);

	/* workaround for #35057, disable threading if diameter is less than is possible for
	 * optimum bucket number generation */
	if (reset_threads)
		ps->thread_tot = 1;

	if (ps->is_shared_user == false) {
		if (ps->thread_tot > 1) {
			ps->tile_lock = MEM_mallocN(sizeof(SpinLock), "projpaint_tile_lock");
			BLI_spin_init(ps->tile_lock);
		}

		image_undo_init_locks();
	}

	for (a = 0; a < ps->thread_tot; a++) {
		ps->arena_mt[a] = BLI_memarena_new(MEM_SIZE_OPTIMAL(1 << 16), "project paint arena");
	}
}

static void proj_paint_state_vert_flags_init(ProjPaintState *ps)
{
	if (ps->do_backfacecull && ps->do_mask_normal) {
		float viewDirPersp[3];
		const MVert *mv;
		float no[3];
		int a;

		ps->vertFlags = MEM_callocN(sizeof(char) * ps->dm_totvert, "paint-vertFlags");

		for (a = 0, mv = ps->dm_mvert; a < ps->dm_totvert; a++, mv++) {
			normal_short_to_float_v3(no, mv->no);
			if (UNLIKELY(ps->is_flip_object)) {
				negate_v3(no);
			}

			if (ps->is_ortho) {
				if (dot_v3v3(ps->viewDir, no) <= ps->normal_angle__cos) { /* 1 vert of this face is towards us */
					ps->vertFlags[a] |= PROJ_VERT_CULL;
				}
			}
			else {
				sub_v3_v3v3(viewDirPersp, ps->viewPos, mv->co);
				normalize_v3(viewDirPersp);
				if (UNLIKELY(ps->is_flip_object)) {
					negate_v3(viewDirPersp);
				}
				if (dot_v3v3(viewDirPersp, no) <= ps->normal_angle__cos) { /* 1 vert of this face is towards us */
					ps->vertFlags[a] |= PROJ_VERT_CULL;
				}
			}
		}
	}
	else {
		ps->vertFlags = NULL;
	}
}

#ifndef PROJ_DEBUG_NOSEAMBLEED
static void project_paint_bleed_add_face_user(
        const ProjPaintState *ps, MemArena *arena,
        const MLoopTri *lt, const int tri_index)
{
	/* add face user if we have bleed enabled, set the UV seam flags later */
	/* annoying but we need to add all faces even ones we never use elsewhere */
	if (ps->seam_bleed_px > 0.0f) {
		const int lt_vtri[3] = { PS_LOOPTRI_AS_VERT_INDEX_3(ps, lt) };
		void *tri_index_p = SET_INT_IN_POINTER(tri_index);
		BLI_linklist_prepend_arena(&ps->vertFaces[lt_vtri[0]], tri_index_p, arena);
		BLI_linklist_prepend_arena(&ps->vertFaces[lt_vtri[1]], tri_index_p, arena);
		BLI_linklist_prepend_arena(&ps->vertFaces[lt_vtri[2]], tri_index_p, arena);
	}
}
#endif

/* Return true if DM can be painted on, false otherwise */
static bool proj_paint_state_dm_init(const bContext *C, ProjPaintState *ps)
{
	Depsgraph *depsgraph = CTX_data_depsgraph(C);

	/* Workaround for subsurf selection, try the display mesh first */
	if (ps->source == PROJ_SRC_IMAGE_CAM) {
		/* using render mesh, assume only camera was rendered from */
<<<<<<< HEAD
		ps->dm = mesh_create_derived_render(depsgraph, ps->scene, ps->ob, ps->scene->customdata_mask | CD_MASK_MTFACE);
=======
		ps->dm = mesh_create_derived_render(ps->scene, ps->ob, ps->scene->customdata_mask | CD_MASK_MLOOPUV | CD_MASK_MTFACE);
>>>>>>> b09a8203
		ps->dm_release = true;
	}
	else {
		ps->dm = mesh_get_derived_final(
<<<<<<< HEAD
		        depsgraph, ps->scene, ps->ob,
		        ps->scene->customdata_mask | CD_MASK_MTFACE | (ps->do_face_sel ? CD_ORIGINDEX : 0));
		ps->dm_release = true;
=======
		        ps->scene, ps->ob,
		        ps->scene->customdata_mask | CD_MASK_MLOOPUV | CD_MASK_MTFACE | (ps->do_face_sel ? CD_ORIGINDEX : 0));
		ps->dm_release = false;
>>>>>>> b09a8203
	}

	if (!CustomData_has_layer(&ps->dm->loopData, CD_MLOOPUV)) {

		if (ps->dm_release)
			ps->dm->release(ps->dm);

		ps->dm = NULL;
		return false;
	}

	DM_update_materials(ps->dm, ps->ob);

	ps->dm_mvert = ps->dm->getVertArray(ps->dm);

	if (ps->do_mask_cavity)
		ps->dm_medge = ps->dm->getEdgeArray(ps->dm);

	ps->dm_mloop = ps->dm->getLoopArray(ps->dm);
	ps->dm_mpoly = ps->dm->getPolyArray(ps->dm);

	ps->dm_mlooptri = ps->dm->getLoopTriArray(ps->dm);

	ps->dm_totvert = ps->dm->getNumVerts(ps->dm);
	ps->dm_totedge = ps->dm->getNumEdges(ps->dm);
	ps->dm_totpoly = ps->dm->getNumPolys(ps->dm);
	ps->dm_totlooptri = ps->dm->getNumLoopTri(ps->dm);

	ps->dm_mloopuv = MEM_mallocN(ps->dm_totpoly * sizeof(MLoopUV *), "proj_paint_mtfaces");

	return true;
}

typedef struct {
	const MLoopUV *mloopuv_clone_base;
	const TexPaintSlot *slot_last_clone;
	const TexPaintSlot *slot_clone;
} ProjPaintLayerClone;

static void proj_paint_layer_clone_init(
        ProjPaintState *ps,
        ProjPaintLayerClone *layer_clone)
{
	MLoopUV *mloopuv_clone_base = NULL;

	/* use clone mtface? */
	if (ps->do_layer_clone) {
		const int layer_num = CustomData_get_clone_layer(&((Mesh *)ps->ob->data)->ldata, CD_MLOOPUV);

		ps->dm_mloopuv_clone = MEM_mallocN(ps->dm_totpoly * sizeof(MLoopUV *), "proj_paint_mtfaces");

		if (layer_num != -1)
			mloopuv_clone_base = CustomData_get_layer_n(&ps->dm->loopData, CD_MLOOPUV, layer_num);

		if (mloopuv_clone_base == NULL) {
			/* get active instead */
			mloopuv_clone_base = CustomData_get_layer(&ps->dm->loopData, CD_MLOOPUV);
		}

	}

	memset(layer_clone, 0, sizeof(*layer_clone));
	layer_clone->mloopuv_clone_base = mloopuv_clone_base;
}

/* Return true if face should be skipped, false otherwise */
static bool project_paint_clone_face_skip(
        ProjPaintState *ps,
        ProjPaintLayerClone *lc,
        const TexPaintSlot *slot,
        const int tri_index)
{
	if (ps->do_layer_clone) {
		if (ps->do_material_slots) {
			lc->slot_clone = project_paint_face_clone_slot(ps, tri_index);
			/* all faces should have a valid slot, reassert here */
			if (ELEM(lc->slot_clone, NULL, slot))
				return true;
		}
		else if (ps->clone_ima == ps->canvas_ima)
			return true;

		if (ps->do_material_slots) {
			if (lc->slot_clone != lc->slot_last_clone) {
				if (!slot->uvname ||
				    !(lc->mloopuv_clone_base = CustomData_get_layer_named(
				          &ps->dm->loopData, CD_MLOOPUV,
				          lc->slot_clone->uvname)))
				{
					lc->mloopuv_clone_base = CustomData_get_layer(&ps->dm->loopData, CD_MLOOPUV);
				}
				lc->slot_last_clone = lc->slot_clone;
			}
		}

		/* will set multiple times for 4+ sided poly */
		ps->dm_mloopuv_clone[ps->dm_mlooptri[tri_index].poly] = lc->mloopuv_clone_base;
	}
	return false;
}

typedef struct {
	const MPoly *mpoly_orig;

	const int *index_mp_to_orig;
} ProjPaintFaceLookup;

static void proj_paint_face_lookup_init(
        const ProjPaintState *ps,
        ProjPaintFaceLookup *face_lookup)
{
	memset(face_lookup, 0, sizeof(*face_lookup));
	if (ps->do_face_sel) {
		face_lookup->index_mp_to_orig  = ps->dm->getPolyDataArray(ps->dm, CD_ORIGINDEX);
		face_lookup->mpoly_orig = ((Mesh *)ps->ob->data)->mpoly;
	}
}

/* Return true if face should be considered selected, false otherwise */
static bool project_paint_check_face_sel(
        const ProjPaintState *ps,
        const ProjPaintFaceLookup *face_lookup,
        const MLoopTri *lt)
{
	if (ps->do_face_sel) {
		int orig_index;
		const MPoly *mp;

		if ((face_lookup->index_mp_to_orig != NULL) &&
		    (((orig_index = (face_lookup->index_mp_to_orig[lt->poly]))) != ORIGINDEX_NONE))
		{
			mp = &face_lookup->mpoly_orig[orig_index];
		}
		else {
			mp = &ps->dm_mpoly[lt->poly];
		}

		return ((mp->flag & ME_FACE_SEL) != 0);
	}
	else {
		return true;
	}
}

typedef struct {
	const float *v1;
	const float *v2;
	const float *v3;
} ProjPaintFaceCoSS;

static void proj_paint_face_coSS_init(
        const ProjPaintState *ps, const MLoopTri *lt,
        ProjPaintFaceCoSS *coSS)
{
	const int lt_vtri[3] = { PS_LOOPTRI_AS_VERT_INDEX_3(ps, lt) };
	coSS->v1 = ps->screenCoords[lt_vtri[0]];
	coSS->v2 = ps->screenCoords[lt_vtri[1]];
	coSS->v3 = ps->screenCoords[lt_vtri[2]];
}

/* Return true if face should be culled, false otherwise */
static bool project_paint_flt_max_cull(
        const ProjPaintState *ps,
        const ProjPaintFaceCoSS *coSS)
{
	if (!ps->is_ortho) {
		if (coSS->v1[0] == FLT_MAX ||
		    coSS->v2[0] == FLT_MAX ||
		    coSS->v3[0] == FLT_MAX)
		{
			return true;
		}
	}
	return false;
}

#ifdef PROJ_DEBUG_WINCLIP
/* Return true if face should be culled, false otherwise */
static bool project_paint_winclip(
        const ProjPaintState *ps,
        const ProjPaintFaceCoSS *coSS)
{
	/* ignore faces outside the view */
	return ((ps->source != PROJ_SRC_VIEW_FILL) &&
	        ((coSS->v1[0] < ps->screenMin[0] &&
	          coSS->v2[0] < ps->screenMin[0] &&
	          coSS->v3[0] < ps->screenMin[0]) ||

	         (coSS->v1[0] > ps->screenMax[0] &&
	          coSS->v2[0] > ps->screenMax[0] &&
	          coSS->v3[0] > ps->screenMax[0]) ||

	         (coSS->v1[1] < ps->screenMin[1] &&
	          coSS->v2[1] < ps->screenMin[1] &&
	          coSS->v3[1] < ps->screenMin[1]) ||

	         (coSS->v1[1] > ps->screenMax[1] &&
	          coSS->v2[1] > ps->screenMax[1] &&
	          coSS->v3[1] > ps->screenMax[1])));
}
#endif //PROJ_DEBUG_WINCLIP


static void project_paint_build_proj_ima(
        ProjPaintState *ps, MemArena *arena,
        LinkNode *image_LinkList)
{
	ProjPaintImage *projIma;
	LinkNode *node;
	int i;

	/* build an array of images we use */
	projIma = ps->projImages = BLI_memarena_alloc(arena, sizeof(ProjPaintImage) * ps->image_tot);

	for (node = image_LinkList, i = 0; node; node = node->next, i++, projIma++) {
		int size;
		projIma->ima = node->link;
		projIma->touch = 0;
		projIma->ibuf = BKE_image_acquire_ibuf(projIma->ima, NULL, NULL);
		size = sizeof(void **) * IMAPAINT_TILE_NUMBER(projIma->ibuf->x) * IMAPAINT_TILE_NUMBER(projIma->ibuf->y);
		projIma->partRedrawRect =  BLI_memarena_alloc(arena, sizeof(ImagePaintPartialRedraw) * PROJ_BOUNDBOX_SQUARED);
		partial_redraw_array_init(projIma->partRedrawRect);
		projIma->undoRect = (volatile void **) BLI_memarena_alloc(arena, size);
		memset((void *)projIma->undoRect, 0, size);
		projIma->maskRect = BLI_memarena_alloc(arena, size);
		memset(projIma->maskRect, 0, size);
		projIma->valid = BLI_memarena_alloc(arena, size);
		memset(projIma->valid, 0, size);
	}
}

static void project_paint_prepare_all_faces(
        ProjPaintState *ps, MemArena *arena,
        const ProjPaintFaceLookup *face_lookup,
        ProjPaintLayerClone *layer_clone,
        const MLoopUV *mloopuv_base,
        const bool is_multi_view)
{
	/* Image Vars - keep track of images we have used */
	LinkNodePair image_LinkList = {NULL, NULL};

	Image *tpage_last = NULL, *tpage;
	TexPaintSlot *slot_last = NULL;
	TexPaintSlot *slot = NULL;
	const MLoopTri *lt;
	int image_index = -1, tri_index;
	int prev_poly = -1;

	for (tri_index = 0, lt = ps->dm_mlooptri; tri_index < ps->dm_totlooptri; tri_index++, lt++) {
		bool is_face_sel;

#ifndef PROJ_DEBUG_NOSEAMBLEED
		project_paint_bleed_add_face_user(ps, arena, lt, tri_index);
#endif

		is_face_sel = project_paint_check_face_sel(ps, face_lookup, lt);

		if (!ps->do_stencil_brush) {
			slot = project_paint_face_paint_slot(ps, tri_index);
			/* all faces should have a valid slot, reassert here */
			if (slot == NULL) {
				mloopuv_base = CustomData_get_layer(&ps->dm->loopData, CD_MLOOPUV);
				tpage = ps->canvas_ima;
			}
			else {
				if (slot != slot_last) {
					if (!slot->uvname || !(mloopuv_base = CustomData_get_layer_named(&ps->dm->loopData, CD_MLOOPUV, slot->uvname)))
						mloopuv_base = CustomData_get_layer(&ps->dm->loopData, CD_MLOOPUV);
					slot_last = slot;
				}

				/* don't allow using the same inage for painting and stencilling */
				if (slot->ima == ps->stencil_ima) {
					/* While this shouldn't be used, face-winding reads all polys.
					 * It's less trouble to set all faces to valid UV's, avoiding NULL checks all over. */
					ps->dm_mloopuv[lt->poly] = mloopuv_base;
					continue;
				}

				tpage = slot->ima;
			}
		}
		else {
			tpage = ps->stencil_ima;
		}

		ps->dm_mloopuv[lt->poly] = mloopuv_base;

		if (project_paint_clone_face_skip(ps, layer_clone, slot, tri_index)) {
			continue;
		}

		/* tfbase here should be non-null! */
		BLI_assert(mloopuv_base != NULL);

		if (is_face_sel && tpage) {
			ProjPaintFaceCoSS coSS;
			proj_paint_face_coSS_init(ps, lt, &coSS);

			if (is_multi_view == false) {
				if (project_paint_flt_max_cull(ps, &coSS)) {
					continue;
				}

#ifdef PROJ_DEBUG_WINCLIP
				if (project_paint_winclip(ps, &coSS)) {
					continue;
				}

#endif //PROJ_DEBUG_WINCLIP

				/* backface culls individual triangles but mask normal will use polygon */
				if (ps->do_backfacecull) {
					if (ps->do_mask_normal) {
						if (prev_poly != lt->poly) {
							int iloop;
							bool culled = true;
							const MPoly *poly = ps->dm_mpoly + lt->poly;
							int poly_loops = poly->totloop;
							prev_poly = lt->poly;
							for (iloop = 0; iloop < poly_loops; iloop++) {
								if (!(ps->vertFlags[ps->dm_mloop[poly->loopstart + iloop].v] & PROJ_VERT_CULL)) {
									culled = false;
									break;
								}
							}

							if (culled) {
								/* poly loops - 2 is number of triangles for poly,
								 * but counter gets incremented when continuing, so decrease by 3 */
								int poly_tri = poly_loops - 3;
								tri_index += poly_tri;
								lt += poly_tri;
								continue;
							}
						}
					}
					else {
						if ((line_point_side_v2(coSS.v1, coSS.v2, coSS.v3) < 0.0f) != ps->is_flip_object) {
							continue;
						}
					}
				}
			}

			if (tpage_last != tpage) {

				image_index = BLI_linklist_index(image_LinkList.list, tpage);

				if (image_index == -1 && BKE_image_has_ibuf(tpage, NULL)) { /* MemArena dosnt have an append func */
					BLI_linklist_append(&image_LinkList, tpage);
					image_index = ps->image_tot;
					ps->image_tot++;
				}

				tpage_last = tpage;
			}

			if (image_index != -1) {
				/* Initialize the faces screen pixels */
				/* Add this to a list to initialize later */
				project_paint_delayed_face_init(ps, lt, tri_index);
			}
		}
	}

	/* build an array of images we use*/
	if (ps->is_shared_user == false) {
		project_paint_build_proj_ima(ps, arena, image_LinkList.list);
	}

	/* we have built the array, discard the linked list */
	BLI_linklist_free(image_LinkList.list, NULL);
}

/* run once per stroke before projection painting */
static void project_paint_begin(
        const bContext *C, ProjPaintState *ps,
        const bool is_multi_view, const char symmetry_flag)
{
	ProjPaintLayerClone layer_clone;
	ProjPaintFaceLookup face_lookup;
	const MLoopUV *mloopuv_base = NULL;

	MemArena *arena; /* at the moment this is just ps->arena_mt[0], but use this to show were not multithreading */

	const int diameter = 2 * BKE_brush_size_get(ps->scene, ps->brush);

	bool reset_threads = false;

	/* ---- end defines ---- */

	if (ps->source == PROJ_SRC_VIEW)
		ED_view3d_clipping_local(ps->rv3d, ps->ob->obmat);  /* faster clipping lookups */

	ps->do_face_sel = ((((Mesh *)ps->ob->data)->editflag & ME_EDIT_PAINT_FACE_SEL) != 0);
	ps->is_flip_object = (ps->ob->transflag & OB_NEG_SCALE) != 0;

	/* paint onto the derived mesh */
	if (ps->is_shared_user == false) {
		if (!proj_paint_state_dm_init(C, ps)) {
			return;
		}
	}

	proj_paint_face_lookup_init(ps, &face_lookup);
	proj_paint_layer_clone_init(ps, &layer_clone);

	if (ps->do_layer_stencil || ps->do_stencil_brush) {
		//int layer_num = CustomData_get_stencil_layer(&ps->dm->loopData, CD_MLOOPUV);
		int layer_num = CustomData_get_stencil_layer(&((Mesh *)ps->ob->data)->ldata, CD_MLOOPUV);
		if (layer_num != -1)
			ps->dm_mloopuv_stencil = CustomData_get_layer_n(&ps->dm->loopData, CD_MLOOPUV, layer_num);

		if (ps->dm_mloopuv_stencil == NULL) {
			/* get active instead */
			ps->dm_mloopuv_stencil = CustomData_get_layer(&ps->dm->loopData, CD_MLOOPUV);
		}

		if (ps->do_stencil_brush)
			mloopuv_base = ps->dm_mloopuv_stencil;
	}

	/* when using subsurf or multires, mface arrays are thrown away, we need to keep a copy */
	if (ps->is_shared_user == false) {
		proj_paint_state_non_cddm_init(ps);

		proj_paint_state_cavity_init(ps);
	}

	proj_paint_state_viewport_init(ps, CTX_data_depsgraph(C), symmetry_flag);

	/* calculate vert screen coords
	 * run this early so we can calculate the x/y resolution of our bucket rect */
	proj_paint_state_screen_coords_init(ps, diameter);

	/* only for convenience */
	ps->screen_width  = ps->screenMax[0] - ps->screenMin[0];
	ps->screen_height = ps->screenMax[1] - ps->screenMin[1];

	ps->buckets_x = (int)(ps->screen_width / (((float)diameter) / PROJ_BUCKET_BRUSH_DIV));
	ps->buckets_y = (int)(ps->screen_height / (((float)diameter) / PROJ_BUCKET_BRUSH_DIV));

	/* printf("\tscreenspace bucket division x:%d y:%d\n", ps->buckets_x, ps->buckets_y); */

	if (ps->buckets_x > PROJ_BUCKET_RECT_MAX || ps->buckets_y > PROJ_BUCKET_RECT_MAX) {
		reset_threads = true;
	}

	/* really high values could cause problems since it has to allocate a few
	 * (ps->buckets_x*ps->buckets_y) sized arrays  */
	CLAMP(ps->buckets_x, PROJ_BUCKET_RECT_MIN, PROJ_BUCKET_RECT_MAX);
	CLAMP(ps->buckets_y, PROJ_BUCKET_RECT_MIN, PROJ_BUCKET_RECT_MAX);

	ps->bucketRect = MEM_callocN(sizeof(LinkNode *) * ps->buckets_x * ps->buckets_y, "paint-bucketRect");
	ps->bucketFaces = MEM_callocN(sizeof(LinkNode *) * ps->buckets_x * ps->buckets_y, "paint-bucketFaces");

	ps->bucketFlags = MEM_callocN(sizeof(char) * ps->buckets_x * ps->buckets_y, "paint-bucketFaces");
#ifndef PROJ_DEBUG_NOSEAMBLEED
	if (ps->is_shared_user == false) {
		proj_paint_state_seam_bleed_init(ps);
	}
#endif

	proj_paint_state_thread_init(ps, reset_threads);
	arena = ps->arena_mt[0];

	proj_paint_state_vert_flags_init(ps);

	project_paint_prepare_all_faces(ps, arena, &face_lookup, &layer_clone, mloopuv_base, is_multi_view);
}

static void paint_proj_begin_clone(ProjPaintState *ps, const float mouse[2])
{
	/* setup clone offset */
	if (ps->tool == PAINT_TOOL_CLONE) {
		float projCo[4];
		copy_v3_v3(projCo, ED_view3d_cursor3d_get(ps->scene, ps->v3d)->location);
		mul_m4_v3(ps->obmat_imat, projCo);

		projCo[3] = 1.0f;
		mul_m4_v4(ps->projectMat, projCo);
		ps->cloneOffset[0] = mouse[0] - ((float)(ps->winx * 0.5f) + (ps->winx * 0.5f) * projCo[0] / projCo[3]);
		ps->cloneOffset[1] = mouse[1] - ((float)(ps->winy * 0.5f) + (ps->winy * 0.5f) * projCo[1] / projCo[3]);
	}
}

static void project_paint_end(ProjPaintState *ps)
{
	int a;

	image_undo_remove_masks();

	/* dereference used image buffers */
	if (ps->is_shared_user == false) {
		ProjPaintImage *projIma;
		for (a = 0, projIma = ps->projImages; a < ps->image_tot; a++, projIma++) {
			BKE_image_release_ibuf(projIma->ima, projIma->ibuf, NULL);
			DEG_id_tag_update(&projIma->ima->id, 0);
		}
	}

	if (ps->reproject_ibuf_free_float) {
		imb_freerectfloatImBuf(ps->reproject_ibuf);
	}
	if (ps->reproject_ibuf_free_uchar) {
		imb_freerectImBuf(ps->reproject_ibuf);
	}
	BKE_image_release_ibuf(ps->reproject_image, ps->reproject_ibuf, NULL);

	MEM_freeN(ps->screenCoords);
	MEM_freeN(ps->bucketRect);
	MEM_freeN(ps->bucketFaces);
	MEM_freeN(ps->bucketFlags);

	if (ps->is_shared_user == false) {

		/* must be set for non-shared */
		BLI_assert(ps->dm_mloopuv || ps->is_shared_user);
		if (ps->dm_mloopuv)
			MEM_freeN((void *)ps->dm_mloopuv);

		if (ps->do_layer_clone)
			MEM_freeN((void *)ps->dm_mloopuv_clone);
		if (ps->thread_tot > 1) {
			BLI_spin_end(ps->tile_lock);
			MEM_freeN((void *)ps->tile_lock);
		}

		image_undo_end_locks();

#ifndef PROJ_DEBUG_NOSEAMBLEED
		if (ps->seam_bleed_px > 0.0f) {
			MEM_freeN(ps->vertFaces);
			MEM_freeN(ps->faceSeamFlags);
			MEM_freeN(ps->faceWindingFlags);
			MEM_freeN(ps->faceSeamUVs);
		}
#endif

		if (ps->do_mask_cavity) {
			MEM_freeN(ps->cavities);
		}

		/* copy for subsurf/multires, so throw away */
		if (ps->dm->type != DM_TYPE_CDDM) {
			if (ps->dm_mvert) MEM_freeN((void *)ps->dm_mvert);
			if (ps->dm_mpoly) MEM_freeN((void *)ps->dm_mpoly);
			if (ps->dm_mloop) MEM_freeN((void *)ps->dm_mloop);
			/* looks like these don't need copying */
#if 0
			if (ps->dm_mloopuv) MEM_freeN(ps->dm_mloopuv);
			if (ps->dm_mloopuv_clone) MEM_freeN(ps->dm_mloopuv_clone);
			if (ps->dm_mloopuv_stencil) MEM_freeN(ps->dm_mloopuv_stencil);
#endif
		}

		if (ps->dm_release)
			ps->dm->release(ps->dm);
	}

	if (ps->blurkernel) {
		paint_delete_blur_kernel(ps->blurkernel);
		MEM_freeN(ps->blurkernel);
	}

	if (ps->vertFlags) MEM_freeN(ps->vertFlags);

	for (a = 0; a < ps->thread_tot; a++) {
		BLI_memarena_free(ps->arena_mt[a]);
	}
}

/* 1 = an undo, -1 is a redo. */
static void partial_redraw_single_init(ImagePaintPartialRedraw *pr)
{
	pr->x1 = INT_MAX;
	pr->y1 = INT_MAX;

	pr->x2 = -1;
	pr->y2 = -1;

	pr->enabled = 1;
}

static void partial_redraw_array_init(ImagePaintPartialRedraw *pr)
{
	int tot = PROJ_BOUNDBOX_SQUARED;
	while (tot--) {
		partial_redraw_single_init(pr);
		pr++;
	}
}


static bool partial_redraw_array_merge(ImagePaintPartialRedraw *pr, ImagePaintPartialRedraw *pr_other, int tot)
{
	bool touch = 0;
	while (tot--) {
		pr->x1 = min_ii(pr->x1, pr_other->x1);
		pr->y1 = min_ii(pr->y1, pr_other->y1);

		pr->x2 = max_ii(pr->x2, pr_other->x2);
		pr->y2 = max_ii(pr->y2, pr_other->y2);

		if (pr->x2 != -1)
			touch = 1;

		pr++; pr_other++;
	}

	return touch;
}

/* Loop over all images on this mesh and update any we have touched */
static bool project_image_refresh_tagged(ProjPaintState *ps)
{
	ImagePaintPartialRedraw *pr;
	ProjPaintImage *projIma;
	int a, i;
	bool redraw = false;


	for (a = 0, projIma = ps->projImages; a < ps->image_tot; a++, projIma++) {
		if (projIma->touch) {
			/* look over each bound cell */
			for (i = 0; i < PROJ_BOUNDBOX_SQUARED; i++) {
				pr = &(projIma->partRedrawRect[i]);
				if (pr->x2 != -1) { /* TODO - use 'enabled' ? */
					set_imapaintpartial(pr);
					imapaint_image_update(NULL, projIma->ima, projIma->ibuf, true);
					redraw = 1;
				}

				partial_redraw_single_init(pr);
			}

			projIma->touch = 0; /* clear for reuse */
		}
	}

	return redraw;
}

/* run this per painting onto each mouse location */
static bool project_bucket_iter_init(ProjPaintState *ps, const float mval_f[2])
{
	if (ps->source == PROJ_SRC_VIEW) {
		float min_brush[2], max_brush[2];
		const float radius = ps->brush_size;

		/* so we don't have a bucket bounds that is way too small to paint into */
		// if (radius < 1.0f) radius = 1.0f; // this doesn't work yet :/

		min_brush[0] = mval_f[0] - radius;
		min_brush[1] = mval_f[1] - radius;

		max_brush[0] = mval_f[0] + radius;
		max_brush[1] = mval_f[1] + radius;

		/* offset to make this a valid bucket index */
		project_paint_bucket_bounds(ps, min_brush, max_brush, ps->bucketMin, ps->bucketMax);

		/* mouse outside the model areas? */
		if (ps->bucketMin[0] == ps->bucketMax[0] || ps->bucketMin[1] == ps->bucketMax[1]) {
			return 0;
		}

		ps->context_bucket_x = ps->bucketMin[0];
		ps->context_bucket_y = ps->bucketMin[1];
	}
	else { /* reproject: PROJ_SRC_* */
		ps->bucketMin[0] = 0;
		ps->bucketMin[1] = 0;

		ps->bucketMax[0] = ps->buckets_x;
		ps->bucketMax[1] = ps->buckets_y;

		ps->context_bucket_x = 0;
		ps->context_bucket_y = 0;
	}
	return 1;
}


static bool project_bucket_iter_next(
        ProjPaintState *ps, int *bucket_index,
        rctf *bucket_bounds, const float mval[2])
{
	const int diameter = 2 * ps->brush_size;

	if (ps->thread_tot > 1)
		BLI_thread_lock(LOCK_CUSTOM1);

	//printf("%d %d\n", ps->context_bucket_x, ps->context_bucket_y);

	for (; ps->context_bucket_y < ps->bucketMax[1]; ps->context_bucket_y++) {
		for (; ps->context_bucket_x < ps->bucketMax[0]; ps->context_bucket_x++) {

			/* use bucket_bounds for project_bucket_isect_circle and project_bucket_init*/
			project_bucket_bounds(ps, ps->context_bucket_x, ps->context_bucket_y, bucket_bounds);

			if ((ps->source != PROJ_SRC_VIEW) ||
			    project_bucket_isect_circle(mval, (float)(diameter * diameter), bucket_bounds))
			{
				*bucket_index = ps->context_bucket_x + (ps->context_bucket_y * ps->buckets_x);
				ps->context_bucket_x++;

				if (ps->thread_tot > 1)
					BLI_thread_unlock(LOCK_CUSTOM1);

				return 1;
			}
		}
		ps->context_bucket_x = ps->bucketMin[0];
	}

	if (ps->thread_tot > 1)
		BLI_thread_unlock(LOCK_CUSTOM1);
	return 0;
}

/* Each thread gets one of these, also used as an argument to pass to project_paint_op */
typedef struct ProjectHandle {
	/* args */
	ProjPaintState *ps;
	float prevmval[2];
	float mval[2];

	/* annoying but we need to have image bounds per thread, then merge into ps->projectPartialRedraws */
	ProjPaintImage *projImages; /* array of partial redraws */

	/* thread settings */
	int thread_index;

	struct ImagePool *pool;
} ProjectHandle;

static void do_projectpaint_clone(ProjPaintState *ps, ProjPixel *projPixel, float mask)
{
	const unsigned char *clone_pt = ((ProjPixelClone *)projPixel)->clonepx.ch;

	if (clone_pt[3]) {
		unsigned char clone_rgba[4];

		clone_rgba[0] = clone_pt[0];
		clone_rgba[1] = clone_pt[1];
		clone_rgba[2] = clone_pt[2];
		clone_rgba[3] = (unsigned char)(clone_pt[3] * mask);

		if (ps->do_masking) {
			IMB_blend_color_byte(projPixel->pixel.ch_pt, projPixel->origColor.ch_pt, clone_rgba, ps->blend);
		}
		else {
			IMB_blend_color_byte(projPixel->pixel.ch_pt, projPixel->pixel.ch_pt, clone_rgba, ps->blend);
		}
	}
}

static void do_projectpaint_clone_f(ProjPaintState *ps, ProjPixel *projPixel, float mask)
{
	const float *clone_pt = ((ProjPixelClone *)projPixel)->clonepx.f;

	if (clone_pt[3]) {
		float clone_rgba[4];

		mul_v4_v4fl(clone_rgba, clone_pt, mask);

		if (ps->do_masking) {
			IMB_blend_color_float(projPixel->pixel.f_pt, projPixel->origColor.f_pt, clone_rgba, ps->blend);
		}
		else {
			IMB_blend_color_float(projPixel->pixel.f_pt, projPixel->pixel.f_pt, clone_rgba, ps->blend);
		}
	}
}

/**
 * \note mask is used to modify the alpha here, this is not correct since it allows
 * accumulation of color greater than 'projPixel->mask' however in the case of smear its not
 * really that important to be correct as it is with clone and painting
 */
static void do_projectpaint_smear(ProjPaintState *ps, ProjPixel *projPixel, float mask,
                                  MemArena *smearArena, LinkNode **smearPixels, const float co[2])
{
	unsigned char rgba_ub[4];

	if (project_paint_PickColor(ps, co, NULL, rgba_ub, 1) == 0)
		return;

	blend_color_interpolate_byte(((ProjPixelClone *)projPixel)->clonepx.ch, projPixel->pixel.ch_pt, rgba_ub, mask);
	BLI_linklist_prepend_arena(smearPixels, (void *)projPixel, smearArena);
}

static void do_projectpaint_smear_f(ProjPaintState *ps, ProjPixel *projPixel, float mask,
                                    MemArena *smearArena, LinkNode **smearPixels_f, const float co[2])
{
	float rgba[4];

	if (project_paint_PickColor(ps, co, rgba, NULL, 1) == 0)
		return;

	blend_color_interpolate_float(((ProjPixelClone *)projPixel)->clonepx.f, projPixel->pixel.f_pt, rgba, mask);
	BLI_linklist_prepend_arena(smearPixels_f, (void *)projPixel, smearArena);
}

static void do_projectpaint_soften_f(ProjPaintState *ps, ProjPixel *projPixel, float mask,
                                     MemArena *softenArena, LinkNode **softenPixels)
{
	float accum_tot = 0.0f;
	int xk, yk;
	BlurKernel *kernel = ps->blurkernel;
	float *rgba = projPixel->newColor.f;

	/* rather then painting, accumulate surrounding colors */
	zero_v4(rgba);

	for (yk = 0; yk < kernel->side; yk++) {
		for (xk = 0; xk < kernel->side; xk++) {
			float rgba_tmp[4];
			float co_ofs[2] = {2.0f * xk - 1.0f, 2.0f * yk - 1.0f};

			add_v2_v2(co_ofs, projPixel->projCoSS);

			if (project_paint_PickColor(ps, co_ofs, rgba_tmp, NULL, true)) {
				float weight = kernel->wdata[xk + yk * kernel->side];
				mul_v4_fl(rgba_tmp, weight);
				add_v4_v4(rgba, rgba_tmp);
				accum_tot += weight;
			}
		}
	}

	if (LIKELY(accum_tot != 0)) {
		mul_v4_fl(rgba, 1.0f / (float)accum_tot);

		if (ps->mode == BRUSH_STROKE_INVERT) {
			/* subtract blurred image from normal image gives high pass filter */
			sub_v3_v3v3(rgba, projPixel->pixel.f_pt, rgba);

			/* now rgba_ub contains the edge result, but this should be converted to luminance to avoid
			 * colored speckles appearing in final image, and also to check for threshold */
			rgba[0] = rgba[1] = rgba[2] = IMB_colormanagement_get_luminance(rgba);
			if (fabsf(rgba[0]) > ps->brush->sharp_threshold) {
				float alpha = projPixel->pixel.f_pt[3];
				projPixel->pixel.f_pt[3] = rgba[3] = mask;

				/* add to enhance edges */
				blend_color_add_float(rgba, projPixel->pixel.f_pt, rgba);
				rgba[3] = alpha;
			}
			else
				return;
		}
		else {
			blend_color_interpolate_float(rgba, projPixel->pixel.f_pt, rgba, mask);
		}

		BLI_linklist_prepend_arena(softenPixels, (void *)projPixel, softenArena);
	}
}

static void do_projectpaint_soften(ProjPaintState *ps, ProjPixel *projPixel, float mask,
                                   MemArena *softenArena, LinkNode **softenPixels)
{
	float accum_tot = 0;
	int xk, yk;
	BlurKernel *kernel = ps->blurkernel;
	float rgba[4];  /* convert to byte after */

	/* rather then painting, accumulate surrounding colors */
	zero_v4(rgba);

	for (yk = 0; yk < kernel->side; yk++) {
		for (xk = 0; xk < kernel->side; xk++) {
			float rgba_tmp[4];
			float co_ofs[2] = {2.0f * xk - 1.0f, 2.0f * yk - 1.0f};

			add_v2_v2(co_ofs, projPixel->projCoSS);

			if (project_paint_PickColor(ps, co_ofs, rgba_tmp, NULL, true)) {
				float weight = kernel->wdata[xk + yk * kernel->side];
				mul_v4_fl(rgba_tmp, weight);
				add_v4_v4(rgba, rgba_tmp);
				accum_tot += weight;
			}
		}
	}

	if (LIKELY(accum_tot != 0)) {
		unsigned char *rgba_ub = projPixel->newColor.ch;

		mul_v4_fl(rgba, 1.0f / (float)accum_tot);

		if (ps->mode == BRUSH_STROKE_INVERT) {
			float rgba_pixel[4];

			straight_uchar_to_premul_float(rgba_pixel, projPixel->pixel.ch_pt);

			/* subtract blurred image from normal image gives high pass filter */
			sub_v3_v3v3(rgba, rgba_pixel, rgba);
			/* now rgba_ub contains the edge result, but this should be converted to luminance to avoid
			 * colored speckles appearing in final image, and also to check for threshold */
			rgba[0] = rgba[1] = rgba[2] = IMB_colormanagement_get_luminance(rgba);
			if (fabsf(rgba[0]) > ps->brush->sharp_threshold) {
				float alpha = rgba_pixel[3];
				rgba[3] = rgba_pixel[3] = mask;

				/* add to enhance edges */
				blend_color_add_float(rgba, rgba_pixel, rgba);

				rgba[3] = alpha;
				premul_float_to_straight_uchar(rgba_ub, rgba);
			}
			else
				return;
		}
		else {
			premul_float_to_straight_uchar(rgba_ub, rgba);
			blend_color_interpolate_byte(rgba_ub, projPixel->pixel.ch_pt, rgba_ub, mask);
		}
		BLI_linklist_prepend_arena(softenPixels, (void *)projPixel, softenArena);
	}
}

static void do_projectpaint_draw(
        ProjPaintState *ps, ProjPixel *projPixel, const float texrgb[3], float mask,
        float dither, float u, float v)
{
	float rgb[3];
	unsigned char rgba_ub[4];

	if (ps->is_texbrush) {
		mul_v3_v3v3(rgb, texrgb, ps->paint_color_linear);
		/* TODO(sergey): Support texture paint color space. */
		if (ps->use_colormanagement) {
			linearrgb_to_srgb_v3_v3(rgb, rgb);
		}
		else {
			copy_v3_v3(rgb, rgb);
		}
	}
	else {
		copy_v3_v3(rgb, ps->paint_color);
	}

	if (dither > 0.0f) {
		float_to_byte_dither_v3(rgba_ub, rgb, dither, u, v);
	}
	else {
		unit_float_to_uchar_clamp_v3(rgba_ub, rgb);
	}
	rgba_ub[3] = f_to_char(mask);

	if (ps->do_masking) {
		IMB_blend_color_byte(projPixel->pixel.ch_pt, projPixel->origColor.ch_pt, rgba_ub, ps->blend);
	}
	else {
		IMB_blend_color_byte(projPixel->pixel.ch_pt, projPixel->pixel.ch_pt, rgba_ub, ps->blend);
	}
}

static void do_projectpaint_draw_f(ProjPaintState *ps, ProjPixel *projPixel, const float texrgb[3], float mask)
{
	float rgba[4];

	copy_v3_v3(rgba, ps->paint_color_linear);

	if (ps->is_texbrush)
		mul_v3_v3(rgba, texrgb);

	mul_v3_fl(rgba, mask);
	rgba[3] = mask;

	if (ps->do_masking) {
		IMB_blend_color_float(projPixel->pixel.f_pt, projPixel->origColor.f_pt, rgba, ps->blend);
	}
	else {
		IMB_blend_color_float(projPixel->pixel.f_pt, projPixel->pixel.f_pt, rgba, ps->blend);
	}
}

static void do_projectpaint_mask(ProjPaintState *ps, ProjPixel *projPixel, float mask)
{
	unsigned char rgba_ub[4];
	rgba_ub[0] = rgba_ub[1] = rgba_ub[2] = ps->stencil_value * 255.0f;
	rgba_ub[3] = f_to_char(mask);

	if (ps->do_masking) {
		IMB_blend_color_byte(projPixel->pixel.ch_pt, projPixel->origColor.ch_pt, rgba_ub, ps->blend);
	}
	else {
		IMB_blend_color_byte(projPixel->pixel.ch_pt, projPixel->pixel.ch_pt, rgba_ub, ps->blend);
	}
}

static void do_projectpaint_mask_f(ProjPaintState *ps, ProjPixel *projPixel, float mask)
{
	float rgba[4];
	rgba[0] = rgba[1] = rgba[2] = ps->stencil_value;
	rgba[3] = mask;

	if (ps->do_masking) {
		IMB_blend_color_float(projPixel->pixel.f_pt, projPixel->origColor.f_pt, rgba, ps->blend);
	}
	else {
		IMB_blend_color_float(projPixel->pixel.f_pt, projPixel->pixel.f_pt, rgba, ps->blend);
	}
}

static void image_paint_partial_redraw_expand(
        ImagePaintPartialRedraw *cell,
        const ProjPixel *projPixel)
{
	cell->x1 = min_ii(cell->x1, (int)projPixel->x_px);
	cell->y1 = min_ii(cell->y1, (int)projPixel->y_px);

	cell->x2 = max_ii(cell->x2, (int)projPixel->x_px + 1);
	cell->y2 = max_ii(cell->y2, (int)projPixel->y_px + 1);
}

/* run this for single and multithreaded painting */
static void *do_projectpaint_thread(void *ph_v)
{
	/* First unpack args from the struct */
	ProjPaintState *ps =         ((ProjectHandle *)ph_v)->ps;
	ProjPaintImage *projImages = ((ProjectHandle *)ph_v)->projImages;
	const float *lastpos =       ((ProjectHandle *)ph_v)->prevmval;
	const float *pos =           ((ProjectHandle *)ph_v)->mval;
	const int thread_index =     ((ProjectHandle *)ph_v)->thread_index;
	struct ImagePool *pool =     ((ProjectHandle *)ph_v)->pool;
	/* Done with args from ProjectHandle */

	LinkNode *node;
	ProjPixel *projPixel;
	Brush *brush = ps->brush;

	int last_index = -1;
	ProjPaintImage *last_projIma = NULL;
	ImagePaintPartialRedraw *last_partial_redraw_cell;

	float dist_sq, dist;

	float falloff;
	int bucket_index;
	bool is_floatbuf = false;
	const short tool =  ps->tool;
	rctf bucket_bounds;

	/* for smear only */
	float pos_ofs[2] = {0};
	float co[2];
	unsigned short mask_short;
	const float brush_alpha = BKE_brush_alpha_get(ps->scene, brush);
	const float brush_radius = ps->brush_size;
	const float brush_radius_sq = brush_radius * brush_radius; /* avoid a square root with every dist comparison */

	const bool lock_alpha = ELEM(brush->blend, IMB_BLEND_ERASE_ALPHA, IMB_BLEND_ADD_ALPHA) ?
	        0 : (brush->flag & BRUSH_LOCK_ALPHA) != 0;

	LinkNode *smearPixels = NULL;
	LinkNode *smearPixels_f = NULL;
	MemArena *smearArena = NULL; /* mem arena for this brush projection only */

	LinkNode *softenPixels = NULL;
	LinkNode *softenPixels_f = NULL;
	MemArena *softenArena = NULL; /* mem arena for this brush projection only */

	if (tool == PAINT_TOOL_SMEAR) {
		pos_ofs[0] = pos[0] - lastpos[0];
		pos_ofs[1] = pos[1] - lastpos[1];

		smearArena = BLI_memarena_new(MEM_SIZE_OPTIMAL(1 << 16), "paint smear arena");
	}
	else if (tool == PAINT_TOOL_SOFTEN) {
		softenArena = BLI_memarena_new(MEM_SIZE_OPTIMAL(1 << 16), "paint soften arena");
	}

	/* printf("brush bounds %d %d %d %d\n", bucketMin[0], bucketMin[1], bucketMax[0], bucketMax[1]); */

	while (project_bucket_iter_next(ps, &bucket_index, &bucket_bounds, pos)) {

		/* Check this bucket and its faces are initialized */
		if (ps->bucketFlags[bucket_index] == PROJ_BUCKET_NULL) {
			rctf clip_rect = bucket_bounds;
			clip_rect.xmin -= PROJ_PIXEL_TOLERANCE;
			clip_rect.xmax += PROJ_PIXEL_TOLERANCE;
			clip_rect.ymin -= PROJ_PIXEL_TOLERANCE;
			clip_rect.ymax += PROJ_PIXEL_TOLERANCE;
			/* No pixels initialized */
			project_bucket_init(ps, thread_index, bucket_index, &clip_rect, &bucket_bounds);
		}

		if (ps->source != PROJ_SRC_VIEW) {

			/* Re-Projection, simple, no brushes! */

			for (node = ps->bucketRect[bucket_index]; node; node = node->next) {
				projPixel = (ProjPixel *)node->link;

				/* copy of code below */
				if (last_index != projPixel->image_index) {
					last_index = projPixel->image_index;
					last_projIma = projImages + last_index;

					last_projIma->touch = 1;
					is_floatbuf = (last_projIma->ibuf->rect_float != NULL);
				}
				/* end copy */

				/* fill tools */
				if (ps->source == PROJ_SRC_VIEW_FILL) {
					if (brush->flag & BRUSH_USE_GRADIENT) {
						/* these could probably be cached instead of being done per pixel */
						float tangent[2];
						float line_len_sq_inv, line_len;
						float f;
						float color_f[4];
						float p[2] = {projPixel->projCoSS[0] - lastpos[0], projPixel->projCoSS[1] - lastpos[1]};

						sub_v2_v2v2(tangent, pos, lastpos);
						line_len = len_squared_v2(tangent);
						line_len_sq_inv = 1.0f / line_len;
						line_len = sqrtf(line_len);

						switch (brush->gradient_fill_mode) {
							case BRUSH_GRADIENT_LINEAR:
							{
								f = dot_v2v2(p, tangent) * line_len_sq_inv;
								break;
							}
							case BRUSH_GRADIENT_RADIAL:
							default:
							{
								f = len_v2(p) / line_len;
								break;
							}
						}
						BKE_colorband_evaluate(brush->gradient, f, color_f);
						color_f[3] *= ((float)projPixel->mask) * (1.0f / 65535.0f) * brush->alpha;

						if (is_floatbuf) {
							/* convert to premultipied */
							mul_v3_fl(color_f, color_f[3]);
							IMB_blend_color_float(projPixel->pixel.f_pt,  projPixel->origColor.f_pt,
							                      color_f, ps->blend);
						}
						else {
							linearrgb_to_srgb_v3_v3(color_f, color_f);

							if (ps->dither > 0.0f) {
								float_to_byte_dither_v3(projPixel->newColor.ch, color_f, ps->dither, projPixel->x_px, projPixel->y_px);
							}
							else {
								unit_float_to_uchar_clamp_v3(projPixel->newColor.ch, color_f);
							}
							projPixel->newColor.ch[3] = unit_float_to_uchar_clamp(color_f[3]);
							IMB_blend_color_byte(projPixel->pixel.ch_pt,  projPixel->origColor.ch_pt,
							                     projPixel->newColor.ch, ps->blend);
						}
					}
					else {
						if (is_floatbuf) {
							float newColor_f[4];
							newColor_f[3] = ((float)projPixel->mask) * (1.0f / 65535.0f) * brush->alpha;
							copy_v3_v3(newColor_f, ps->paint_color_linear);

							IMB_blend_color_float(projPixel->pixel.f_pt,  projPixel->origColor.f_pt,
							                      newColor_f, ps->blend);
						}
						else {
							float mask = ((float)projPixel->mask) * (1.0f / 65535.0f);
							projPixel->newColor.ch[3] = mask * 255 * brush->alpha;

							rgb_float_to_uchar(projPixel->newColor.ch, ps->paint_color);
							IMB_blend_color_byte(projPixel->pixel.ch_pt,  projPixel->origColor.ch_pt,
							                     projPixel->newColor.ch, ps->blend);
						}
					}

					if (lock_alpha) {
						if (is_floatbuf) {
							/* slightly more involved case since floats are in premultiplied space we need
							 * to make sure alpha is consistent, see T44627 */
							float rgb_straight[4];
							premul_to_straight_v4_v4(rgb_straight, projPixel->pixel.f_pt);
							rgb_straight[3] = projPixel->origColor.f_pt[3];
							straight_to_premul_v4_v4(projPixel->pixel.f_pt, rgb_straight);
						}
						else {
							projPixel->pixel.ch_pt[3] = projPixel->origColor.ch_pt[3];
						}
					}

					last_partial_redraw_cell = last_projIma->partRedrawRect + projPixel->bb_cell_index;
					image_paint_partial_redraw_expand(last_partial_redraw_cell, projPixel);
				}
				else {
					if (is_floatbuf) {
						if (UNLIKELY(ps->reproject_ibuf->rect_float == NULL)) {
							IMB_float_from_rect(ps->reproject_ibuf);
							ps->reproject_ibuf_free_float = true;
						}

						bicubic_interpolation_color(ps->reproject_ibuf, NULL, projPixel->newColor.f,
						                            projPixel->projCoSS[0], projPixel->projCoSS[1]);
						if (projPixel->newColor.f[3]) {
							float mask = ((float)projPixel->mask) * (1.0f / 65535.0f);

							mul_v4_v4fl(projPixel->newColor.f, projPixel->newColor.f, mask);

							blend_color_mix_float(projPixel->pixel.f_pt,  projPixel->origColor.f_pt,
							                      projPixel->newColor.f);
						}
					}
					else {
						if (UNLIKELY(ps->reproject_ibuf->rect == NULL)) {
							IMB_rect_from_float(ps->reproject_ibuf);
							ps->reproject_ibuf_free_uchar = true;
						}

						bicubic_interpolation_color(ps->reproject_ibuf, projPixel->newColor.ch, NULL,
						                            projPixel->projCoSS[0], projPixel->projCoSS[1]);
						if (projPixel->newColor.ch[3]) {
							float mask = ((float)projPixel->mask) * (1.0f / 65535.0f);
							projPixel->newColor.ch[3] *= mask;

							blend_color_mix_byte(projPixel->pixel.ch_pt,  projPixel->origColor.ch_pt,
							                     projPixel->newColor.ch);
						}
					}
				}
			}
		}
		else {
			/* Normal brush painting */

			for (node = ps->bucketRect[bucket_index]; node; node = node->next) {

				projPixel = (ProjPixel *)node->link;

				dist_sq = len_squared_v2v2(projPixel->projCoSS, pos);

				/*if (dist < radius) {*/ /* correct but uses a sqrtf */
				if (dist_sq <= brush_radius_sq) {
					dist = sqrtf(dist_sq);

					falloff = BKE_brush_curve_strength_clamped(ps->brush, dist, brush_radius);

					if (falloff > 0.0f) {
						float texrgb[3];
						float mask;

						if (ps->do_masking) {
							/* masking to keep brush contribution to a pixel limited. note we do not do
							 * a simple max(mask, mask_accum), as this is very sensitive to spacing and
							 * gives poor results for strokes crossing themselves.
							 *
							 * Instead we use a formula that adds up but approaches brush_alpha slowly
							 * and never exceeds it, which gives nice smooth results. */
							float mask_accum = *projPixel->mask_accum;
							float max_mask = brush_alpha * falloff * 65535.0f;

							if (ps->is_maskbrush) {
								float texmask = BKE_brush_sample_masktex(ps->scene, ps->brush, projPixel->projCoSS, thread_index, pool);
								max_mask *= texmask;
							}

							if (brush->flag & BRUSH_ACCUMULATE)
								mask = mask_accum + max_mask;
							else
								mask = mask_accum + (max_mask - mask_accum * falloff);

							mask = min_ff(mask, 65535.0f);
							mask_short = (unsigned short)mask;

							if (mask_short > *projPixel->mask_accum) {
								*projPixel->mask_accum = mask_short;
								mask = mask_short * (1.0f / 65535.0f);
							}
							else {
								/* Go onto the next pixel */
								continue;
							}
						}
						else {
							mask = brush_alpha * falloff;
							if (ps->is_maskbrush) {
								float texmask = BKE_brush_sample_masktex(ps->scene, ps->brush, projPixel->projCoSS, thread_index, pool);
								CLAMP(texmask, 0.0f, 1.0f);
								mask *= texmask;
							}
						}

						if (ps->is_texbrush) {
							MTex *mtex = &brush->mtex;
							float samplecos[3];
							float texrgba[4];

							/* taking 3d copy to account for 3D mapping too. It gets concatenated during sampling */
							if (mtex->brush_map_mode == MTEX_MAP_MODE_3D) {
								copy_v3_v3(samplecos, projPixel->worldCoSS);
							}
							else {
								copy_v2_v2(samplecos, projPixel->projCoSS);
								samplecos[2] = 0.0f;
							}

							/* note, for clone and smear, we only use the alpha, could be a special function */
							BKE_brush_sample_tex_3D(ps->scene, brush, samplecos, texrgba, thread_index, pool);

							copy_v3_v3(texrgb, texrgba);
							mask *= texrgba[3];
						}
						else {
							zero_v3(texrgb);
						}

						/* extra mask for normal, layer stencil, .. */
						mask *= ((float)projPixel->mask) * (1.0f / 65535.0f);

						if (mask > 0.0f) {

							/* copy of code above */
							if (last_index != projPixel->image_index) {
								last_index = projPixel->image_index;
								last_projIma = projImages + last_index;

								last_projIma->touch = 1;
								is_floatbuf = (last_projIma->ibuf->rect_float != NULL);
							}
							/* end copy */

							/* validate undo tile, since we will modify t*/
							*projPixel->valid = true;

							last_partial_redraw_cell = last_projIma->partRedrawRect + projPixel->bb_cell_index;
							image_paint_partial_redraw_expand(last_partial_redraw_cell, projPixel);

							/* texrgb is not used for clone, smear or soften */
							switch (tool) {
								case PAINT_TOOL_CLONE:
									if (is_floatbuf) do_projectpaint_clone_f(ps, projPixel, mask);
									else             do_projectpaint_clone(ps, projPixel, mask);
									break;
								case PAINT_TOOL_SMEAR:
									sub_v2_v2v2(co, projPixel->projCoSS, pos_ofs);

									if (is_floatbuf) do_projectpaint_smear_f(ps, projPixel, mask, smearArena, &smearPixels_f, co);
									else             do_projectpaint_smear(ps, projPixel, mask, smearArena, &smearPixels, co);
									break;
								case PAINT_TOOL_SOFTEN:
									if (is_floatbuf) do_projectpaint_soften_f(ps, projPixel, mask, softenArena, &softenPixels_f);
									else             do_projectpaint_soften(ps, projPixel, mask, softenArena, &softenPixels);
									break;
								case PAINT_TOOL_MASK:
									if (is_floatbuf) do_projectpaint_mask_f(ps, projPixel, mask);
									else             do_projectpaint_mask(ps, projPixel, mask);
									break;
								default:
									if (is_floatbuf) do_projectpaint_draw_f(ps, projPixel, texrgb, mask);
									else             do_projectpaint_draw(ps, projPixel, texrgb, mask, ps->dither, projPixel->x_px, projPixel->y_px);
									break;
							}

							if (lock_alpha) {
								if (is_floatbuf) {
									/* slightly more involved case since floats are in premultiplied space we need
									 * to make sure alpha is consistent, see T44627 */
									float rgb_straight[4];
									premul_to_straight_v4_v4(rgb_straight, projPixel->pixel.f_pt);
									rgb_straight[3] = projPixel->origColor.f_pt[3];
									straight_to_premul_v4_v4(projPixel->pixel.f_pt, rgb_straight);
								}
								else {
									projPixel->pixel.ch_pt[3] = projPixel->origColor.ch_pt[3];
								}
							}
						}

						/* done painting */
					}
				}
			}
		}
	}


	if (tool == PAINT_TOOL_SMEAR) {

		for (node = smearPixels; node; node = node->next) { /* this wont run for a float image */
			projPixel = node->link;
			*projPixel->pixel.uint_pt = ((ProjPixelClone *)projPixel)->clonepx.uint;
		}

		for (node = smearPixels_f; node; node = node->next) {
			projPixel = node->link;
			copy_v4_v4(projPixel->pixel.f_pt, ((ProjPixelClone *)projPixel)->clonepx.f);
		}

		BLI_memarena_free(smearArena);
	}
	else if (tool == PAINT_TOOL_SOFTEN) {

		for (node = softenPixels; node; node = node->next) { /* this wont run for a float image */
			projPixel = node->link;
			*projPixel->pixel.uint_pt = projPixel->newColor.uint;
		}

		for (node = softenPixels_f; node; node = node->next) {
			projPixel = node->link;
			copy_v4_v4(projPixel->pixel.f_pt, projPixel->newColor.f);
		}

		BLI_memarena_free(softenArena);
	}

	return NULL;
}

static bool project_paint_op(void *state, const float lastpos[2], const float pos[2])
{
	/* First unpack args from the struct */
	ProjPaintState *ps = (ProjPaintState *)state;
	bool touch_any = false;

	ProjectHandle handles[BLENDER_MAX_THREADS];
	ListBase threads;
	int a, i;

	struct ImagePool *pool;

	if (!project_bucket_iter_init(ps, pos)) {
		return 0;
	}

	if (ps->thread_tot > 1)
		BLI_threadpool_init(&threads, do_projectpaint_thread, ps->thread_tot);

	pool = BKE_image_pool_new();

	/* get the threads running */
	for (a = 0; a < ps->thread_tot; a++) {

		/* set defaults in handles */
		//memset(&handles[a], 0, sizeof(BakeShade));

		handles[a].ps = ps;
		copy_v2_v2(handles[a].mval, pos);
		copy_v2_v2(handles[a].prevmval, lastpos);

		/* thread specific */
		handles[a].thread_index = a;

		handles[a].projImages = BLI_memarena_alloc(ps->arena_mt[a], ps->image_tot * sizeof(ProjPaintImage));

		memcpy(handles[a].projImages, ps->projImages, ps->image_tot * sizeof(ProjPaintImage));

		/* image bounds */
		for (i = 0; i < ps->image_tot; i++) {
			handles[a].projImages[i].partRedrawRect = BLI_memarena_alloc(ps->arena_mt[a], sizeof(ImagePaintPartialRedraw) * PROJ_BOUNDBOX_SQUARED);
			memcpy(handles[a].projImages[i].partRedrawRect, ps->projImages[i].partRedrawRect, sizeof(ImagePaintPartialRedraw) * PROJ_BOUNDBOX_SQUARED);
		}

		handles[a].pool = pool;

		if (ps->thread_tot > 1)
			BLI_threadpool_insert(&threads, &handles[a]);
	}

	if (ps->thread_tot > 1) /* wait for everything to be done */
		BLI_threadpool_end(&threads);
	else
		do_projectpaint_thread(&handles[0]);


	BKE_image_pool_free(pool);

	/* move threaded bounds back into ps->projectPartialRedraws */
	for (i = 0; i < ps->image_tot; i++) {
		int touch = 0;
		for (a = 0; a < ps->thread_tot; a++) {
			touch |= partial_redraw_array_merge(ps->projImages[i].partRedrawRect, handles[a].projImages[i].partRedrawRect, PROJ_BOUNDBOX_SQUARED);
		}

		if (touch) {
			ps->projImages[i].touch = 1;
			touch_any = 1;
		}
	}

	/* calculate pivot for rotation around seletion if needed */
	if (U.uiflag & USER_ORBIT_SELECTION) {
		float w[3];
		int tri_index;

		tri_index = project_paint_PickFace(ps, pos, w);

		if (tri_index != -1) {
			const MLoopTri *lt = &ps->dm_mlooptri[tri_index];
			const int lt_vtri[3] = { PS_LOOPTRI_AS_VERT_INDEX_3(ps, lt) };
			float world[3];
			UnifiedPaintSettings *ups = &ps->scene->toolsettings->unified_paint_settings;

			interp_v3_v3v3v3(
			        world,
			        ps->dm_mvert[lt_vtri[0]].co,
			        ps->dm_mvert[lt_vtri[1]].co,
			        ps->dm_mvert[lt_vtri[2]].co,
			        w);

			ups->average_stroke_counter++;
			mul_m4_v3(ps->obmat, world);
			add_v3_v3(ups->average_stroke_accum, world);
			ups->last_stroke_valid = true;
		}
	}

	return touch_any;
}


static void paint_proj_stroke_ps(
        const bContext *UNUSED(C), void *ps_handle_p, const float prev_pos[2], const float pos[2],
        const bool eraser, float pressure, float distance, float size,
        /* extra view */
        ProjPaintState *ps
        )
{
	ProjStrokeHandle *ps_handle = ps_handle_p;
	Brush *brush = ps->brush;
	Scene *scene = ps->scene;

	ps->brush_size = size;
	ps->blend = brush->blend;
	if (eraser)
		ps->blend = IMB_BLEND_ERASE_ALPHA;

	/* handle gradient and inverted stroke color here */
	if (ps->tool == PAINT_TOOL_DRAW) {
		paint_brush_color_get(scene, brush, false, ps->mode == BRUSH_STROKE_INVERT, distance, pressure,  ps->paint_color, NULL);
		if (ps->use_colormanagement) {
			srgb_to_linearrgb_v3_v3(ps->paint_color_linear, ps->paint_color);
		}
		else {
			copy_v3_v3(ps->paint_color_linear, ps->paint_color);
		}
	}
	else if (ps->tool == PAINT_TOOL_FILL) {
		copy_v3_v3(ps->paint_color, BKE_brush_color_get(scene, brush));
		if (ps->use_colormanagement) {
			srgb_to_linearrgb_v3_v3(ps->paint_color_linear, ps->paint_color);
		}
		else {
			copy_v3_v3(ps->paint_color_linear, ps->paint_color);
		}
	}
	else if (ps->tool == PAINT_TOOL_MASK) {
		ps->stencil_value = brush->weight;

		if ((ps->mode == BRUSH_STROKE_INVERT) ^
		    ((scene->toolsettings->imapaint.flag & IMAGEPAINT_PROJECT_LAYER_STENCIL_INV) != 0))
		{
			ps->stencil_value = 1.0f - ps->stencil_value;
		}
	}

	if (project_paint_op(ps, prev_pos, pos)) {
		ps_handle->need_redraw = true;
		project_image_refresh_tagged(ps);
	}
}


void paint_proj_stroke(
        const bContext *C, void *ps_handle_p, const float prev_pos[2], const float pos[2],
        const bool eraser, float pressure, float distance, float size)
{
	int i;
	ProjStrokeHandle *ps_handle = ps_handle_p;

	/* clone gets special treatment here to avoid going through image initialization */
	if (ps_handle->is_clone_cursor_pick) {
		Scene *scene = ps_handle->scene;
		struct Depsgraph *depsgraph = CTX_data_depsgraph(C);
		View3D *v3d = CTX_wm_view3d(C);
		ARegion *ar = CTX_wm_region(C);
		float *cursor = ED_view3d_cursor3d_get(scene, v3d)->location;
		int mval_i[2] = {(int)pos[0], (int)pos[1]};

		view3d_operator_needs_opengl(C);

		if (!ED_view3d_autodist(depsgraph, ar, v3d, mval_i, cursor, false, NULL)) {
			return;
		}

		ED_region_tag_redraw(ar);

		return;
	}

	for (i = 0; i < ps_handle->ps_views_tot; i++) {
		ProjPaintState *ps = ps_handle->ps_views[i];
		paint_proj_stroke_ps(C, ps_handle_p, prev_pos, pos, eraser, pressure, distance, size, ps);
	}
}


/* initialize project paint settings from context */
static void project_state_init(bContext *C, Object *ob, ProjPaintState *ps, int mode)
{
	Scene *scene = CTX_data_scene(C);
	ToolSettings *settings = scene->toolsettings;

	/* brush */
	ps->mode = mode;
	ps->brush = BKE_paint_brush(&settings->imapaint.paint);
	if (ps->brush) {
		Brush *brush = ps->brush;
		ps->tool = brush->imagepaint_tool;
		ps->blend = brush->blend;
		/* only check for inversion for the soften tool, elsewhere, a resident brush inversion flag can cause issues */
		if (brush->imagepaint_tool == PAINT_TOOL_SOFTEN) {
			ps->mode = (((ps->mode == BRUSH_STROKE_INVERT) ^ ((brush->flag & BRUSH_DIR_IN) != 0)) ?
			            BRUSH_STROKE_INVERT : BRUSH_STROKE_NORMAL);

			ps->blurkernel = paint_new_blur_kernel(brush, true);
		}

		/* disable for 3d mapping also because painting on mirrored mesh can create "stripes" */
		ps->do_masking = paint_use_opacity_masking(brush);
		ps->is_texbrush = (brush->mtex.tex && brush->imagepaint_tool == PAINT_TOOL_DRAW) ? true : false;
		ps->is_maskbrush = (brush->mask_mtex.tex) ? true : false;
	}
	else {
		/* brush may be NULL*/
		ps->do_masking = false;
		ps->is_texbrush = false;
		ps->is_maskbrush = false;
	}

	/* sizeof(ProjPixel), since we alloc this a _lot_ */
	ps->pixel_sizeof = project_paint_pixel_sizeof(ps->tool);
	BLI_assert(ps->pixel_sizeof >= sizeof(ProjPixel));

	/* these can be NULL */
	ps->v3d = CTX_wm_view3d(C);
	ps->rv3d = CTX_wm_region_view3d(C);
	ps->ar = CTX_wm_region(C);

	ps->depsgraph = CTX_data_depsgraph(C);
	ps->scene = scene;
	ps->ob = ob; /* allow override of active object */

	ps->do_material_slots = (settings->imapaint.mode == IMAGEPAINT_MODE_MATERIAL);
	ps->stencil_ima = settings->imapaint.stencil;
	ps->canvas_ima = (!ps->do_material_slots) ?
	                 settings->imapaint.canvas : NULL;
	ps->clone_ima = (!ps->do_material_slots) ?
	                settings->imapaint.clone : NULL;

	ps->do_mask_cavity = (settings->imapaint.paint.flags & PAINT_USE_CAVITY_MASK) ? true : false;
	ps->cavity_curve = settings->imapaint.paint.cavity_curve;

	/* setup projection painting data */
	if (ps->tool != PAINT_TOOL_FILL) {
		ps->do_backfacecull = (settings->imapaint.flag & IMAGEPAINT_PROJECT_BACKFACE) ? false : true;
		ps->do_occlude = (settings->imapaint.flag & IMAGEPAINT_PROJECT_XRAY) ? false : true;
		ps->do_mask_normal = (settings->imapaint.flag & IMAGEPAINT_PROJECT_FLAT) ? false : true;
	}
	else {
		ps->do_backfacecull = ps->do_occlude = ps->do_mask_normal = 0;
	}

	if (ps->tool == PAINT_TOOL_CLONE)
		ps->do_layer_clone = (settings->imapaint.flag & IMAGEPAINT_PROJECT_LAYER_CLONE) ? 1 : 0;


	ps->do_stencil_brush = (ps->brush && ps->brush->imagepaint_tool == PAINT_TOOL_MASK);
	/* deactivate stenciling for the stencil brush :) */
	ps->do_layer_stencil = ((settings->imapaint.flag & IMAGEPAINT_PROJECT_LAYER_STENCIL) &&
	                        !(ps->do_stencil_brush) && ps->stencil_ima);
	ps->do_layer_stencil_inv = ((settings->imapaint.flag & IMAGEPAINT_PROJECT_LAYER_STENCIL_INV) != 0);


#ifndef PROJ_DEBUG_NOSEAMBLEED
	ps->seam_bleed_px = settings->imapaint.seam_bleed; /* pixel num to bleed */
#endif

	if (ps->do_mask_normal) {
		ps->normal_angle_inner = settings->imapaint.normal_angle;
		ps->normal_angle = (ps->normal_angle_inner + 90.0f) * 0.5f;
	}
	else {
		ps->normal_angle_inner = ps->normal_angle = settings->imapaint.normal_angle;
	}

	ps->normal_angle_inner *=   (float)(M_PI_2 / 90);
	ps->normal_angle *=         (float)(M_PI_2 / 90);
	ps->normal_angle_range = ps->normal_angle - ps->normal_angle_inner;

	if (ps->normal_angle_range <= 0.0f)
		ps->do_mask_normal = false;  /* no need to do blending */

	ps->normal_angle__cos       = cosf(ps->normal_angle);
	ps->normal_angle_inner__cos = cosf(ps->normal_angle_inner);

	ps->dither = settings->imapaint.dither;

	ps->use_colormanagement = BKE_scene_check_color_management_enabled(CTX_data_scene(C));

	return;
}

void *paint_proj_new_stroke(bContext *C, Object *ob, const float mouse[2], int mode)
{
	ProjStrokeHandle *ps_handle;
	Scene *scene = CTX_data_scene(C);
	ToolSettings *settings = scene->toolsettings;
	int i;
	bool is_multi_view;
	char symmetry_flag_views[ARRAY_SIZE(ps_handle->ps_views)] = {0};

	ps_handle = MEM_callocN(sizeof(ProjStrokeHandle), "ProjStrokeHandle");
	ps_handle->scene = scene;
	ps_handle->brush = BKE_paint_brush(&settings->imapaint.paint);

	/* bypass regular stroke logic */
	if ((ps_handle->brush->imagepaint_tool == PAINT_TOOL_CLONE) &&
	    (mode == BRUSH_STROKE_INVERT))
	{
		view3d_operator_needs_opengl(C);
		ps_handle->is_clone_cursor_pick = true;
		return ps_handle;
	}

	ps_handle->orig_brush_size = BKE_brush_size_get(scene, ps_handle->brush);

	ps_handle->symmetry_flags = settings->imapaint.paint.symmetry_flags & PAINT_SYMM_AXIS_ALL;
	ps_handle->ps_views_tot = 1 + (pow_i(2, count_bits_i(ps_handle->symmetry_flags)) - 1);
	is_multi_view = (ps_handle->ps_views_tot != 1);

	for (i = 0; i < ps_handle->ps_views_tot; i++) {
		ProjPaintState *ps = MEM_callocN(sizeof(ProjPaintState), "ProjectionPaintState");
		ps_handle->ps_views[i] = ps;
	}

	if (ps_handle->symmetry_flags) {
		int index = 0;

		int x = 0;
		do {
			int y = 0;
			do {
				int z = 0;
				do {
					symmetry_flag_views[index++] = (
					        (x ? PAINT_SYMM_X : 0) |
					        (y ? PAINT_SYMM_Y : 0) |
					        (z ? PAINT_SYMM_Z : 0));
					BLI_assert(index <= ps_handle->ps_views_tot);
				} while ((z++ == 0) && (ps_handle->symmetry_flags & PAINT_SYMM_Z));
			} while ((y++ == 0) && (ps_handle->symmetry_flags & PAINT_SYMM_Y));
		} while ((x++ == 0) && (ps_handle->symmetry_flags & PAINT_SYMM_X));
		BLI_assert(index == ps_handle->ps_views_tot);
	}

	for (i = 0; i < ps_handle->ps_views_tot; i++) {
		ProjPaintState *ps = ps_handle->ps_views[i];

		project_state_init(C, ob, ps, mode);

		if (ps->ob == NULL) {
			ps_handle->ps_views_tot = i + 1;
			goto fail;
		}
	}

	/* Don't allow brush size below 2 */
	if (BKE_brush_size_get(scene, ps_handle->brush) < 2)
		BKE_brush_size_set(scene, ps_handle->brush, 2 * U.pixelsize);

	/* allocate and initialize spatial data structures */

	for (i = 0; i < ps_handle->ps_views_tot; i++) {
		ProjPaintState *ps = ps_handle->ps_views[i];

		ps->source = (ps->tool == PAINT_TOOL_FILL) ? PROJ_SRC_VIEW_FILL : PROJ_SRC_VIEW;
		project_image_refresh_tagged(ps);

		/* re-use! */
		if (i != 0) {
			ps->is_shared_user = true;
			PROJ_PAINT_STATE_SHARED_MEMCPY(ps, ps_handle->ps_views[0]);
		}

		project_paint_begin(C, ps, is_multi_view, symmetry_flag_views[i]);

		paint_proj_begin_clone(ps, mouse);

		if (ps->dm == NULL) {
			goto fail;
			return NULL;
		}
	}

	paint_brush_init_tex(ps_handle->brush);

	return ps_handle;


fail:
	for (i = 0; i < ps_handle->ps_views_tot; i++) {
		ProjPaintState *ps = ps_handle->ps_views[i];
		MEM_freeN(ps);
	}
	MEM_freeN(ps_handle);
	return NULL;
}

void paint_proj_redraw(const bContext *C, void *ps_handle_p, bool final)
{
	ProjStrokeHandle *ps_handle = ps_handle_p;

	if (ps_handle->need_redraw) {
		ps_handle->need_redraw = false;
	}
	else if (!final) {
		return;
	}

	if (final) {
		/* compositor listener deals with updating */
		WM_event_add_notifier(C, NC_IMAGE | NA_EDITED, NULL);
	}
	else {
		ED_region_tag_redraw(CTX_wm_region(C));
	}
}

void paint_proj_stroke_done(void *ps_handle_p)
{
	ProjStrokeHandle *ps_handle = ps_handle_p;
	Scene *scene = ps_handle->scene;
	int i;

	if (ps_handle->is_clone_cursor_pick) {
		MEM_freeN(ps_handle);
		return;
	}

	for (i = 1; i < ps_handle->ps_views_tot; i++) {
		PROJ_PAINT_STATE_SHARED_CLEAR(ps_handle->ps_views[i]);
	}

	BKE_brush_size_set(scene, ps_handle->brush, ps_handle->orig_brush_size);

	paint_brush_exit_tex(ps_handle->brush);

	for (i = 0; i < ps_handle->ps_views_tot; i++) {
		ProjPaintState *ps;
		ps = ps_handle->ps_views[i];
		project_paint_end(ps);
		MEM_freeN(ps);

	}

	MEM_freeN(ps_handle);
}
/* use project paint to re-apply an image */
static int texture_paint_camera_project_exec(bContext *C, wmOperator *op)
{
	Image *image = BLI_findlink(&CTX_data_main(C)->image, RNA_enum_get(op->ptr, "image"));
	Scene *scene = CTX_data_scene(C);
	ViewLayer *view_layer = CTX_data_view_layer(C);
	ProjPaintState ps = {NULL};
	int orig_brush_size;
	IDProperty *idgroup;
	IDProperty *view_data = NULL;
	Object *ob = OBACT(view_layer);
	bool uvs, mat, tex;

	if (ob == NULL || ob->type != OB_MESH) {
		BKE_report(op->reports, RPT_ERROR, "No active mesh object");
		return OPERATOR_CANCELLED;
	}

	if (!BKE_paint_proj_mesh_data_check(scene, ob, &uvs, &mat, &tex, NULL)) {
		BKE_paint_data_warning(op->reports, uvs, mat, tex, true);
		WM_event_add_notifier(C, NC_SCENE | ND_TOOLSETTINGS, NULL);
		return OPERATOR_CANCELLED;
	}

	project_state_init(C, ob, &ps, BRUSH_STROKE_NORMAL);

	if (image == NULL) {
		BKE_report(op->reports, RPT_ERROR, "Image could not be found");
		return OPERATOR_CANCELLED;
	}

	ps.reproject_image = image;
	ps.reproject_ibuf = BKE_image_acquire_ibuf(image, NULL, NULL);

	if ((ps.reproject_ibuf == NULL) ||
	    ((ps.reproject_ibuf->rect || ps.reproject_ibuf->rect_float) == false))
	{
		BKE_report(op->reports, RPT_ERROR, "Image data could not be found");
		return OPERATOR_CANCELLED;
	}

	idgroup = IDP_GetProperties(&image->id, 0);

	if (idgroup) {
		view_data = IDP_GetPropertyTypeFromGroup(idgroup, PROJ_VIEW_DATA_ID, IDP_ARRAY);

		/* type check to make sure its ok */
		if (view_data->len != PROJ_VIEW_DATA_SIZE || view_data->subtype != IDP_FLOAT) {
			BKE_report(op->reports, RPT_ERROR, "Image project data invalid");
			return OPERATOR_CANCELLED;
		}
	}

	if (view_data) {
		/* image has stored view projection info */
		ps.source = PROJ_SRC_IMAGE_VIEW;
	}
	else {
		ps.source = PROJ_SRC_IMAGE_CAM;

		if (scene->camera == NULL) {
			BKE_report(op->reports, RPT_ERROR, "No active camera set");
			return OPERATOR_CANCELLED;
		}
	}

	/* override */
	ps.is_texbrush = false;
	ps.is_maskbrush = false;
	ps.do_masking = false;
	orig_brush_size = BKE_brush_size_get(scene, ps.brush);
	BKE_brush_size_set(scene, ps.brush, 32 * U.pixelsize); /* cover the whole image */

	ps.tool = PAINT_TOOL_DRAW; /* so pixels are initialized with minimal info */

	scene->toolsettings->imapaint.flag |= IMAGEPAINT_DRAWING;

	ED_image_undo_push_begin(op->type->name);

	/* allocate and initialize spatial data structures */
	project_paint_begin(C, &ps, false, 0);

	if (ps.dm == NULL) {
		BKE_brush_size_set(scene, ps.brush, orig_brush_size);
		return OPERATOR_CANCELLED;
	}
	else {
		float pos[2] = {0.0, 0.0};
		float lastpos[2] = {0.0, 0.0};
		int a;

		project_paint_op(&ps, lastpos, pos);

		project_image_refresh_tagged(&ps);

		for (a = 0; a < ps.image_tot; a++) {
			GPU_free_image(ps.projImages[a].ima);
			WM_event_add_notifier(C, NC_IMAGE | NA_EDITED, ps.projImages[a].ima);
		}
	}

	project_paint_end(&ps);

	scene->toolsettings->imapaint.flag &= ~IMAGEPAINT_DRAWING;
	BKE_brush_size_set(scene, ps.brush, orig_brush_size);

	return OPERATOR_FINISHED;
}

void PAINT_OT_project_image(wmOperatorType *ot)
{
	PropertyRNA *prop;

	/* identifiers */
	ot->name = "Project Image";
	ot->idname = "PAINT_OT_project_image";
	ot->description = "Project an edited render from the active camera back onto the object";

	/* api callbacks */
	ot->invoke = WM_enum_search_invoke;
	ot->exec = texture_paint_camera_project_exec;

	/* flags */
	ot->flag = OPTYPE_REGISTER | OPTYPE_UNDO;

	prop = RNA_def_enum(ot->srna, "image", DummyRNA_NULL_items, 0, "Image", "");
	RNA_def_enum_funcs(prop, RNA_image_itemf);
	RNA_def_property_flag(prop, PROP_ENUM_NO_TRANSLATE);
	ot->prop = prop;
}

static int texture_paint_image_from_view_exec(bContext *C, wmOperator *op)
{
	Image *image;
	ImBuf *ibuf;
	char filename[FILE_MAX];

	Main *bmain = CTX_data_main(C);
	Depsgraph *depsgraph = CTX_data_depsgraph(C);
	Scene *scene = CTX_data_scene(C);
	ToolSettings *settings = scene->toolsettings;
	View3D *v3d = CTX_wm_view3d(C);
	RegionView3D *rv3d = CTX_wm_region_view3d(C);
	int w = settings->imapaint.screen_grab_size[0];
	int h = settings->imapaint.screen_grab_size[1];
	int maxsize;
	char err_out[256] = "unknown";

	RNA_string_get(op->ptr, "filepath", filename);

	maxsize = GPU_max_texture_size();

	if (w > maxsize) w = maxsize;
	if (h > maxsize) h = maxsize;

	ibuf = ED_view3d_draw_offscreen_imbuf(
	        depsgraph, scene, v3d->drawtype,
	        v3d, CTX_wm_region(C),
	        w, h, IB_rect, V3D_OFSDRAW_NONE, R_ALPHAPREMUL, 0, NULL,
	        NULL, err_out);
	if (!ibuf) {
		/* Mostly happens when OpenGL offscreen buffer was failed to create, */
		/* but could be other reasons. Should be handled in the future. nazgul */
		BKE_reportf(op->reports, RPT_ERROR, "Failed to create OpenGL off-screen buffer: %s", err_out);
		return OPERATOR_CANCELLED;
	}

	image = BKE_image_add_from_imbuf(bmain, ibuf, "image_view");

	/* Drop reference to ibuf so that the image owns it */
	IMB_freeImBuf(ibuf);

	if (image) {
		/* now for the trickiness. store the view projection here!
		 * re-projection will reuse this */
		IDPropertyTemplate val;
		IDProperty *idgroup = IDP_GetProperties(&image->id, 1);
		IDProperty *view_data;
		bool is_ortho;
		float *array;

		val.array.len = PROJ_VIEW_DATA_SIZE;
		val.array.type = IDP_FLOAT;
		view_data = IDP_New(IDP_ARRAY, &val, PROJ_VIEW_DATA_ID);

		array = (float *)IDP_Array(view_data);
		memcpy(array, rv3d->winmat, sizeof(rv3d->winmat)); array += sizeof(rv3d->winmat) / sizeof(float);
		memcpy(array, rv3d->viewmat, sizeof(rv3d->viewmat)); array += sizeof(rv3d->viewmat) / sizeof(float);
		is_ortho = ED_view3d_clip_range_get(CTX_data_depsgraph(C), v3d, rv3d, &array[0], &array[1], true);
		/* using float for a bool is dodgy but since its an extra member in the array...
		 * easier then adding a single bool prop */
		array[2] = is_ortho ? 1.0f : 0.0f;

		IDP_AddToGroup(idgroup, view_data);
	}

	return OPERATOR_FINISHED;
}

void PAINT_OT_image_from_view(wmOperatorType *ot)
{
	/* identifiers */
	ot->name = "Image from View";
	ot->idname = "PAINT_OT_image_from_view";
	ot->description = "Make an image from the current 3D view for re-projection";

	/* api callbacks */
	ot->exec = texture_paint_image_from_view_exec;
	ot->poll = ED_operator_region_view3d_active;

	/* flags */
	ot->flag = OPTYPE_REGISTER;

	RNA_def_string_file_name(ot->srna, "filepath", NULL, FILE_MAX, "File Path", "Name of the file");
}

/*********************************************
 * Data generation for projective texturing  *
 * *******************************************/

void BKE_paint_data_warning(struct ReportList *reports, bool uvs, bool mat, bool tex, bool stencil)
{
	BKE_reportf(reports, RPT_WARNING, "Missing%s%s%s%s detected!",
	           !uvs ? " UVs," : "",
	           !mat ? " Materials," : "",
	           !tex ? " Textures," : "",
	           !stencil ? " Stencil," : ""
	           );
}

/* Make sure that active object has a material, and assign UVs and image layers if they do not exist */
bool BKE_paint_proj_mesh_data_check(Scene *scene, Object *ob, bool *uvs, bool *mat, bool *tex, bool *stencil)
{
	Mesh *me;
	int layernum;
	ImagePaintSettings *imapaint = &scene->toolsettings->imapaint;
	Brush *br = BKE_paint_brush(&imapaint->paint);
	bool hasmat = true;
	bool hastex = true;
	bool hasstencil = true;
	bool hasuvs = true;

	imapaint->missing_data = 0;

	BLI_assert(ob->type == OB_MESH);

	if (imapaint->mode == IMAGEPAINT_MODE_MATERIAL) {
		/* no material, add one */
		if (ob->totcol == 0) {
			hasmat = false;
			hastex = false;
		}
		else {
			/* there may be material slots but they may be empty, check */
			int i;
			hasmat = false;
			hastex = false;

			for (i = 1; i < ob->totcol + 1; i++) {
				Material *ma = give_current_material(ob, i);

				if (ma) {
					hasmat = true;
					if (!ma->texpaintslot) {
						/* refresh here just in case */
						BKE_texpaint_slot_refresh_cache(scene, ma);

						/* if still no slots, we have to add */
						if (ma->texpaintslot) {
							hastex = true;
							break;
						}
					}
					else {
						hastex = true;
						break;
					}
				}
			}
		}
	}
	else if (imapaint->mode == IMAGEPAINT_MODE_IMAGE) {
		if (imapaint->canvas == NULL) {
			hastex = false;
		}
	}

	me = BKE_mesh_from_object(ob);
	layernum = CustomData_number_of_layers(&me->ldata, CD_MLOOPUV);

	if (layernum == 0) {
		hasuvs = false;
	}

	/* Make sure we have a stencil to paint on! */
	if (br && br->imagepaint_tool == PAINT_TOOL_MASK) {
		imapaint->flag |= IMAGEPAINT_PROJECT_LAYER_STENCIL;

		if (imapaint->stencil == NULL) {
			hasstencil = false;
		}
	}

	if (!hasuvs) imapaint->missing_data |= IMAGEPAINT_MISSING_UVS;
	if (!hasmat) imapaint->missing_data |= IMAGEPAINT_MISSING_MATERIAL;
	if (!hastex) imapaint->missing_data |= IMAGEPAINT_MISSING_TEX;
	if (!hasstencil) imapaint->missing_data |= IMAGEPAINT_MISSING_STENCIL;

	if (uvs) {
		*uvs = hasuvs;
	}
	if (mat) {
		*mat = hasmat;
	}
	if (tex) {
		*tex = hastex;
	}
	if (stencil) {
		*stencil = hasstencil;
	}

	return hasuvs && hasmat && hastex && hasstencil;
}

/* Add layer operator */

static const EnumPropertyItem layer_type_items[] = {
	{0, "BASE_COLOR", 0, "Base Color", ""},
	{1, "EMISSION", 0, "Emission", ""},
	{2, "NORMAL", 0, "Normal", ""},
	{3, "BUMP", 0, "Bump", ""},
	{4, "DISPLACEMENT", 0, "Displacement", ""},
	{0, NULL, 0, NULL, NULL}
};

static Image *proj_paint_image_create(wmOperator *op, Main *bmain)
{
	Image *ima;
	float color[4] = {0.0f, 0.0f, 0.0f, 1.0f};
	char imagename[MAX_ID_NAME - 2] = "Material Diffuse Color";
	int width = 1024;
	int height = 1024;
	bool use_float = false;
	short gen_type = IMA_GENTYPE_BLANK;
	bool alpha = false;

	if (op) {
		width = RNA_int_get(op->ptr, "width");
		height = RNA_int_get(op->ptr, "height");
		use_float = RNA_boolean_get(op->ptr, "float");
		gen_type = RNA_enum_get(op->ptr, "generated_type");
		RNA_float_get_array(op->ptr, "color", color);
		alpha = RNA_boolean_get(op->ptr, "alpha");
		RNA_string_get(op->ptr, "name", imagename);
	}
	ima = BKE_image_add_generated(bmain, width, height, imagename, alpha ? 32 : 24, use_float,
	                              gen_type, color, false);

	return ima;
}

static bool proj_paint_add_slot(bContext *C, wmOperator *op)
{
	Object *ob = ED_object_active_context(C);
	Scene *scene = CTX_data_scene(C);
	Material *ma;
	Image *ima = NULL;

	if (!ob)
		return false;

	ma = give_current_material(ob, ob->actcol);

	if (ma) {
		/* TODO: use type to link to proper socket. */
		Main *bmain = CTX_data_main(C);

		bNode *imanode;
		bNodeTree *ntree = ma->nodetree;

		if (!ntree) {
			ED_node_shader_default(C, &ma->id);
			ntree = ma->nodetree;
		}

		ma->use_nodes = true;

		/* try to add an image node */
		imanode = nodeAddStaticNode(C, ntree, SH_NODE_TEX_IMAGE);

		ima = proj_paint_image_create(op, bmain);
		imanode->id = &ima->id;

		nodeSetActive(ntree, imanode);

		ntreeUpdateTree(CTX_data_main(C), ntree);

		if (ima) {
			BKE_texpaint_slot_refresh_cache(scene, ma);
			BKE_image_signal(bmain, ima, NULL, IMA_SIGNAL_USER_NEW_IMAGE);
			WM_event_add_notifier(C, NC_IMAGE | NA_ADDED, ima);
			DEG_id_tag_update(&ma->id, 0);
			ED_area_tag_redraw(CTX_wm_area(C));

			BKE_paint_proj_mesh_data_check(scene, ob, NULL, NULL, NULL, NULL);

			return true;
		}
	}

	return false;
}

static int texture_paint_add_texture_paint_slot_exec(bContext *C, wmOperator *op)
{
	if (proj_paint_add_slot(C, op)) {
		return OPERATOR_FINISHED;
	}
	else {
		return OPERATOR_CANCELLED;
	}
}


static int texture_paint_add_texture_paint_slot_invoke(bContext *C, wmOperator *op, const wmEvent *UNUSED(event))
{
	char imagename[MAX_ID_NAME - 2];
	Main *bmain = CTX_data_main(C);
	Object *ob = ED_object_active_context(C);
	Material *ma = give_current_material(ob, ob->actcol);
	int type = RNA_enum_get(op->ptr, "type");

	if (!ma) {
		ma = BKE_material_add(bmain, "Material");
		/* no material found, just assign to first slot */
		assign_material(bmain, ob, ma, ob->actcol, BKE_MAT_ASSIGN_USERPREF);
	}

	type = RNA_enum_from_value(layer_type_items, type);

	/* get the name of the texture layer type */
	BLI_assert(type != -1);

	/* take the second letter to avoid the ID identifier */
	BLI_snprintf(imagename, sizeof(imagename), "%s %s", &ma->id.name[2], layer_type_items[type].name);

	RNA_string_set(op->ptr, "name", imagename);
	return WM_operator_props_dialog_popup(C, op, 15 * UI_UNIT_X, 5 * UI_UNIT_Y);
}

#define IMA_DEF_NAME N_("Untitled")


void PAINT_OT_add_texture_paint_slot(wmOperatorType *ot)
{
	PropertyRNA *prop;
	static float default_color[4] = {0.0f, 0.0f, 0.0f, 1.0f};

	/* identifiers */
	ot->name = "Add Texture Paint Slot";
	ot->description = "Add a texture paint slot";
	ot->idname = "PAINT_OT_add_texture_paint_slot";

	/* api callbacks */
	ot->invoke = texture_paint_add_texture_paint_slot_invoke;
	ot->exec = texture_paint_add_texture_paint_slot_exec;
	ot->poll = ED_operator_object_active;

	/* flags */
	ot->flag = OPTYPE_UNDO;

	/* properties */
	prop = RNA_def_enum(ot->srna, "type", layer_type_items, 0, "Type", "Merge method to use");
	RNA_def_property_flag(prop, PROP_HIDDEN);
	RNA_def_string(ot->srna, "name", IMA_DEF_NAME, MAX_ID_NAME - 2, "Name", "Image data-block name");
	prop = RNA_def_int(ot->srna, "width", 1024, 1, INT_MAX, "Width", "Image width", 1, 16384);
	RNA_def_property_subtype(prop, PROP_PIXEL);
	prop = RNA_def_int(ot->srna, "height", 1024, 1, INT_MAX, "Height", "Image height", 1, 16384);
	RNA_def_property_subtype(prop, PROP_PIXEL);
	prop = RNA_def_float_color(ot->srna, "color", 4, NULL, 0.0f, FLT_MAX, "Color", "Default fill color", 0.0f, 1.0f);
	RNA_def_property_subtype(prop, PROP_COLOR_GAMMA);
	RNA_def_property_float_array_default(prop, default_color);
	RNA_def_boolean(ot->srna, "alpha", 1, "Alpha", "Create an image with an alpha channel");
	RNA_def_enum(ot->srna, "generated_type", rna_enum_image_generated_type_items, IMA_GENTYPE_BLANK,
	             "Generated Type", "Fill the image with a grid for UV map testing");
	RNA_def_boolean(ot->srna, "float", 0, "32 bit Float", "Create image with 32 bit floating point bit depth");
}

static int add_simple_uvs_exec(bContext *C, wmOperator *UNUSED(op))
{
	/* no checks here, poll function does them for us */
	Main *bmain = CTX_data_main(C);
	Object *ob = CTX_data_active_object(C);
	Scene *scene = CTX_data_scene(C);
	Mesh *me = ob->data;
	bool synch_selection = (scene->toolsettings->uv_flag & UV_SYNC_SELECTION) != 0;

	BMesh *bm = BM_mesh_create(
	        &bm_mesh_allocsize_default,
	        &((struct BMeshCreateParams){.use_toolflags = false,}));

	/* turn synch selection off, since we are not in edit mode we need to ensure only the uv flags are tested */
	scene->toolsettings->uv_flag &= ~UV_SYNC_SELECTION;

	ED_mesh_uv_texture_ensure(me, NULL);

	BM_mesh_bm_from_me(
	        bm, me, (&(struct BMeshFromMeshParams){
	            .calc_face_normal = true,
	        }));
	/* select all uv loops first - pack parameters needs this to make sure charts are registered */
	ED_uvedit_select_all(bm);
	ED_uvedit_unwrap_cube_project(bm, 1.0, false, NULL);
	/* set the margin really quickly before the packing operation*/
	scene->toolsettings->uvcalc_margin = 0.001f;
	ED_uvedit_pack_islands(scene, ob, bm, false, false, true);
	BM_mesh_bm_to_me(bmain, bm, me, (&(struct BMeshToMeshParams){0}));
	BM_mesh_free(bm);

	if (synch_selection)
		scene->toolsettings->uv_flag |= UV_SYNC_SELECTION;

	BKE_paint_proj_mesh_data_check(scene, ob, NULL, NULL, NULL, NULL);

	DEG_id_tag_update(ob->data, 0);
	WM_event_add_notifier(C, NC_GEOM | ND_DATA, ob->data);
	WM_event_add_notifier(C, NC_SCENE | ND_TOOLSETTINGS, scene);
	return OPERATOR_FINISHED;
}

static int add_simple_uvs_poll(bContext *C)
{
	Object *ob = CTX_data_active_object(C);

	if (!ob || ob->type != OB_MESH || ob->mode != OB_MODE_TEXTURE_PAINT) {
		return false;
	}
	return true;
}

void PAINT_OT_add_simple_uvs(wmOperatorType *ot)
{
	/* identifiers */
	ot->name = "Add simple UVs";
	ot->description = "Add cube map uvs on mesh";
	ot->idname = "PAINT_OT_add_simple_uvs";

	/* api callbacks */
	ot->exec = add_simple_uvs_exec;
	ot->poll = add_simple_uvs_poll;

	/* flags */
	ot->flag = OPTYPE_REGISTER | OPTYPE_UNDO;
}
<|MERGE_RESOLUTION|>--- conflicted
+++ resolved
@@ -3416,24 +3416,15 @@
 	/* Workaround for subsurf selection, try the display mesh first */
 	if (ps->source == PROJ_SRC_IMAGE_CAM) {
 		/* using render mesh, assume only camera was rendered from */
-<<<<<<< HEAD
-		ps->dm = mesh_create_derived_render(depsgraph, ps->scene, ps->ob, ps->scene->customdata_mask | CD_MASK_MTFACE);
-=======
-		ps->dm = mesh_create_derived_render(ps->scene, ps->ob, ps->scene->customdata_mask | CD_MASK_MLOOPUV | CD_MASK_MTFACE);
->>>>>>> b09a8203
+		ps->dm = mesh_create_derived_render(
+		             depsgraph, ps->scene, ps->ob, ps->scene->customdata_mask | CD_MASK_MLOOPUV | CD_MASK_MTFACE);
 		ps->dm_release = true;
 	}
 	else {
 		ps->dm = mesh_get_derived_final(
-<<<<<<< HEAD
 		        depsgraph, ps->scene, ps->ob,
-		        ps->scene->customdata_mask | CD_MASK_MTFACE | (ps->do_face_sel ? CD_ORIGINDEX : 0));
-		ps->dm_release = true;
-=======
-		        ps->scene, ps->ob,
 		        ps->scene->customdata_mask | CD_MASK_MLOOPUV | CD_MASK_MTFACE | (ps->do_face_sel ? CD_ORIGINDEX : 0));
 		ps->dm_release = false;
->>>>>>> b09a8203
 	}
 
 	if (!CustomData_has_layer(&ps->dm->loopData, CD_MLOOPUV)) {
