/*
 * This program is free software; you can redistribute it and/or
 * modify it under the terms of the GNU General Public License
 * as published by the Free Software Foundation; either version 2
 * of the License, or (at your option) any later version.
 *
 * This program is distributed in the hope that it will be useful,
 * but WITHOUT ANY WARRANTY; without even the implied warranty of
 * MERCHANTABILITY or FITNESS FOR A PARTICULAR PURPOSE.  See the
 * GNU General Public License for more details.
 *
 * You should have received a copy of the GNU General Public License
 * along with this program; if not, write to the Free Software Foundation,
 * Inc., 51 Franklin Street, Fifth Floor, Boston, MA 02110-1301, USA.
 *
 * The Original Code is Copyright (C) 2006 by Nicholas Bishop
 * All rights reserved.
 */

/** \file
 * \ingroup edsculpt
 */

#pragma once

#include "DNA_brush_types.h"
#include "DNA_key_types.h"
#include "DNA_listBase.h"
#include "DNA_meshdata_types.h"
#include "DNA_vec_types.h"

#include "BLI_bitmap.h"
#include "BLI_gsqueue.h"
#include "BLI_threads.h"

#include "BKE_paint.h"
#include "BKE_pbvh.h"

struct KeyBlock;
struct Object;
struct SculptPoseIKChainSegment;
struct SculptUndoNode;
struct bContext;

enum ePaintSymmetryFlags;

bool SCULPT_mode_poll(struct bContext *C);
bool SCULPT_mode_poll_view3d(struct bContext *C);
/* checks for a brush, not just sculpt mode */
bool SCULPT_poll(struct bContext *C);
bool SCULPT_poll_view3d(struct bContext *C);

bool SCULPT_vertex_colors_poll(struct bContext *C);

/* Updates */

typedef enum SculptUpdateType {
  SCULPT_UPDATE_COORDS = 1 << 0,
  SCULPT_UPDATE_MASK = 1 << 1,
  SCULPT_UPDATE_VISIBILITY = 1 << 2,
  SCULPT_UPDATE_COLOR = 1 << 3,
} SculptUpdateType;

void SCULPT_flush_update_step(bContext *C, SculptUpdateType update_flags);
void SCULPT_flush_update_done(const bContext *C, Object *ob, SculptUpdateType update_flags);
void SCULPT_flush_stroke_deform(struct Sculpt *sd, Object *ob, bool is_proxy_used);

/* Stroke */

typedef struct SculptCursorGeometryInfo {
  float location[3];
  float normal[3];
  float active_vertex_co[3];
} SculptCursorGeometryInfo;

bool SCULPT_stroke_get_location(struct bContext *C, float out[3], const float mouse[2]);
bool SCULPT_cursor_geometry_info_update(bContext *C,
                                        SculptCursorGeometryInfo *out,
                                        const float mouse[2],
                                        bool use_sampled_normal);
void SCULPT_geometry_preview_lines_update(bContext *C, struct SculptSession *ss, float radius);

void SCULPT_stroke_modifiers_check(const bContext *C, Object *ob, const Brush *brush);
float SCULPT_raycast_init(struct ViewContext *vc,
                          const float mouse[2],
                          float ray_start[3],
                          float ray_end[3],
                          float ray_normal[3],
                          bool original);

/* Sculpt PBVH abstraction API */
void SCULPT_vertex_random_access_ensure(struct SculptSession *ss);

int SCULPT_vertex_count_get(struct SculptSession *ss);
const float *SCULPT_vertex_co_get(struct SculptSession *ss, int index);
void SCULPT_vertex_normal_get(SculptSession *ss, int index, float no[3]);
float SCULPT_vertex_mask_get(struct SculptSession *ss, int index);
const float *SCULPT_vertex_color_get(SculptSession *ss, int index);

const float *SCULPT_vertex_persistent_co_get(SculptSession *ss, int index);
void SCULPT_vertex_persistent_normal_get(SculptSession *ss, int index, float no[3]);

/* Returns the info of the limit surface when Multires is available, otherwise it returns the
 * current coordinate of the vertex. */
void SCULPT_vertex_limit_surface_get(SculptSession *ss, int index, float r_co[3]);

/* Returns the pointer to the coordinates that should be edited from a brush tool iterator
 * depending on the given deformation target. */
float *SCULPT_brush_deform_target_vertex_co_get(SculptSession *ss,
                                                const int deform_target,
                                                PBVHVertexIter *iter);

#define SCULPT_VERTEX_NEIGHBOR_FIXED_CAPACITY 256
typedef struct SculptVertexNeighborIter {
  /* Storage */
  int *neighbors;
  int size;
  int capacity;
  int neighbors_fixed[SCULPT_VERTEX_NEIGHBOR_FIXED_CAPACITY];

  /* Internal iterator. */
  int num_duplicates;
  int i;

  /* Public */
  int index;
  bool is_duplicate;
} SculptVertexNeighborIter;

void SCULPT_vertex_neighbors_get(struct SculptSession *ss,
                                 const int index,
                                 const bool include_duplicates,
                                 SculptVertexNeighborIter *iter);

/* Iterator over neighboring vertices. */
#define SCULPT_VERTEX_NEIGHBORS_ITER_BEGIN(ss, v_index, neighbor_iterator) \
  SCULPT_vertex_neighbors_get(ss, v_index, false, &neighbor_iterator); \
  for (neighbor_iterator.i = 0; neighbor_iterator.i < neighbor_iterator.size; \
       neighbor_iterator.i++) { \
    neighbor_iterator.index = neighbor_iterator.neighbors[neighbor_iterator.i];

/* Iterate over neighboring and duplicate vertices (for PBVH_GRIDS). Duplicates come
 * first since they are nearest for floodfill. */
#define SCULPT_VERTEX_DUPLICATES_AND_NEIGHBORS_ITER_BEGIN(ss, v_index, neighbor_iterator) \
  SCULPT_vertex_neighbors_get(ss, v_index, true, &neighbor_iterator); \
  for (neighbor_iterator.i = neighbor_iterator.size - 1; neighbor_iterator.i >= 0; \
       neighbor_iterator.i--) { \
    neighbor_iterator.index = neighbor_iterator.neighbors[neighbor_iterator.i]; \
    neighbor_iterator.is_duplicate = (neighbor_iterator.i >= \
                                      neighbor_iterator.size - neighbor_iterator.num_duplicates);

#define SCULPT_VERTEX_NEIGHBORS_ITER_END(neighbor_iterator) \
  } \
  if (neighbor_iterator.neighbors != neighbor_iterator.neighbors_fixed) { \
    MEM_freeN(neighbor_iterator.neighbors); \
  } \
  ((void)0)

int SCULPT_active_vertex_get(SculptSession *ss);
const float *SCULPT_active_vertex_co_get(SculptSession *ss);
void SCULPT_active_vertex_normal_get(SculptSession *ss, float normal[3]);

/* Fake Neighbors */

#define FAKE_NEIGHBOR_NONE -1

void SCULPT_fake_neighbors_ensure(struct Sculpt *sd, Object *ob, const float max_dist);
void SCULPT_fake_neighbors_enable(Object *ob);
void SCULPT_fake_neighbors_disable(Object *ob);
void SCULPT_fake_neighbors_free(struct Object *ob);

/* Vertex Info. */
void SCULPT_boundary_info_ensure(Object *object);
/* Boundary Info needs to be initialized in order to use this function. */
bool SCULPT_vertex_is_boundary(const SculptSession *ss, const int index);

/* Sculpt Visibility API */

void SCULPT_vertex_visible_set(SculptSession *ss, int index, bool visible);
bool SCULPT_vertex_visible_get(SculptSession *ss, int index);

void SCULPT_visibility_sync_all_face_sets_to_vertices(struct SculptSession *ss);
void SCULPT_visibility_sync_all_vertex_to_face_sets(struct SculptSession *ss);

/* Face Sets API */

int SCULPT_active_face_set_get(SculptSession *ss);
int SCULPT_vertex_face_set_get(SculptSession *ss, int index);
void SCULPT_vertex_face_set_set(SculptSession *ss, int index, int face_set);

bool SCULPT_vertex_has_face_set(SculptSession *ss, int index, int face_set);
bool SCULPT_vertex_has_unique_face_set(SculptSession *ss, int index);

int SCULPT_face_set_next_available_get(SculptSession *ss);

void SCULPT_face_set_visibility_set(SculptSession *ss, int face_set, bool visible);
bool SCULPT_vertex_all_face_sets_visible_get(const SculptSession *ss, int index);
bool SCULPT_vertex_any_face_set_visible_get(SculptSession *ss, int index);

void SCULPT_face_sets_visibility_invert(SculptSession *ss);
void SCULPT_face_sets_visibility_all_set(SculptSession *ss, bool visible);

bool SCULPT_stroke_is_main_symmetry_pass(struct StrokeCache *cache);
bool SCULPT_stroke_is_first_brush_step(struct StrokeCache *cache);
bool SCULPT_stroke_is_first_brush_step_of_symmetry_pass(struct StrokeCache *cache);

/* Sculpt Original Data */
typedef struct {
  struct BMLog *bm_log;

  struct SculptUndoNode *unode;
  float (*coords)[3];
  short (*normals)[3];
  const float *vmasks;
  float (*colors)[4];

  /* Original coordinate, normal, and mask. */
  const float *co;
  const short *no;
  float mask;
  const float *col;
} SculptOrigVertData;

void SCULPT_orig_vert_data_init(SculptOrigVertData *data, Object *ob, PBVHNode *node);
void SCULPT_orig_vert_data_update(SculptOrigVertData *orig_data, PBVHVertexIter *iter);
void SCULPT_orig_vert_data_unode_init(SculptOrigVertData *data,
                                      Object *ob,
                                      struct SculptUndoNode *unode);

/* Utils. */
void SCULPT_calc_brush_plane(struct Sculpt *sd,
                             struct Object *ob,
                             struct PBVHNode **nodes,
                             int totnode,
                             float r_area_no[3],
                             float r_area_co[3]);

void SCULPT_calc_area_normal(
    Sculpt *sd, Object *ob, PBVHNode **nodes, int totnode, float r_area_no[3]);

int SCULPT_nearest_vertex_get(struct Sculpt *sd,
                              struct Object *ob,
                              const float co[3],
                              float max_distance,
                              bool use_original);

int SCULPT_plane_point_side(const float co[3], const float plane[4]);
int SCULPT_plane_trim(const struct StrokeCache *cache,
                      const struct Brush *brush,
                      const float val[3]);
void SCULPT_clip(Sculpt *sd, SculptSession *ss, float co[3], const float val[3]);

float SCULPT_brush_plane_offset_get(Sculpt *sd, SculptSession *ss);

ePaintSymmetryAreas SCULPT_get_vertex_symm_area(const float co[3]);
bool SCULPT_check_vertex_pivot_symmetry(const float vco[3], const float pco[3], const char symm);
bool SCULPT_is_vertex_inside_brush_radius_symm(const float vertex[3],
                                               const float br_co[3],
                                               float radius,
                                               char symm);
bool SCULPT_is_symmetry_iteration_valid(char i, char symm);
void SCULPT_flip_v3_by_symm_area(float v[3],
                                 const ePaintSymmetryFlags symm,
                                 const ePaintSymmetryAreas symmarea,
                                 const float pivot[3]);
void SCULPT_flip_quat_by_symm_area(float quat[3],
                                   const ePaintSymmetryFlags symm,
                                   const ePaintSymmetryAreas symmarea,
                                   const float pivot[3]);

/* Flood Fill. */
typedef struct {
  GSQueue *queue;
  BLI_bitmap *visited_vertices;
} SculptFloodFill;

void SCULPT_floodfill_init(struct SculptSession *ss, SculptFloodFill *flood);
void SCULPT_floodfill_add_active(struct Sculpt *sd,
                                 struct Object *ob,
                                 struct SculptSession *ss,
                                 SculptFloodFill *flood,
                                 float radius);
void SCULPT_floodfill_add_initial_with_symmetry(struct Sculpt *sd,
                                                struct Object *ob,
                                                struct SculptSession *ss,
                                                SculptFloodFill *flood,
                                                int index,
                                                float radius);
void SCULPT_floodfill_add_initial(SculptFloodFill *flood, int index);
void SCULPT_floodfill_execute(
    struct SculptSession *ss,
    SculptFloodFill *flood,
    bool (*func)(SculptSession *ss, int from_v, int to_v, bool is_duplicate, void *userdata),
    void *userdata);
void SCULPT_floodfill_free(SculptFloodFill *flood);

/* Dynamic topology */

enum eDynTopoWarnFlag {
  DYNTOPO_WARN_VDATA = (1 << 0),
  DYNTOPO_WARN_EDATA = (1 << 1),
  DYNTOPO_WARN_LDATA = (1 << 2),
  DYNTOPO_WARN_MODIFIER = (1 << 3),
};

void SCULPT_dynamic_topology_enable_ex(struct Main *bmain,
                                       struct Depsgraph *depsgraph,
                                       Scene *scene,
                                       Object *ob);
void SCULPT_dynamic_topology_disable(bContext *C, struct SculptUndoNode *unode);
void sculpt_dynamic_topology_disable_with_undo(struct Main *bmain,
                                               struct Depsgraph *depsgraph,
                                               Scene *scene,
                                               Object *ob);

bool SCULPT_stroke_is_dynamic_topology(const SculptSession *ss, const Brush *brush);

void SCULPT_dynamic_topology_triangulate(struct BMesh *bm);
void SCULPT_dyntopo_node_layers_add(struct SculptSession *ss);

enum eDynTopoWarnFlag SCULPT_dynamic_topology_check(Scene *scene, Object *ob);

void SCULPT_pbvh_clear(Object *ob);

/* Automasking. */
float SCULPT_automasking_factor_get(SculptSession *ss, int vert);

void SCULPT_automasking_init(Sculpt *sd, Object *ob);
void SCULPT_automasking_end(Object *ob);

bool SCULPT_is_automasking_mode_enabled(const Sculpt *sd,
                                        const Brush *br,
                                        const eAutomasking_flag mode);
bool SCULPT_is_automasking_enabled(const Sculpt *sd, const SculptSession *ss, const Brush *br);

typedef enum eBoundaryAutomaskMode {
  AUTOMASK_INIT_BOUNDARY_EDGES = 1,
  AUTOMASK_INIT_BOUNDARY_FACE_SETS = 2,
} eBoundaryAutomaskMode;
float *SCULPT_boundary_automasking_init(Object *ob,
                                        eBoundaryAutomaskMode mode,
                                        int propagation_steps,
                                        float *automask_factor);

/* Filters. */
void SCULPT_filter_cache_init(struct bContext *C, Object *ob, Sculpt *sd, const int undo_type);
void SCULPT_filter_cache_free(SculptSession *ss);

void SCULPT_mask_filter_smooth_apply(
    Sculpt *sd, Object *ob, PBVHNode **nodes, const int totnode, const int smooth_iterations);

/* Brushes. */

/* Cloth Brush. */
void SCULPT_do_cloth_brush(struct Sculpt *sd,
                           struct Object *ob,
                           struct PBVHNode **nodes,
                           int totnode);

void SCULPT_cloth_simulation_free(struct SculptClothSimulation *cloth_sim);

struct SculptClothSimulation *SCULPT_cloth_brush_simulation_create(struct SculptSession *ss,
                                                                   struct Brush *brush,
                                                                   const float cloth_mass,
                                                                   const float cloth_damping,
                                                                   const bool use_collisions);
void SCULPT_cloth_brush_simulation_init(struct SculptSession *ss,
                                        struct SculptClothSimulation *cloth_sim);
void SCULPT_cloth_brush_store_simulation_state(struct SculptSession *ss,
                                               struct SculptClothSimulation *cloth_sim);

void SCULPT_cloth_brush_do_simulation_step(struct Sculpt *sd,
                                           struct Object *ob,
                                           struct SculptClothSimulation *cloth_sim,
                                           struct PBVHNode **nodes,
                                           int totnode);

void SCULPT_cloth_brush_build_nodes_constraints(struct Sculpt *sd,
                                                struct Object *ob,
                                                struct PBVHNode **nodes,
                                                int totnode,
                                                struct SculptClothSimulation *cloth_sim,
                                                float initial_location[3],
                                                const float radius);

void SCULPT_cloth_simulation_limits_draw(const uint gpuattr,
                                         const struct Brush *brush,
                                         const float location[3],
                                         const float normal[3],
                                         const float rds,
                                         const float line_width,
                                         const float outline_col[3],
                                         const float alpha);
void SCULPT_cloth_plane_falloff_preview_draw(const uint gpuattr,
                                             struct SculptSession *ss,
                                             const float outline_col[3],
                                             float outline_alpha);

BLI_INLINE bool SCULPT_is_cloth_deform_brush(const Brush *brush)
{
<<<<<<< HEAD
  return (brush->sculpt_tool == SCULPT_TOOL_CLOTH &&
          brush->cloth_deform_type == BRUSH_CLOTH_DEFORM_GRAB) ||
=======
  return (brush->sculpt_tool == SCULPT_TOOL_CLOTH && ELEM(brush->cloth_deform_type,
                                                          BRUSH_CLOTH_DEFORM_GRAB,
                                                          BRUSH_CLOTH_DEFORM_SNAKE_HOOK)) ||
>>>>>>> 019cd2e5
         /* All brushes that are not the cloth brush deform the simulation using softbody
            constriants instead of applying forces. */
         (brush->sculpt_tool != SCULPT_TOOL_CLOTH &&
          brush->deform_target == BRUSH_DEFORM_TARGET_CLOTH_SIM);
}

/* Pose Brush. */
void SCULPT_do_pose_brush(struct Sculpt *sd,
                          struct Object *ob,
                          struct PBVHNode **nodes,
                          int totnode);
void SCULPT_pose_calc_pose_data(struct Sculpt *sd,
                                struct Object *ob,
                                struct SculptSession *ss,
                                float initial_location[3],
                                float radius,
                                float pose_offset,
                                float *r_pose_origin,
                                float *r_pose_factor);
void SCULPT_pose_brush_init(struct Sculpt *sd,
                            struct Object *ob,
                            struct SculptSession *ss,
                            struct Brush *br);
struct SculptPoseIKChain *SCULPT_pose_ik_chain_init(struct Sculpt *sd,
                                                    struct Object *ob,
                                                    struct SculptSession *ss,
                                                    struct Brush *br,
                                                    const float initial_location[3],
                                                    const float radius);
void SCULPT_pose_ik_chain_free(struct SculptPoseIKChain *ik_chain);

/* Boundary Brush. */
struct SculptBoundary *SCULPT_boundary_data_init(Object *object,
                                                 Brush *brush,
                                                 const int initial_vertex,
                                                 const float radius);
void SCULPT_boundary_data_free(struct SculptBoundary *boundary);
void SCULPT_do_boundary_brush(struct Sculpt *sd,
                              struct Object *ob,
                              struct PBVHNode **nodes,
                              int totnode);

void SCULPT_boundary_edges_preview_draw(const uint gpuattr,
                                        struct SculptSession *ss,
                                        const float outline_col[3],
                                        const float outline_alpha);
void SCULPT_boundary_pivot_line_preview_draw(const uint gpuattr, struct SculptSession *ss);

/* Multiplane Scrape Brush. */
void SCULPT_do_multiplane_scrape_brush(Sculpt *sd, Object *ob, PBVHNode **nodes, int totnode);
void SCULPT_multiplane_scrape_preview_draw(const uint gpuattr,
                                           Brush *brush,
                                           SculptSession *ss,
                                           const float outline_col[3],
                                           const float outline_alpha);
/* Draw Face Sets Brush. */
void SCULPT_do_draw_face_sets_brush(Sculpt *sd, Object *ob, PBVHNode **nodes, int totnode);

/* Paint Brush. */
void SCULPT_do_paint_brush(Sculpt *sd, Object *ob, PBVHNode **nodes, int totnode);

/* Smear Brush. */
void SCULPT_do_smear_brush(Sculpt *sd, Object *ob, PBVHNode **nodes, int totnode);

/* Smooth Brush. */
void SCULPT_bmesh_four_neighbor_average(float avg[3], float direction[3], struct BMVert *v);

void SCULPT_neighbor_coords_average(SculptSession *ss, float result[3], int index);
float SCULPT_neighbor_mask_average(SculptSession *ss, int index);
void SCULPT_neighbor_color_average(SculptSession *ss, float result[4], int index);

/* Mask the mesh boundaries smoothing only the mesh surface without using automasking. */
void SCULPT_neighbor_coords_average_interior(SculptSession *ss, float result[3], int index);

void SCULPT_smooth(Sculpt *sd,
                   Object *ob,
                   PBVHNode **nodes,
                   const int totnode,
                   float bstrength,
                   const bool smooth_mask);
void SCULPT_do_smooth_brush(Sculpt *sd, Object *ob, PBVHNode **nodes, int totnode);

/* Surface Smooth Brush. */

void SCULPT_surface_smooth_laplacian_step(SculptSession *ss,
                                          float *disp,
                                          const float co[3],
                                          float (*laplacian_disp)[3],
                                          const int v_index,
                                          const float origco[3],
                                          const float alpha);
void SCULPT_surface_smooth_displace_step(SculptSession *ss,
                                         float *co,
                                         float (*laplacian_disp)[3],
                                         const int v_index,
                                         const float beta,
                                         const float fade);
void SCULPT_do_surface_smooth_brush(Sculpt *sd, Object *ob, PBVHNode **nodes, int totnode);

/* Slide/Relax */
void SCULPT_relax_vertex(struct SculptSession *ss,
                         struct PBVHVertexIter *vd,
                         float factor,
                         bool filter_boundary_face_sets,
                         float *r_final_pos);

/* Undo */

typedef enum {
  SCULPT_UNDO_COORDS,
  SCULPT_UNDO_HIDDEN,
  SCULPT_UNDO_MASK,
  SCULPT_UNDO_DYNTOPO_BEGIN,
  SCULPT_UNDO_DYNTOPO_END,
  SCULPT_UNDO_DYNTOPO_SYMMETRIZE,
  SCULPT_UNDO_GEOMETRY,
  SCULPT_UNDO_FACE_SETS,
  SCULPT_UNDO_COLOR,
} SculptUndoType;

/* Storage of geometry for the undo node.
 * Is used as a storage for either original or modified geometry. */
typedef struct SculptUndoNodeGeometry {
  /* Is used for sanity check, helping with ensuring that two and only two
   * geometry pushes happened in the undo stack. */
  bool is_initialized;

  CustomData vdata;
  CustomData edata;
  CustomData ldata;
  CustomData pdata;
  int totvert;
  int totedge;
  int totloop;
  int totpoly;
} SculptUndoNodeGeometry;

typedef struct SculptUndoNode {
  struct SculptUndoNode *next, *prev;

  SculptUndoType type;

  char idname[MAX_ID_NAME]; /* name instead of pointer*/
  void *node;               /* only during push, not valid afterwards! */

  float (*co)[3];
  float (*orig_co)[3];
  short (*no)[3];
  float (*col)[4];
  float *mask;
  int totvert;

  /* non-multires */
  int maxvert; /* to verify if totvert it still the same */
  int *index;  /* to restore into right location */
  BLI_bitmap *vert_hidden;

  /* multires */
  int maxgrid;  /* same for grid */
  int gridsize; /* same for grid */
  int totgrid;  /* to restore into right location */
  int *grids;   /* to restore into right location */
  BLI_bitmap **grid_hidden;

  /* bmesh */
  struct BMLogEntry *bm_entry;
  bool applied;

  /* shape keys */
  char shapeName[sizeof(((KeyBlock *)0))->name];

  /* Geometry modification operations.
   *
   * Original geometry is stored before some modification is run and is used to restore state of
   * the object when undoing the operation
   *
   * Modified geometry is stored after the modification and is used to redo the modification. */
  bool geometry_clear_pbvh;
  SculptUndoNodeGeometry geometry_original;
  SculptUndoNodeGeometry geometry_modified;

  /* Geometry at the bmesh enter moment. */
  SculptUndoNodeGeometry geometry_bmesh_enter;

  /* pivot */
  float pivot_pos[3];
  float pivot_rot[4];

  /* Sculpt Face Sets */
  int *face_sets;

  size_t undo_size;
} SculptUndoNode;

/* Factor of brush to have rake point following behind
 * (could be configurable but this is reasonable default). */
#define SCULPT_RAKE_BRUSH_FACTOR 0.25f

struct SculptRakeData {
  float follow_dist;
  float follow_co[3];
};

/* Single struct used by all BLI_task threaded callbacks, let's avoid adding 10's of those... */
typedef struct SculptThreadedTaskData {
  struct bContext *C;
  struct Sculpt *sd;
  struct Object *ob;
  const struct Brush *brush;
  struct PBVHNode **nodes;
  int totnode;

  struct VPaint *vp;
  struct VPaintData *vpd;
  struct WPaintData *wpd;
  struct WeightPaintInfo *wpi;
  unsigned int *lcol;
  struct Mesh *me;
  /* For passing generic params. */
  void *custom_data;

  /* Data specific to some callbacks. */

  /* Note: even if only one or two of those are used at a time,
   *       keeping them separated, names help figuring out
   *       what it is, and memory overhead is ridiculous anyway. */
  float flippedbstrength;
  float angle;
  float strength;
  bool smooth_mask;
  bool has_bm_orco;

  struct SculptProjectVector *spvc;
  float *offset;
  float *grab_delta;
  float *cono;
  float *area_no;
  float *area_no_sp;
  float *area_co;
  float (*mat)[4];
  float (*vertCos)[3];

  /* X and Z vectors aligned to the stroke direction for operations where perpendicular vectors to
   * the stroke direction are needed. */
  float (*stroke_xz)[3];

  int filter_type;
  float filter_strength;
  float *filter_fill_color;

  bool use_area_cos;
  bool use_area_nos;

  /* 0=towards view, 1=flipped */
  float (*area_cos)[3];
  float (*area_nos)[3];
  int *count_no;
  int *count_co;

  bool any_vertex_sampled;

  float *wet_mix_sampled_color;

  float *prev_mask;

  float *pose_factor;
  float *pose_initial_co;
  int pose_chain_segment;

  float multiplane_scrape_angle;
  float multiplane_scrape_planes[2][4];

  float max_distance_squared;
  float nearest_vertex_search_co[3];

  /* Stabilized strength for the Clay Thumb brush. */
  float clay_strength;

  int mask_expand_update_it;
  bool mask_expand_invert_mask;
  bool mask_expand_use_normals;
  bool mask_expand_keep_prev_mask;
  bool mask_expand_create_face_set;

  float transform_mats[8][4][4];

  /* Boundary brush */
  float boundary_deform_strength;

  float cloth_time_step;
  SculptClothSimulation *cloth_sim;
  float *cloth_sim_initial_location;
  float cloth_sim_radius;

  float dirty_mask_min;
  float dirty_mask_max;
  bool dirty_mask_dirty_only;

  /* Mask By Color Tool */

  float mask_by_color_threshold;
  bool mask_by_color_invert;
  bool mask_by_color_preserve_mask;

  /* Index of the vertex that is going to be used as a reference for the colors. */
  int mask_by_color_vertex;
  float *mask_by_color_floodfill;

  int face_set;
  int filter_undo_type;

  ThreadMutex mutex;

} SculptThreadedTaskData;

/*************** Brush testing declarations ****************/
typedef struct SculptBrushTest {
  float radius_squared;
  float radius;
  float location[3];
  float dist;
  int mirror_symmetry_pass;

  /* For circle (not sphere) projection. */
  float plane_view[4];

  /* Some tool code uses a plane for it's calculateions. */
  float plane_tool[4];

  /* View3d clipping - only set rv3d for clipping */
  struct RegionView3D *clip_rv3d;
} SculptBrushTest;

typedef bool (*SculptBrushTestFn)(SculptBrushTest *test, const float co[3]);

typedef struct {
  struct Sculpt *sd;
  struct SculptSession *ss;
  float radius_squared;
  const float *center;
  bool original;
  /* This ignores fully masked and fully hidden nodes. */
  bool ignore_fully_ineffective;
} SculptSearchSphereData;

typedef struct {
  struct Sculpt *sd;
  struct SculptSession *ss;
  float radius_squared;
  bool original;
  bool ignore_fully_ineffective;
  struct DistRayAABB_Precalc *dist_ray_to_aabb_precalc;
} SculptSearchCircleData;

void SCULPT_brush_test_init(struct SculptSession *ss, SculptBrushTest *test);
bool SCULPT_brush_test_sphere(SculptBrushTest *test, const float co[3]);
bool SCULPT_brush_test_sphere_sq(SculptBrushTest *test, const float co[3]);
bool SCULPT_brush_test_sphere_fast(const SculptBrushTest *test, const float co[3]);
bool SCULPT_brush_test_cube(SculptBrushTest *test,
                            const float co[3],
                            const float local[4][4],
                            const float roundness);
bool SCULPT_brush_test_circle_sq(SculptBrushTest *test, const float co[3]);
bool SCULPT_search_sphere_cb(PBVHNode *node, void *data_v);
bool SCULPT_search_circle_cb(PBVHNode *node, void *data_v);

SculptBrushTestFn SCULPT_brush_test_init_with_falloff_shape(SculptSession *ss,
                                                            SculptBrushTest *test,
                                                            char falloff_shape);
const float *SCULPT_brush_frontface_normal_from_falloff_shape(SculptSession *ss,
                                                              char falloff_shape);

float SCULPT_brush_strength_factor(struct SculptSession *ss,
                                   const struct Brush *br,
                                   const float point[3],
                                   const float len,
                                   const short vno[3],
                                   const float fno[3],
                                   const float mask,
                                   const int vertex_index,
                                   const int thread_id);

/* just for vertex paint. */
bool SCULPT_pbvh_calc_area_normal(const struct Brush *brush,
                                  Object *ob,
                                  PBVHNode **nodes,
                                  int totnode,
                                  bool use_threading,
                                  float r_area_no[3]);

/* Cache stroke properties. Used because
 * RNA property lookup isn't particularly fast.
 *
 * For descriptions of these settings, check the operator properties.
 */

#define SCULPT_CLAY_STABILIZER_LEN 10

typedef struct AutomaskingSettings {
  /* Flags from eAutomasking_flag. */
  int flags;
  int initial_face_set;
} AutomaskingSettings;

typedef struct StrokeCache {
  /* Invariants */
  float initial_radius;
  float scale[3];
  int flag;
  float clip_tolerance[3];
  float initial_mouse[2];

  /* Variants */
  float radius;
  float radius_squared;
  float true_location[3];
  float true_last_location[3];
  float location[3];
  float last_location[3];

  /* Used for alternating between deformation in brushes that need to apply different ones to
   * achieve certain effects. */
  int iteration_count;

  /* Original pixel radius with the pressure curve applied for dyntopo detail size */
  float dyntopo_pixel_radius;

  bool is_last_valid;

  bool pen_flip;
  bool invert;
  float pressure;
  float mouse[2];
  float bstrength;
  float normal_weight; /* from brush (with optional override) */

  float (*prev_colors)[4];

  /* The rest is temporary storage that isn't saved as a property */

  bool first_time; /* Beginning of stroke may do some things special */

  /* from ED_view3d_ob_project_mat_get() */
  float projection_mat[4][4];

  /* Clean this up! */
  struct ViewContext *vc;
  const struct Brush *brush;

  float special_rotation;
  float grab_delta[3], grab_delta_symmetry[3];
  float old_grab_location[3], orig_grab_location[3];

  /* screen-space rotation defined by mouse motion */
  float rake_rotation[4], rake_rotation_symmetry[4];
  bool is_rake_rotation_valid;
  struct SculptRakeData rake_data;

  /* Face Sets */
  int paint_face_set;

  /* Symmetry index between 0 and 7 bit combo 0 is Brush only;
   * 1 is X mirror; 2 is Y mirror; 3 is XY; 4 is Z; 5 is XZ; 6 is YZ; 7 is XYZ */
  int symmetry;
  int mirror_symmetry_pass; /* the symmetry pass we are currently on between 0 and 7*/
  float true_view_normal[3];
  float view_normal[3];

  /* sculpt_normal gets calculated by calc_sculpt_normal(), then the
   * sculpt_normal_symm gets updated quickly with the usual symmetry
   * transforms */
  float sculpt_normal[3];
  float sculpt_normal_symm[3];

  /* Used for area texture mode, local_mat gets calculated by
   * calc_brush_local_mat() and used in tex_strength(). */
  float brush_local_mat[4][4];

  float plane_offset[3]; /* used to shift the plane around when doing tiled strokes */
  int tile_pass;

  float last_center[3];
  int radial_symmetry_pass;
  float symm_rot_mat[4][4];
  float symm_rot_mat_inv[4][4];
  bool original;
  float anchored_location[3];

  /* Paint Brush. */
  struct {
    float hardness;
    float flow;
    float wet_mix;
    float wet_persistence;
    float density;
  } paint_brush;

  /* Pose brush */
  struct SculptPoseIKChain *pose_ik_chain;

  /* Enhance Details. */
  float (*detail_directions)[3];

  /* Clay Thumb brush */
  /* Angle of the front tilting plane of the brush to simulate clay accumulation. */
  float clay_thumb_front_angle;
  /* Stores pressure samples to get an stabilized strength and radius variation. */
  float clay_pressure_stabilizer[SCULPT_CLAY_STABILIZER_LEN];
  int clay_pressure_stabilizer_index;

  /* Cloth brush */
  struct SculptClothSimulation *cloth_sim;
  float initial_location[3];
  float true_initial_location[3];
  float initial_normal[3];
  float true_initial_normal[3];

  /* Boundary brush */
  struct SculptBoundary *boundaries[PAINT_SYMM_AREAS];

  /* Surface Smooth Brush */
  /* Stores the displacement produced by the laplacian step of HC smooth. */
  float (*surface_smooth_laplacian_disp)[3];

  /* Layer brush */
  float *layer_displacement_factor;

  float vertex_rotation; /* amount to rotate the vertices when using rotate brush */
  struct Dial *dial;

  char saved_active_brush_name[MAX_ID_NAME];
  char saved_mask_brush_tool;
  int saved_smooth_size; /* smooth tool copies the size of the current tool */
  bool alt_smooth;

  float plane_trim_squared;

  bool supports_gravity;
  float true_gravity_direction[3];
  float gravity_direction[3];

  /* Automasking. */
  AutomaskingSettings automask_settings;
  /* Precomputed automask factor indexed by vertex, owned by the automasking system and initialized
   * in SCULPT_automasking_init when needed. */
  float *automask_factor;

  float stroke_local_mat[4][4];
  float multiplane_scrape_angle;

  float wet_mix_prev_color[4];
  float density_seed;

  rcti previous_r; /* previous redraw rectangle */
  rcti current_r;  /* current redraw rectangle */

} StrokeCache;

/* Sculpt Filters */
typedef enum SculptFilterOrientation {
  SCULPT_FILTER_ORIENTATION_LOCAL = 0,
  SCULPT_FILTER_ORIENTATION_WORLD = 1,
  SCULPT_FILTER_ORIENTATION_VIEW = 2,
} SculptFilterOrientation;

void SCULPT_filter_to_orientation_space(float r_v[3], struct FilterCache *filter_cache);
void SCULPT_filter_to_object_space(float r_v[3], struct FilterCache *filter_cache);

typedef struct FilterCache {
  bool enabled_axis[3];
  bool enabled_force_axis[3];
  int random_seed;

  /* Used for alternating between filter operations in filters that need to apply different ones to
   * achieve certain effects. */
  int iteration_count;

  /* Stores the displacement produced by the laplacian step of HC smooth. */
  float (*surface_smooth_laplacian_disp)[3];
  float surface_smooth_shape_preservation;
  float surface_smooth_current_vertex;

  /* Sharpen mesh filter. */
  float sharpen_smooth_ratio;
  float sharpen_intensify_detail_strength;
  int sharpen_curvature_smooth_iterations;
  float *sharpen_factor;
  float (*detail_directions)[3];

  /* Filter orientaiton. */
  SculptFilterOrientation orientation;
  float obmat[4][4];
  float obmat_inv[4][4];
  float viewmat[4][4];
  float viewmat_inv[4][4];

  /* Displacement eraser. */
  float (*limit_surface_co)[3];

  /* unmasked nodes */
  PBVHNode **nodes;
  int totnode;

  /* Cloth filter. */
  SculptClothSimulation *cloth_sim;
  float cloth_sim_pinch_point[3];

  /* mask expand iteration caches */
  int mask_update_current_it;
  int mask_update_last_it;
  int *mask_update_it;
  float *normal_factor;
  float *edge_factor;
  float *prev_mask;
  float mask_expand_initial_co[3];

  /* Used to prevent undesired results on certain mesh filters. */
  float *automask;

  int new_face_set;
  int *prev_face_set;

  int active_face_set;
} FilterCache;

void SCULPT_cache_calc_brushdata_symm(StrokeCache *cache,
                                      const char symm,
                                      const char axis,
                                      const float angle);
void SCULPT_cache_free(StrokeCache *cache);

SculptUndoNode *SCULPT_undo_push_node(Object *ob, PBVHNode *node, SculptUndoType type);
SculptUndoNode *SCULPT_undo_get_node(PBVHNode *node);
SculptUndoNode *SCULPT_undo_get_first_node(void);
void SCULPT_undo_push_begin(const char *name);
void SCULPT_undo_push_end(void);
void SCULPT_undo_push_end_ex(const bool use_nested_undo);

void SCULPT_vertcos_to_key(Object *ob, KeyBlock *kb, const float (*vertCos)[3]);

void SCULPT_update_object_bounding_box(struct Object *ob);

bool SCULPT_get_redraw_rect(struct ARegion *region,
                            struct RegionView3D *rv3d,
                            Object *ob,
                            rcti *rect);

/* Operators. */

/* Face Sets. */
void SCULPT_OT_face_sets_randomize_colors(struct wmOperatorType *ot);
void SCULPT_OT_face_sets_change_visibility(struct wmOperatorType *ot);
void SCULPT_OT_face_sets_init(struct wmOperatorType *ot);
void SCULPT_OT_face_sets_create(struct wmOperatorType *ot);
void SCULPT_OT_face_sets_edit(struct wmOperatorType *ot);

/* Transform. */
void SCULPT_OT_set_pivot_position(struct wmOperatorType *ot);

/* Mesh Filter. */
void SCULPT_OT_mesh_filter(struct wmOperatorType *ot);

/* Cloth Filter. */
void SCULPT_OT_cloth_filter(struct wmOperatorType *ot);

/* Color Filter. */
void SCULPT_OT_color_filter(struct wmOperatorType *ot);

/* Mask filter and Dirty Mask. */
void SCULPT_OT_mask_filter(struct wmOperatorType *ot);
void SCULPT_OT_dirty_mask(struct wmOperatorType *ot);

/* Mask and Face Sets Expand. */
void SCULPT_OT_mask_expand(struct wmOperatorType *ot);

/* Detail size. */
void SCULPT_OT_detail_flood_fill(struct wmOperatorType *ot);
void SCULPT_OT_sample_detail_size(struct wmOperatorType *ot);
void SCULPT_OT_set_detail_size(struct wmOperatorType *ot);

/* Dyntopo. */
void SCULPT_OT_dynamic_topology_toggle(struct wmOperatorType *ot);<|MERGE_RESOLUTION|>--- conflicted
+++ resolved
@@ -398,14 +398,9 @@
 
 BLI_INLINE bool SCULPT_is_cloth_deform_brush(const Brush *brush)
 {
-<<<<<<< HEAD
-  return (brush->sculpt_tool == SCULPT_TOOL_CLOTH &&
-          brush->cloth_deform_type == BRUSH_CLOTH_DEFORM_GRAB) ||
-=======
   return (brush->sculpt_tool == SCULPT_TOOL_CLOTH && ELEM(brush->cloth_deform_type,
                                                           BRUSH_CLOTH_DEFORM_GRAB,
                                                           BRUSH_CLOTH_DEFORM_SNAKE_HOOK)) ||
->>>>>>> 019cd2e5
          /* All brushes that are not the cloth brush deform the simulation using softbody
             constriants instead of applying forces. */
          (brush->sculpt_tool != SCULPT_TOOL_CLOTH &&
