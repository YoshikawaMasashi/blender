/*
 * This program is free software; you can redistribute it and/or
 * modify it under the terms of the GNU General Public License
 * as published by the Free Software Foundation; either version 2
 * of the License, or (at your option) any later version.
 *
 * This program is distributed in the hope that it will be useful,
 * but WITHOUT ANY WARRANTY; without even the implied warranty of
 * MERCHANTABILITY or FITNESS FOR A PARTICULAR PURPOSE.  See the
 * GNU General Public License for more details.
 *
 * You should have received a copy of the GNU General Public License
 * along with this program; if not, write to the Free Software Foundation,
 * Inc., 51 Franklin Street, Fifth Floor, Boston, MA 02110-1301, USA.
 *
 * The Original Code is Copyright (C) 2020 Blender Foundation.
 * All rights reserved.
 */

/** \file
 * \ingroup edsculpt
 */

#include "MEM_guardedalloc.h"

#include "BLI_blenlib.h"
#include "BLI_hash.h"
#include "BLI_math.h"
#include "BLI_task.h"

#include "DNA_brush_types.h"
#include "DNA_customdata_types.h"
#include "DNA_mesh_types.h"
#include "DNA_meshdata_types.h"
#include "DNA_object_types.h"
#include "DNA_scene_types.h"

#include "BKE_brush.h"
#include "BKE_ccg.h"
#include "BKE_colortools.h"
#include "BKE_context.h"
#include "BKE_customdata.h"
#include "BKE_mesh.h"
#include "BKE_mesh_fair.h"
#include "BKE_mesh_mapping.h"
#include "BKE_multires.h"
#include "BKE_node.h"
#include "BKE_object.h"
#include "BKE_paint.h"
#include "BKE_pbvh.h"
#include "BKE_scene.h"

#include "DEG_depsgraph.h"

#include "WM_api.h"
#include "WM_message.h"
#include "WM_toolsystem.h"
#include "WM_types.h"

#include "ED_object.h"
#include "ED_screen.h"
#include "ED_sculpt.h"
#include "ED_view3d.h"
#include "paint_intern.h"
#include "sculpt_intern.h"

#include "RNA_access.h"
#include "RNA_define.h"

#include "bmesh.h"

#include <math.h>
#include <stdlib.h>

/* Utils. */
int ED_sculpt_face_sets_find_next_available_id(struct Mesh *mesh)
{
  int *face_sets = CustomData_get_layer(&mesh->pdata, CD_SCULPT_FACE_SETS);
  if (!face_sets) {
    return SCULPT_FACE_SET_NONE;
  }

  int next_face_set_id = 0;
  for (int i = 0; i < mesh->totpoly; i++) {
    next_face_set_id = max_ii(next_face_set_id, abs(face_sets[i]));
  }
  next_face_set_id++;

  return next_face_set_id;
}

void ED_sculpt_face_sets_initialize_none_to_id(struct Mesh *mesh, const int new_id)
{
  int *face_sets = CustomData_get_layer(&mesh->pdata, CD_SCULPT_FACE_SETS);
  if (!face_sets) {
    return;
  }

  for (int i = 0; i < mesh->totpoly; i++) {
    if (face_sets[i] == SCULPT_FACE_SET_NONE) {
      face_sets[i] = new_id;
    }
  }
}

int ED_sculpt_face_sets_active_update_and_get(bContext *C, Object *ob, const float mval[2])
{
  SculptSession *ss = ob->sculpt;
  if (!ss) {
    return SCULPT_FACE_SET_NONE;
  }

  SculptCursorGeometryInfo gi;
  if (!SCULPT_cursor_geometry_info_update(C, &gi, mval, false, false)) {
    return SCULPT_FACE_SET_NONE;
  }

  return SCULPT_active_face_set_get(ss);
}

/* Draw Face Sets Brush. */

static void do_draw_face_sets_brush_task_cb_ex(void *__restrict userdata,
                                               const int n,
                                               const TaskParallelTLS *__restrict tls)
{
  SculptThreadedTaskData *data = userdata;
  SculptSession *ss = data->ob->sculpt;
  const Brush *brush = data->brush;
  const float bstrength = ss->cache->bstrength;

  PBVHVertexIter vd;

  SculptBrushTest test;
  SculptBrushTestFn sculpt_brush_test_sq_fn = SCULPT_brush_test_init_with_falloff_shape(
      ss, &test, data->brush->falloff_shape);
  const int thread_id = BLI_task_parallel_thread_id(tls);

  MVert *mvert = SCULPT_mesh_deformed_mverts_get(ss);

  BKE_pbvh_vertex_iter_begin(ss->pbvh, data->nodes[n], vd, PBVH_ITER_UNIQUE)
  {
    if (BKE_pbvh_type(ss->pbvh) == PBVH_FACES) {
      MeshElemMap *vert_map = &ss->pmap[vd.index];
      for (int j = 0; j < ss->pmap[vd.index].count; j++) {
        const MPoly *p = &ss->mpoly[vert_map->indices[j]];

        float poly_center[3];
        BKE_mesh_calc_poly_center(p, &ss->mloop[p->loopstart], mvert, poly_center);

        if (!sculpt_brush_test_sq_fn(&test, poly_center)) {
          continue;
        }
        const float fade = bstrength * SCULPT_brush_strength_factor(ss,
                                                                    brush,
                                                                    vd.co,
                                                                    sqrtf(test.dist),
                                                                    vd.no,
                                                                    vd.fno,
                                                                    vd.mask ? *vd.mask : 0.0f,
                                                                    vd.index,
                                                                    thread_id);

        if (fade > 0.05f && ss->face_sets[vert_map->indices[j]] > 0) {
          ss->face_sets[vert_map->indices[j]] = abs(ss->cache->paint_face_set);
        }
      }
    }

    else if (BKE_pbvh_type(ss->pbvh) == PBVH_GRIDS) {
      {
        if (!sculpt_brush_test_sq_fn(&test, vd.co)) {
          continue;
        }
        const float fade = bstrength * SCULPT_brush_strength_factor(ss,
                                                                    brush,
                                                                    vd.co,
                                                                    sqrtf(test.dist),
                                                                    vd.no,
                                                                    vd.fno,
                                                                    vd.mask ? *vd.mask : 0.0f,
                                                                    vd.index,
                                                                    thread_id);

        if (fade > 0.05f) {
          SCULPT_vertex_face_set_set(ss, vd.index, ss->cache->paint_face_set);
        }
      }
    }
  }
  BKE_pbvh_vertex_iter_end;
}

static void do_relax_face_sets_brush_task_cb_ex(void *__restrict userdata,
                                                const int n,
                                                const TaskParallelTLS *__restrict tls)
{
  SculptThreadedTaskData *data = userdata;
  SculptSession *ss = data->ob->sculpt;
  const Brush *brush = data->brush;
  float bstrength = ss->cache->bstrength;

  PBVHVertexIter vd;

  SculptBrushTest test;
  SculptBrushTestFn sculpt_brush_test_sq_fn = SCULPT_brush_test_init_with_falloff_shape(
      ss, &test, data->brush->falloff_shape);

  const bool relax_face_sets = !(ss->cache->iteration_count % 3 == 0);
  /* This operations needs a strength tweak as the relax deformation is too weak by default. */
  if (relax_face_sets) {
    bstrength *= 2.0f;
  }

  const int thread_id = BLI_task_parallel_thread_id(tls);

  BKE_pbvh_vertex_iter_begin(ss->pbvh, data->nodes[n], vd, PBVH_ITER_UNIQUE)
  {
    if (!sculpt_brush_test_sq_fn(&test, vd.co)) {
      continue;
    }
    if (relax_face_sets == SCULPT_vertex_has_unique_face_set(ss, vd.index)) {
      continue;
    }

    const float fade = bstrength * SCULPT_brush_strength_factor(ss,
                                                                brush,
                                                                vd.co,
                                                                sqrtf(test.dist),
                                                                vd.no,
                                                                vd.fno,
                                                                vd.mask ? *vd.mask : 0.0f,
                                                                vd.index,
                                                                thread_id);

    SCULPT_relax_vertex(ss, &vd, fade * bstrength, relax_face_sets, vd.co);
    if (vd.mvert) {
      vd.mvert->flag |= ME_VERT_PBVH_UPDATE;
    }
  }
  BKE_pbvh_vertex_iter_end;
}

void SCULPT_do_draw_face_sets_brush(Sculpt *sd, Object *ob, PBVHNode **nodes, int totnode)
{
  SculptSession *ss = ob->sculpt;
  Brush *brush = BKE_paint_brush(&sd->paint);

  BKE_curvemapping_init(brush->curve);

  /* Threaded loop over nodes. */
  SculptThreadedTaskData data = {
      .sd = sd,
      .ob = ob,
      .brush = brush,
      .nodes = nodes,
  };

  TaskParallelSettings settings;
  BKE_pbvh_parallel_range_settings(&settings, true, totnode);
  if (ss->cache->alt_smooth) {
    SCULPT_boundary_info_ensure(ob);
    for (int i = 0; i < 4; i++) {
      BLI_task_parallel_range(0, totnode, &data, do_relax_face_sets_brush_task_cb_ex, &settings);
    }
  }
  else {
    BLI_task_parallel_range(0, totnode, &data, do_draw_face_sets_brush_task_cb_ex, &settings);
  }
}

/* Face Sets Operators */

typedef enum eSculptFaceGroupsCreateModes {
  SCULPT_FACE_SET_MASKED = 0,
  SCULPT_FACE_SET_VISIBLE = 1,
  SCULPT_FACE_SET_ALL = 2,
  SCULPT_FACE_SET_SELECTION = 3,
} eSculptFaceGroupsCreateModes;

static EnumPropertyItem prop_sculpt_face_set_create_types[] = {
    {
        SCULPT_FACE_SET_MASKED,
        "MASKED",
        0,
        "Face Set from Masked",
        "Create a new Face Set from the masked faces",
    },
    {
        SCULPT_FACE_SET_VISIBLE,
        "VISIBLE",
        0,
        "Face Set from Visible",
        "Create a new Face Set from the visible vertices",
    },
    {
        SCULPT_FACE_SET_ALL,
        "ALL",
        0,
        "Face Set Full Mesh",
        "Create an unique Face Set with all faces in the sculpt",
    },
    {
        SCULPT_FACE_SET_SELECTION,
        "SELECTION",
        0,
        "Face Set from Edit Mode Selection",
        "Create an Face Set corresponding to the Edit Mode face selection",
    },
    {0, NULL, 0, NULL, NULL},
};

static int sculpt_face_set_create_exec(bContext *C, wmOperator *op)
{
  Object *ob = CTX_data_active_object(C);
  SculptSession *ss = ob->sculpt;
  Depsgraph *depsgraph = CTX_data_depsgraph_pointer(C);

  const int mode = RNA_enum_get(op->ptr, "mode");

  /* Dyntopo not supported. */
  if (BKE_pbvh_type(ss->pbvh) == PBVH_BMESH) {
    return OPERATOR_CANCELLED;
  }

  BKE_sculpt_update_object_for_edit(depsgraph, ob, true, mode == SCULPT_FACE_SET_MASKED, false);

  const int tot_vert = SCULPT_vertex_count_get(ss);
  float threshold = 0.5f;

  PBVH *pbvh = ob->sculpt->pbvh;
  PBVHNode **nodes;
  int totnode;
  BKE_pbvh_search_gather(pbvh, NULL, NULL, &nodes, &totnode);

  if (!nodes) {
    return OPERATOR_CANCELLED;
  }

  SCULPT_undo_push_begin(ob, "face set change");
  SCULPT_undo_push_node(ob, nodes[0], SCULPT_UNDO_FACE_SETS);

  const int next_face_set = SCULPT_face_set_next_available_get(ss);

  if (mode == SCULPT_FACE_SET_MASKED) {
    for (int i = 0; i < tot_vert; i++) {
      if (SCULPT_vertex_mask_get(ss, i) >= threshold && SCULPT_vertex_visible_get(ss, i)) {
        SCULPT_vertex_face_set_set(ss, i, next_face_set);
      }
    }
  }

  if (mode == SCULPT_FACE_SET_VISIBLE) {

    /* If all vertices in the sculpt are visible, create the new face set and update the default
     * color. This way the new face set will be white, which is a quick way of disabling all face
     * sets and the performance hit of rendering the overlay. */
    bool all_visible = true;
    for (int i = 0; i < tot_vert; i++) {
      if (!SCULPT_vertex_visible_get(ss, i)) {
        all_visible = false;
        break;
      }
    }

    if (all_visible) {
      Mesh *mesh = ob->data;
      mesh->face_sets_color_default = next_face_set;
      BKE_pbvh_face_sets_color_set(
          ss->pbvh, mesh->face_sets_color_seed, mesh->face_sets_color_default);
    }

    for (int i = 0; i < tot_vert; i++) {
      if (SCULPT_vertex_visible_get(ss, i)) {
        SCULPT_vertex_face_set_set(ss, i, next_face_set);
      }
    }
  }

  if (mode == SCULPT_FACE_SET_ALL) {
    for (int i = 0; i < tot_vert; i++) {
      SCULPT_vertex_face_set_set(ss, i, next_face_set);
    }
  }

  if (mode == SCULPT_FACE_SET_SELECTION) {
    Mesh *mesh = ob->data;
    BMesh *bm;
    const BMAllocTemplate allocsize = BMALLOC_TEMPLATE_FROM_ME(mesh);
    bm = BM_mesh_create(&allocsize,
                        &((struct BMeshCreateParams){
                            .use_toolflags = true,
                        }));

    BM_mesh_bm_from_me(bm,
                       mesh,
                       (&(struct BMeshFromMeshParams){
                           .calc_face_normal = true,
                       }));

    BMIter iter;
    BMFace *f;
    BM_ITER_MESH (f, &iter, bm, BM_FACES_OF_MESH) {
      if (BM_elem_flag_test(f, BM_ELEM_SELECT)) {
        ss->face_sets[BM_elem_index_get(f)] = next_face_set;
      }
    }
    BM_mesh_free(bm);
  }

  for (int i = 0; i < totnode; i++) {
    BKE_pbvh_node_mark_redraw(nodes[i]);
  }

  MEM_SAFE_FREE(nodes);

  SCULPT_undo_push_end();

  SCULPT_tag_update_overlays(C);

  return OPERATOR_FINISHED;
}

void SCULPT_OT_face_sets_create(wmOperatorType *ot)
{
  /* identifiers */
  ot->name = "Create Face Set";
  ot->idname = "SCULPT_OT_face_sets_create";
  ot->description = "Create a new Face Set";

  /* api callbacks */
  ot->exec = sculpt_face_set_create_exec;
  ot->poll = SCULPT_mode_poll;

  ot->flag = OPTYPE_REGISTER | OPTYPE_UNDO;

  RNA_def_enum(
      ot->srna, "mode", prop_sculpt_face_set_create_types, SCULPT_FACE_SET_MASKED, "Mode", "");
}

typedef enum eSculptFaceSetsInitMode {
  SCULPT_FACE_SETS_FROM_LOOSE_PARTS = 0,
  SCULPT_FACE_SETS_FROM_MATERIALS = 1,
  SCULPT_FACE_SETS_FROM_NORMALS = 2,
  SCULPT_FACE_SETS_FROM_UV_SEAMS = 3,
  SCULPT_FACE_SETS_FROM_CREASES = 4,
  SCULPT_FACE_SETS_FROM_SHARP_EDGES = 5,
  SCULPT_FACE_SETS_FROM_BEVEL_WEIGHT = 6,
  SCULPT_FACE_SETS_FROM_FACE_MAPS = 7,
  SCULPT_FACE_SETS_FROM_FACE_SET_BOUNDARIES = 8,
} eSculptFaceSetsInitMode;

static EnumPropertyItem prop_sculpt_face_sets_init_types[] = {
    {
        SCULPT_FACE_SETS_FROM_LOOSE_PARTS,
        "LOOSE_PARTS",
        0,
        "Face Sets from Loose Parts",
        "Create a Face Set per loose part in the mesh",
    },
    {
        SCULPT_FACE_SETS_FROM_MATERIALS,
        "MATERIALS",
        0,
        "Face Sets from Material Slots",
        "Create a Face Set per Material Slot",
    },
    {
        SCULPT_FACE_SETS_FROM_NORMALS,
        "NORMALS",
        0,
        "Face Sets from Mesh Normals",
        "Create Face Sets for Faces that have similar normal",
    },
    {
        SCULPT_FACE_SETS_FROM_UV_SEAMS,
        "UV_SEAMS",
        0,
        "Face Sets from UV Seams",
        "Create Face Sets using UV Seams as boundaries",
    },
    {
        SCULPT_FACE_SETS_FROM_CREASES,
        "CREASES",
        0,
        "Face Sets from Edge Creases",
        "Create Face Sets using Edge Creases as boundaries",
    },
    {
        SCULPT_FACE_SETS_FROM_BEVEL_WEIGHT,
        "BEVEL_WEIGHT",
        0,
        "Face Sets from Bevel Weight",
        "Create Face Sets using Bevel Weights as boundaries",
    },
    {
        SCULPT_FACE_SETS_FROM_SHARP_EDGES,
        "SHARP_EDGES",
        0,
        "Face Sets from Sharp Edges",
        "Create Face Sets using Sharp Edges as boundaries",
    },
    {
        SCULPT_FACE_SETS_FROM_FACE_MAPS,
        "FACE_MAPS",
        0,
        "Face Sets from Face Maps",
        "Create a Face Set per Face Map",
    },
    {
        SCULPT_FACE_SETS_FROM_FACE_SET_BOUNDARIES,
        "FACE_SET_BOUNDARIES",
        0,
        "Face Sets from Face Set Boundaries",
        "Create a Face Set per isolated Face Set",
    },
<<<<<<< HEAD
=======

>>>>>>> 7d827d0e
    {0, NULL, 0, NULL, NULL},
};

typedef bool (*face_sets_flood_fill_test)(
    BMesh *bm, BMFace *from_f, BMEdge *from_e, BMFace *to_f, const float threshold);

static bool sculpt_face_sets_init_loose_parts_test(BMesh *UNUSED(bm),
                                                   BMFace *UNUSED(from_f),
                                                   BMEdge *UNUSED(from_e),
                                                   BMFace *UNUSED(to_f),
                                                   const float UNUSED(threshold))
{
  return true;
}

static bool sculpt_face_sets_init_normals_test(
    BMesh *UNUSED(bm), BMFace *from_f, BMEdge *UNUSED(from_e), BMFace *to_f, const float threshold)
{
  return fabsf(dot_v3v3(from_f->no, to_f->no)) > threshold;
}

static bool sculpt_face_sets_init_uv_seams_test(BMesh *UNUSED(bm),
                                                BMFace *UNUSED(from_f),
                                                BMEdge *from_e,
                                                BMFace *UNUSED(to_f),
                                                const float UNUSED(threshold))
{
  return !BM_elem_flag_test(from_e, BM_ELEM_SEAM);
}

static bool sculpt_face_sets_init_crease_test(
    BMesh *bm, BMFace *UNUSED(from_f), BMEdge *from_e, BMFace *UNUSED(to_f), const float threshold)
{
  return BM_elem_float_data_get(&bm->edata, from_e, CD_CREASE) < threshold;
}

static bool sculpt_face_sets_init_bevel_weight_test(
    BMesh *bm, BMFace *UNUSED(from_f), BMEdge *from_e, BMFace *UNUSED(to_f), const float threshold)
{
  return BM_elem_float_data_get(&bm->edata, from_e, CD_BWEIGHT) < threshold;
}

static bool sculpt_face_sets_init_face_set_boundary_test(
    BMesh *bm, BMFace *from_f, BMEdge *UNUSED(from_e), BMFace *to_f, const float UNUSED(threshold))
{
  const int cd_face_sets_offset = CustomData_get_offset(&bm->pdata, CD_SCULPT_FACE_SETS);
  return BM_ELEM_CD_GET_INT(from_f, cd_face_sets_offset) ==
         BM_ELEM_CD_GET_INT(to_f, cd_face_sets_offset);
}

static bool sculpt_face_sets_init_sharp_edges_test(BMesh *UNUSED(bm),
                                                   BMFace *UNUSED(from_f),
                                                   BMEdge *from_e,
                                                   BMFace *UNUSED(to_f),
                                                   const float UNUSED(threshold))
{
  return BM_elem_flag_test(from_e, BM_ELEM_SMOOTH);
}

static bool sculpt_face_sets_init_face_set_boundary_test(
    BMesh *bm, BMFace *from_f, BMEdge *UNUSED(from_e), BMFace *to_f, const float UNUSED(threshold))
{
  const int cd_face_sets_offset = CustomData_get_offset(&bm->pdata, CD_SCULPT_FACE_SETS);
  return BM_ELEM_CD_GET_INT(from_f, cd_face_sets_offset) ==
         BM_ELEM_CD_GET_INT(to_f, cd_face_sets_offset);
}

static void sculpt_face_sets_init_flood_fill(Object *ob,
                                             face_sets_flood_fill_test test,
                                             const float threshold)
{
  SculptSession *ss = ob->sculpt;
  Mesh *mesh = ob->data;
  BMesh *bm;
  const BMAllocTemplate allocsize = BMALLOC_TEMPLATE_FROM_ME(mesh);
  bm = BM_mesh_create(&allocsize,
                      &((struct BMeshCreateParams){
                          .use_toolflags = true,
                      }));

  BM_mesh_bm_from_me(bm,
                     mesh,
                     (&(struct BMeshFromMeshParams){
                         .calc_face_normal = true,
                     }));

  BLI_bitmap *visited_faces = BLI_BITMAP_NEW(mesh->totpoly, "visited faces");
  const int totfaces = mesh->totpoly;

  int *face_sets = ss->face_sets;

  BM_mesh_elem_table_init(bm, BM_FACE);
  BM_mesh_elem_table_ensure(bm, BM_FACE);

  int next_face_set = 1;

  for (int i = 0; i < totfaces; i++) {
    if (BLI_BITMAP_TEST(visited_faces, i)) {
      continue;
    }
    GSQueue *queue;
    queue = BLI_gsqueue_new(sizeof(int));

    face_sets[i] = next_face_set;
    BLI_BITMAP_ENABLE(visited_faces, i);
    BLI_gsqueue_push(queue, &i);

    while (!BLI_gsqueue_is_empty(queue)) {
      int from_f;
      BLI_gsqueue_pop(queue, &from_f);

      BMFace *f, *f_neighbor;
      BMEdge *ed;
      BMIter iter_a, iter_b;

      f = BM_face_at_index(bm, from_f);

      BM_ITER_ELEM (ed, &iter_a, f, BM_EDGES_OF_FACE) {
        BM_ITER_ELEM (f_neighbor, &iter_b, ed, BM_FACES_OF_EDGE) {
          if (f_neighbor == f) {
            continue;
          }
          int neighbor_face_index = BM_elem_index_get(f_neighbor);
          if (BLI_BITMAP_TEST(visited_faces, neighbor_face_index)) {
            continue;
          }
          if (!test(bm, f, ed, f_neighbor, threshold)) {
            continue;
          }

          face_sets[neighbor_face_index] = next_face_set;
          BLI_BITMAP_ENABLE(visited_faces, neighbor_face_index);
          BLI_gsqueue_push(queue, &neighbor_face_index);
        }
      }
    }

    next_face_set += 1;

    BLI_gsqueue_free(queue);
  }

  MEM_SAFE_FREE(visited_faces);

  BM_mesh_free(bm);
}

static void sculpt_face_sets_init_loop(Object *ob, const int mode)
{
  Mesh *mesh = ob->data;
  SculptSession *ss = ob->sculpt;
  BMesh *bm;
  const BMAllocTemplate allocsize = BMALLOC_TEMPLATE_FROM_ME(mesh);
  bm = BM_mesh_create(&allocsize,
                      &((struct BMeshCreateParams){
                          .use_toolflags = true,
                      }));

  BM_mesh_bm_from_me(bm,
                     mesh,
                     (&(struct BMeshFromMeshParams){
                         .calc_face_normal = true,
                     }));
  BMIter iter;
  BMFace *f;

  const int cd_fmaps_offset = CustomData_get_offset(&bm->pdata, CD_FACEMAP);

  BM_ITER_MESH (f, &iter, bm, BM_FACES_OF_MESH) {
    if (mode == SCULPT_FACE_SETS_FROM_MATERIALS) {
      ss->face_sets[BM_elem_index_get(f)] = (int)(f->mat_nr + 1);
    }
    else if (mode == SCULPT_FACE_SETS_FROM_FACE_MAPS) {
      if (cd_fmaps_offset != -1) {
        ss->face_sets[BM_elem_index_get(f)] = BM_ELEM_CD_GET_INT(f, cd_fmaps_offset) + 2;
      }
      else {
        ss->face_sets[BM_elem_index_get(f)] = 1;
      }
    }
  }
  BM_mesh_free(bm);
}

static int sculpt_face_set_init_exec(bContext *C, wmOperator *op)
{
  Object *ob = CTX_data_active_object(C);
  SculptSession *ss = ob->sculpt;
  Depsgraph *depsgraph = CTX_data_depsgraph_pointer(C);

  const int mode = RNA_enum_get(op->ptr, "mode");

  /* Dyntopo not supported. */
  if (BKE_pbvh_type(ss->pbvh) == PBVH_BMESH) {
    return OPERATOR_CANCELLED;
  }

  BKE_sculpt_update_object_for_edit(depsgraph, ob, true, false, false);

  PBVH *pbvh = ob->sculpt->pbvh;
  PBVHNode **nodes;
  int totnode;
  BKE_pbvh_search_gather(pbvh, NULL, NULL, &nodes, &totnode);

  if (!nodes) {
    return OPERATOR_CANCELLED;
  }

  SCULPT_undo_push_begin(ob, "face set change");
  SCULPT_undo_push_node(ob, nodes[0], SCULPT_UNDO_FACE_SETS);

  const float threshold = RNA_float_get(op->ptr, "threshold");

  switch (mode) {
    case SCULPT_FACE_SETS_FROM_LOOSE_PARTS:
      sculpt_face_sets_init_flood_fill(ob, sculpt_face_sets_init_loose_parts_test, threshold);
      break;
    case SCULPT_FACE_SETS_FROM_MATERIALS:
      sculpt_face_sets_init_loop(ob, SCULPT_FACE_SETS_FROM_MATERIALS);
      break;
    case SCULPT_FACE_SETS_FROM_NORMALS:
      sculpt_face_sets_init_flood_fill(ob, sculpt_face_sets_init_normals_test, threshold);
      break;
    case SCULPT_FACE_SETS_FROM_UV_SEAMS:
      sculpt_face_sets_init_flood_fill(ob, sculpt_face_sets_init_uv_seams_test, threshold);
      break;
    case SCULPT_FACE_SETS_FROM_CREASES:
      sculpt_face_sets_init_flood_fill(ob, sculpt_face_sets_init_crease_test, threshold);
      break;
    case SCULPT_FACE_SETS_FROM_SHARP_EDGES:
      sculpt_face_sets_init_flood_fill(ob, sculpt_face_sets_init_sharp_edges_test, threshold);
      break;
    case SCULPT_FACE_SETS_FROM_BEVEL_WEIGHT:
      sculpt_face_sets_init_flood_fill(ob, sculpt_face_sets_init_bevel_weight_test, threshold);
      break;
    case SCULPT_FACE_SETS_FROM_FACE_SET_BOUNDARIES:
      sculpt_face_sets_init_flood_fill(
          ob, sculpt_face_sets_init_face_set_boundary_test, threshold);
      break;
    case SCULPT_FACE_SETS_FROM_FACE_MAPS:
      sculpt_face_sets_init_loop(ob, SCULPT_FACE_SETS_FROM_FACE_MAPS);
      break;
  }

  SCULPT_undo_push_end();

  /* Sync face sets visibility and vertex visibility as now all Face Sets are visible. */
  SCULPT_visibility_sync_all_face_sets_to_vertices(ob);

  for (int i = 0; i < totnode; i++) {
    BKE_pbvh_node_mark_update_visibility(nodes[i]);
  }

  BKE_pbvh_update_vertex_data(ss->pbvh, PBVH_UpdateVisibility);

  MEM_SAFE_FREE(nodes);

  if (BKE_pbvh_type(pbvh) == PBVH_FACES) {
    BKE_mesh_flush_hidden_from_verts(ob->data);
  }

  SCULPT_tag_update_overlays(C);

  return OPERATOR_FINISHED;
}

void SCULPT_OT_face_sets_init(wmOperatorType *ot)
{
  /* identifiers */
  ot->name = "Init Face Sets";
  ot->idname = "SCULPT_OT_face_sets_init";
  ot->description = "Initializes all Face Sets in the mesh";

  /* api callbacks */
  ot->exec = sculpt_face_set_init_exec;
  ot->poll = SCULPT_mode_poll;

  ot->flag = OPTYPE_REGISTER | OPTYPE_UNDO;

  RNA_def_enum(
      ot->srna, "mode", prop_sculpt_face_sets_init_types, SCULPT_FACE_SET_MASKED, "Mode", "");
  RNA_def_float(
      ot->srna,
      "threshold",
      0.5f,
      0.0f,
      1.0f,
      "Threshold",
      "Minimum value to consider a certain attribute a boundary when creating the Face Sets",
      0.0f,
      1.0f);
}

typedef enum eSculptFaceGroupVisibilityModes {
  SCULPT_FACE_SET_VISIBILITY_TOGGLE = 0,
  SCULPT_FACE_SET_VISIBILITY_SHOW_ACTIVE = 1,
  SCULPT_FACE_SET_VISIBILITY_HIDE_ACTIVE = 2,
  SCULPT_FACE_SET_VISIBILITY_INVERT = 3,
  SCULPT_FACE_SET_VISIBILITY_SHOW_ALL = 4,
} eSculptFaceGroupVisibilityModes;

static EnumPropertyItem prop_sculpt_face_sets_change_visibility_types[] = {
    {
        SCULPT_FACE_SET_VISIBILITY_TOGGLE,
        "TOGGLE",
        0,
        "Toggle Visibility",
        "Hide all Face Sets except for the active one",
    },
    {
        SCULPT_FACE_SET_VISIBILITY_SHOW_ACTIVE,
        "SHOW_ACTIVE",
        0,
        "Show Active Face Set",
        "Show Active Face Set",
    },
    {
        SCULPT_FACE_SET_VISIBILITY_HIDE_ACTIVE,
        "HIDE_ACTIVE",
        0,
        "Hide Active Face Sets",
        "Hide Active Face Sets",
    },
    {
        SCULPT_FACE_SET_VISIBILITY_INVERT,
        "INVERT",
        0,
        "Invert Face Set Visibility",
        "Invert Face Set Visibility",
    },
    {
        SCULPT_FACE_SET_VISIBILITY_SHOW_ALL,
        "SHOW_ALL",
        0,
        "Show All Face Sets",
        "Show All Face Sets",
    },
    {0, NULL, 0, NULL, NULL},
};

static int sculpt_face_sets_change_visibility_exec(bContext *C, wmOperator *op)
{
  Object *ob = CTX_data_active_object(C);
  SculptSession *ss = ob->sculpt;
  Depsgraph *depsgraph = CTX_data_depsgraph_pointer(C);

  /* Dyntopo not supported. */
  if (BKE_pbvh_type(ss->pbvh) == PBVH_BMESH) {
    return OPERATOR_CANCELLED;
  }

  BKE_sculpt_update_object_for_edit(depsgraph, ob, true, true, false);

  const int tot_vert = SCULPT_vertex_count_get(ss);
  const int mode = RNA_enum_get(op->ptr, "mode");
  const int active_face_set = SCULPT_active_face_set_get(ss);

  SCULPT_undo_push_begin(ob, "Hide area");

  PBVH *pbvh = ob->sculpt->pbvh;
  PBVHNode **nodes;
  int totnode;

  BKE_pbvh_search_gather(pbvh, NULL, NULL, &nodes, &totnode);

  if (totnode == 0) {
    MEM_SAFE_FREE(nodes);
    return OPERATOR_CANCELLED;
  }

  SCULPT_undo_push_node(ob, nodes[0], SCULPT_UNDO_FACE_SETS);

  if (mode == SCULPT_FACE_SET_VISIBILITY_TOGGLE) {
    bool hidden_vertex = false;

    /* This can fail with regular meshes with non-manifold geometry as the visibility state can't
     * be synced from face sets to non-manifold vertices. */
    if (BKE_pbvh_type(ss->pbvh) == PBVH_GRIDS) {
      for (int i = 0; i < tot_vert; i++) {
        if (!SCULPT_vertex_visible_get(ss, i)) {
          hidden_vertex = true;
          break;
        }
      }
    }

    for (int i = 0; i < ss->totfaces; i++) {
      if (ss->face_sets[i] <= 0) {
        hidden_vertex = true;
        break;
      }
    }

    if (hidden_vertex) {
      SCULPT_face_sets_visibility_all_set(ss, true);
    }
    else {
      SCULPT_face_sets_visibility_all_set(ss, false);
      SCULPT_face_set_visibility_set(ss, active_face_set, true);
    }
  }

  if (mode == SCULPT_FACE_SET_VISIBILITY_SHOW_ALL) {
    SCULPT_face_sets_visibility_all_set(ss, true);
  }

  if (mode == SCULPT_FACE_SET_VISIBILITY_SHOW_ACTIVE) {
    SCULPT_face_sets_visibility_all_set(ss, false);
    SCULPT_face_set_visibility_set(ss, active_face_set, true);
  }

  if (mode == SCULPT_FACE_SET_VISIBILITY_HIDE_ACTIVE) {
    SCULPT_face_set_visibility_set(ss, active_face_set, false);
  }

  if (mode == SCULPT_FACE_SET_VISIBILITY_INVERT) {
    SCULPT_face_sets_visibility_invert(ss);
  }

  /* For modes that use the cursor active vertex, update the rotation origin for viewport
   * navigation. */
  if (ELEM(mode, SCULPT_FACE_SET_VISIBILITY_TOGGLE, SCULPT_FACE_SET_VISIBILITY_SHOW_ACTIVE)) {
    UnifiedPaintSettings *ups = &CTX_data_tool_settings(C)->unified_paint_settings;
    float location[3];
    copy_v3_v3(location, SCULPT_active_vertex_co_get(ss));
    mul_m4_v3(ob->obmat, location);
    copy_v3_v3(ups->average_stroke_accum, location);
    ups->average_stroke_counter = 1;
    ups->last_stroke_valid = true;
  }

  /* Sync face sets visibility and vertex visibility. */
  SCULPT_visibility_sync_all_face_sets_to_vertices(ob);

  SCULPT_undo_push_end();

  for (int i = 0; i < totnode; i++) {
    BKE_pbvh_node_mark_update_visibility(nodes[i]);
  }

  BKE_pbvh_update_vertex_data(ss->pbvh, PBVH_UpdateVisibility);

  MEM_SAFE_FREE(nodes);

  if (BKE_pbvh_type(pbvh) == PBVH_FACES) {
    BKE_mesh_flush_hidden_from_verts(ob->data);
  }

  SCULPT_tag_update_overlays(C);

  return OPERATOR_FINISHED;
}

static int sculpt_face_sets_change_visibility_invoke(bContext *C,
                                                     wmOperator *op,
                                                     const wmEvent *event)
{
  Object *ob = CTX_data_active_object(C);
  SculptSession *ss = ob->sculpt;

  /* Update the active vertex and Face Set using the cursor position to avoid relying on the paint
   * cursor updates. */
  SculptCursorGeometryInfo sgi;
  float mouse[2];
  mouse[0] = event->mval[0];
  mouse[1] = event->mval[1];
  SCULPT_vertex_random_access_ensure(ss);
  SCULPT_cursor_geometry_info_update(C, &sgi, mouse, false, false);

  return sculpt_face_sets_change_visibility_exec(C, op);
}

void SCULPT_OT_face_sets_change_visibility(wmOperatorType *ot)
{
  /* Identifiers. */
  ot->name = "Face Sets Visibility";
  ot->idname = "SCULPT_OT_face_set_change_visibility";
  ot->description = "Change the visibility of the Face Sets of the sculpt";

  /* Api callbacks. */
  ot->exec = sculpt_face_sets_change_visibility_exec;
  ot->invoke = sculpt_face_sets_change_visibility_invoke;
  ot->poll = SCULPT_mode_poll;

  ot->flag = OPTYPE_REGISTER | OPTYPE_UNDO;

  RNA_def_enum(ot->srna,
               "mode",
               prop_sculpt_face_sets_change_visibility_types,
               SCULPT_FACE_SET_VISIBILITY_TOGGLE,
               "Mode",
               "");
}

static int sculpt_face_sets_randomize_colors_exec(bContext *C, wmOperator *UNUSED(op))
{

  Object *ob = CTX_data_active_object(C);
  SculptSession *ss = ob->sculpt;

  /* Dyntopo not supported. */
  if (BKE_pbvh_type(ss->pbvh) == PBVH_BMESH) {
    return OPERATOR_CANCELLED;
  }

  PBVH *pbvh = ob->sculpt->pbvh;
  PBVHNode **nodes;
  int totnode;
  Mesh *mesh = ob->data;

  mesh->face_sets_color_seed += 1;
  if (ss->face_sets) {
    const int random_index = clamp_i(ss->totfaces * BLI_hash_int_01(mesh->face_sets_color_seed),
                                     0,
                                     max_ii(0, ss->totfaces - 1));
    mesh->face_sets_color_default = ss->face_sets[random_index];
  }
  BKE_pbvh_face_sets_color_set(pbvh, mesh->face_sets_color_seed, mesh->face_sets_color_default);

  BKE_pbvh_search_gather(pbvh, NULL, NULL, &nodes, &totnode);
  for (int i = 0; i < totnode; i++) {
    BKE_pbvh_node_mark_redraw(nodes[i]);
  }

  MEM_SAFE_FREE(nodes);

  SCULPT_tag_update_overlays(C);

  return OPERATOR_FINISHED;
}

void SCULPT_OT_face_sets_randomize_colors(wmOperatorType *ot)
{
  /* Identifiers. */
  ot->name = "Randomize Face Sets Colors";
  ot->idname = "SCULPT_OT_face_sets_randomize_colors";
  ot->description = "Generates a new set of random colors to render the Face Sets in the viewport";

  /* Api callbacks. */
  ot->exec = sculpt_face_sets_randomize_colors_exec;
  ot->poll = SCULPT_mode_poll;

  ot->flag = OPTYPE_REGISTER | OPTYPE_UNDO;
}

typedef enum eSculptFaceSetEditMode {
  SCULPT_FACE_SET_EDIT_GROW = 0,
  SCULPT_FACE_SET_EDIT_SHRINK = 1,
  SCULPT_FACE_SET_EDIT_DELETE_GEOMETRY = 2,
  SCULPT_FACE_SET_EDIT_FAIR_POSITIONS = 3,
  SCULPT_FACE_SET_EDIT_FAIR_TANGENCY = 4,
  SCULPT_FACE_SET_EDIT_FAIR_CURVATURE = 5,
  SCULPT_FACE_SET_EDIT_FILL_COMPONENT = 6,
  SCULPT_FACE_SET_EDIT_EXTRUDE = 7,
} eSculptFaceSetEditMode;

static EnumPropertyItem prop_sculpt_face_sets_edit_types[] = {
    {
        SCULPT_FACE_SET_EDIT_GROW,
        "GROW",
        0,
        "Grow Face Set",
        "Grows the Face Sets boundary by one face based on mesh topology",
    },
    {
        SCULPT_FACE_SET_EDIT_SHRINK,
        "SHRINK",
        0,
        "Shrink Face Set",
        "Shrinks the Face Sets boundary by one face based on mesh topology",
    },
    {
        SCULPT_FACE_SET_EDIT_DELETE_GEOMETRY,
        "DELETE_GEOMETRY",
        0,
        "Delete Geometry",
        "Deletes the faces that are assigned to the Face Set",
    },
    {
        SCULPT_FACE_SET_EDIT_FAIR_POSITIONS,
        "FAIR_POSITIONS",
        0,
        "Fair Positions",
        "Creates a smooth as possible geometry patch from the Face Set minimizing changes in "
        "vertex positions",
    },
    {
        SCULPT_FACE_SET_EDIT_FAIR_TANGENCY,
        "FAIR_TANGENCY",
        0,
        "Fair Tangency",
        "Creates a smooth as possible geometry patch from the Face Set minimizing changes in "
        "vertex tangents",
    },
    /*
    {
        SCULPT_FACE_SET_EDIT_FAIR_CURVATURE,
        "FAIR_CURVATURE",
        0,
        "Fair Curvature",
        "Creates a smooth as possible geometry patch from the Face Set minimizing changes in "
        "surface curvature",
    },
    */
    {
        SCULPT_FACE_SET_EDIT_FILL_COMPONENT,
        "FILL_COMPONENT",
        0,
        "Fill Component",
        "Expand a Face Set to fill all affected connected components",
    },
    {
        SCULPT_FACE_SET_EDIT_EXTRUDE,
        "EXTRUDE",
        0,
        "Extrude",
        "Extrude a Face Set along the normals of the faces",
    },
    {0, NULL, 0, NULL, NULL},
};

static void sculpt_face_set_grow(Object *ob,
                                 SculptSession *ss,
                                 const int *prev_face_sets,
                                 const int active_face_set_id,
                                 const bool modify_hidden)
{
  Mesh *mesh = BKE_mesh_from_object(ob);
  for (int p = 0; p < mesh->totpoly; p++) {
    if (!modify_hidden && prev_face_sets[p] <= 0) {
      continue;
    }
    const MPoly *c_poly = &mesh->mpoly[p];
    for (int l = 0; l < c_poly->totloop; l++) {
      const MLoop *c_loop = &mesh->mloop[c_poly->loopstart + l];
      const MeshElemMap *vert_map = &ss->pmap[c_loop->v];
      for (int i = 0; i < vert_map->count; i++) {
        const int neighbor_face_index = vert_map->indices[i];
        if (neighbor_face_index == p) {
          continue;
        }
        if (abs(prev_face_sets[neighbor_face_index]) == active_face_set_id) {
          ss->face_sets[p] = active_face_set_id;
        }
      }
    }
  }
}

static void sculpt_face_set_fill_component(Object *ob,
                                           SculptSession *ss,
                                           const int active_face_set_id,
                                           const bool UNUSED(modify_hidden))
{
  SCULPT_connected_components_ensure(ob);
  GSet *connected_components = BLI_gset_int_new("affected_components");

  const int totvert = SCULPT_vertex_count_get(ss);
  for (int i = 0; i < totvert; i++) {
    if (!SCULPT_vertex_has_face_set(ss, i, active_face_set_id)) {
      continue;
    }
    const int vertex_connected_component = ss->vertex_info.connected_component[i];
    if (BLI_gset_haskey(connected_components, POINTER_FROM_INT(vertex_connected_component))) {
      continue;
    }
    BLI_gset_add(connected_components, POINTER_FROM_INT(vertex_connected_component));
  }

  for (int i = 0; i < totvert; i++) {
    const int vertex_connected_component = ss->vertex_info.connected_component[i];
    if (!BLI_gset_haskey(connected_components, POINTER_FROM_INT(vertex_connected_component))) {
      continue;
    }

    SCULPT_vertex_face_set_set(ss, i, active_face_set_id);
  }

  BLI_gset_free(connected_components, NULL);
}

static void sculpt_face_set_shrink(Object *ob,
                                   SculptSession *ss,
                                   const int *prev_face_sets,
                                   const int active_face_set_id,
                                   const bool modify_hidden)
{
  Mesh *mesh = BKE_mesh_from_object(ob);
  for (int p = 0; p < mesh->totpoly; p++) {
    if (!modify_hidden && prev_face_sets[p] <= 0) {
      continue;
    }
    if (abs(prev_face_sets[p]) == active_face_set_id) {
      const MPoly *c_poly = &mesh->mpoly[p];
      for (int l = 0; l < c_poly->totloop; l++) {
        const MLoop *c_loop = &mesh->mloop[c_poly->loopstart + l];
        const MeshElemMap *vert_map = &ss->pmap[c_loop->v];
        for (int i = 0; i < vert_map->count; i++) {
          const int neighbor_face_index = vert_map->indices[i];
          if (neighbor_face_index == p) {
            continue;
          }
          if (abs(prev_face_sets[neighbor_face_index]) != active_face_set_id) {
            ss->face_sets[p] = prev_face_sets[neighbor_face_index];
          }
        }
      }
    }
  }
}

static bool check_single_face_set(SculptSession *ss, int *face_sets, const bool check_visible_only)
{

  int first_face_set = SCULPT_FACE_SET_NONE;
  if (check_visible_only) {
    for (int f = 0; f < ss->totfaces; f++) {
      if (face_sets[f] > 0) {
        first_face_set = face_sets[f];
        break;
      }
    }
  }
  else {
    first_face_set = abs(face_sets[0]);
  }

  if (first_face_set == SCULPT_FACE_SET_NONE) {
    return true;
  }

  for (int f = 0; f < ss->totfaces; f++) {
    const int face_set_id = check_visible_only ? face_sets[f] : abs(face_sets[f]);
    if (face_set_id != first_face_set) {
      return false;
    }
  }
  return true;
}

static void sculpt_face_set_delete_geometry(Object *ob,
                                            SculptSession *ss,
                                            const int active_face_set_id,
                                            const bool modify_hidden)
{

  Mesh *mesh = ob->data;
  const BMAllocTemplate allocsize = BMALLOC_TEMPLATE_FROM_ME(mesh);
  BMesh *bm = BM_mesh_create(&allocsize,
                             &((struct BMeshCreateParams){
                                 .use_toolflags = true,
                             }));

  BM_mesh_bm_from_me(bm,
                     mesh,
                     (&(struct BMeshFromMeshParams){
                         .calc_face_normal = true,
                     }));

  BM_mesh_elem_table_init(bm, BM_FACE);
  BM_mesh_elem_table_ensure(bm, BM_FACE);
  BM_mesh_elem_hflag_disable_all(bm, BM_VERT | BM_EDGE | BM_FACE, BM_ELEM_TAG, false);
  BMIter iter;
  BMFace *f;
  BM_ITER_MESH (f, &iter, bm, BM_FACES_OF_MESH) {
    const int face_index = BM_elem_index_get(f);
    const int face_set_id = modify_hidden ? abs(ss->face_sets[face_index]) :
                                            ss->face_sets[face_index];
    BM_elem_flag_set(f, BM_ELEM_TAG, face_set_id == active_face_set_id);
  }
  BM_mesh_delete_hflag_context(bm, BM_ELEM_TAG, DEL_FACES);
  BM_mesh_elem_hflag_disable_all(bm, BM_VERT | BM_EDGE | BM_FACE, BM_ELEM_TAG, false);

  BM_mesh_bm_to_me(NULL,
                   bm,
                   ob->data,
                   (&(struct BMeshToMeshParams){
                       .calc_object_remap = false,
                   }));

  BM_mesh_free(bm);
}

static void sculpt_face_set_edit_fair_face_set(Object *ob,
                                               const int active_face_set_id,
                                               const int fair_order)
{
  SculptSession *ss = ob->sculpt;
  const int totvert = SCULPT_vertex_count_get(ss);

  Mesh *mesh = ob->data;
  bool *fair_vertices = MEM_malloc_arrayN(sizeof(bool), totvert, "fair vertices");

  SCULPT_boundary_info_ensure(ob);

  for (int i = 0; i < totvert; i++) {
    fair_vertices[i] = !SCULPT_vertex_is_boundary(ss, i) &&
                       SCULPT_vertex_has_face_set(ss, i, active_face_set_id) &&
                       SCULPT_vertex_has_unique_face_set(ss, i);
  }

  MVert *mvert = SCULPT_mesh_deformed_mverts_get(ss);
  BKE_mesh_prefair_and_fair_vertices(mesh, mvert, fair_vertices, fair_order);
  MEM_freeN(fair_vertices);
}

static void sculpt_face_set_apply_edit(Object *ob,
                                       const int active_face_set_id,
                                       const int mode,
                                       const bool modify_hidden)
{
  SculptSession *ss = ob->sculpt;

  switch (mode) {
    case SCULPT_FACE_SET_EDIT_GROW: {
      int *prev_face_sets = MEM_dupallocN(ss->face_sets);
      sculpt_face_set_grow(ob, ss, prev_face_sets, active_face_set_id, modify_hidden);
      MEM_SAFE_FREE(prev_face_sets);
      break;
    }
    case SCULPT_FACE_SET_EDIT_SHRINK: {
      int *prev_face_sets = MEM_dupallocN(ss->face_sets);
      sculpt_face_set_shrink(ob, ss, prev_face_sets, active_face_set_id, modify_hidden);
      MEM_SAFE_FREE(prev_face_sets);
      break;
    }
    case SCULPT_FACE_SET_EDIT_FILL_COMPONENT: {
      sculpt_face_set_fill_component(ob, ss, active_face_set_id, modify_hidden);
      break;
    }
    case SCULPT_FACE_SET_EDIT_DELETE_GEOMETRY:
      sculpt_face_set_delete_geometry(ob, ss, active_face_set_id, modify_hidden);
      break;
    case SCULPT_FACE_SET_EDIT_FAIR_POSITIONS:
      sculpt_face_set_edit_fair_face_set(ob, active_face_set_id, MESH_FAIRING_DEPTH_POSITION);
      break;
    case SCULPT_FACE_SET_EDIT_FAIR_TANGENCY:
      sculpt_face_set_edit_fair_face_set(ob, active_face_set_id, MESH_FAIRING_DEPTH_TANGENCY);
      break;
    case SCULPT_FACE_SET_EDIT_FAIR_CURVATURE:
      sculpt_face_set_edit_fair_face_set(ob, active_face_set_id, MESH_FAIRING_DEPTH_CURVATURE);
      break;
  }
}

static bool sculpt_face_set_edit_is_operation_valid(SculptSession *ss,
                                                    const eSculptFaceSetEditMode mode,
                                                    const bool modify_hidden)
{
  if (BKE_pbvh_type(ss->pbvh) == PBVH_BMESH) {
    /* Dyntopo is not supported. */
    return false;
  }

  if (ELEM(mode, SCULPT_FACE_SET_EDIT_DELETE_GEOMETRY, SCULPT_FACE_SET_EDIT_EXTRUDE)) {
    if (BKE_pbvh_type(ss->pbvh) == PBVH_GRIDS) {
      /* Modification of base mesh geometry requires special remapping of multires displacement,
       * which does not happen here.
       * Disable delete operation. It can be supported in the future by doing similar displacement
       * data remapping as what happens in the mesh edit mode. */
      return false;
    }
    if (check_single_face_set(ss, ss->face_sets, !modify_hidden)) {
      /* Cancel the operator if the mesh only contains one Face Set to avoid deleting the
       * entire object. */
      return false;
    }
  }

  if (ELEM(mode, SCULPT_FACE_SET_EDIT_FAIR_POSITIONS, SCULPT_FACE_SET_EDIT_FAIR_TANGENCY)) {
    if (BKE_pbvh_type(ss->pbvh) == PBVH_GRIDS) {
      /* TODO: Multires topology representation using grids and duplicates can't be used directly
       * by the fair algorithm. Multires topology needs to be exposed in a different way or
       * converted to a mesh for this operation. */
      return false;
    }
  }

  return true;
}

static void sculpt_face_set_edit_modify_geometry(bContext *C,
                                                 Object *ob,
                                                 const int active_face_set,
                                                 const eSculptFaceSetEditMode mode,
                                                 const bool modify_hidden)
{
  ED_sculpt_undo_geometry_begin(ob, "edit face set delete geometry");
  sculpt_face_set_apply_edit(ob, abs(active_face_set), mode, modify_hidden);
  ED_sculpt_undo_geometry_end(ob);
  BKE_mesh_batch_cache_dirty_tag(ob->data, BKE_MESH_BATCH_DIRTY_ALL);
  DEG_id_tag_update(&ob->id, ID_RECALC_GEOMETRY);
  WM_event_add_notifier(C, NC_GEOM | ND_DATA, ob->data);
}

static void face_set_edit_do_post_visibility_updates(Object *ob, PBVHNode **nodes, int totnode)
{
  SculptSession *ss = ob->sculpt;
  PBVH *pbvh = ss->pbvh;

  /* Sync face sets visibility and vertex visibility as now all Face Sets are visible. */
  SCULPT_visibility_sync_all_face_sets_to_vertices(ob);

  for (int i = 0; i < totnode; i++) {
    BKE_pbvh_node_mark_update_visibility(nodes[i]);
  }

  BKE_pbvh_update_vertex_data(ss->pbvh, PBVH_UpdateVisibility);

  if (BKE_pbvh_type(pbvh) == PBVH_FACES) {
    BKE_mesh_flush_hidden_from_verts(ob->data);
  }
}

static void sculpt_face_set_edit_modify_face_sets(Object *ob,
                                                  const int active_face_set,
                                                  const eSculptFaceSetEditMode mode,
                                                  const bool modify_hidden)
{
  PBVH *pbvh = ob->sculpt->pbvh;
  PBVHNode **nodes;
  int totnode;
  BKE_pbvh_search_gather(pbvh, NULL, NULL, &nodes, &totnode);

  if (!nodes) {
    return;
  }
  SCULPT_undo_push_begin(ob, "face set edit");
  SCULPT_undo_push_node(ob, nodes[0], SCULPT_UNDO_FACE_SETS);
  sculpt_face_set_apply_edit(ob, abs(active_face_set), mode, modify_hidden);
  SCULPT_undo_push_end();
  face_set_edit_do_post_visibility_updates(ob, nodes, totnode);
  MEM_freeN(nodes);
}

static void sculpt_face_set_edit_modify_coordinates(bContext *C,
                                                    Object *ob,
                                                    const int active_face_set,
                                                    const eSculptFaceSetEditMode mode)
{
  Sculpt *sd = CTX_data_tool_settings(C)->sculpt;
  SculptSession *ss = ob->sculpt;
  PBVH *pbvh = ss->pbvh;
  PBVHNode **nodes;
  int totnode;
  BKE_pbvh_search_gather(pbvh, NULL, NULL, &nodes, &totnode);
  SCULPT_undo_push_begin(ob, "face set edit");
  for (int i = 0; i < totnode; i++) {
    BKE_pbvh_node_mark_update(nodes[i]);
    SCULPT_undo_push_node(ob, nodes[i], SCULPT_UNDO_COORDS);
  }
  sculpt_face_set_apply_edit(ob, abs(active_face_set), mode, false);

  if (ss->deform_modifiers_active || ss->shapekey_active) {
    SCULPT_flush_stroke_deform(sd, ob, true);
  }
  SCULPT_flush_update_step(C, SCULPT_UPDATE_COORDS);
  SCULPT_flush_update_done(C, ob, SCULPT_UPDATE_COORDS);
  SCULPT_undo_push_end();
  MEM_freeN(nodes);
}

typedef struct FaceSetExtrudeCD {
  int active_face_set;
  float cursor_location[3];
  float (*orig_co)[3];
  float init_mval[2];
  float (*orig_no)[3];
} FaceSetExtrudeCD;

static void sculpt_face_set_extrude_id(Object *ob, SculptSession *ss, const int active_face_set_id)
{

  Mesh *mesh = ob->data;
  const int next_face_set_id = ED_sculpt_face_sets_find_next_available_id(mesh);
  const BMAllocTemplate allocsize = BMALLOC_TEMPLATE_FROM_ME(mesh);
  BMesh *bm = BM_mesh_create(&allocsize,
                             &((struct BMeshCreateParams){
                                 .use_toolflags = true,
                             }));

  BM_mesh_bm_from_me(bm,
                     mesh,
                     (&(struct BMeshFromMeshParams){
                         .calc_face_normal = true,
                     }));

  BM_mesh_elem_table_init(bm, BM_FACE);
  BM_mesh_elem_table_ensure(bm, BM_FACE);
  BM_mesh_elem_hflag_disable_all(bm, BM_ALL_NOLOOP, BM_ELEM_TAG, false);
  BM_mesh_elem_hflag_disable_all(bm, BM_ALL_NOLOOP, BM_ELEM_SELECT, false);
  BMIter iter;
  BMFace *f;
  BM_mesh_select_mode_set(bm, SCE_SELECT_FACE);
  BM_ITER_MESH (f, &iter, bm, BM_FACES_OF_MESH) {
    const int face_index = BM_elem_index_get(f);
    const int face_set_id = ss->face_sets[face_index];
    BM_elem_select_set(bm, (BMElem *)f, face_set_id == active_face_set_id);
    BM_elem_flag_set(f, BM_ELEM_TAG, face_set_id == active_face_set_id);
  }
  BM_mesh_select_flush(bm);
  BM_mesh_select_mode_flush(bm);

  BMOperator extop;
  BMO_op_init(bm, &extop, BMO_FLAG_DEFAULTS, "extrude_face_region");
  BMO_slot_bool_set(extop.slots_in, "use_normal_flip", true);
  BMO_slot_bool_set(extop.slots_in, "use_dissolve_ortho_edges", true);
  BMO_slot_bool_set(extop.slots_in, "use_select_history", true);
  char htype = BM_ALL_NOLOOP;
  htype &= ~(BM_VERT | BM_EDGE);
  if (htype & BM_FACE) {
    htype |= BM_EDGE;
  }

  BMO_slot_buffer_from_enabled_hflag(bm, &extop, extop.slots_in, "geom", htype, BM_ELEM_SELECT);
  BMO_op_exec(bm, &extop);
  BM_mesh_elem_hflag_disable_all(bm, BM_ALL_NOLOOP, BM_ELEM_SELECT, false);

  BMOIter siter;
  BMElem *ele;
  BMO_ITER (ele, &siter, extop.slots_out, "geom.out", BM_ALL_NOLOOP) {
    BM_elem_flag_set(ele, BM_ELEM_TAG, true);
  }
  BMO_op_finish(bm, &extop);

  /* Set the new Face Set ID for the extrusion. */
  const int cd_face_sets_offset = CustomData_get_offset(&bm->pdata, CD_SCULPT_FACE_SETS);
  BM_mesh_elem_table_ensure(bm, BM_FACE);
  BM_ITER_MESH (f, &iter, bm, BM_FACES_OF_MESH) {
    const int face_set_id = BM_ELEM_CD_GET_INT(f, cd_face_sets_offset);
    if (face_set_id == active_face_set_id) {
      continue;
    }
    BMVert *v;
    BMIter face_iter;
    BM_ITER_ELEM (v, &face_iter, f, BM_VERTS_OF_FACE) {
      if (BM_elem_flag_test(v, BM_ELEM_TAG)) {
        BM_ELEM_CD_SET_INT(f, cd_face_sets_offset, next_face_set_id);
        break;
      }
    }
  }

  BM_mesh_elem_hflag_enable_all(bm, BM_FACE, BM_ELEM_TAG, false);
  BMO_op_callf(bm,
               (BMO_FLAG_DEFAULTS & ~BMO_FLAG_RESPECT_HIDE),
               "recalc_face_normals faces=%hf",
               BM_ELEM_TAG);

  BM_mesh_elem_hflag_disable_all(bm, BM_VERT | BM_EDGE | BM_FACE, BM_ELEM_TAG, false);
  BM_mesh_elem_hflag_disable_all(bm, BM_VERT | BM_EDGE | BM_FACE, BM_ELEM_SELECT, false);

  BM_mesh_bm_to_me(NULL,
                   bm,
                   ob->data,
                   (&(struct BMeshToMeshParams){
                       .calc_object_remap = false,
                   }));

  BM_mesh_free(bm);
}

static int sculpt_face_set_edit_modal(bContext *C, wmOperator *op, const wmEvent *event)
{
  Object *ob = CTX_data_active_object(C);
  SculptSession *ss = ob->sculpt;
  const int mode = RNA_enum_get(op->ptr, "mode");
  Depsgraph *depsgraph = CTX_data_ensure_evaluated_depsgraph(C);
  BKE_sculpt_update_object_for_edit(depsgraph, ob, true, false, false);

  const int totvert = SCULPT_vertex_count_get(ss);

  if (mode != SCULPT_FACE_SET_EDIT_EXTRUDE) {
    return OPERATOR_FINISHED;
  }

  if (event->type == LEFTMOUSE && event->val == KM_RELEASE) {
    FaceSetExtrudeCD *fsecd = op->customdata;
    MEM_SAFE_FREE(fsecd->orig_co);
    MEM_SAFE_FREE(fsecd->orig_no);
    MEM_SAFE_FREE(op->customdata);
    ED_sculpt_undo_geometry_end(ob);
    SCULPT_flush_update_done(C, ob, SCULPT_UPDATE_COORDS);
    return OPERATOR_FINISHED;
  }

  FaceSetExtrudeCD *fsecd = op->customdata;
  float depth_world_space[3];
  float new_pos[3];
  mul_v3_m4v3(depth_world_space, ob->obmat, fsecd->cursor_location);
  ViewContext vc;
  ED_view3d_viewcontext_init(C, &vc, depsgraph);
  float fmval[2] = {event->mval[0], fsecd->init_mval[1]};
  ED_view3d_win_to_3d(vc.v3d, vc.region, depth_world_space, fmval, new_pos);
  float extrude_disp = len_v3v3(depth_world_space, new_pos);

  if (event->mval[0] <= fsecd->init_mval[0]) {
    extrude_disp *= -1.0f;
  }

  if (!fsecd->orig_co) {
    fsecd->orig_co = MEM_calloc_arrayN(totvert, sizeof(float) * 3, "origco");
    fsecd->orig_no = MEM_calloc_arrayN(totvert, sizeof(float) * 3, "origno");
    for (int i = 0; i < totvert; i++) {
      copy_v3_v3(fsecd->orig_co[i], SCULPT_vertex_co_get(ss, i));
      SCULPT_vertex_normal_get(ss, i, fsecd->orig_no[i]);
    }
  }

  MVert *mvert = SCULPT_mesh_deformed_mverts_get(ss);
  for (int i = 0; i < totvert; i++) {
    if (!SCULPT_vertex_has_face_set(ss, i, fsecd->active_face_set)) {
      continue;
    }
    madd_v3_v3v3fl(mvert[i].co, fsecd->orig_co[i], fsecd->orig_no[i], extrude_disp);
    mvert[i].flag |= ME_VERT_PBVH_UPDATE;
  }

  PBVHNode **nodes;
  int totnode;
  BKE_pbvh_search_gather(ss->pbvh, NULL, NULL, &nodes, &totnode);
  for (int i = 0; i < totnode; i++) {
    BKE_pbvh_node_mark_update(nodes[i]);
  }
  MEM_SAFE_FREE(nodes);

  SCULPT_flush_update_step(C, SCULPT_UPDATE_COORDS);
  return OPERATOR_RUNNING_MODAL;
}

static void sculpt_face_set_extrude_begin(bContext *C,
                                          wmOperator *op,
                                          const wmEvent *event,
                                          Object *ob,
                                          const int active_face_set,
                                          const float cursor_location[3])
{
  FaceSetExtrudeCD *fsecd = MEM_callocN(sizeof(FaceSetExtrudeCD), "face set extrude cd");
  fsecd->active_face_set = active_face_set;
  copy_v3_v3(fsecd->cursor_location, cursor_location);
  float fmval[2] = {event->mval[0], event->mval[1]};
  copy_v2_v2(fsecd->init_mval, fmval);
  op->customdata = fsecd;

  ED_sculpt_undo_geometry_begin(ob, "face set extrude");

  sculpt_face_set_extrude_id(ob, ob->sculpt, active_face_set);

  BKE_mesh_batch_cache_dirty_tag(ob->data, BKE_MESH_BATCH_DIRTY_ALL);
  DEG_id_tag_update(&ob->id, ID_RECALC_GEOMETRY);
  WM_event_add_notifier(C, NC_GEOM | ND_DATA, ob->data);
}

static int sculpt_face_set_edit_invoke(bContext *C, wmOperator *op, const wmEvent *event)
{
  Object *ob = CTX_data_active_object(C);
  SculptSession *ss = ob->sculpt;
  Depsgraph *depsgraph = CTX_data_ensure_evaluated_depsgraph(C);

  const int mode = RNA_enum_get(op->ptr, "mode");
  const bool modify_hidden = RNA_boolean_get(op->ptr, "modify_hidden");

  if (!sculpt_face_set_edit_is_operation_valid(ss, mode, modify_hidden)) {
    return OPERATOR_CANCELLED;
  }

  BKE_sculpt_update_object_for_edit(depsgraph, ob, true, false, false);

  /* Update the current active Face Set and Vertex as the operator can be used directly from the
   * tool without brush cursor. */
  SculptCursorGeometryInfo sgi;
  const float mouse[2] = {event->mval[0], event->mval[1]};

  if (!SCULPT_cursor_geometry_info_update(C, &sgi, mouse, false, false)) {
    /* The cursor is not over the mesh. Cancel to avoid editing the last updated Face Set ID. */
    return OPERATOR_CANCELLED;
  }

  const int active_face_set = SCULPT_active_face_set_get(ss);

  switch (mode) {
    case SCULPT_FACE_SET_EDIT_EXTRUDE:
      sculpt_face_set_extrude_begin(C, op, event, ob, active_face_set, sgi.location);
      SCULPT_tag_update_overlays(C);
      WM_event_add_modal_handler(C, op);
      return OPERATOR_RUNNING_MODAL;
    case SCULPT_FACE_SET_EDIT_DELETE_GEOMETRY:
      sculpt_face_set_edit_modify_geometry(C, ob, active_face_set, mode, modify_hidden);
      break;
    case SCULPT_FACE_SET_EDIT_GROW:
    case SCULPT_FACE_SET_EDIT_SHRINK:
    case SCULPT_FACE_SET_EDIT_FILL_COMPONENT:
      sculpt_face_set_edit_modify_face_sets(ob, active_face_set, mode, modify_hidden);
      break;
    case SCULPT_FACE_SET_EDIT_FAIR_POSITIONS:
    case SCULPT_FACE_SET_EDIT_FAIR_TANGENCY:
    case SCULPT_FACE_SET_EDIT_FAIR_CURVATURE:
      sculpt_face_set_edit_modify_coordinates(C, ob, active_face_set, mode);
      break;
  }

  SCULPT_tag_update_overlays(C);

  return OPERATOR_FINISHED;
}

void SCULPT_OT_face_sets_edit(struct wmOperatorType *ot)
{
  /* Identifiers. */
  ot->name = "Edit Face Set";
  ot->idname = "SCULPT_OT_face_set_edit";
  ot->description = "Edits the current active Face Set";

  /* Api callbacks. */
  ot->invoke = sculpt_face_set_edit_invoke;
  ot->modal = sculpt_face_set_edit_modal;
  ot->poll = SCULPT_mode_poll;

  ot->flag = OPTYPE_REGISTER | OPTYPE_UNDO;

  RNA_def_enum(
      ot->srna, "mode", prop_sculpt_face_sets_edit_types, SCULPT_FACE_SET_EDIT_GROW, "Mode", "");
  ot->prop = RNA_def_boolean(ot->srna,
                             "modify_hidden",
                             true,
                             "Modify Hidden",
                             "Apply the edit operation to hidden Face Sets");
}<|MERGE_RESOLUTION|>--- conflicted
+++ resolved
@@ -514,10 +514,6 @@
         "Face Sets from Face Set Boundaries",
         "Create a Face Set per isolated Face Set",
     },
-<<<<<<< HEAD
-=======
-
->>>>>>> 7d827d0e
     {0, NULL, 0, NULL, NULL},
 };
 
@@ -558,14 +554,6 @@
     BMesh *bm, BMFace *UNUSED(from_f), BMEdge *from_e, BMFace *UNUSED(to_f), const float threshold)
 {
   return BM_elem_float_data_get(&bm->edata, from_e, CD_BWEIGHT) < threshold;
-}
-
-static bool sculpt_face_sets_init_face_set_boundary_test(
-    BMesh *bm, BMFace *from_f, BMEdge *UNUSED(from_e), BMFace *to_f, const float UNUSED(threshold))
-{
-  const int cd_face_sets_offset = CustomData_get_offset(&bm->pdata, CD_SCULPT_FACE_SETS);
-  return BM_ELEM_CD_GET_INT(from_f, cd_face_sets_offset) ==
-         BM_ELEM_CD_GET_INT(to_f, cd_face_sets_offset);
 }
 
 static bool sculpt_face_sets_init_sharp_edges_test(BMesh *UNUSED(bm),
