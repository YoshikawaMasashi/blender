--- conflicted
+++ resolved
@@ -30,7 +30,6 @@
  *  \ingroup edsculpt
  */
 
-
 #include "MEM_guardedalloc.h"
 
 #include "BLI_math.h"
@@ -57,15 +56,11 @@
 #include "ED_view3d.h"
 
 #include "paint_intern.h"
-<<<<<<< HEAD
-#include "sculpt_intern.h" // XXX, for expedience in getting this working, refactor later (or this just shows that this needs unification)
-
-#include "BKE_DerivedMesh.h"
-=======
 /* still needed for sculpt_stroke_get_location, should be
    removed eventually (TODO) */
-#include "sculpt_intern.h"
->>>>>>> e038b255
+#include "sculpt_intern.h" // XXX, for expedience in getting this working, refactor later (or this just shows that this needs unification)
+
+#include "BKE_DerivedMesh.h"
 
 #include <float.h>
 #include <math.h>
@@ -86,9 +81,10 @@
 	   e.g. in sculpt mode, stroke doesn't start until cursor
 	   passes over the mesh */
 	int stroke_started;
+
 	/* event that started stroke, for modal() return */
 	int event_type;
-	
+
 	StrokeGetLocation get_location;
 	StrokeTestStart test_start;
 	StrokeUpdateStep update_step;
@@ -114,6 +110,107 @@
 	glDisable(GL_BLEND);
 	glDisable(GL_LINE_SMOOTH);
 }
+
+#if 0
+
+// grid texture for testing
+
+#define GRID_WIDTH   8
+#define GRID_LENGTH  8
+
+#define W (0xFFFFFFFF)
+#define G (0x00888888)
+#define E (0xE1E1E1E1)
+#define C (0xC3C3C3C3)
+#define O (0xB4B4B4B4)
+#define Q (0xA9A9A9A9)
+
+static unsigned grid_texture0[256] =
+{
+   W,W,W,W,W,W,W,W,W,W,W,W,W,W,W,W,
+   W,G,G,G,G,G,G,G,G,G,G,G,G,G,G,W,
+   W,G,G,G,G,G,G,G,G,G,G,G,G,G,G,W,
+   W,G,G,G,G,G,G,G,G,G,G,G,G,G,G,W,
+   W,G,G,G,G,G,G,G,G,G,G,G,G,G,G,W,
+   W,G,G,G,G,G,G,G,G,G,G,G,G,G,G,W,
+   W,G,G,G,G,G,G,G,G,G,G,G,G,G,G,W,
+   W,G,G,G,G,G,G,G,G,G,G,G,G,G,G,W,
+   W,G,G,G,G,G,G,G,G,G,G,G,G,G,G,W,
+   W,G,G,G,G,G,G,G,G,G,G,G,G,G,G,W,
+   W,G,G,G,G,G,G,G,G,G,G,G,G,G,G,W,
+   W,G,G,G,G,G,G,G,G,G,G,G,G,G,G,W,
+   W,G,G,G,G,G,G,G,G,G,G,G,G,G,G,W,
+   W,G,G,G,G,G,G,G,G,G,G,G,G,G,G,W,
+   W,G,G,G,G,G,G,G,G,G,G,G,G,G,G,W,
+   W,W,W,W,W,W,W,W,W,W,W,W,W,W,W,W,
+};
+
+static unsigned grid_texture1[64] =
+{
+   C,C,C,C,C,C,C,C,
+   C,G,G,G,G,G,G,C,
+   C,G,G,G,G,G,G,C,
+   C,G,G,G,G,G,G,C,
+   C,G,G,G,G,G,G,C,
+   C,G,G,G,G,G,G,C,
+   C,G,G,G,G,G,G,C,
+   C,C,C,C,C,C,C,C,
+};
+
+static unsigned grid_texture2[16] =
+{
+   O,O,O,O,
+   O,G,G,O,
+   O,G,G,O,
+   O,O,O,O,
+};
+
+static unsigned grid_texture3[4] =
+{
+   Q,Q,
+   Q,Q,
+};
+
+static unsigned grid_texture4[1] =
+{
+   Q,
+};
+
+#undef W
+#undef G
+#undef E
+#undef C
+#undef O
+#undef Q
+
+static void load_grid()
+{
+	static GLuint overlay_texture;
+
+	if (!overlay_texture) {
+		//GLfloat largest_supported_anisotropy;
+
+		glGenTextures(1, &overlay_texture);
+		glBindTexture(GL_TEXTURE_2D, overlay_texture);
+		glTexImage2D(GL_TEXTURE_2D, 0, GL_RGB, 16, 16, 0, GL_RGBA, GL_UNSIGNED_BYTE, grid_texture0);
+		glTexImage2D(GL_TEXTURE_2D, 1, GL_RGB,  8,  8, 0, GL_RGBA, GL_UNSIGNED_BYTE, grid_texture1);
+		glTexImage2D(GL_TEXTURE_2D, 2, GL_RGB,  4,  4, 0, GL_RGBA, GL_UNSIGNED_BYTE, grid_texture2);
+		glTexImage2D(GL_TEXTURE_2D, 3, GL_RGB,  2,  2, 0, GL_RGBA, GL_UNSIGNED_BYTE, grid_texture3);
+		glTexImage2D(GL_TEXTURE_2D, 4, GL_RGB,  1,  1, 0, GL_RGBA, GL_UNSIGNED_BYTE, grid_texture4);
+		glEnable(GL_TEXTURE_2D);
+		glTexEnvf(GL_TEXTURE_ENV, GL_TEXTURE_ENV_MODE, GL_MODULATE);
+		glTexParameteri(GL_TEXTURE_2D, GL_TEXTURE_MIN_FILTER, GL_LINEAR_MIPMAP_LINEAR);
+		glTexParameteri(GL_TEXTURE_2D, GL_TEXTURE_MAG_FILTER, GL_LINEAR_MIPMAP_LINEAR);
+
+		//glTexParameteri(GL_TEXTURE_2D, GL_TEXTURE_WRAP_S, GL_CLAMP);
+		//glTexParameteri(GL_TEXTURE_2D, GL_TEXTURE_WRAP_T, GL_CLAMP);
+
+		//glGetFloatv(GL_MAX_TEXTURE_MAX_ANISOTROPY_EXT, &largest_supported_anisotropy);
+		//glTexParameterf(GL_TEXTURE_2D, GL_TEXTURE_MAX_ANISOTROPY_EXT, largest_supported_anisotropy);
+	}
+}
+
+#endif
 
 typedef struct Snapshot {
 	float size[3];
@@ -166,7 +263,7 @@
 	snap->winy = ar->winy;
 }
 
-static int load_tex(Sculpt *sd, Brush* br, ViewContext* vc)
+static int paint_load_overlay_tex(Sculpt *sd, Brush* br, ViewContext* vc)
 {
 	static GLuint overlay_texture = 0;
 	static int init = 0;
@@ -273,16 +370,11 @@
 					/* it is probably worth optimizing for those cases where 
 					   the texture is not rotated by skipping the calls to
 					   atan2, sqrtf, sin, and cos. */
-<<<<<<< HEAD
 					if ((br->mtex.brush_map_mode == MTEX_MAP_MODE_TILED) &&
 						 br->mtex.tex &&
-						 (rotation > 0.001 || rotation < -0.001))
+						 (rotation > 0.001f || rotation < -0.001f))
 					{
 						const float angle= atan2(y, x) + rotation;
-=======
-					if (br->mtex.tex && (rotation > 0.001f || rotation < -0.001f)) {
-						const float angle    = atan2f(y, x) + rotation;
->>>>>>> e038b255
 
 						x = len * cosf(angle);
 						y = len * sinf(angle);
@@ -347,7 +439,6 @@
 	return 1;
 }
 
-<<<<<<< HEAD
 void ED_draw_paint_overlay(const bContext* C, ARegion *ar)
 {
 	Paint  *paint = paint_get_active(CTX_data_scene(C));
@@ -389,17 +480,17 @@
 				brush->texture_overlay_alpha / 100.0f);
 
 			glBegin(GL_QUADS);
-				glTexCoord2f(0, 0);
-				glVertex2f(0, 0);
-
-				glTexCoord2f(1, 0);
-				glVertex2f(ar->winx, 0);
-
-				glTexCoord2f(1, 1);
+				glTexCoord2f(0.0f, 0.0f);
+				glVertex2f(0.0f, 0.0f);
+
+				glTexCoord2f(1.0f, 0.0f);
+				glVertex2f(ar->winx, 0.0f);
+
+				glTexCoord2f(1.0f, 1.0f);
 				glVertex2f(ar->winx, ar->winy);
 
-				glTexCoord2f(0, 1);
-				glVertex2f(0, ar->winy);
+				glTexCoord2f(0.0f, 1.0f);
+				glVertex2f(0.0f, ar->winy);
 			glEnd();
 
 			glPopMatrix();
@@ -411,20 +502,6 @@
 	}
 }
 
-/* Convert a point in model coordinates to 2D screen coordinates. */
-// XXX duplicated from sculpt.c, deal with this later.
-static void projectf(bglMats *mats, const float v[3], float p[2])
-{
-	double ux, uy, uz;
-
-	gluProject(v[0],v[1],v[2], mats->modelview, mats->projection,
-		   (GLint *)mats->viewport, &ux, &uy, &uz);
-	p[0]= ux;
-	p[1]= uy;
-}
-
-=======
->>>>>>> e038b255
 static int project_brush_radius(RegionView3D* rv3d, float radius, float location[3], bglMats* mats)
 {
 	float view[3], nonortho[3], ortho[3], offset[3], p1[2], p2[2];
@@ -465,8 +542,15 @@
 	return len_v2v2(p1, p2);
 }
 
-static int sculpt_get_brush_geometry(bContext* C, int x, int y, int* pixel_radius,
-			      float location[3])
+static int sculpt_get_brush_geometry(
+	bContext* C,
+	int x,
+	int y,
+	int* pixel_radius,
+	float location[3],
+	float modelview[16],
+	float projection[16],
+	int viewport[4])
 {
 	struct PaintStroke *stroke;
 	float window[2];
@@ -477,11 +561,20 @@
 	window[0] = x + stroke->vc.ar->winrct.xmin;
 	window[1] = y + stroke->vc.ar->winrct.ymin;
 
-	if(stroke->vc.obact->sculpt && stroke->vc.obact->sculpt->pbvh &&
-	   sculpt_stroke_get_location(C, stroke, location, window)) {
-		*pixel_radius = project_brush_radius(stroke->vc.rv3d,
-						     brush_unprojected_radius(stroke->brush),
-						     location, &stroke->mats);
+	memcpy(modelview, stroke->vc.rv3d->viewmat, sizeof(float[16]));
+	memcpy(projection, stroke->vc.rv3d->winmat, sizeof(float[16]));
+	memcpy(viewport, stroke->mats.viewport, sizeof(int[4]));
+
+	if (stroke->vc.obact->sculpt &&
+		stroke->vc.obact->sculpt->pbvh &&
+		sculpt_stroke_get_location(C, stroke, location, window)) 
+	{
+		*pixel_radius = 
+			project_brush_radius(
+				stroke->vc.rv3d,
+				brush_unprojected_radius(stroke->brush),
+				location,
+				&stroke->mats);
 
 		if (*pixel_radius == 0)
 			*pixel_radius = brush_size(stroke->brush);
@@ -503,106 +596,6 @@
 	return hit;
 }
 
-/* Draw an overlay that shows what effect the brush's texture will
-   have on brush strength */
-/* TODO: sculpt only for now */
-static void paint_draw_alpha_overlay(Sculpt *sd, Brush *brush,
-				     ViewContext *vc, int x, int y)
-{
-	rctf quad;
-
-	/* check for overlay mode */
-	if(!(brush->flag & BRUSH_TEXTURE_OVERLAY) ||
-	   !(ELEM(brush->mtex.brush_map_mode, MTEX_MAP_MODE_FIXED, MTEX_MAP_MODE_TILED)))
-		return;
-
-	/* save lots of GL state
-	   TODO: check on whether all of these are needed? */
-	glPushAttrib(GL_COLOR_BUFFER_BIT|
-		     GL_CURRENT_BIT|
-		     GL_DEPTH_BUFFER_BIT|
-		     GL_ENABLE_BIT|
-		     GL_LINE_BIT|
-		     GL_POLYGON_BIT|
-		     GL_STENCIL_BUFFER_BIT|
-		     GL_TRANSFORM_BIT|
-		     GL_VIEWPORT_BIT|
-		     GL_TEXTURE_BIT);
-
-	if(load_tex(sd, brush, vc)) {
-		glEnable(GL_BLEND);
-
-		glColorMask(GL_TRUE, GL_TRUE, GL_TRUE, GL_TRUE);
-		glDepthMask(GL_FALSE);
-		glDepthFunc(GL_ALWAYS);
-
-		glMatrixMode(GL_TEXTURE);
-		glPushMatrix();
-		glLoadIdentity();
-
-		if(brush->mtex.brush_map_mode == MTEX_MAP_MODE_FIXED) {
-			/* brush rotation */
-			glTranslatef(0.5, 0.5, 0);
-			glRotatef((double)((brush->flag & BRUSH_RAKE) ?
-				   sd->last_angle : sd->special_rotation) * (180.0/M_PI),
-				  0.0, 0.0, 1.0);
-			glTranslatef(-0.5f, -0.5f, 0);
-
-			/* scale based on tablet pressure */
-			if(sd->draw_pressure && brush_use_size_pressure(brush)) {
-				glTranslatef(0.5f, 0.5f, 0);
-				glScalef(1.0f/sd->pressure_value, 1.0f/sd->pressure_value, 1);
-				glTranslatef(-0.5f, -0.5f, 0);
-			}
-
-			if(sd->draw_anchored) {
-				const float *aim = sd->anchored_initial_mouse;
-				const rcti *win = &vc->ar->winrct;
-				quad.xmin = aim[0]-sd->anchored_size - win->xmin;
-				quad.ymin = aim[1]-sd->anchored_size - win->ymin;
-				quad.xmax = aim[0]+sd->anchored_size - win->xmin;
-				quad.ymax = aim[1]+sd->anchored_size - win->ymin;
-			}
-			else {
-				const int radius= brush_size(brush);
-				quad.xmin = x - radius;
-				quad.ymin = y - radius;
-				quad.xmax = x + radius;
-				quad.ymax = y + radius;
-			}
-		}
-		else {
-			quad.xmin = 0;
-			quad.ymin = 0;
-			quad.xmax = vc->ar->winrct.xmax - vc->ar->winrct.xmin;
-			quad.ymax = vc->ar->winrct.ymax - vc->ar->winrct.ymin;
-		}
-
-		/* set quad color */
-		glColor4f(U.sculpt_paint_overlay_col[0],
-			  U.sculpt_paint_overlay_col[1],
-			  U.sculpt_paint_overlay_col[2],
-			  brush->texture_overlay_alpha / 100.0f);
-
-		/* draw textured quad */
-		glBegin(GL_QUADS);
-		glTexCoord2f(0, 0);
-		glVertex2f(quad.xmin, quad.ymin);
-		glTexCoord2f(1, 0);
-		glVertex2f(quad.xmax, quad.ymin);
-		glTexCoord2f(1, 1);
-		glVertex2f(quad.xmax, quad.ymax);
-		glTexCoord2f(0, 1);
-		glVertex2f(quad.xmin, quad.ymax);
-		glEnd();
-
-		glPopMatrix();
-	}
-
-	glPopAttrib();
-}
-
-<<<<<<< HEAD
 static void set_brush_dot_location(float *modelview, float location[3], const char symm, const char axis, float angle)
 {
 	glLoadMatrixf(modelview);
@@ -611,15 +604,15 @@
 
 	switch (axis) {
 		case 'X':
-			glRotatef(angle, 1, 0, 0);
+			glRotatef(angle, 1.0f, 0.0f, 0.0f);
 			break;
 
 		case 'Y':
-			glRotatef(angle, 0, 1, 0);
+			glRotatef(angle, 0.0f, 1.0f, 0.0f);
 			break;
 
 		case 'Z':
-			glRotatef(angle, 0, 0, 1);
+			glRotatef(angle, 0.0f, 0.0f, 1.0f);
 			break;
 	}
 
@@ -704,8 +697,76 @@
 	glPopAttrib();
 }
 
-static void draw_fixed_overlay(Sculpt *sd, Brush *brush, ViewContext *vc, float t, float b, float l, float r, float angle)
-{
+static void draw_fixed_overlay(Sculpt *sd, Brush *brush, ViewContext *vc, rctf* quad, float angle)
+{
+	glPushAttrib(
+		GL_COLOR_BUFFER_BIT|
+		GL_DEPTH_BUFFER_BIT|
+		GL_ENABLE_BIT|
+		GL_TRANSFORM_BIT|
+		GL_CURRENT_BIT|
+		GL_TEXTURE_BIT);
+
+	if (paint_load_overlay_tex(sd, brush, vc->ar)) {
+		glColorMask(GL_TRUE, GL_TRUE, GL_TRUE, GL_TRUE);
+		glDepthMask(GL_FALSE);
+		glDepthFunc(GL_ALWAYS);
+
+		glEnable(GL_BLEND);
+
+		glMatrixMode(GL_MODELVIEW);
+		glPushMatrix();
+		glLoadIdentity();
+
+		glMatrixMode(GL_TEXTURE);
+		glPushMatrix();
+		glLoadIdentity();
+
+		glTranslatef(0.5f, 0.5f, 0.0f);
+
+		glRotatef(angle, 0.0f, 0.0f, 1.0f);
+
+		glTranslatef(-0.5f, -0.5f, 0.0f);
+
+		if (sd->draw_pressure && (brush->flag & BRUSH_SIZE_PRESSURE)) {
+			glTranslatef(0.5f, 0.5f, 0.0f);
+			glScalef(1.0f/sd->pressure_value, 1.0f/sd->pressure_value, 1);
+			glTranslatef(-0.5f, -0.5f, 0.0f);
+		}
+
+		glColor4f(
+			U.sculpt_paint_overlay_col[0],
+			U.sculpt_paint_overlay_col[1],
+			U.sculpt_paint_overlay_col[2],
+			brush->texture_overlay_alpha / 100.0f);
+
+		glBegin(GL_QUADS);
+			glTexCoord2f(0.0f, 0.0f);
+			glVertex2f(quad->xmin, quad->ymin);
+
+			glTexCoord2f(1.0f, 0.0f);
+			glVertex2f(quad->xmax, quad->ymin);
+
+			glTexCoord2f(1.0f, 1.0f);
+			glVertex2f(quad->xmax, quad->ymax);
+
+			glTexCoord2f(0.0f, 1.0f);
+			glVertex2f(quad->xmin, quad->ymax);
+		glEnd();
+
+		glPopMatrix();
+
+		glMatrixMode(GL_MODELVIEW);
+		glPopMatrix();
+	}
+
+	glPopAttrib();
+}
+
+void ED_draw_on_surface_cursor(float modelview[16], float projection[16], float col[3], float alpha, float size[3], int viewport[4], float location[3], float inner_radius, float outer_radius, int brush_size)
+{
+	GLUquadric* sphere;
+
 	glPushAttrib(
 		GL_COLOR_BUFFER_BIT|
 		GL_CURRENT_BIT|
@@ -718,63 +779,71 @@
 		GL_VIEWPORT_BIT|
 		GL_TEXTURE_BIT);
 
-	if (paint_load_overlay_tex(sd, brush, vc->ar)) {
-		glColorMask(GL_TRUE, GL_TRUE, GL_TRUE, GL_TRUE);
-		glDepthMask(GL_FALSE);
-		glDepthFunc(GL_ALWAYS);
-
-		glEnable(GL_BLEND);
-
-		glMatrixMode(GL_MODELVIEW);
-		glPushMatrix();
-		glLoadIdentity();
-
-		glMatrixMode(GL_TEXTURE);
-		glPushMatrix();
-		glLoadIdentity();
-
-		glTranslatef(0.5f, 0.5f, 0);
-
-		glRotatef(angle, 0, 0, 1);
-
-		glTranslatef(-0.5f, -0.5f, 0);
-
-		if (sd->draw_pressure && (brush->flag & BRUSH_SIZE_PRESSURE)) {
-			glTranslatef(0.5f, 0.5f, 0);
-			glScalef(1.0f/sd->pressure_value, 1.0f/sd->pressure_value, 1);
-			glTranslatef(-0.5f, -0.5f, 0);
-		}
-
-		glColor4f(
-			U.sculpt_paint_overlay_col[0],
-			U.sculpt_paint_overlay_col[1],
-			U.sculpt_paint_overlay_col[2],
-			brush->texture_overlay_alpha / 100.0f);
-
-		glBegin(GL_QUADS);
-			glTexCoord2f(0, 0);
-			glVertex2f(l, b);
-
-			glTexCoord2f(1, 0);
-			glVertex2f(r, b);
-
-			glTexCoord2f(1, 1);
-			glVertex2f(r, t);
-
-			glTexCoord2f(0, 1);
-			glVertex2f(l, t);
-		glEnd();
-
-		glPopMatrix();
-
-		glMatrixMode(GL_MODELVIEW);
-		glPopMatrix();
-	}
+	glColor4f(col[0], col[1], col[2], alpha);
+
+	glEnable(GL_BLEND);
+
+	glMatrixMode(GL_MODELVIEW);
+	glPushMatrix();
+	glLoadMatrixf(modelview);
+
+	glTranslatef(location[0], location[1], location[2]);
+
+	glScalef(size[0], size[1], size[2]);
+
+	glMatrixMode(GL_PROJECTION);
+	glPushMatrix();
+	glLoadMatrixf(projection);
+
+	glViewport(viewport[0], viewport[1], viewport[2], viewport[3]);
+
+	glColorMask(GL_FALSE, GL_FALSE, GL_FALSE, GL_FALSE);
+	glDepthMask(GL_FALSE);
+
+	glDisable(GL_CULL_FACE);
+
+	glEnable(GL_DEPTH_TEST);
+
+	glClearStencil(0);
+	glClear(GL_STENCIL_BUFFER_BIT);
+	glEnable(GL_STENCIL_TEST);
+
+	glStencilFunc(GL_ALWAYS, 3, 0xFF);
+	glStencilOp(GL_KEEP, GL_REPLACE, GL_KEEP);
+
+	sphere = gluNewQuadric();
+
+	gluSphere(sphere, outer_radius, 40, 40);
+
+	glStencilFunc(GL_ALWAYS, 1, 0xFF);
+	glStencilOp(GL_KEEP, GL_DECR, GL_KEEP);
+
+	if (brush_size >= 8)
+		gluSphere(sphere, inner_radius, 40, 40);
+
+	glColorMask(GL_TRUE, GL_TRUE, GL_TRUE, GL_TRUE);
+
+	glStencilFunc(GL_EQUAL, 1, 0xFF);
+	glStencilOp(GL_KEEP, GL_KEEP, GL_KEEP);
+
+	gluSphere(sphere, outer_radius, 40, 40);
+
+	glStencilFunc(GL_EQUAL, 3, 0xFF);
+	glStencilOp(GL_KEEP, GL_KEEP, GL_KEEP);
+
+	gluSphere(sphere, outer_radius, 40, 40);
+
+	gluDeleteQuadric(sphere);
+
+	glPopMatrix();
+
+	glMatrixMode(GL_MODELVIEW);
+	glPopMatrix();
 
 	glPopAttrib();
 }
 
-void ED_draw_on_surface_cursor(float modelview[16], float projection[16], float col[3], float alpha, float size[3], int viewport[4], float location[3], float inner_radius, float outer_radius, int brush_size)
+static void stencil_brush_on_surface(float modelview[16], float projection[16], float size[3], int viewport[4], float location[3], float outer_radius)
 {
 	GLUquadric* sphere;
 
@@ -790,10 +859,6 @@
 		GL_VIEWPORT_BIT|
 		GL_TEXTURE_BIT);
 
-	glColor4f(col[0], col[1], col[2], alpha);
-
-	glEnable(GL_BLEND);
-
 	glMatrixMode(GL_MODELVIEW);
 	glPushMatrix();
 	glLoadMatrixf(modelview);
@@ -829,22 +894,7 @@
 	glStencilFunc(GL_ALWAYS, 1, 0xFF);
 	glStencilOp(GL_KEEP, GL_DECR, GL_KEEP);
 
-	if (brush_size >= 8)
-		gluSphere(sphere, inner_radius, 40, 40);
-
-	glColorMask(GL_TRUE, GL_TRUE, GL_TRUE, GL_TRUE);
-
-	glStencilFunc(GL_EQUAL, 1, 0xFF);
-	glStencilOp(GL_KEEP, GL_KEEP, GL_KEEP);
-
 	gluSphere(sphere, outer_radius, 40, 40);
-
-	glStencilFunc(GL_EQUAL, 3, 0xFF);
-	glStencilOp(GL_KEEP, GL_KEEP, GL_KEEP);
-
-	gluSphere(sphere, outer_radius, 40, 40);
-
-	gluDeleteQuadric(sphere);
 
 	glPopMatrix();
 
@@ -854,68 +904,7 @@
 	glPopAttrib();
 }
 
-static void stencil_brush_on_surface(float modelview[16], float projection[16], float size[3], int viewport[4], float location[3], float outer_radius)
-{
-	GLUquadric* sphere;
-
-	glPushAttrib(
-		GL_COLOR_BUFFER_BIT|
-		GL_CURRENT_BIT|
-		GL_DEPTH_BUFFER_BIT|
-		GL_ENABLE_BIT|
-		GL_LINE_BIT|
-		GL_POLYGON_BIT|
-		GL_STENCIL_BUFFER_BIT|
-		GL_TRANSFORM_BIT|
-		GL_VIEWPORT_BIT|
-		GL_TEXTURE_BIT);
-
-	glMatrixMode(GL_MODELVIEW);
-	glPushMatrix();
-	glLoadMatrixf(modelview);
-
-	glTranslatef(location[0], location[1], location[2]);
-
-	glScalef(size[0], size[1], size[2]);
-
-	glMatrixMode(GL_PROJECTION);
-	glPushMatrix();
-	glLoadMatrixf(projection);
-
-	glViewport(viewport[0], viewport[1], viewport[2], viewport[3]);
-
-	glColorMask(GL_FALSE, GL_FALSE, GL_FALSE, GL_FALSE);
-	glDepthMask(GL_FALSE);
-
-	glDisable(GL_CULL_FACE);
-
-	glEnable(GL_DEPTH_TEST);
-
-	glClearStencil(0);
-	glClear(GL_STENCIL_BUFFER_BIT);
-	glEnable(GL_STENCIL_TEST);
-
-	glStencilFunc(GL_ALWAYS, 3, 0xFF);
-	glStencilOp(GL_KEEP, GL_REPLACE, GL_KEEP);
-
-	sphere = gluNewQuadric();
-
-	gluSphere(sphere, outer_radius, 40, 40);
-
-	glStencilFunc(GL_ALWAYS, 1, 0xFF);
-	glStencilOp(GL_KEEP, GL_DECR, GL_KEEP);
-
-	gluSphere(sphere, outer_radius, 40, 40);
-
-	glPopMatrix();
-
-	glMatrixMode(GL_MODELVIEW);
-	glPopMatrix();
-
-	glPopAttrib();
-}
-
-void ED_draw_fixed_overlay_on_surface(float modelview[16], float projection[16], float size[3], int viewport[4], float location[3], float outer_radius, Sculpt *sd, Brush *brush, ViewContext *vc, float t, float b, float l, float r, float angle)
+void ED_draw_fixed_overlay_on_surface(float modelview[16], float projection[16], float size[3], int viewport[4], float location[3], float outer_radius, Sculpt *sd, Brush *brush, ViewContext *vc, rctf* quad, float angle)
 {
 	stencil_brush_on_surface(modelview, projection, size, viewport, location, outer_radius);
 
@@ -925,7 +914,7 @@
 	glStencilFunc(GL_EQUAL, 2, 0xFF);
 	glStencilOp(GL_KEEP, GL_KEEP, GL_KEEP);
 
-	draw_fixed_overlay(sd, brush, vc, t, b, l, r, angle);
+	draw_fixed_overlay(sd, brush, vc, quad, angle);
 
 	glPopAttrib();
 }
@@ -1244,88 +1233,52 @@
 // Functions should be refactored so that they can be used between sculpt.c and
 // paint_stroke.c clearly and optimally and the lines of communication between the
 // two modules should be more clearly defined.
-static void paint_draw_cursor(bContext *C, int x, int y, void *unused)
-=======
-/* Special actions taken when paint cursor goes over mesh */
-/* TODO: sculpt only for now */
-static void paint_cursor_on_hit(Sculpt *sd, Brush *brush, ViewContext *vc,
-				float location[3], float *visual_strength)
->>>>>>> e038b255
-{
-	float unprojected_radius, projected_radius;
-
-	/* TODO: check whether this should really only be done when
-	   brush is over mesh? */
-	if(sd->draw_pressure && brush_use_alpha_pressure(brush))
-		(*visual_strength) *= sd->pressure_value;
-
-	if(sd->draw_anchored)
-		projected_radius = sd->anchored_size;
-	else {
-		if(brush->flag & BRUSH_ANCHORED)
-			projected_radius = 8;
-		else
-			projected_radius = brush_size(brush);
-	}
-	unprojected_radius = paint_calc_object_space_radius(vc, location,
-							    projected_radius);
-
-	if(sd->draw_pressure && brush_use_size_pressure(brush))
-		unprojected_radius *= sd->pressure_value;
-
-	if(!brush_use_locked_size(brush))
-		brush_set_unprojected_radius(brush, unprojected_radius);
-}
-
 static void paint_draw_cursor(bContext *C, int x, int y, void *UNUSED(unused))
 {
 	Paint *paint = paint_get_active(CTX_data_scene(C));
 	Brush *brush = paint_brush(paint);
+
 	ViewContext vc;
-	float final_radius;
-	float translation[2];
-	float outline_alpha, *outline_col;
-	
-	/* set various defaults */
-	translation[0] = x;
-	translation[1] = y;
-	outline_alpha = 0.5;
-	outline_col = brush->add_col;
-	final_radius = brush_size(brush);
-
-	/* check that brush drawing is enabled */
-	if(!(paint->flags & PAINT_SHOW_BRUSH))
-		return;
+
+	/* sd->last_angle, sd->last_y, sd->last_x, and set_brush_size need to be
+       updated even if we are not drawing the cursor, so we cannot return
+	   until they are updated. */
 
 	/* can't use stroke vc here because this will be called during
-	   mouse over too, not just during a stroke */	   
+	   mouse over too, not just during a stroke */	
 	view3d_set_viewcontext(C, &vc);
 
 	/* TODO: as sculpt and other paint modes are unified, this
 	   special mode of drawing will go away */
-	if(vc.obact->sculpt) {
+	if (vc.obact->sculpt) {
 		Sculpt *sd = CTX_data_tool_settings(C)->sculpt;
-		float location[3];
-		int pixel_radius, hit;
+
+		int pixel_radius, viewport[4];
+		float location[3], modelview[16], projection[16];
+
+		int hit;
+
+		int flip;
+		int sign;
+
+		float* col;
+		float  alpha;
+
 		const float root_alpha = brush_alpha(brush);
 		float visual_strength = root_alpha*root_alpha;
-<<<<<<< HEAD
 
 		const float min_alpha = sd->sculpting ? 0.10f : 0.20f;
 		const float max_alpha = sd->sculpting ? 0.40f : 0.80f;
 
-		float t, b, l, r, angle;
+		float angle;
+
+		rctf quad;
 
 		float rake_delta[3];
-=======
-		const float min_alpha = 0.20f;
-		const float max_alpha = 0.80f;
->>>>>>> e038b255
-
-		/* this is probably here so that rake takes into
+
+		/* XXX: This is here so that rake takes into
 		   account the brush movements before the stroke
-		   starts, but this doesn't really belong in draw code
-		   (TODO) */
+		   starts.  Is there a cleaner way? */
 		{
 			const float u = 0.5f;
 			const float v = 1 - u;
@@ -1334,7 +1287,7 @@
 			const float dx = sd->last_x - x;
 			const float dy = sd->last_y - y;
 
-			if(dx*dx + dy*dy >= r*r) {
+			if (dx*dx + dy*dy >= r*r) {
 				sd->last_angle = atan2(dx, dy);
 
 				sd->last_x = u*sd->last_x + v*x;
@@ -1342,40 +1295,55 @@
 			}
 		}
 
-		/* test if brush is over the mesh */
-		hit = sculpt_get_brush_geometry(C, x, y, &pixel_radius, location);
-
-		/* draw overlay */
-		paint_draw_alpha_overlay(sd, brush, &vc, x, y);
-
-		if(brush_use_locked_size(brush))
+		/* can leave now if brush size is not locked and
+		   drawing brush is not enabled */
+		if(!brush_use_locked_size(brush) && !(paint->flags & PAINT_SHOW_BRUSH)) 
+			return;
+
+		hit = sculpt_get_brush_geometry(C, x, y, &pixel_radius, location, modelview, projection, viewport);
+
+		if (brush_use_locked_size(brush))
 			brush_set_size(brush, pixel_radius);
 
-<<<<<<< HEAD
-		// XXX: no way currently to know state of pen flip or invert key modifier without starting a stroke
-		flip = 1;
+		/* XXX: need to determine if there is a condition that allows exiting
+		   from this point */
+
+		/* check if brush is subtracting, use different color then */
+		/* XXX: no way currently to know state of pen flip or
+		   invert key modifier without starting a stroke */
+		flip = brush->flag & BRUSH_INVERTED ? -1 : 1;
 
 		sign = flip * ((brush->flag & BRUSH_DIR_IN)? -1 : 1);
 
-		if (sign < 0 && ELEM5(brush->sculpt_tool, SCULPT_TOOL_DRAW, SCULPT_TOOL_GRAVITY, SCULPT_TOOL_INFLATE, SCULPT_TOOL_CLAY, SCULPT_TOOL_PINCH))
+		if (sign < 0 &&
+            ELEM6(brush->sculpt_tool,
+				SCULPT_TOOL_DRAW,
+				SCULPT_TOOL_GRAVITY,
+				SCULPT_TOOL_INFLATE,
+				SCULPT_TOOL_CLAY,
+				SCULPT_TOOL_PINCH,
+				SCULPT_TOOL_CREASE))
+		{
 			col = brush->sub_col;
-		else
+		}
+		else {
 			col = brush->add_col;
+		}
 
 		alpha = (paint->flags & PAINT_SHOW_BRUSH_ON_SURFACE) ? min_alpha + (visual_strength*(max_alpha-min_alpha)) : 0.50f;
 
 		if (sd->draw_anchored) {
-			l = sd->anchored_initial_mouse[0]-sd->anchored_size - vc.ar->winrct.xmin;
-			b = sd->anchored_initial_mouse[1]-sd->anchored_size - vc.ar->winrct.ymin;
-			r = sd->anchored_initial_mouse[0]+sd->anchored_size - vc.ar->winrct.xmin;
-			t = sd->anchored_initial_mouse[1]+sd->anchored_size - vc.ar->winrct.ymin;
+			quad.xmin = sd->anchored_initial_mouse[0]-sd->anchored_size - vc.ar->winrct.xmin;
+			quad.ymin = sd->anchored_initial_mouse[1]-sd->anchored_size - vc.ar->winrct.ymin;
+			quad.xmax = sd->anchored_initial_mouse[0]+sd->anchored_size - vc.ar->winrct.xmin;
+			quad.ymax = sd->anchored_initial_mouse[1]+sd->anchored_size - vc.ar->winrct.ymin;
 		}
 		else {
 			const int size= brush_size(brush);
-			l= (float)x-size;
-			b= (float)y-size;
-			r= (float)x+size;
-			t= (float)y+size;
+			quad.xmin= (float)x-size;
+			quad.ymin= (float)y-size;
+			quad.xmax= (float)x+size;
+			quad.ymax= (float)y+size;
 		}
 
 		if (brush->flag & BRUSH_RAKE) {
@@ -1389,12 +1357,13 @@
 
 		update_rake_delta(rake_delta, location, x+vc.ar->winrct.xmin, y+vc.ar->winrct.ymin, &vc, CTX_data_active_object(C)->obmat);
 
+		/* draw overlay */
 		if (!sd->sculpting &&
 			(!hit || !(paint->flags & PAINT_SHOW_BRUSH_ON_SURFACE)) &&
 			brush->flag & BRUSH_TEXTURE_OVERLAY)
 		{
 			if (!hit || brush->mtex.brush_map_mode == MTEX_MAP_MODE_FIXED) {
-				draw_fixed_overlay(sd, brush, &vc, t, b, l, r, angle);
+				draw_fixed_overlay(sd, brush, &vc, &quad, angle);
 			}
 			else if (brush->mtex.brush_map_mode == MTEX_MAP_MODE_WRAP) {
 					float up_vec[3]= {0,1,0};
@@ -1411,42 +1380,12 @@
 						draw_wrapped_overlay(modelview, projection, ob->size, viewport, location, brush_unprojected_radius(brush), sd, brush, &vc, angle, up_vec);
 					}
 			}
-=======
-		/* check if brush is subtracting, use different color then */
-		/* TODO: no way currently to know state of pen flip or
-		   invert key modifier without starting a stroke */
-		if((!(brush->flag & BRUSH_INVERTED) ^
-		    !(brush->flag & BRUSH_DIR_IN)) &&
-		   ELEM5(brush->sculpt_tool, SCULPT_TOOL_DRAW,
-			 SCULPT_TOOL_INFLATE, SCULPT_TOOL_CLAY,
-			 SCULPT_TOOL_PINCH, SCULPT_TOOL_CREASE))
-			outline_col = brush->sub_col;
+		}
 
 		/* only do if brush is over the mesh */
-		if(hit)
-			paint_cursor_on_hit(sd, brush, &vc, location, &visual_strength);
-
-		/* don't show effect of strength past the soft limit */
-		if(visual_strength > 1)
-			visual_strength = 1;
-
-		outline_alpha = ((paint->flags & PAINT_SHOW_BRUSH_ON_SURFACE) ?
-				 min_alpha + (visual_strength*(max_alpha-min_alpha)) : 0.50f);
-
-		if(sd->draw_anchored) {
-			final_radius = sd->anchored_size;
-			translation[0] = sd->anchored_initial_mouse[0] - vc.ar->winrct.xmin;
-			translation[1] = sd->anchored_initial_mouse[1] - vc.ar->winrct.ymin;
->>>>>>> e038b255
-		}
-	}
-
-<<<<<<< HEAD
 		if (hit) {
+			float projected_radius;
 			float unprojected_radius;
-
-			// XXX duplicated from brush_strength & paint_stroke_add_step, refactor later
-			//wmEvent* event = CTX_wm_window(C)->eventstate;
 
 			if (sd->draw_pressure && (brush->flag & BRUSH_ALPHA_PRESSURE))
 				visual_strength *= sd->pressure_value;
@@ -1454,15 +1393,18 @@
 			// don't show effect of strength past the soft limit
 			if (visual_strength > 1) visual_strength = 1;
 
-			if (sd->draw_anchored) {
-				unprojected_radius = unproject_brush_radius(CTX_data_active_object(C), &vc, location, sd->anchored_size);
+			if(sd->draw_anchored) {
+				projected_radius = sd->anchored_size;
 			}
 			else {
-				if (brush->flag & BRUSH_ANCHORED)
-					unprojected_radius = unproject_brush_radius(CTX_data_active_object(C), &vc, location, 8);
+				if(brush->flag & BRUSH_ANCHORED)
+					projected_radius = 8;
 				else
-					unprojected_radius = unproject_brush_radius(CTX_data_active_object(C), &vc, location, brush_size(brush));
+					projected_radius = brush_size(brush);
 			}
+
+			unprojected_radius =
+				paint_calc_object_space_radius(vc, location, projected_radius);
 
 			if (sd->draw_pressure && (brush->flag & BRUSH_SIZE_PRESSURE))
 				unprojected_radius *= sd->pressure_value;
@@ -1470,6 +1412,7 @@
 			if (!brush_use_locked_size(brush))
 				brush_set_unprojected_radius(brush, unprojected_radius);
 
+			/* can leave now if brush drawing is off */
 			if(!(paint->flags & PAINT_SHOW_BRUSH))
 				return;
 
@@ -1486,7 +1429,7 @@
 
 				if (!sd->sculpting && brush->flag & BRUSH_TEXTURE_OVERLAY) {
 					if (brush->mtex.brush_map_mode == MTEX_MAP_MODE_FIXED)
-						ED_draw_fixed_overlay_on_surface(modelview, projection, ob->size, viewport, location0, outer_radius, sd, brush, &vc, t, b, l, r, angle);
+						ED_draw_fixed_overlay_on_surface(modelview, projection, ob->size, viewport, location0, outer_radius, sd, brush, &vc, &quad, angle);
 					else if (brush->mtex.brush_map_mode == MTEX_MAP_MODE_WRAP) {
 						float up_vec[3]= {0,1,0};
 
@@ -1536,12 +1479,12 @@
 
 			if (sd->draw_anchored) {
 				glTranslatef(sd->anchored_initial_mouse[0] - vc.ar->winrct.xmin, sd->anchored_initial_mouse[1] - vc.ar->winrct.ymin, 0.0f);
-				glutil_draw_lined_arc(0.0, M_PI*2.0, sd->anchored_size, 40);
+				glutil_draw_lined_arc(0.0f, (float)(M_PI*2.0), sd->anchored_size, 40);
 				glTranslatef(-sd->anchored_initial_mouse[0] + vc.ar->winrct.xmin, -sd->anchored_initial_mouse[1] + vc.ar->winrct.xmin, 0.0f);
 			}
 			else {
 				glTranslatef((float)x, (float)y, 0.0f);
-				glutil_draw_lined_arc(0.0, M_PI*2.0, brush_size(brush), 40);
+				glutil_draw_lined_arc(0.0f, (float)(M_PI*2.0), brush_size(brush), 40);
 				glTranslatef(-(float)x, -(float)y, 0.0f);
 			}
 
@@ -1549,81 +1492,65 @@
 #ifdef WITH_ONSURFACEBRUSH
 		}
 #endif
-=======
-	/* make lines pretty */
-	glEnable(GL_BLEND);
-	glEnable(GL_LINE_SMOOTH);
-
-	/* set brush color */
-	glColor4f(outline_col[0], outline_col[1], outline_col[2], outline_alpha);
-
-	/* draw brush outline */
-	glTranslatef(translation[0], translation[1], 0);
-	glutil_draw_lined_arc(0.0, M_PI*2.0, final_radius, 40);
-	glTranslatef(-translation[0], -translation[1], 0);
-
-	/* restore GL state */
-	glDisable(GL_BLEND);
-	glDisable(GL_LINE_SMOOTH);
-}
-
-/* if this is a tablet event, return tablet pressure and set *pen_flip
-   to 1 if the eraser tool is being used, 0 otherwise */
-static float event_tablet_data(wmEvent *event, int *pen_flip)
-{
-	int erasor = 0;
-	float pressure = 1;
-
-	if(event->custom == EVT_DATA_TABLET) {
-		wmTabletData *wmtab= event->customdata;
-
-		erasor = (wmtab->Active == EVT_TABLET_ERASER);
-		pressure = (wmtab->Active != EVT_TABLET_NONE) ? wmtab->Pressure : 1;
->>>>>>> e038b255
-	}
-
-<<<<<<< HEAD
+	}
+	else {
+		if(!(paint->flags & PAINT_SHOW_BRUSH))
+			return;
+
 		glColor4ubv(paint_get_active(CTX_data_scene(C))->paint_cursor_col);
 		glEnable(GL_LINE_SMOOTH);
 		glEnable(GL_BLEND);
 
 		glTranslatef((float)x, (float)y, 0.0f);
-		glutil_draw_lined_arc(0.0, M_PI*2.0, brush_size(brush), 40); // XXX: for now use the brushes size instead of potentially using the unified size because the feature has been enabled for sculpt
+		glutil_draw_lined_arc(0.0, M_PI*2.0, brush_size(brush), 40); // XXX: make sure this the right size to use in non-sculpt modes
 		glTranslatef((float)-x, (float)-y, 0.0f);
-=======
-	if(pen_flip)
-		(*pen_flip) = erasor;
->>>>>>> e038b255
-
-	return pressure;
+
+		glDisable(GL_BLEND);
+		glDisable(GL_LINE_SMOOTH);
+	}
 }
 
 /* Put the location of the next stroke dot into the stroke RNA and apply it to the mesh */
 static void paint_brush_stroke_add_step(bContext *C, wmOperator *op, wmEvent *event, float mouse_in[2])
 {
-	Paint *paint = paint_get_active(CTX_data_scene(C));
-	Brush *brush = paint_brush(paint);
+	Paint *paint = paint_get_active(CTX_data_scene(C)); // XXX
+	Brush *brush = paint_brush(paint); // XXX
+
+	float mouse[3];
+
+	PointerRNA itemptr;
+
+	float location[3];
+
+	float pressure;
+	int   pen_flip;
+
+	ViewContext vc; // XXX
+
 	PaintStroke *stroke = op->customdata;
-	float mouse[3];
-	PointerRNA itemptr;
-	float location[3];
-	float pressure;
-	int pen_flip;
-
-	/* see if tablet affects event */
-	pressure = event_tablet_data(event, &pen_flip);
-
-	/* TODO: as sculpt and other paint modes are unified, this
-	   separation will go away */
-	if(stroke->vc.obact->sculpt) {
+
+	view3d_set_viewcontext(C, &vc); // XXX
+
+	/* Tablet */
+	if(event->custom == EVT_DATA_TABLET) {
+		wmTabletData *wmtab= event->customdata;
+
+		pressure = (wmtab->Active != EVT_TABLET_NONE) ? wmtab->Pressure : 1;
+		pen_flip = (wmtab->Active == EVT_TABLET_ERASER);
+	}
+	else {
+		pressure = 1;
+		pen_flip = 0;
+	}
+
+	// XXX: temporary check for sculpt mode until things are more unified
+	if (vc.obact->sculpt) {
 		float delta[3];
 
 		brush_jitter_pos(brush, mouse_in, mouse);
 
-		/* XXX: meh, this is round about because
-		   brush_jitter_pos isn't written in the best way to
-		   be reused here */
-		if(brush->flag & BRUSH_JITTER_PRESSURE) {
+		// XXX: meh, this is round about because brush_jitter_pos isn't written in the best way to be reused here
+		if (brush->flag & BRUSH_JITTER_PRESSURE) {
 			sub_v3_v3v3(delta, mouse, mouse_in);
 			mul_v3_fl(delta, pressure);
 			add_v3_v3v3(mouse, mouse_in, delta);
@@ -1632,7 +1559,7 @@
 	else
 		copy_v3_v3(mouse, mouse_in);
 
-	/* TODO: can remove the if statement once all modes have this */
+	/* XXX: can remove the if statement once all modes have this */
 	if(stroke->get_location)
 		stroke->get_location(C, stroke, location, mouse);
 	else
@@ -1641,10 +1568,10 @@
 	/* Add to stroke */
 	RNA_collection_add(op->ptr, "stroke", &itemptr);
 
-	RNA_float_set_array(&itemptr, "location", location);
-	RNA_float_set_array(&itemptr, "mouse", mouse);
-	RNA_boolean_set(&itemptr, "pen_flip", pen_flip);
-	RNA_float_set(&itemptr, "pressure", pressure);
+	RNA_float_set_array(&itemptr, "location",     location);
+	RNA_float_set_array(&itemptr, "mouse",        mouse);
+	RNA_boolean_set    (&itemptr, "pen_flip",     pen_flip);
+	RNA_float_set      (&itemptr, "pressure", pressure);
 
 	stroke->last_mouse_position[0] = mouse[0];
 	stroke->last_mouse_position[1] = mouse[1];
@@ -1663,7 +1590,7 @@
 	    !(stroke->brush->flag & BRUSH_ANCHORED) &&
 	    !(stroke->brush->flag & BRUSH_RESTORE_MESH))
 	{
-		float u = stroke->brush->smooth_stroke_factor, v = 1.0f - u;
+		float u = stroke->brush->smooth_stroke_factor, v = 1.0 - u;
 		float dx = stroke->last_mouse_position[0] - event->x, dy = stroke->last_mouse_position[1] - event->y;
 
 		/* If the mouse is moving within the radius of the last move,
@@ -1696,21 +1623,19 @@
 		length= len_v2(vec);
 
 		if(length > FLT_EPSILON) {
-<<<<<<< HEAD
 			float pressure = 1;
 			float dvec[2];
 			float mouse[2];
 
-			// XXX duplicate code
-			if(event->custom == EVT_DATA_TABLET) {
-				wmTabletData *wmtab= event->customdata;
-				if(wmtab->Active != EVT_TABLET_NONE)
-					pressure = stroke->brush->flag & BRUSH_SIZE_PRESSURE ? wmtab->Pressure : 1;
-			}
+			pressure = brush_use_size_pressure(stroke->brush) ? event_tablet_data(event, NULL) : 1.0;
 
 			scale = (brush_size(stroke->brush)*pressure*stroke->brush->spacing/50.0f) / length;
 
-			if (scale < FLT_EPSILON) // paranoia here: make sure scale is big enough have an effect when added
+			// XXX: this code checks for very small numbers, which could lead to 
+			// a large number of iterations.  perhaps this code should just
+			// bail out or break if numbers are too small.  Investigate this.
+
+			if (scale < FLT_EPSILON) // make sure scale is big enough have an effect when added
 				scale= FLT_EPSILON;
 
 			if (stroke->brush->flag & BRUSH_ADAPTIVE_SPACE) {
@@ -1724,7 +1649,7 @@
 					CLAMP(f, 0.1f, 1); // make sure that adaptive strength never sets spacing to zero
 
 					d= f*scale;
-					CLAMP(d, FLT_EPSILON, scale); // paranoia here: d has to be big enough to increment t
+					CLAMP(d, FLT_EPSILON, scale); // d has to be big enough to increment t
 
 					t += d;
 
@@ -1749,27 +1674,6 @@
 				for(i = 0; i < steps; ++i, ++cnt) {
 					add_v2_v2(mouse, vec);
 					paint_brush_stroke_add_step(C, op, event, mouse);
-=======
-			int steps;
-			int i;
-			float pressure= 1.0f;
-
-			/* XXX mysterious :) what has 'use size' do with this here... if you don't check for it, pressure fails */
-			if(brush_use_size_pressure(stroke->brush))
-				pressure = event_tablet_data(event, NULL);
-			
-			if(pressure > FLT_EPSILON) {
-				scale = (brush_size(stroke->brush)*pressure*stroke->brush->spacing/50.0f) / length;
-				if(scale > FLT_EPSILON) {
-					mul_v2_fl(vec, scale);
-
-					steps = (int)(1.0f / scale);
-
-					for(i = 0; i < steps; ++i, ++cnt) {
-						add_v2_v2(mouse, vec);
-						paint_brush_stroke_add_step(C, op, event, mouse);
-					}
->>>>>>> e038b255
 				}
 			}
 		}
@@ -1784,7 +1688,7 @@
 				  StrokeGetLocation get_location,
 				  StrokeTestStart test_start,
 				  StrokeUpdateStep update_step,
-				  StrokeDone done, int event_type)
+                  StrokeDone done, int event_type)
 {
 	PaintStroke *stroke = MEM_callocN(sizeof(PaintStroke), "PaintStroke");
 
@@ -1797,7 +1701,7 @@
 	stroke->update_step = update_step;
 	stroke->done = done;
 	stroke->event_type= event_type;	/* for modal, return event */
-	
+
 	return stroke;
 }
 
@@ -1863,8 +1767,8 @@
 			}
 			else {
 				;//ED_region_tag_redraw(ar);
-		}
-	}
+			}
+		}
 	}
 
 	/* we want the stroke to have the first daub at the start location instead of waiting till we have moved the space distance */
