/*
 * ***** BEGIN GPL LICENSE BLOCK *****
 *
 * This program is free software; you can redistribute it and/or
 * modify it under the terms of the GNU General Public License
 * as published by the Free Software Foundation; either version 2
 * of the License, or (at your option) any later version.
 *
 * This program is distributed in the hope that it will be useful,
 * but WITHOUT ANY WARRANTY; without even the implied warranty of
 * MERCHANTABILITY or FITNESS FOR A PARTICULAR PURPOSE.  See the
 * GNU General Public License for more details.
 *
 * along with this program; if not, write to the Free Software Foundation,
 * Inc., 51 Franklin Street, Fifth Floor, Boston, MA 02110-1301, USA.
 *
 * The Original Code is Copyright (C) 2001-2002 by NaN Holding BV.
 * All rights reserved.
 *
 * The Original Code is: some of this file.
 *
 * Contributor(s): Jens Ole Wund (bjornmose), Campbell Barton (ideasman42)
 *
 * ***** END GPL LICENSE BLOCK *****
 */

/** \file blender/editors/sculpt_paint/paint_image.c
 *  \ingroup edsculpt
 *  \brief Functions to paint images in 2D and 3D.
 */

#include <float.h>
#include <string.h>
#include <stdio.h>
#include <math.h>

#include "MEM_guardedalloc.h"

#ifdef WIN32
#  include "BLI_winstuff.h"
#endif

#include "BLI_math.h"
#include "BLI_blenlib.h"
#include "BLI_linklist.h"
#include "BLI_memarena.h"
#include "BLI_threads.h"
#include "BLI_utildefines.h"

#include "PIL_time.h"

#include "IMB_imbuf.h"
#include "IMB_imbuf_types.h"

#include "DNA_brush_types.h"
#include "DNA_mesh_types.h"
#include "DNA_node_types.h"
#include "DNA_object_types.h"

#include "BKE_camera.h"
#include "BKE_context.h"
#include "BKE_depsgraph.h"
#include "BKE_DerivedMesh.h"
#include "BKE_idprop.h"
#include "BKE_brush.h"
#include "BKE_image.h"
#include "BKE_library.h"
#include "BKE_main.h"
#include "BKE_mesh.h"
#include "BKE_node.h"
#include "BKE_object.h"
#include "BKE_paint.h"
#include "BKE_report.h"
#include "BKE_scene.h"
#include "BKE_colortools.h"

#include "BKE_editmesh.h"

#include "BIF_gl.h"
#include "BIF_glutil.h"

#include "UI_view2d.h"

#include "ED_image.h"
#include "ED_object.h"
#include "ED_screen.h"
#include "ED_sculpt.h"
#include "ED_uvedit.h"
#include "ED_view3d.h"
#include "ED_mesh.h"

#include "WM_api.h"
#include "WM_types.h"

#include "RNA_access.h"
#include "RNA_define.h"
#include "RNA_enum_types.h"

#include "GPU_draw.h"

#include "IMB_colormanagement.h"

#include "paint_intern.h"

typedef struct UndoImageTile {
	struct UndoImageTile *next, *prev;

	char idname[MAX_ID_NAME];  /* name instead of pointer*/
	char ibufname[IB_FILENAME_SIZE];

	union {
		float        *fp;
		unsigned int *uint;
		void         *pt;
	} rect;

	unsigned short *mask;

	int x, y;

	Image *ima;
	short source, use_float;
	char gen_type;
	bool valid;
} UndoImageTile;

/* this is a static resource for non-globality,
 * Maybe it should be exposed as part of the
 * paint operation, but for now just give a public interface */
static ImagePaintPartialRedraw imapaintpartial = {0, 0, 0, 0, 0};

ImagePaintPartialRedraw *get_imapaintpartial(void)
{
	return &imapaintpartial;
}

void set_imapaintpartial(struct ImagePaintPartialRedraw *ippr)
{
	imapaintpartial = *ippr;
}

/* UNDO */
typedef enum {
	COPY = 0,
	RESTORE = 1,
	RESTORE_COPY = 2
} CopyMode;

static void undo_copy_tile(UndoImageTile *tile, ImBuf *tmpibuf, ImBuf *ibuf, CopyMode mode)
{
	if (mode == COPY) {
		/* copy or swap contents of tile->rect and region in ibuf->rect */
		IMB_rectcpy(tmpibuf, ibuf, 0, 0, tile->x * IMAPAINT_TILE_SIZE,
		            tile->y * IMAPAINT_TILE_SIZE, IMAPAINT_TILE_SIZE, IMAPAINT_TILE_SIZE);

		if (ibuf->rect_float) {
			SWAP(float *, tmpibuf->rect_float, tile->rect.fp);
		}
		else {
			SWAP(unsigned int *, tmpibuf->rect, tile->rect.uint);
		}
	}
	else {
		if (mode == RESTORE_COPY)
			IMB_rectcpy(tmpibuf, ibuf, 0, 0, tile->x * IMAPAINT_TILE_SIZE,
		                tile->y * IMAPAINT_TILE_SIZE, IMAPAINT_TILE_SIZE, IMAPAINT_TILE_SIZE);
		/* swap to the tmpbuf for easy copying */
		if (ibuf->rect_float) {
			SWAP(float *, tmpibuf->rect_float, tile->rect.fp);
		}
		else {
			SWAP(unsigned int *, tmpibuf->rect, tile->rect.uint);
		}

		IMB_rectcpy(ibuf, tmpibuf, tile->x * IMAPAINT_TILE_SIZE,
		            tile->y * IMAPAINT_TILE_SIZE, 0, 0, IMAPAINT_TILE_SIZE, IMAPAINT_TILE_SIZE);

		if (mode == RESTORE) {
			if (ibuf->rect_float) {
				SWAP(float *, tmpibuf->rect_float, tile->rect.fp);
			}
			else {
				SWAP(unsigned int *, tmpibuf->rect, tile->rect.uint);
			}
		}
	}
}

void *image_undo_find_tile(Image *ima, ImBuf *ibuf, int x_tile, int y_tile, unsigned short **mask, bool validate)
{
	ListBase *lb = undo_paint_push_get_list(UNDO_PAINT_IMAGE);
	UndoImageTile *tile;
	short use_float = ibuf->rect_float ? 1 : 0;

	for (tile = lb->first; tile; tile = tile->next) {
		if (tile->x == x_tile && tile->y == y_tile && ima->gen_type == tile->gen_type && ima->source == tile->source) {
			if (tile->use_float == use_float) {
				if (strcmp(tile->idname, ima->id.name) == 0 && strcmp(tile->ibufname, ibuf->name) == 0) {
					if (mask) {
						/* allocate mask if requested */
						if (!tile->mask) {
							tile->mask = MEM_callocN(sizeof(unsigned short) * IMAPAINT_TILE_SIZE * IMAPAINT_TILE_SIZE,
							                         "UndoImageTile.mask");
						}

						*mask = tile->mask;
					}
					if (validate)
						tile->valid = true;

					return tile->rect.pt;
				}
			}
		}
	}
	
	return NULL;
}

void *image_undo_push_tile(Image *ima, ImBuf *ibuf, ImBuf **tmpibuf, int x_tile, int y_tile, unsigned short **mask)
{
	ListBase *lb = undo_paint_push_get_list(UNDO_PAINT_IMAGE);
	UndoImageTile *tile;
	int allocsize;
	short use_float = ibuf->rect_float ? 1 : 0;
	void *data;

	/* check if tile is already pushed */
	data = image_undo_find_tile(ima, ibuf, x_tile, y_tile, mask, true);
	if (data)
		return data;
	
	if (*tmpibuf == NULL)
		*tmpibuf = IMB_allocImBuf(IMAPAINT_TILE_SIZE, IMAPAINT_TILE_SIZE, 32, IB_rectfloat | IB_rect);
	
	tile = MEM_callocN(sizeof(UndoImageTile), "UndoImageTile");
	BLI_strncpy(tile->idname, ima->id.name, sizeof(tile->idname));
	tile->x = x_tile;
	tile->y = y_tile;

	/* add mask explicitly here */
	if (mask)
		*mask = tile->mask = MEM_callocN(sizeof(unsigned short) * IMAPAINT_TILE_SIZE * IMAPAINT_TILE_SIZE,
		                         "UndoImageTile.mask");

	allocsize = IMAPAINT_TILE_SIZE * IMAPAINT_TILE_SIZE * 4;
	allocsize *= (ibuf->rect_float) ? sizeof(float) : sizeof(char);
	tile->rect.pt = MEM_mapallocN(allocsize, "UndeImageTile.rect");

	BLI_strncpy(tile->ibufname, ibuf->name, sizeof(tile->ibufname));

	tile->gen_type = ima->gen_type;
	tile->source = ima->source;
	tile->use_float = use_float;
	tile->valid = true;
	tile->ima = ima;

	undo_copy_tile(tile, *tmpibuf, ibuf, COPY);
	undo_paint_push_count_alloc(UNDO_PAINT_IMAGE, allocsize);

	BLI_addtail(lb, tile);
	
	return tile->rect.pt;
}

void image_undo_remove_masks(void)
{
	ListBase *lb = undo_paint_push_get_list(UNDO_PAINT_IMAGE);
	UndoImageTile *tile;
	for (tile = lb->first; tile; tile = tile->next) {
		if (tile->mask) {
			MEM_freeN(tile->mask);
			tile->mask = NULL;
		}
	}
}

static void image_undo_restore_runtime(ListBase *lb)
{
	ImBuf *ibuf, *tmpibuf;
	UndoImageTile *tile;

	tmpibuf = IMB_allocImBuf(IMAPAINT_TILE_SIZE, IMAPAINT_TILE_SIZE, 32,
	                         IB_rectfloat | IB_rect);

	for (tile = lb->first; tile; tile = tile->next) {
		Image *ima = tile->ima;
		ibuf = BKE_image_acquire_ibuf(ima, NULL, NULL);

		undo_copy_tile(tile, tmpibuf, ibuf, RESTORE);

		GPU_free_image(ima); /* force OpenGL reload (maybe partial update will operate better?) */
		if (ibuf->rect_float)
			ibuf->userflags |= IB_RECT_INVALID; /* force recreate of char rect */
		if (ibuf->mipmap[0])
			ibuf->userflags |= IB_MIPMAP_INVALID;  /* force mipmap recreatiom */
		ibuf->userflags |= IB_DISPLAY_BUFFER_INVALID;

		BKE_image_release_ibuf(ima, ibuf, NULL);
	}

	IMB_freeImBuf(tmpibuf);
}

void image_undo_restore(bContext *C, ListBase *lb)
{
	Main *bmain = CTX_data_main(C);
	Image *ima = NULL;
	ImBuf *ibuf, *tmpibuf;
	UndoImageTile *tile;

	tmpibuf = IMB_allocImBuf(IMAPAINT_TILE_SIZE, IMAPAINT_TILE_SIZE, 32,
	                         IB_rectfloat | IB_rect);

	for (tile = lb->first; tile; tile = tile->next) {
		short use_float;

		/* find image based on name, pointer becomes invalid with global undo */
		if (ima && strcmp(tile->idname, ima->id.name) == 0) {
			/* ima is valid */
		}
		else {
			ima = BLI_findstring(&bmain->image, tile->idname, offsetof(ID, name));
		}

		ibuf = BKE_image_acquire_ibuf(ima, NULL, NULL);

		if (ima && ibuf && strcmp(tile->ibufname, ibuf->name) != 0) {
			/* current ImBuf filename was changed, probably current frame
			 * was changed when paiting on image sequence, rather than storing
			 * full image user (which isn't so obvious, btw) try to find ImBuf with
			 * matched file name in list of already loaded images */

			BKE_image_release_ibuf(ima, ibuf, NULL);

			ibuf = BLI_findstring(&ima->ibufs, tile->ibufname, offsetof(ImBuf, name));
		}

		if (!ima || !ibuf || !(ibuf->rect || ibuf->rect_float)) {
			BKE_image_release_ibuf(ima, ibuf, NULL);
			continue;
		}

		if (ima->gen_type != tile->gen_type || ima->source != tile->source) {
			BKE_image_release_ibuf(ima, ibuf, NULL);
			continue;
		}

		use_float = ibuf->rect_float ? 1 : 0;

		if (use_float != tile->use_float) {
			BKE_image_release_ibuf(ima, ibuf, NULL);
			continue;
		}

		undo_copy_tile(tile, tmpibuf, ibuf, RESTORE_COPY);

		GPU_free_image(ima); /* force OpenGL reload */
		if (ibuf->rect_float)
			ibuf->userflags |= IB_RECT_INVALID; /* force recreate of char rect */
		if (ibuf->mipmap[0])
			ibuf->userflags |= IB_MIPMAP_INVALID;  /* force mipmap recreatiom */
		ibuf->userflags |= IB_DISPLAY_BUFFER_INVALID;

		BKE_image_release_ibuf(ima, ibuf, NULL);
	}

	IMB_freeImBuf(tmpibuf);
}

void image_undo_free(ListBase *lb)
{
	UndoImageTile *tile;

	for (tile = lb->first; tile; tile = tile->next)
		MEM_freeN(tile->rect.pt);
}

static void image_undo_end(void)
{
	ListBase *lb = undo_paint_push_get_list(UNDO_PAINT_IMAGE);
	UndoImageTile *tile;
	int deallocsize = 0;
	int allocsize = IMAPAINT_TILE_SIZE * IMAPAINT_TILE_SIZE * 4;

	/* first dispose of invalid tiles (may happen due to drag dot for instance) */
	for (tile = lb->first; tile;) {
		if (!tile->valid) {
			UndoImageTile *tmp_tile = tile->next;
			deallocsize += allocsize * ((tile->use_float) ? sizeof(float) : sizeof(char));
			MEM_freeN(tile->rect.pt);
			BLI_freelinkN (lb, tile);
			tile = tmp_tile;
		}
		else {
			tile = tile->next;
		}
	}

	/* don't forget to remove the size of deallocated tiles */
	undo_paint_push_count_alloc(UNDO_PAINT_IMAGE, -deallocsize);

	undo_paint_push_end(UNDO_PAINT_IMAGE);
}

void image_undo_invalidate(void)
{
	UndoImageTile *tile;
	ListBase *lb = undo_paint_push_get_list(UNDO_PAINT_IMAGE);

	for (tile = lb->first; tile; tile = tile->next)
		tile->valid = false;
}

/* Imagepaint Partial Redraw & Dirty Region */

void imapaint_clear_partial_redraw(void)
{
	memset(&imapaintpartial, 0, sizeof(imapaintpartial));
}

void imapaint_region_tiles(ImBuf *ibuf, int x, int y, int w, int h, int *tx, int *ty, int *tw, int *th)
{
	int srcx = 0, srcy = 0;

	IMB_rectclip(ibuf, NULL, &x, &y, &srcx, &srcy, &w, &h);

	*tw = ((x + w - 1) >> IMAPAINT_TILE_BITS);
	*th = ((y + h - 1) >> IMAPAINT_TILE_BITS);
	*tx = (x >> IMAPAINT_TILE_BITS);
	*ty = (y >> IMAPAINT_TILE_BITS);
}

void imapaint_dirty_region(Image *ima, ImBuf *ibuf, int x, int y, int w, int h)
{
	ImBuf *tmpibuf = NULL;
	int tilex, tiley, tilew, tileh, tx, ty;
	int srcx = 0, srcy = 0;

	IMB_rectclip(ibuf, NULL, &x, &y, &srcx, &srcy, &w, &h);

	if (w == 0 || h == 0)
		return;
	
	if (!imapaintpartial.enabled) {
		imapaintpartial.x1 = x;
		imapaintpartial.y1 = y;
		imapaintpartial.x2 = x + w;
		imapaintpartial.y2 = y + h;
		imapaintpartial.enabled = 1;
	}
	else {
		imapaintpartial.x1 = min_ii(imapaintpartial.x1, x);
		imapaintpartial.y1 = min_ii(imapaintpartial.y1, y);
		imapaintpartial.x2 = max_ii(imapaintpartial.x2, x + w);
		imapaintpartial.y2 = max_ii(imapaintpartial.y2, y + h);
	}

	imapaint_region_tiles(ibuf, x, y, w, h, &tilex, &tiley, &tilew, &tileh);

	for (ty = tiley; ty <= tileh; ty++)
		for (tx = tilex; tx <= tilew; tx++)
			image_undo_push_tile(ima, ibuf, &tmpibuf, tx, ty, NULL);

	ibuf->userflags |= IB_BITMAPDIRTY;
	
	if (tmpibuf)
		IMB_freeImBuf(tmpibuf);
}

void imapaint_image_update(SpaceImage *sima, Image *image, ImBuf *ibuf, short texpaint)
{
	if (imapaintpartial.x1 != imapaintpartial.x2 &&
	    imapaintpartial.y1 != imapaintpartial.y2)
	{
		IMB_partial_display_buffer_update_delayed(ibuf, imapaintpartial.x1, imapaintpartial.y1,
		                                          imapaintpartial.x2, imapaintpartial.y2);
	}
	
	if (ibuf->mipmap[0])
		ibuf->userflags |= IB_MIPMAP_INVALID;

	/* todo: should set_tpage create ->rect? */
	if (texpaint || (sima && sima->lock)) {
		int w = imapaintpartial.x2 - imapaintpartial.x1;
		int h = imapaintpartial.y2 - imapaintpartial.y1;
		/* Testing with partial update in uv editor too */
		GPU_paint_update_image(image, imapaintpartial.x1, imapaintpartial.y1, w, h); //!texpaint);
	}
}

/* paint blur kernels */

BlurKernel *paint_new_blur_kernel(Brush *br)
{
	int i, j;
	BlurKernel *kernel = MEM_mallocN(sizeof(BlurKernel), "blur kernel");
	int pixel_len = br->blur_kernel_radius;
	BlurKernelType type = br->blur_mode;

	kernel->side = pixel_len * 2 + 1;
	kernel->side_squared = kernel->side * kernel->side;
	kernel->wdata = MEM_mallocN(sizeof(float) * kernel->side_squared, "blur kernel data");
	kernel->pixel_len = pixel_len;

	switch (type) {
		case KERNEL_BOX:
			for (i = 0; i < kernel->side_squared; i++)
				kernel->wdata[i] = 1.0;
			break;

		case KERNEL_GAUSSIAN:
		{
			float standard_dev = pixel_len / 3.0; /* at standard deviation of 3.0 kernel is at about zero */
			int i_term = pixel_len + 1;

			/* make the necessary adjustment to the value for use in the normal distribution formula */
			standard_dev = standard_dev * standard_dev * 2;

			kernel->wdata[pixel_len + pixel_len * kernel->side] = 1.0;
			/* fill in all four quadrants at once */
			for (i = 0; i < i_term; i++) {
				for (j = 0; j < pixel_len; j++) {
					float idist = pixel_len - i;
					float jdist = pixel_len - j;

					float value = exp((idist * idist + jdist * jdist) / standard_dev);

					kernel->wdata[i + j * kernel->side] =
					kernel->wdata[(kernel->side - j - 1) + i * kernel->side] =
					kernel->wdata[(kernel->side - i - 1) + (kernel->side - j - 1) * kernel->side] =
					kernel->wdata[j + (kernel->side - i - 1) * kernel->side] =
						value;
				}
			}

			break;
		}

		default:
			printf("unidentified kernel type, aborting\n");
			MEM_freeN(kernel->wdata);
			MEM_freeN(kernel);
			return NULL;
			break;
	}

	return kernel;
}

void paint_delete_blur_kernel(BlurKernel *kernel)
{
	if (kernel->wdata)
		MEM_freeN(kernel->wdata);
}

/************************ image paint poll ************************/

static Brush *image_paint_brush(bContext *C)
{
	Scene *scene = CTX_data_scene(C);
	ToolSettings *settings = scene->toolsettings;

	return BKE_paint_brush(&settings->imapaint.paint);
}

static int image_paint_poll(bContext *C)
{
	Object *obact = CTX_data_active_object(C);

	if (!image_paint_brush(C))
		return 0;

	if ((obact && obact->mode & OB_MODE_TEXTURE_PAINT) && CTX_wm_region_view3d(C)) {
		return 1;
	}
	else {
		SpaceImage *sima = CTX_wm_space_image(C);

		if (sima) {
			ARegion *ar = CTX_wm_region(C);

			if ((sima->mode == SI_MODE_PAINT) && ar->regiontype == RGN_TYPE_WINDOW) {
				return 1;
			}
		}
	}

	return 0;
}

static int image_paint_2d_clone_poll(bContext *C)
{
	Brush *brush = image_paint_brush(C);

	if (!CTX_wm_region_view3d(C) && image_paint_poll(C))
		if (brush && (brush->imagepaint_tool == PAINT_TOOL_CLONE))
			if (brush->clone.image)
				return 1;
	
	return 0;
}

/************************ paint operator ************************/
typedef enum TexPaintMode {
	PAINT_MODE_2D,
	PAINT_MODE_3D_PROJECT
} TexPaintMode;

typedef struct PaintOperation {
	TexPaintMode mode;

	void *custom_paint;

	float prevmouse[2];
	float startmouse[2];
	double starttime;

	void *cursor;
	ViewContext vc;
} PaintOperation;

bool paint_use_opacity_masking(Brush *brush)
{
	return ((brush->flag & BRUSH_AIRBRUSH) ||
	        (brush->flag & BRUSH_DRAG_DOT) ||
	        (brush->flag & BRUSH_ANCHORED) ||
	        (brush->imagepaint_tool == PAINT_TOOL_SMEAR) ||
	        (brush->imagepaint_tool == PAINT_TOOL_SOFTEN) ||
	        (brush->imagepaint_tool == PAINT_TOOL_FILL) ||
	        (brush->flag & BRUSH_USE_GRADIENT) ||
	        (brush->mtex.tex && !ELEM3(brush->mtex.brush_map_mode, MTEX_MAP_MODE_TILED, MTEX_MAP_MODE_STENCIL, MTEX_MAP_MODE_3D)) ||
	        brush->flag & BRUSH_ACCUMULATE) ?
				false : true;
}


void paint_brush_init_tex(Brush *brush)
{
	/* init mtex nodes */
	if (brush) {
		MTex *mtex = &brush->mtex;
		if (mtex->tex && mtex->tex->nodetree)
			ntreeTexBeginExecTree(mtex->tex->nodetree);  /* has internal flag to detect it only does it once */
		mtex = &brush->mask_mtex;
		if (mtex->tex && mtex->tex->nodetree)
			ntreeTexBeginExecTree(mtex->tex->nodetree);
	}
}

void paint_brush_exit_tex(Brush *brush)
{
	if (brush) {
		MTex *mtex = &brush->mtex;
		if (mtex->tex && mtex->tex->nodetree)
			ntreeTexEndExecTree(mtex->tex->nodetree->execdata);
		mtex = &brush->mask_mtex;
		if (mtex->tex && mtex->tex->nodetree)
			ntreeTexEndExecTree(mtex->tex->nodetree->execdata);
	}
}

static void gradient_draw_line(bContext *UNUSED(C), int x, int y, void *customdata) {
	PaintOperation *pop = (PaintOperation *)customdata;

	if (pop) {
		glEnable(GL_LINE_SMOOTH);
		glEnable(GL_BLEND);

		glLineWidth(4.0);
		glColor4ub(0, 0, 0, 255);
		sdrawline(x, y, pop->startmouse[0], pop->startmouse[1]);
		glLineWidth(2.0);
		glColor4ub(255, 255, 255, 255);
		sdrawline(x, y, pop->startmouse[0], pop->startmouse[1]);
		glLineWidth(1.0);

		glDisable(GL_BLEND);
		glDisable(GL_LINE_SMOOTH);
	}
}


static PaintOperation *texture_paint_init(bContext *C, wmOperator *op, float mouse[2])
{
	Scene *scene = CTX_data_scene(C);
	ToolSettings *toolsettings = scene->toolsettings;
	PaintOperation *pop = MEM_callocN(sizeof(PaintOperation), "PaintOperation"); /* caller frees */
	Brush *brush = BKE_paint_brush(&toolsettings->imapaint.paint);
	int mode = RNA_enum_get(op->ptr, "mode");
	view3d_set_viewcontext(C, &pop->vc);

	copy_v2_v2(pop->prevmouse, mouse);
	copy_v2_v2(pop->startmouse, mouse);

	if ((brush->imagepaint_tool == PAINT_TOOL_FILL) && (brush->flag & BRUSH_USE_GRADIENT)) {
		pop->cursor = WM_paint_cursor_activate(CTX_wm_manager(C), image_paint_poll, gradient_draw_line, pop);
	}

	/* initialize from context */
	if (CTX_wm_region_view3d(C)) {
		pop->mode = PAINT_MODE_3D_PROJECT;
		pop->custom_paint = paint_proj_new_stroke(C, OBACT, mouse, mode);
	}
	else {
		pop->mode = PAINT_MODE_2D;
		pop->custom_paint = paint_2d_new_stroke(C, op, mode);
	}

	if (!pop->custom_paint) {
		MEM_freeN(pop);
		return NULL;
	}

	toolsettings->imapaint.flag |= IMAGEPAINT_DRAWING;
	undo_paint_push_begin(UNDO_PAINT_IMAGE, op->type->name,
	                      image_undo_restore, image_undo_free);

	return pop;
}

/* restore painting image to previous state. Used for anchored and drag-dot style brushes*/
static void paint_stroke_restore(void)
{
	ListBase *lb = undo_paint_push_get_list(UNDO_PAINT_IMAGE);
	image_undo_restore_runtime(lb);
	image_undo_invalidate();
}

static void paint_stroke_update_step(bContext *C, struct PaintStroke *stroke, PointerRNA *itemptr)
{
	PaintOperation *pop = paint_stroke_mode_data(stroke);
	Scene *scene = CTX_data_scene(C);
	ToolSettings *toolsettings = CTX_data_tool_settings(C);
	UnifiedPaintSettings *ups = &toolsettings->unified_paint_settings;
	Brush *brush = BKE_paint_brush(&toolsettings->imapaint.paint);

	float alphafac = (brush->flag & BRUSH_ACCUMULATE)? ups->overlap_factor : 1.0;

	/* initial brush values. Maybe it should be considered moving these to stroke system */
	float startsize = (float)BKE_brush_size_get(scene, brush);
	float startalpha = BKE_brush_alpha_get(scene, brush);

	float mouse[2];
	float pressure;
	float size;
	float distance = paint_stroke_distance_get(stroke);
	int eraser;

	RNA_float_get_array(itemptr, "mouse", mouse);
	pressure = RNA_float_get(itemptr, "pressure");
	eraser = RNA_boolean_get(itemptr, "pen_flip");
	size = RNA_float_get(itemptr, "size");

	/* stroking with fill tool only acts on stroke end */
	if (brush->imagepaint_tool == PAINT_TOOL_FILL) {
		pop->prevmouse[0] = mouse[0];
		pop->prevmouse[1] = mouse[1];
		return;
	}

	if (BKE_brush_use_alpha_pressure(scene, brush))
		BKE_brush_alpha_set(scene, brush, max_ff(0.0f, startalpha * pressure * alphafac));
	else
		BKE_brush_alpha_set(scene, brush, max_ff(0.0f, startalpha * alphafac));

	BKE_brush_size_set(scene, brush, max_ff(1.0f, size));

	if ((brush->flag & BRUSH_DRAG_DOT) || (brush->flag & BRUSH_ANCHORED)) {
		paint_stroke_restore();
	}

	if (pop->mode == PAINT_MODE_3D_PROJECT) {
		paint_proj_stroke(C, pop->custom_paint, pop->prevmouse, mouse, pressure, distance);
	}
	else {
		paint_2d_stroke(pop->custom_paint, pop->prevmouse, mouse, eraser, pressure, distance);
	}

	pop->prevmouse[0] = mouse[0];
	pop->prevmouse[1] = mouse[1];

	/* restore brush values */
	BKE_brush_alpha_set(scene, brush, startalpha);
	BKE_brush_size_set(scene, brush, startsize);
}

static void paint_stroke_redraw(const bContext *C, struct PaintStroke *stroke, bool final)
{
	PaintOperation *pop = paint_stroke_mode_data(stroke);

	if (pop->mode == PAINT_MODE_3D_PROJECT) {
		paint_proj_redraw(C, pop->custom_paint, final);
	}
	else {
		paint_2d_redraw(C, pop->custom_paint, final);
	}
}

static void paint_stroke_done(const bContext *C, struct PaintStroke *stroke)
{
	Scene *scene = CTX_data_scene(C);
	ToolSettings *toolsettings = scene->toolsettings;
	PaintOperation *pop = paint_stroke_mode_data(stroke);
	Brush *brush = BKE_paint_brush(&toolsettings->imapaint.paint);

	toolsettings->imapaint.flag &= ~IMAGEPAINT_DRAWING;

	if (brush->imagepaint_tool == PAINT_TOOL_FILL) {
		if (brush->flag & BRUSH_USE_GRADIENT) {
			if (pop->mode == PAINT_MODE_2D) {
				paint_2d_gradient_fill(C, brush, pop->startmouse, pop->prevmouse, pop->custom_paint);
			}
			else {
				paint_proj_stroke(C, pop->custom_paint, pop->startmouse, pop->prevmouse, 1.0, 0.0);
				/* two redraws, one for GPU update, one for notification */
				paint_proj_redraw(C, pop->custom_paint, false);
				paint_proj_redraw(C, pop->custom_paint, true);
			}
		}
		else {
			if (pop->mode == PAINT_MODE_2D) {
				float color[3];

				srgb_to_linearrgb_v3_v3(color, brush->rgb);
				paint_2d_bucket_fill(C, color, brush, pop->prevmouse, pop->custom_paint);
			}
			else {
				paint_proj_stroke(C, pop->custom_paint, pop->startmouse, pop->prevmouse, 1.0, 0.0);
				/* two redraws, one for GPU update, one for notification */
				paint_proj_redraw(C, pop->custom_paint, false);
				paint_proj_redraw(C, pop->custom_paint, true);
			}
		}
	}
	if (pop->mode == PAINT_MODE_3D_PROJECT) {
		paint_proj_stroke_done(pop->custom_paint);
	}
	else {
		paint_2d_stroke_done(pop->custom_paint);
	}

	if (pop->cursor) {
		WM_paint_cursor_end(CTX_wm_manager(C), pop->cursor);
	}

	image_undo_end();

	/* duplicate warning, see texpaint_init */
#if 0
	if (pop->s.warnmultifile)
		BKE_reportf(op->reports, RPT_WARNING, "Image requires 4 color channels to paint: %s", pop->s.warnmultifile);
	if (pop->s.warnpackedfile)
		BKE_reportf(op->reports, RPT_WARNING, "Packed MultiLayer files cannot be painted: %s", pop->s.warnpackedfile);
#endif
	MEM_freeN(pop);
}

static int paint_stroke_test_start(bContext *UNUSED(C), wmOperator *UNUSED(op), const float UNUSED(mouse[2]))
{
	return true;
}


static int paint_invoke(bContext *C, wmOperator *op, const wmEvent *event)
{
	PaintOperation *pop;
	float mouse[2];
	int retval;

	/* TODO Should avoid putting this here. Instead, last position should be requested
	 * from stroke system. */
	mouse[0] = event->mval[0];
	mouse[1] = event->mval[1];

	if (!(pop = texture_paint_init(C, op, mouse))) {
		return OPERATOR_CANCELLED;
	}

	op->customdata = paint_stroke_new(C, NULL, paint_stroke_test_start,
	                                  paint_stroke_update_step,
	                                  paint_stroke_redraw,
	                                  paint_stroke_done, event->type);
	paint_stroke_set_mode_data(op->customdata, pop);
	/* add modal handler */
	WM_event_add_modal_handler(C, op);

	retval = op->type->modal(C, op, event);
	OPERATOR_RETVAL_CHECK(retval);
	BLI_assert(retval == OPERATOR_RUNNING_MODAL);

	return OPERATOR_RUNNING_MODAL;
}

static int paint_exec(bContext *C, wmOperator *op)
{
	PaintOperation *pop;
	PropertyRNA *strokeprop;
	PointerRNA firstpoint;
	float mouse[2];

	strokeprop = RNA_struct_find_property(op->ptr, "stroke");

	if (!RNA_property_collection_lookup_int(op->ptr, strokeprop, 0, &firstpoint))
		return OPERATOR_CANCELLED;

	RNA_float_get_array(&firstpoint, "mouse", mouse);

	if (!(pop = texture_paint_init(C, op, mouse))) {
		return OPERATOR_CANCELLED;
	}

	op->customdata = paint_stroke_new(C, NULL, paint_stroke_test_start,
	                                  paint_stroke_update_step,
	                                  paint_stroke_redraw,
	                                  paint_stroke_done, 0);
	paint_stroke_set_mode_data(op->customdata, pop);

	/* frees op->customdata */
	paint_stroke_exec(C, op);

	return OPERATOR_FINISHED;
}

void PAINT_OT_image_paint(wmOperatorType *ot)
{
	static EnumPropertyItem stroke_mode_items[] = {
		{BRUSH_STROKE_NORMAL, "NORMAL", 0, "Normal", "Apply brush normally"},
		{BRUSH_STROKE_INVERT, "INVERT", 0, "Invert", "Invert action of brush for duration of stroke"},
		{0}
	};

	/* identifiers */
	ot->name = "Image Paint";
	ot->idname = "PAINT_OT_image_paint";
	ot->description = "Paint a stroke into the image";

	/* api callbacks */
	ot->invoke = paint_invoke;
	ot->modal = paint_stroke_modal;
	ot->exec = paint_exec;
	ot->poll = image_paint_poll;
	ot->cancel = paint_stroke_cancel;

	/* flags */
	ot->flag = OPTYPE_UNDO | OPTYPE_BLOCKING;

	RNA_def_enum(ot->srna, "mode", stroke_mode_items, BRUSH_STROKE_NORMAL,
	             "Paint Stroke Mode",
	             "Action taken when a paint stroke is made");

	RNA_def_collection_runtime(ot->srna, "stroke", &RNA_OperatorStrokeElement, "Stroke", "");
}


int get_imapaint_zoom(bContext *C, float *zoomx, float *zoomy)
{
	RegionView3D *rv3d = CTX_wm_region_view3d(C);

	if (!rv3d) {
		SpaceImage *sima = CTX_wm_space_image(C);
		ARegion *ar = CTX_wm_region(C);

		if (sima->mode == SI_MODE_PAINT) {
			ED_space_image_get_zoom(sima, ar, zoomx, zoomy);

			return 1;
		}
	}

	*zoomx = *zoomy = 1;

	return 0;
}

/************************ cursor drawing *******************************/

void brush_drawcursor_texpaint_uvsculpt(bContext *C, int x, int y, void *UNUSED(customdata))
{
#define PX_SIZE_FADE_MAX 12.0f
#define PX_SIZE_FADE_MIN 4.0f

	Scene *scene = CTX_data_scene(C);
	//Brush *brush = image_paint_brush(C);
	Paint *paint = BKE_paint_get_active_from_context(C);
	Brush *brush = BKE_paint_brush(paint);

	if (paint && brush && paint->flags & PAINT_SHOW_BRUSH) {
		float zoomx, zoomy;
		const float size = (float)BKE_brush_size_get(scene, brush);
		short use_zoom;
		float pixel_size;
		float alpha = 0.5f;

		use_zoom = get_imapaint_zoom(C, &zoomx, &zoomy);

		if (use_zoom) {
			pixel_size = size * max_ff(zoomx, zoomy);
		}
		else {
			pixel_size = size;
		}

		/* fade out the brush (cheap trick to work around brush interfering with sampling [#])*/
		if (pixel_size < PX_SIZE_FADE_MIN) {
			return;
		}
		else if (pixel_size < PX_SIZE_FADE_MAX) {
			alpha *= (pixel_size - PX_SIZE_FADE_MIN) / (PX_SIZE_FADE_MAX - PX_SIZE_FADE_MIN);
		}

		glPushMatrix();

		glTranslatef((float)x, (float)y, 0.0f);

		/* No need to scale for uv sculpting, on the contrary it might be useful to keep un-scaled */
		if (use_zoom)
			glScalef(zoomx, zoomy, 1.0f);

		glColor4f(brush->add_col[0], brush->add_col[1], brush->add_col[2], alpha);
		glEnable(GL_LINE_SMOOTH);
		glEnable(GL_BLEND);
		{
			UnifiedPaintSettings *ups = &scene->toolsettings->unified_paint_settings;
			/* hrmf, duplicate paint_draw_cursor logic here */
			if (ups->stroke_active && BKE_brush_use_size_pressure(scene, brush)) {
				/* inner at full alpha */
				glutil_draw_lined_arc(0, (float)(M_PI * 2.0), size * ups->pressure_value, 40);
				/* outer at half alpha */
				glColor4f(brush->add_col[0], brush->add_col[1], brush->add_col[2], alpha * 0.5f);
			}
		}
		glutil_draw_lined_arc(0, (float)(M_PI * 2.0), size, 40);
		glDisable(GL_BLEND);
		glDisable(GL_LINE_SMOOTH);

		glPopMatrix();
	}
#undef PX_SIZE_FADE_MAX
#undef PX_SIZE_FADE_MIN
}

static void toggle_paint_cursor(bContext *C, int enable)
{
	wmWindowManager *wm = CTX_wm_manager(C);
	Scene *scene = CTX_data_scene(C);
	ToolSettings *settings = scene->toolsettings;

	if (settings->imapaint.paintcursor && !enable) {
		WM_paint_cursor_end(wm, settings->imapaint.paintcursor);
		settings->imapaint.paintcursor = NULL;
	}
	else if (enable)
		paint_cursor_start(C, image_paint_poll);
}

/* enable the paint cursor if it isn't already.
 *
 * purpose is to make sure the paint cursor is shown if paint
 * mode is enabled in the image editor. the paint poll will
 * ensure that the cursor is hidden when not in paint mode */
void ED_space_image_paint_update(wmWindowManager *wm, ToolSettings *settings)
{
	wmWindow *win;
	ScrArea *sa;
	ImagePaintSettings *imapaint = &settings->imapaint;
	int enabled = FALSE;

	for (win = wm->windows.first; win; win = win->next)
		for (sa = win->screen->areabase.first; sa; sa = sa->next)
			if (sa->spacetype == SPACE_IMAGE)
				if (((SpaceImage *)sa->spacedata.first)->mode == SI_MODE_PAINT)
					enabled = TRUE;

	if (enabled) {
		BKE_paint_init(&imapaint->paint, PAINT_CURSOR_TEXTURE_PAINT);

		paint_cursor_start_explicit(&imapaint->paint, wm, image_paint_poll);
	}
}

/************************ grab clone operator ************************/

typedef struct GrabClone {
	float startoffset[2];
	int startx, starty;
} GrabClone;

static void grab_clone_apply(bContext *C, wmOperator *op)
{
	Brush *brush = image_paint_brush(C);
	float delta[2];

	RNA_float_get_array(op->ptr, "delta", delta);
	add_v2_v2(brush->clone.offset, delta);
	ED_region_tag_redraw(CTX_wm_region(C));
}

static int grab_clone_exec(bContext *C, wmOperator *op)
{
	grab_clone_apply(C, op);

	return OPERATOR_FINISHED;
}

static int grab_clone_invoke(bContext *C, wmOperator *op, const wmEvent *event)
{
	Brush *brush = image_paint_brush(C);
	GrabClone *cmv;

	cmv = MEM_callocN(sizeof(GrabClone), "GrabClone");
	copy_v2_v2(cmv->startoffset, brush->clone.offset);
	cmv->startx = event->x;
	cmv->starty = event->y;
	op->customdata = cmv;

	WM_event_add_modal_handler(C, op);

	return OPERATOR_RUNNING_MODAL;
}

static int grab_clone_modal(bContext *C, wmOperator *op, const wmEvent *event)
{
	Brush *brush = image_paint_brush(C);
	ARegion *ar = CTX_wm_region(C);
	GrabClone *cmv = op->customdata;
	float startfx, startfy, fx, fy, delta[2];
	int xmin = ar->winrct.xmin, ymin = ar->winrct.ymin;

	switch (event->type) {
		case LEFTMOUSE:
		case MIDDLEMOUSE:
		case RIGHTMOUSE: // XXX hardcoded
			MEM_freeN(op->customdata);
			return OPERATOR_FINISHED;
		case MOUSEMOVE:
			/* mouse moved, so move the clone image */
			UI_view2d_region_to_view(&ar->v2d, cmv->startx - xmin, cmv->starty - ymin, &startfx, &startfy);
			UI_view2d_region_to_view(&ar->v2d, event->x - xmin, event->y - ymin, &fx, &fy);

			delta[0] = fx - startfx;
			delta[1] = fy - startfy;
			RNA_float_set_array(op->ptr, "delta", delta);

			copy_v2_v2(brush->clone.offset, cmv->startoffset);

			grab_clone_apply(C, op);
			break;
	}

	return OPERATOR_RUNNING_MODAL;
}

static int grab_clone_cancel(bContext *UNUSED(C), wmOperator *op)
{
	MEM_freeN(op->customdata);
	return OPERATOR_CANCELLED;
}

void PAINT_OT_grab_clone(wmOperatorType *ot)
{
	/* identifiers */
	ot->name = "Grab Clone";
	ot->idname = "PAINT_OT_grab_clone";
	ot->description = "Move the clone source image";
	
	/* api callbacks */
	ot->exec = grab_clone_exec;
	ot->invoke = grab_clone_invoke;
	ot->modal = grab_clone_modal;
	ot->cancel = grab_clone_cancel;
	ot->poll = image_paint_2d_clone_poll;

	/* flags */
	ot->flag = OPTYPE_REGISTER | OPTYPE_UNDO | OPTYPE_BLOCKING;

	/* properties */
	RNA_def_float_vector(ot->srna, "delta", 2, NULL, -FLT_MAX, FLT_MAX, "Delta", "Delta offset of clone image in 0.0..1.0 coordinates", -1.0f, 1.0f);
}

/******************** sample color operator ********************/
typedef struct {
	bool show_cursor;
	short event_type;
	float initcolor[3];
	bool sample_palette;
}	SampleColorData;


#define HEADER_LENGTH 150
static void sample_color_update_header(SampleColorData *data, bContext *C)
{
	static char str[] = "Sample color for %s";

	char msg[HEADER_LENGTH];
	ScrArea *sa = CTX_wm_area(C);

	if (sa) {
		BLI_snprintf(msg, HEADER_LENGTH, str,
		             !data->sample_palette?
		             "brush. Use Left Click to sample for palette instead" :
		             "palette. Use Left Click to sample more colors");
		ED_area_headerprint(sa, msg);
	}
}
#undef HEADER_LENGTH

static int sample_color_exec(bContext *C, wmOperator *op)
{
	Brush *brush = image_paint_brush(C);
	PaintMode mode = BKE_paintmode_get_active_from_context(C);
	ARegion *ar = CTX_wm_region(C);
	int location[2];
	bool use_palette;
	RNA_int_get_array(op->ptr, "location", location);
	use_palette = RNA_boolean_get(op->ptr, "palette");
	paint_sample_color(C, ar, location[0], location[1], mode == PAINT_TEXTURE_PROJECTIVE, use_palette);

	WM_event_add_notifier(C, NC_BRUSH | NA_EDITED, brush);

	return OPERATOR_FINISHED;
}

static int sample_color_invoke(bContext *C, wmOperator *op, const wmEvent *event)
{
	Paint *paint = &(CTX_data_tool_settings(C)->imapaint.paint);
	Brush *brush = BKE_paint_brush(paint);
	SampleColorData *data = MEM_mallocN(sizeof(SampleColorData), "sample color custom data");
	data->event_type = event->type;
	data->show_cursor = ((paint->flags & PAINT_SHOW_BRUSH) != 0);
	copy_v3_v3(data->initcolor, brush->rgb);
	data->sample_palette = false;
	op->customdata = data;
	paint->flags &= ~PAINT_SHOW_BRUSH;

	sample_color_update_header(data, C);

	WM_event_add_modal_handler(C, op);

	RNA_int_set_array(op->ptr, "location", event->mval);

	sample_color_exec(C, op);

	return OPERATOR_RUNNING_MODAL;
}

static int sample_color_modal(bContext *C, wmOperator *op, const wmEvent *event)
{
	SampleColorData *data = op->customdata;

	if ((event->type == data->event_type) && (event->val == KM_RELEASE)) {
		Paint *paint = &(CTX_data_tool_settings(C)->imapaint.paint);
		ScrArea *sa = CTX_wm_area(C);

		if(data->show_cursor) {
			paint->flags |= PAINT_SHOW_BRUSH;
		}

		if (data->sample_palette) {
			Brush *brush = BKE_paint_brush(paint);
			copy_v3_v3(brush->rgb, data->initcolor);
			RNA_boolean_set(op->ptr, "palette", true);
		}
		MEM_freeN(data);
		ED_area_headerprint(sa, NULL);

		return OPERATOR_FINISHED;
	}

	switch (event->type) {
		case MOUSEMOVE:
			RNA_int_set_array(op->ptr, "location", event->mval);
			sample_color_exec(C, op);
			break;

		case LEFTMOUSE:
			if (event->val == KM_PRESS) {
				RNA_int_set_array(op->ptr, "location", event->mval);
				RNA_boolean_set(op->ptr, "palette", true);
				sample_color_exec(C, op);
				RNA_boolean_set(op->ptr, "palette", false);
				if (!data->sample_palette) {
					data->sample_palette = true;
					sample_color_update_header(data, C);
				}
			}
			break;
	}

	return OPERATOR_RUNNING_MODAL;
}

static int sample_color_poll(bContext *C)
{
<<<<<<< HEAD
	return image_paint_poll(C) || vertex_paint_poll(C);
=======
	return (image_paint_poll(C) || vertex_paint_poll(C));
>>>>>>> 3ccb370d
}

void PAINT_OT_sample_color(wmOperatorType *ot)
{
	/* identifiers */
	ot->name = "Sample Color";
	ot->idname = "PAINT_OT_sample_color";
	ot->description = "Use the mouse to sample a color in the image";
	
	/* api callbacks */
	ot->exec = sample_color_exec;
	ot->invoke = sample_color_invoke;
	ot->modal = sample_color_modal;
	ot->poll = sample_color_poll;

	/* flags */
	ot->flag = OPTYPE_REGISTER | OPTYPE_UNDO;

	/* properties */
	RNA_def_int_vector(ot->srna, "location", 2, NULL, 0, INT_MAX, "Location", "Cursor location in region coordinates", 0, 16384);
	RNA_def_boolean(ot->srna, "palette", 0, "Palette", "Add color to palette");
}

/******************** texture paint toggle operator ********************/

static int texture_paint_toggle_poll(bContext *C)
{
	Object *ob = CTX_data_active_object(C);
	if (ob == NULL || ob->type != OB_MESH)
		return 0;
	if (!ob->data || ((ID *)ob->data)->lib)
		return 0;
	if (CTX_data_edit_object(C))
		return 0;

	return 1;
}

static int texture_paint_toggle_exec(bContext *C, wmOperator *op)
{
	Scene *scene = CTX_data_scene(C);
	Object *ob = CTX_data_active_object(C);
	const int mode_flag = OB_MODE_TEXTURE_PAINT;
	const bool is_mode_set = (ob->mode & mode_flag) != 0;
	Mesh *me;

	if (!is_mode_set) {
		if (!ED_object_mode_compat_set(C, ob, mode_flag, op->reports)) {
			return OPERATOR_CANCELLED;
		}
	}

	me = BKE_mesh_from_object(ob);

	if (ob->mode & mode_flag) {
		ob->mode &= ~mode_flag;

		if (U.glreslimit != 0)
			GPU_free_images();
		GPU_paint_set_mipmap(1);

		toggle_paint_cursor(C, 0);
	}
	else {
		ob->mode |= mode_flag;

		if (me->mtface == NULL)
			me->mtface = CustomData_add_layer(&me->fdata, CD_MTFACE, CD_DEFAULT,
			                                  NULL, me->totface);

		BKE_paint_init(&scene->toolsettings->imapaint.paint, PAINT_CURSOR_TEXTURE_PAINT);

		if (U.glreslimit != 0)
			GPU_free_images();
		GPU_paint_set_mipmap(0);

		toggle_paint_cursor(C, 1);
	}

	DAG_id_tag_update(&ob->id, OB_RECALC_DATA);
	WM_event_add_notifier(C, NC_SCENE | ND_MODE, scene);

	return OPERATOR_FINISHED;
}

void PAINT_OT_texture_paint_toggle(wmOperatorType *ot)
{
	/* identifiers */
	ot->name = "Texture Paint Toggle";
	ot->idname = "PAINT_OT_texture_paint_toggle";
	ot->description = "Toggle texture paint mode in 3D view";
	
	/* api callbacks */
	ot->exec = texture_paint_toggle_exec;
	ot->poll = texture_paint_toggle_poll;

	/* flags */
	ot->flag = OPTYPE_REGISTER | OPTYPE_UNDO;
}


static int brush_colors_flip_exec(bContext *C, wmOperator *UNUSED(op))
{
	Brush *br = image_paint_brush(C);
	swap_v3_v3(br->rgb, br->secondary_rgb);

	WM_event_add_notifier(C, NC_BRUSH | NA_EDITED, br);

	return OPERATOR_FINISHED;
}

static int brush_colors_flip_poll(bContext *C)
{
	if (image_paint_poll(C)) {
		Brush *br = image_paint_brush(C);
		if(br->imagepaint_tool == PAINT_TOOL_DRAW)
			return 1;
	}

	return 0;
}

void PAINT_OT_brush_colors_flip(wmOperatorType *ot)
{
	/* identifiers */
	ot->name = "Brush Colors Flip";
	ot->idname = "PAINT_OT_brush_colors_flip";
	ot->description = "Toggle foreground and background brush colors";

	/* api callbacks */
	ot->exec = brush_colors_flip_exec;
	ot->poll = brush_colors_flip_poll;

	/* flags */
	ot->flag = OPTYPE_REGISTER | OPTYPE_UNDO;
}


void paint_bucket_fill(struct bContext *C, float color[3], wmOperator *op)
{
	undo_paint_push_begin(UNDO_PAINT_IMAGE, op->type->name,
	                      image_undo_restore, image_undo_free);

	paint_2d_bucket_fill(C, color, NULL, NULL, NULL);

	undo_paint_push_end(UNDO_PAINT_IMAGE);
}


static int texture_paint_poll(bContext *C)
{
	if (texture_paint_toggle_poll(C))
		if (CTX_data_active_object(C)->mode & OB_MODE_TEXTURE_PAINT)
			return 1;
	
	return 0;
}

int image_texture_paint_poll(bContext *C)
{
	return (texture_paint_poll(C) || image_paint_poll(C));
}

int facemask_paint_poll(bContext *C)
{
	return paint_facesel_test(CTX_data_active_object(C));
}

int vert_paint_poll(bContext *C)
{
	return paint_vertsel_test(CTX_data_active_object(C));
}

int mask_paint_poll(bContext *C)
{
	return paint_facesel_test(CTX_data_active_object(C)) || paint_vertsel_test(CTX_data_active_object(C));
}<|MERGE_RESOLUTION|>--- conflicted
+++ resolved
@@ -1292,11 +1292,7 @@
 
 static int sample_color_poll(bContext *C)
 {
-<<<<<<< HEAD
-	return image_paint_poll(C) || vertex_paint_poll(C);
-=======
 	return (image_paint_poll(C) || vertex_paint_poll(C));
->>>>>>> 3ccb370d
 }
 
 void PAINT_OT_sample_color(wmOperatorType *ot)
