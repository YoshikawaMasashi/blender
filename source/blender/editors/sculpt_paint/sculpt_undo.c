/*
 * This program is free software; you can redistribute it and/or
 * modify it under the terms of the GNU General Public License
 * as published by the Free Software Foundation; either version 2
 * of the License, or (at your option) any later version.
 *
 * This program is distributed in the hope that it will be useful,
 * but WITHOUT ANY WARRANTY; without even the implied warranty of
 * MERCHANTABILITY or FITNESS FOR A PARTICULAR PURPOSE.  See the
 * GNU General Public License for more details.
 *
 * You should have received a copy of the GNU General Public License
 * along with this program; if not, write to the Free Software Foundation,
 * Inc., 51 Franklin Street, Fifth Floor, Boston, MA 02110-1301, USA.
 *
 * The Original Code is Copyright (C) 2006 by Nicholas Bishop
 * All rights reserved.
 * Implements the Sculpt Mode tools
 */

/** \file
 * \ingroup edsculpt
 */

#include <stddef.h>

#include "MEM_guardedalloc.h"

#include "BLI_ghash.h"
#include "BLI_listbase.h"
#include "BLI_math.h"
#include "BLI_string.h"
#include "BLI_task.h"
#include "BLI_threads.h"
#include "BLI_utildefines.h"

#include "DNA_mesh_types.h"
#include "DNA_meshdata_types.h"
#include "DNA_object_types.h"
#include "DNA_scene_types.h"
#include "DNA_screen_types.h"

#include "BKE_ccg.h"
#include "BKE_context.h"
#include "BKE_customdata.h"
#include "BKE_global.h"
#include "BKE_key.h"
#include "BKE_main.h"
#include "BKE_mesh.h"
#include "BKE_multires.h"
#include "BKE_object.h"
#include "BKE_paint.h"
#include "BKE_scene.h"
#include "BKE_subdiv_ccg.h"
#include "BKE_subsurf.h"
#include "BKE_undo_system.h"

/* TODO(sergey): Ideally should be no direct call to such low level things. */
#include "BKE_subdiv_eval.h"

#include "DEG_depsgraph.h"

#include "WM_api.h"
#include "WM_types.h"

#include "ED_object.h"
#include "ED_sculpt.h"
#include "ED_undo.h"

#include "bmesh.h"
#include "sculpt_intern.h"

/* Implementation of undo system for objects in sculpt mode.
 *
 * Each undo step in sculpt mode consists of list of nodes, each node contains:
 *  - Node type
 *  - Data for this type.
 *
 * Node type used for undo depends on specific operation and active sculpt mode
 * ("regular" or dynamic topology).
 *
 * Regular sculpt brushes will use COORDS, HIDDEN or MASK nodes. These nodes are
 * created for every BVH node which is affected by the brush. The undo push for
 * the node happens BEFORE modifications. This makes the operation undo to work
 * in the following way: for every node in the undo step swap happens between
 * node in the undo stack and the corresponding value in the BVH. This is how
 * redo is possible after undo.
 *
 * The COORDS, HIDDEN or MASK type of nodes contains arrays of the corresponding
 * values.
 *
 * Operations like Symmetrize are using GEOMETRY type of nodes which pushes the
 * entire state of the mesh to the undo stack. This node contains all CustomData
 * layers.
 *
 * The tricky aspect of this undo node type is that it stores mesh before and
 * after modification. This allows the undo system to both undo and redo the
 * symmetrize operation within the pre-modified-push of other node type
 * behavior, but it uses more memory that it seems it should be.
 *
 * The dynamic topology undo nodes are handled somewhat separately from all
 * other ones and the idea there is to store log of operations: which vertices
 * and faces have been added or removed.
 *
 * Begin of dynamic topology sculpting mode have own node type. It contains an
 * entire copy of mesh since just enabling the dynamic topology mode already
 * does modifications on it.
 *
 * End of dynamic topology and symmetrize in this mode are handled in a special
 * manner as well. */

typedef struct UndoSculpt {
  ListBase nodes;

  size_t undo_size;
  BMLog *bm_restore;
} UndoSculpt;

static UndoSculpt *sculpt_undo_get_nodes(void);
void sculpt_undo_print_nodes(void *active);

static void update_cb(PBVHNode *node, void *rebuild)
{
  BKE_pbvh_node_mark_update(node);
  BKE_pbvh_node_mark_update_mask(node);
  if (*((bool *)rebuild)) {
    BKE_pbvh_node_mark_update_visibility(node);
  }
  BKE_pbvh_node_fully_hidden_set(node, 0);
}

struct PartialUpdateData {
  PBVH *pbvh;
  bool rebuild;
  char *modified_grids;
};

static UndoSculpt *sculpt_undosys_step_get_nodes(UndoStep *us_p);

/**
 * A version of #update_cb that tests for 'ME_VERT_PBVH_UPDATE'
 */
static void update_cb_partial(PBVHNode *node, void *userdata)
{
  struct PartialUpdateData *data = userdata;
  if (BKE_pbvh_type(data->pbvh) == PBVH_GRIDS) {
    int *node_grid_indices;
    int totgrid;
    bool update = false;
    BKE_pbvh_node_get_grids(data->pbvh, node, &node_grid_indices, &totgrid, NULL, NULL, NULL);
    for (int i = 0; i < totgrid; i++) {
      if (data->modified_grids[node_grid_indices[i]] == 1) {
        update = true;
      }
    }
    if (update) {
      update_cb(node, &(data->rebuild));
    }
  }
  else {
    if (BKE_pbvh_node_vert_update_check_any(data->pbvh, node)) {
      update_cb(node, &(data->rebuild));
    }
  }
}

static bool test_swap_v3_v3(float a[3], float b[3])
{
  /* No need for float comparison here (memory is exactly equal or not). */
  if (memcmp(a, b, sizeof(float[3])) != 0) {
    swap_v3_v3(a, b);
    return true;
  }
  return false;
}

void pbvh_bmesh_check_nodes(PBVH *pbvh);

static bool sculpt_undo_restore_deformed(
    const SculptSession *ss, SculptUndoNode *unode, int uindex, int oindex, float coord[3])
{
  if (test_swap_v3_v3(coord, unode->orig_co[uindex])) {
    copy_v3_v3(unode->co[uindex], ss->deform_cos[oindex]);
    return true;
  }
  return false;
}

static bool sculpt_undo_restore_coords(bContext *C, Depsgraph *depsgraph, SculptUndoNode *unode)
{
  ViewLayer *view_layer = CTX_data_view_layer(C);
  Object *ob = OBACT(view_layer);
  SculptSession *ss = ob->sculpt;
  SubdivCCG *subdiv_ccg = ss->subdiv_ccg;
  MVert *mvert;
  SculptVertRef *index;

  if (unode->maxvert) {
    /* Regular mesh restore. */

    if (ss->shapekey_active && !STREQ(ss->shapekey_active->name, unode->shapeName)) {
      /* Shape key has been changed before calling undo operator. */

      Key *key = BKE_key_from_object(ob);
      KeyBlock *kb = key ? BKE_keyblock_find_name(key, unode->shapeName) : NULL;

      if (kb) {
        ob->shapenr = BLI_findindex(&key->block, kb) + 1;

        BKE_sculpt_update_object_for_edit(depsgraph, ob, false, false, false);
        WM_event_add_notifier(C, NC_OBJECT | ND_DATA, ob);
      }
      else {
        /* Key has been removed -- skip this undo node. */
        return false;
      }
    }

    /* No need for float comparison here (memory is exactly equal or not). */
    index = unode->index;
    mvert = ss->mvert;

    if (ss->shapekey_active) {
      float(*vertCos)[3];
      vertCos = BKE_keyblock_convert_to_vertcos(ob, ss->shapekey_active);

      if (unode->orig_co) {
        if (ss->deform_modifiers_active) {
          for (int i = 0; i < unode->totvert; i++) {
            sculpt_undo_restore_deformed(ss, unode, i, index[i].i, vertCos[index[i].i]);
          }
        }
        else {
          for (int i = 0; i < unode->totvert; i++) {
            swap_v3_v3(vertCos[index[i].i], unode->orig_co[i]);
          }
        }
      }
      else {
        for (int i = 0; i < unode->totvert; i++) {
          swap_v3_v3(vertCos[index[i].i], unode->co[i]);
        }
      }

      /* Propagate new coords to keyblock. */
      SCULPT_vertcos_to_key(ob, ss->shapekey_active, vertCos);

      /* PBVH uses its own mvert array, so coords should be */
      /* propagated to PBVH here. */
      BKE_pbvh_vert_coords_apply(ss->pbvh, vertCos, ss->shapekey_active->totelem);

      MEM_freeN(vertCos);
    }
    else {
      if (unode->orig_co) {
        if (ss->deform_modifiers_active) {
          for (int i = 0; i < unode->totvert; i++) {
            sculpt_undo_restore_deformed(ss, unode, i, index[i].i, mvert[index[i].i].co);
            mvert[index[i].i].flag |= ME_VERT_PBVH_UPDATE;
          }
        }
        else {
          for (int i = 0; i < unode->totvert; i++) {
            swap_v3_v3(mvert[index[i].i].co, unode->orig_co[i]);
            mvert[index[i].i].flag |= ME_VERT_PBVH_UPDATE;
          }
        }
      }
      else {
        for (int i = 0; i < unode->totvert; i++) {
          swap_v3_v3(mvert[index[i].i].co, unode->co[i]);
          mvert[index[i].i].flag |= ME_VERT_PBVH_UPDATE;
        }
      }
    }
  }
  else if (unode->maxgrid && subdiv_ccg != NULL) {
    /* Multires restore. */
    CCGElem **grids, *grid;
    CCGKey key;
    float(*co)[3];
    int gridsize;

    grids = subdiv_ccg->grids;
    gridsize = subdiv_ccg->grid_size;
    BKE_subdiv_ccg_key_top_level(&key, subdiv_ccg);

    co = unode->co;
    for (int j = 0; j < unode->totgrid; j++) {
      grid = grids[unode->grids[j]];

      for (int i = 0; i < gridsize * gridsize; i++, co++) {
        swap_v3_v3(CCG_elem_offset_co(&key, grid, i), co[0]);
      }
    }
  }

  return true;
}

static bool sculpt_undo_restore_hidden(bContext *C, SculptUndoNode *unode)
{
  ViewLayer *view_layer = CTX_data_view_layer(C);
  Object *ob = OBACT(view_layer);
  SculptSession *ss = ob->sculpt;
  SubdivCCG *subdiv_ccg = ss->subdiv_ccg;

  if (unode->maxvert) {
    MVert *mvert = ss->mvert;

    for (int i = 0; i < unode->totvert; i++) {
      MVert *v = &mvert[unode->index[i].i];
      if ((BLI_BITMAP_TEST(unode->vert_hidden, i) != 0) != ((v->flag & ME_HIDE) != 0)) {
        BLI_BITMAP_FLIP(unode->vert_hidden, i);
        v->flag ^= ME_HIDE;
        v->flag |= ME_VERT_PBVH_UPDATE;
      }
    }
  }
  else if (unode->maxgrid && subdiv_ccg != NULL) {
    BLI_bitmap **grid_hidden = subdiv_ccg->grid_hidden;

    for (int i = 0; i < unode->totgrid; i++) {
      SWAP(BLI_bitmap *, unode->grid_hidden[i], grid_hidden[unode->grids[i]]);
    }
  }

  return true;
}

static bool sculpt_undo_restore_color(bContext *C, SculptUndoNode *unode)
{
  ViewLayer *view_layer = CTX_data_view_layer(C);
  Object *ob = OBACT(view_layer);
  SculptSession *ss = ob->sculpt;

  if (unode->maxvert) {
    /* regular mesh restore */
    SculptVertRef *index = unode->index;
    MVert *mvert = ss->mvert;
    MPropCol *vcol = ss->vcol;

    for (int i = 0; i < unode->totvert; i++) {
      swap_v4_v4(vcol[index[i].i].color, unode->col[i]);
      mvert[index[i].i].flag |= ME_VERT_PBVH_UPDATE;
    }
  }
  return true;
}

static bool sculpt_undo_restore_mask(bContext *C, SculptUndoNode *unode)
{
  ViewLayer *view_layer = CTX_data_view_layer(C);
  Object *ob = OBACT(view_layer);
  SculptSession *ss = ob->sculpt;
  SubdivCCG *subdiv_ccg = ss->subdiv_ccg;
  MVert *mvert;
  float *vmask;
  SculptVertRef *index;

  if (unode->maxvert) {
    /* Regular mesh restore. */

    index = unode->index;
    mvert = ss->mvert;
    vmask = ss->vmask;

    for (int i = 0; i < unode->totvert; i++) {
      if (vmask[index[i].i] != unode->mask[i]) {
        SWAP(float, vmask[index[i].i], unode->mask[i]);
        mvert[index[i].i].flag |= ME_VERT_PBVH_UPDATE;
      }
    }
  }
  else if (unode->maxgrid && subdiv_ccg != NULL) {
    /* Multires restore. */
    CCGElem **grids, *grid;
    CCGKey key;
    float *mask;
    int gridsize;

    grids = subdiv_ccg->grids;
    gridsize = subdiv_ccg->grid_size;
    BKE_subdiv_ccg_key_top_level(&key, subdiv_ccg);

    mask = unode->mask;
    for (int j = 0; j < unode->totgrid; j++) {
      grid = grids[unode->grids[j]];

      for (int i = 0; i < gridsize * gridsize; i++, mask++) {
        SWAP(float, *CCG_elem_offset_mask(&key, grid, i), *mask);
      }
    }
  }

  return true;
}

static bool sculpt_undo_restore_face_sets(bContext *C, SculptUndoNode *unode)
{
  ViewLayer *view_layer = CTX_data_view_layer(C);
  Object *ob = OBACT(view_layer);
  Mesh *me = BKE_object_get_original_mesh(ob);
  int *face_sets = CustomData_get_layer(&me->pdata, CD_SCULPT_FACE_SETS);
  for (int i = 0; i < me->totpoly; i++) {
    SWAP(int, face_sets[i], unode->face_sets[i]);
  }
  return false;
}

static void sculpt_undo_bmesh_restore_generic_task_cb(
    void *__restrict userdata, const int n, const TaskParallelTLS *__restrict UNUSED(tls))
{
  PBVHNode **nodes = userdata;

  BKE_pbvh_node_mark_redraw(nodes[n]);
}

extern const char dyntopop_node_idx_layer_id[];

typedef struct BmeshUndoData {
  PBVH *pbvh;
  BMesh *bm;
  bool do_full_recalc;
  bool balance_pbvh;
  int cd_face_node_offset, cd_vert_node_offset;
} BmeshUndoData;

static void bmesh_undo_on_vert_kill(BMVert *v, void *userdata)
{
  BmeshUndoData *data = (BmeshUndoData *)userdata;
  // data->do_full_recalc = true;

  if (BM_ELEM_CD_GET_INT(v, data->cd_vert_node_offset) < 0) {
    // something went wrong
    printf("pbvh bmesh undo error\n");
    data->do_full_recalc = true;
    return;
  }
  else {
    int ni = BM_ELEM_CD_GET_INT(v, data->cd_vert_node_offset);

    /*
    regenerate bm_unique_verts, which can end up with
    freed verts for some reason.  I've run this through
    ASAN and fixed one likely cause, but it still happens.
    - joeedh
    */
    if (ni >= 0) {
      PBVHNode *node = BKE_pbvh_get_node(data->pbvh, ni);
      BKE_pbvh_bmesh_mark_node_regen(data->pbvh, node);
    }
  }

  BKE_pbvh_bmesh_remove_vertex(data->pbvh, v, false);
  data->balance_pbvh = true;
}
static void bmesh_undo_on_vert_add(BMVert *v, void *userdata)
{
  BmeshUndoData *data = (BmeshUndoData *)userdata;

  BM_ELEM_CD_SET_INT(v, data->cd_vert_node_offset, -1);
  // data->do_full_recalc = true;
  data->balance_pbvh = true;
}
static void bmesh_undo_on_face_kill(BMFace *f, void *userdata)
{
  BmeshUndoData *data = (BmeshUndoData *)userdata;
  int ni = BM_ELEM_CD_GET_INT(f, data->cd_face_node_offset);

  /*
  regenerate bm_unique_verts, which can end up with
  freed verts for some reason.  I've run this through
  ASAN and fixed one likely cause, but it still happens.
  - joeedh
  */
  if (ni >= 0) {
    PBVHNode *node = BKE_pbvh_get_node(data->pbvh, ni);
    BKE_pbvh_bmesh_mark_node_regen(data->pbvh, node);
  }

  BKE_pbvh_bmesh_remove_face(data->pbvh, f, false);

  // data->do_full_recalc = true;
  data->balance_pbvh = true;
}
static void bmesh_undo_on_face_add(BMFace *f, void *userdata)
{
  BmeshUndoData *data = (BmeshUndoData *)userdata;
  // data->do_full_recalc = true;

  BM_ELEM_CD_SET_INT(f, data->cd_face_node_offset, -1);
  BKE_pbvh_bmesh_add_face(data->pbvh, f, false, true);

  data->balance_pbvh = true;
}
static void bmesh_undo_full_mesh(void *userdata)
{
  BmeshUndoData *data = (BmeshUndoData *)userdata;
  data->do_full_recalc = true;
}

static void bmesh_undo_on_vert_change(BMVert *v, void *userdata, void *old_customdata)
{
  BmeshUndoData *data = (BmeshUndoData *)userdata;

  if (!old_customdata) {
    BM_ELEM_CD_SET_INT(v, data->cd_vert_node_offset, -1);
    return;
  }

  BM_ELEM_CD_SET_INT(v, data->cd_vert_node_offset, -1);
  return;
  // preserve pbvh node references

  BMVert h;
  h.head.data = old_customdata;

  int oldnode_i = BM_ELEM_CD_GET_INT(&h, data->cd_vert_node_offset);

  BM_ELEM_CD_SET_INT(v, data->cd_vert_node_offset, oldnode_i);

  if (oldnode_i >= 0) {
    PBVHNode *node = BKE_pbvh_node_from_index(data->pbvh, oldnode_i);
    BKE_pbvh_node_mark_update(node);
  }
}

static void bmesh_undo_on_face_change(BMFace *f, void *userdata, void *old_customdata)
{
  BmeshUndoData *data = (BmeshUndoData *)userdata;

  // vert will be added back to pbvh when its owning faces are
  BM_ELEM_CD_SET_INT(f, data->cd_face_node_offset, -1);
}

static void sculpt_undo_bmesh_restore_generic(SculptUndoNode *unode, Object *ob, SculptSession *ss)
{
  BmeshUndoData data = {
      ss->pbvh, ss->bm, false, false, ss->cd_face_node_offset, ss->cd_vert_node_offset};

  BMLogCallbacks callbacks = {bmesh_undo_on_vert_add,
                              bmesh_undo_on_vert_kill,
                              bmesh_undo_on_vert_change,
                              bmesh_undo_on_face_add,
                              bmesh_undo_on_face_kill,
                              bmesh_undo_on_face_change,
                              bmesh_undo_full_mesh,
                              (void *)&data};

  if (unode->applied) {
    BM_log_undo(ss->bm, ss->bm_log, &callbacks, dyntopop_node_idx_layer_id);
    unode->applied = false;
  }
  else {
    BM_log_redo(ss->bm, ss->bm_log, &callbacks, dyntopop_node_idx_layer_id);
    unode->applied = true;
  }

  BKE_pbvh_bmesh_regen_node_verts(ss->pbvh);
  pbvh_bmesh_check_nodes(ss->pbvh);

  if (!data.do_full_recalc || unode->type == SCULPT_UNDO_MASK ||
      unode->type == SCULPT_UNDO_COLOR) {
    int totnode;
    PBVHNode **nodes;

    BKE_pbvh_search_gather(ss->pbvh, NULL, NULL, &nodes, &totnode);

    TaskParallelSettings settings;
    BKE_pbvh_parallel_range_settings(&settings, true, totnode);
    BLI_task_parallel_range(
        0, totnode, nodes, sculpt_undo_bmesh_restore_generic_task_cb, &settings);

    if (nodes) {
      MEM_freeN(nodes);
    }

    SCULPT_dyntopo_node_layers_update_offsets(ss);

    if (data.balance_pbvh) {
      BKE_pbvh_bmesh_after_stroke(ss->pbvh);
    }
  }
  else {
    SCULPT_pbvh_clear(ob);
  }
}

/* Create empty sculpt BMesh and enable logging. */
static void sculpt_undo_bmesh_enable(Object *ob, SculptUndoNode *unode)
{
  SculptSession *ss = ob->sculpt;
  Mesh *me = ob->data;

  SCULPT_pbvh_clear(ob);
  ss->active_face_index.i = ss->active_vertex_index.i = 0;

  /* Create empty BMesh and enable logging. */
  ss->bm = BM_mesh_create(&bm_mesh_allocsize_default,
                          &((struct BMeshCreateParams){.use_toolflags = false,
                                                       .use_unique_ids = true,
                                                       .use_id_elem_mask = BM_VERT | BM_FACE,
                                                       .use_id_map = true}));
  SCULPT_dyntopo_node_layers_add(ss);

  me->flag |= ME_SCULPT_DYNAMIC_TOPOLOGY;

  ss->bm_log = BM_log_unfreeze(ss->bm, unode->bm_entry);

  if (!ss->bm_log) {
    /* Restore the BMLog using saved entries. */
    ss->bm_log = BM_log_from_existing_entries_create(ss->bm, unode->bm_entry);
  }

  SCULPT_dyntopo_node_layers_update_offsets(ss);
  BM_log_set_cd_offsets(ss->bm_log, ss->cd_dyn_vert);
}

static void sculpt_undo_bmesh_restore_begin(bContext *C,
                                            SculptUndoNode *unode,
                                            Object *ob,
                                            SculptSession *ss)
{
  if (unode->applied) {
    SCULPT_dynamic_topology_disable(C, unode);
    unode->applied = false;
  }
  else {
    sculpt_undo_bmesh_enable(ob, unode);

    /* Restore the mesh from the first log entry. */
    BM_log_redo(ss->bm, ss->bm_log, NULL, dyntopop_node_idx_layer_id);

    unode->applied = true;
  }
}

static void sculpt_undo_bmesh_restore_end(bContext *C,
                                          SculptUndoNode *unode,
                                          Object *ob,
                                          SculptSession *ss)
{

  if (unode->applied) {
    sculpt_undo_bmesh_enable(ob, unode);

    /* Restore the mesh from the last log entry. */
    BM_log_undo(ss->bm, ss->bm_log, NULL, dyntopop_node_idx_layer_id);

    unode->applied = false;
  }
  else {
    /* Disable dynamic topology sculpting. */
    SCULPT_dynamic_topology_disable(C, NULL);
    unode->applied = true;
  }

  if (ss->bm) {
    BM_mesh_elem_index_ensure(ss->bm, BM_VERT);
  }
}

static void sculpt_undo_geometry_store_data(SculptUndoNodeGeometry *geometry, Object *object)
{
  Mesh *mesh = object->data;

  BLI_assert(!geometry->is_initialized);
  geometry->is_initialized = true;

  CustomData_copy(&mesh->vdata, &geometry->vdata, CD_MASK_MESH.vmask, CD_DUPLICATE, mesh->totvert);
  CustomData_copy(&mesh->edata, &geometry->edata, CD_MASK_MESH.emask, CD_DUPLICATE, mesh->totedge);
  CustomData_copy(&mesh->ldata, &geometry->ldata, CD_MASK_MESH.lmask, CD_DUPLICATE, mesh->totloop);
  CustomData_copy(&mesh->pdata, &geometry->pdata, CD_MASK_MESH.pmask, CD_DUPLICATE, mesh->totpoly);

  geometry->totvert = mesh->totvert;
  geometry->totedge = mesh->totedge;
  geometry->totloop = mesh->totloop;
  geometry->totpoly = mesh->totpoly;
}

static void sculpt_undo_geometry_restore_data(SculptUndoNodeGeometry *geometry, Object *object)
{
  Mesh *mesh = object->data;

  BLI_assert(geometry->is_initialized);

  CustomData_free(&mesh->vdata, mesh->totvert);
  CustomData_free(&mesh->edata, mesh->totedge);
  CustomData_free(&mesh->fdata, mesh->totface);
  CustomData_free(&mesh->ldata, mesh->totloop);
  CustomData_free(&mesh->pdata, mesh->totpoly);

  mesh->totvert = geometry->totvert;
  mesh->totedge = geometry->totedge;
  mesh->totloop = geometry->totloop;
  mesh->totpoly = geometry->totpoly;
  mesh->totface = 0;

  CustomData_copy(
      &geometry->vdata, &mesh->vdata, CD_MASK_MESH.vmask, CD_DUPLICATE, geometry->totvert);
  CustomData_copy(
      &geometry->edata, &mesh->edata, CD_MASK_MESH.emask, CD_DUPLICATE, geometry->totedge);
  CustomData_copy(
      &geometry->ldata, &mesh->ldata, CD_MASK_MESH.lmask, CD_DUPLICATE, geometry->totloop);
  CustomData_copy(
      &geometry->pdata, &mesh->pdata, CD_MASK_MESH.pmask, CD_DUPLICATE, geometry->totpoly);

  BKE_mesh_update_customdata_pointers(mesh, false);
}

static void sculpt_undo_geometry_free_data(SculptUndoNodeGeometry *geometry)
{
  if (geometry->totvert) {
    CustomData_free(&geometry->vdata, geometry->totvert);
  }
  if (geometry->totedge) {
    CustomData_free(&geometry->edata, geometry->totedge);
  }
  if (geometry->totloop) {
    CustomData_free(&geometry->ldata, geometry->totloop);
  }
  if (geometry->totpoly) {
    CustomData_free(&geometry->pdata, geometry->totpoly);
  }
}

static void sculpt_undo_geometry_restore(SculptUndoNode *unode, Object *object)
{
  if (unode->geometry_clear_pbvh) {
    SCULPT_pbvh_clear(object);
  }

  if (unode->applied) {
    sculpt_undo_geometry_restore_data(&unode->geometry_modified, object);
    unode->applied = false;
  }
  else {
    sculpt_undo_geometry_restore_data(&unode->geometry_original, object);
    unode->applied = true;
  }
}

/* Handle all dynamic-topology updates
 *
 * Returns true if this was a dynamic-topology undo step, otherwise
 * returns false to indicate the non-dyntopo code should run. */
static int sculpt_undo_bmesh_restore(bContext *C,
                                     SculptUndoNode *unode,
                                     Object *ob,
                                     SculptSession *ss)
{
  if (ss->bm_log && ss->bm &&
      !ELEM(unode->type, SCULPT_UNDO_DYNTOPO_BEGIN, SCULPT_UNDO_DYNTOPO_END)) {
    SCULPT_dyntopo_node_layers_update_offsets(ss);
    BM_log_set_cd_offsets(ss->bm_log, ss->cd_dyn_vert);

    if (ss->active_face_index.i && ss->active_face_index.i != -1LL) {
      ss->active_face_index.i = (intptr_t)BM_log_face_id_get(ss->bm_log,
                                                             (BMFace *)ss->active_face_index.i);
    }
    else {
      ss->active_face_index.i = -1;
    }

    if (ss->active_vertex_index.i && ss->active_vertex_index.i != -1LL) {
      ss->active_vertex_index.i = (intptr_t)BM_log_vert_id_get(
          ss->bm_log, (BMVert *)ss->active_vertex_index.i);
    }
    else {
      ss->active_vertex_index.i = -1;
    }
  }
  else {
    ss->active_face_index.i = ss->active_vertex_index.i = -1;
  }

  bool ret = false;

  switch (unode->type) {
    case SCULPT_UNDO_DYNTOPO_BEGIN:
      sculpt_undo_bmesh_restore_begin(C, unode, ob, ss);
      SCULPT_vertex_random_access_ensure(ss);
      ss->active_face_index.i = ss->active_vertex_index.i = 0;
      ret = true;
      break;
    case SCULPT_UNDO_DYNTOPO_END:
      ss->active_face_index.i = ss->active_vertex_index.i = 0;

      if (ss->bm) {
        sculpt_undo_bmesh_restore_end(C, unode, ob, ss);
      }
      SCULPT_vertex_random_access_ensure(ss);
      ret = true;
      break;
    default:
      if (ss->bm_log) {
        sculpt_undo_bmesh_restore_generic(unode, ob, ss);
        SCULPT_vertex_random_access_ensure(ss);
        ret = true;
      }
      break;
  }

  if (ss->bm_log && ss->bm) {
    if (ss->active_face_index.i != -1) {
      BMFace *f = BM_log_id_face_get(ss->bm_log, (uint)ss->active_face_index.i);
      if (f && f->head.htype == BM_FACE) {
        ss->active_face_index.i = (intptr_t)f;
      }
      else {
        ss->active_face_index.i = 0LL;
      }
    }
    else {
      ss->active_face_index.i = 0LL;
    }

    if (ss->active_vertex_index.i != -1) {
      BMVert *v = BM_log_id_vert_get(ss->bm_log, (uint)ss->active_vertex_index.i);

      if (v && v->head.htype == BM_VERT) {
        ss->active_vertex_index.i = (intptr_t)v;
      }
      else {
        ss->active_vertex_index.i = 0LL;
      }
    }
    else {
      ss->active_vertex_index.i = 0LL;
    }
  }
  else {
    ss->active_face_index.i = ss->active_vertex_index.i = 0;
  }

  return ret;
}

/* Geometry updates (such as Apply Base, for example) will re-evaluate the object and refine its
 * Subdiv descriptor. Upon undo it is required that mesh, grids, and subdiv all stay consistent
 * with each other. This means that when geometry coordinate changes the undo should refine the
 * subdiv to the new coarse mesh coordinates. Tricky part is: this needs to happen without using
 * dependency graph tag: tagging object for geometry update will either loose sculpted data from
 * the sculpt grids, or will wrongly "commit" them to the CD_MDISPS.
 *
 * So what we do instead is do minimum object evaluation to get base mesh coordinates for the
 * multires modifier input. While this is expensive, it is less expensive than dependency graph
 * evaluation and is only happening when geometry coordinates changes on undo.
 *
 * Note that the dependency graph is ensured to be evaluated prior to the undo step is decoded,
 * so if the object's modifier stack references other object it is all fine. */
static void sculpt_undo_refine_subdiv(Depsgraph *depsgraph,
                                      SculptSession *ss,
                                      Object *object,
                                      struct Subdiv *subdiv)
{
  float(*deformed_verts)[3] = BKE_multires_create_deformed_base_mesh_vert_coords(
      depsgraph, object, ss->multires.modifier, NULL);

  BKE_subdiv_eval_refine_from_mesh(subdiv, object->data, deformed_verts);

  MEM_freeN(deformed_verts);
}

static void sculpt_undo_restore_list(bContext *C, Depsgraph *depsgraph, ListBase *lb)
{
  Scene *scene = CTX_data_scene(C);
  ViewLayer *view_layer = CTX_data_view_layer(C);
  View3D *v3d = CTX_wm_view3d(C);
  Object *ob = OBACT(view_layer);
  SculptSession *ss = ob->sculpt;
  SubdivCCG *subdiv_ccg = ss->subdiv_ccg;
  SculptUndoNode *unode;
  bool update = false, rebuild = false, update_mask = false, update_visibility = false;
  bool need_mask = false;
  bool need_refine_subdiv = false;
  bool did_first_hack = false;

  for (unode = lb->first; unode; unode = unode->next) {
    if (unode->bm_entry && !ss->bm) {
      // file loading breaks undo because the stack isn't initialized
      // detect that case and try to fix it

      did_first_hack = true;

      ss->active_face_index.i = ss->active_vertex_index.i = 0;
      SCULPT_dynamic_topology_enable_ex(CTX_data_main(C), depsgraph, scene, ob);

      // see if we have a saved log in the entry
      BMLog *log = BM_log_unfreeze(ss->bm, unode->bm_entry);

      if (log) {
        if (ss->bm_log) {
          BM_log_free(ss->bm_log, false);
        }

        ss->bm_log = log;

        SCULPT_dyntopo_node_layers_update_offsets(ss);
        BM_log_set_cd_offsets(ss->bm_log, ss->cd_dyn_vert);
      }

      // PBVH is corrupted at this point, destroy it
      SCULPT_pbvh_clear(ob);
    }

    /* Restore pivot. */
    copy_v3_v3(ss->pivot_pos, unode->pivot_pos);
    copy_v3_v3(ss->pivot_rot, unode->pivot_rot);
    if (STREQ(unode->idname, ob->id.name)) {
      if (unode->type == SCULPT_UNDO_MASK) {
        /* Is possible that we can't do the mask undo (below)
         * because of the vertex count. */
        need_mask = true;
        break;
      }
    }
  }

  DEG_id_tag_update(&ob->id, ID_RECALC_SHADING);

  sculpt_undo_print_nodes(NULL);

  if (!ss->bm && lb->first) {
    unode = lb->first;
    if (unode->type == SCULPT_UNDO_FACE_SETS) {
      sculpt_undo_restore_face_sets(C, unode);

      rebuild = true;
      BKE_pbvh_search_callback(ss->pbvh, NULL, NULL, update_cb, &rebuild);

      BKE_sculpt_update_object_for_edit(depsgraph, ob, true, need_mask, false);

      SCULPT_visibility_sync_all_face_sets_to_vertices(ob);

      BKE_pbvh_update_vertex_data(ss->pbvh, PBVH_UpdateVisibility);

      if (BKE_pbvh_type(ss->pbvh) == PBVH_FACES) {
        BKE_mesh_flush_hidden_from_verts(ob->data);
      }

      DEG_id_tag_update(&ob->id, ID_RECALC_SHADING);
      if (!BKE_sculptsession_use_pbvh_draw(ob, v3d)) {
        DEG_id_tag_update(&ob->id, ID_RECALC_GEOMETRY);
      }

      unode->applied = true;
      return;
    }
  }

  if (lb->first != NULL) {
    /* Only do early object update for edits if first node needs this.
     * Undo steps like geometry does not need object to be updated before they run and will
     * ensure object is updated after the node is handled. */
    const SculptUndoNode *first_unode = (const SculptUndoNode *)lb->first;
    if (first_unode->type != SCULPT_UNDO_GEOMETRY) {
      BKE_sculpt_update_object_for_edit(depsgraph, ob, false, need_mask, false);
    }

    if (sculpt_undo_bmesh_restore(C, lb->first, ob, ss)) {
      return;
    }
  }

  char *undo_modified_grids = NULL;
  bool use_multires_undo = false;

  for (unode = lb->first; unode; unode = unode->next) {

    if (!STREQ(unode->idname, ob->id.name)) {
      continue;
    }

    /* Check if undo data matches current data well enough to
     * continue. */
    if (unode->maxvert) {
      if (ss->totvert != unode->maxvert) {
        printf("error! %s\n", __func__);
        continue;
      }
    }
    else if (unode->maxgrid && subdiv_ccg != NULL) {
      if ((subdiv_ccg->num_grids != unode->maxgrid) ||
          (subdiv_ccg->grid_size != unode->gridsize)) {
        continue;
      }

      use_multires_undo = true;
    }

    switch (unode->type) {
      case SCULPT_UNDO_COORDS:
        if (sculpt_undo_restore_coords(C, depsgraph, unode)) {
          update = true;
        }
        break;
      case SCULPT_UNDO_HIDDEN:
        if (sculpt_undo_restore_hidden(C, unode)) {
          rebuild = true;
          update_visibility = true;
        }
        break;
      case SCULPT_UNDO_MASK:
        if (sculpt_undo_restore_mask(C, unode)) {
          update = true;
          update_mask = true;
        }
        break;
      case SCULPT_UNDO_FACE_SETS:
        break;
      case SCULPT_UNDO_COLOR:
        if (sculpt_undo_restore_color(C, unode)) {
          update = true;
        }
        break;

      case SCULPT_UNDO_GEOMETRY:
        need_refine_subdiv = true;
        sculpt_undo_geometry_restore(unode, ob);
        BKE_sculpt_update_object_for_edit(depsgraph, ob, false, need_mask, false);
        break;

      case SCULPT_UNDO_DYNTOPO_BEGIN:
      case SCULPT_UNDO_DYNTOPO_END:
      case SCULPT_UNDO_DYNTOPO_SYMMETRIZE:
<<<<<<< HEAD
        printf("Dynamic topology should've already been handled\n");
=======
        BLI_assert_msg(0, "Dynamic topology should've already been handled");
>>>>>>> 11880389
        break;
    }
  }

  if (use_multires_undo) {
    for (unode = lb->first; unode; unode = unode->next) {
      if (!STREQ(unode->idname, ob->id.name)) {
        continue;
      }
      if (unode->maxgrid == 0) {
        continue;
      }

      if (undo_modified_grids == NULL) {
        undo_modified_grids = MEM_callocN(sizeof(char) * unode->maxgrid, "undo_grids");
      }

      for (int i = 0; i < unode->totgrid; i++) {
        undo_modified_grids[unode->grids[i]] = 1;
      }
    }
  }

  if (subdiv_ccg != NULL && need_refine_subdiv) {
    sculpt_undo_refine_subdiv(depsgraph, ss, ob, subdiv_ccg->subdiv);
  }

  if (update || rebuild) {
    bool tag_update = false;
    /* We update all nodes still, should be more clever, but also
     * needs to work correct when exiting/entering sculpt mode and
     * the nodes get recreated, though in that case it could do all. */
    struct PartialUpdateData data = {
        .rebuild = rebuild,
        .pbvh = ss->pbvh,
        .modified_grids = undo_modified_grids,
    };
    BKE_pbvh_search_callback(ss->pbvh, NULL, NULL, update_cb_partial, &data);
    BKE_pbvh_update_bounds(ss->pbvh, PBVH_UpdateBB | PBVH_UpdateOriginalBB | PBVH_UpdateRedraw);

    if (update_mask) {
      BKE_pbvh_update_vertex_data(ss->pbvh, PBVH_UpdateMask);
    }

    if (update_visibility) {
      SCULPT_visibility_sync_all_vertex_to_face_sets(ss);
      BKE_pbvh_update_visibility(ss->pbvh);
    }

    if (BKE_sculpt_multires_active(scene, ob)) {
      if (rebuild) {
        multires_mark_as_modified(depsgraph, ob, MULTIRES_HIDDEN_MODIFIED);
      }
      else {
        multires_mark_as_modified(depsgraph, ob, MULTIRES_COORDS_MODIFIED);
      }
    }

    tag_update |= ID_REAL_USERS(ob->data) > 1 || !BKE_sculptsession_use_pbvh_draw(ob, v3d) ||
                  ss->shapekey_active || ss->deform_modifiers_active;

    if (tag_update) {
      Mesh *mesh = ob->data;
      BKE_mesh_calc_normals(mesh);

      BKE_sculptsession_free_deformMats(ss);
    }

    if (BKE_pbvh_type(ss->pbvh) == PBVH_FACES && update_visibility) {
      Mesh *mesh = ob->data;
      BKE_mesh_flush_hidden_from_verts(mesh);
    }

    if (tag_update) {
      DEG_id_tag_update(&ob->id, ID_RECALC_GEOMETRY);
    }
    else {
      SCULPT_update_object_bounding_box(ob);
    }
  }

  MEM_SAFE_FREE(undo_modified_grids);
}

static void sculpt_undo_free_list(ListBase *lb)
{
  SculptUndoNode *unode = lb->first;
  while (unode != NULL) {
    SculptUndoNode *unode_next = unode->next;
    if (unode->co) {
      MEM_freeN(unode->co);
    }
    if (unode->nodemap) {
      MEM_freeN(unode->nodemap);
    }
    if (unode->no) {
      MEM_freeN(unode->no);
    }
    if (unode->index) {
      MEM_freeN(unode->index);
    }
    if (unode->grids) {
      MEM_freeN(unode->grids);
    }
    if (unode->orig_co) {
      MEM_freeN(unode->orig_co);
    }
    if (unode->vert_hidden) {
      MEM_freeN(unode->vert_hidden);
    }
    if (unode->grid_hidden) {
      for (int i = 0; i < unode->totgrid; i++) {
        if (unode->grid_hidden[i]) {
          MEM_freeN(unode->grid_hidden[i]);
        }
      }
      MEM_freeN(unode->grid_hidden);
    }
    if (unode->mask) {
      MEM_freeN(unode->mask);
    }

    if (unode->bm_entry) {
      BM_log_entry_drop(unode->bm_entry);
      unode->bm_entry = NULL;
    }

    sculpt_undo_geometry_free_data(&unode->geometry_original);
    sculpt_undo_geometry_free_data(&unode->geometry_modified);
    sculpt_undo_geometry_free_data(&unode->geometry_bmesh_enter);

    if (unode->face_sets) {
      MEM_freeN(unode->face_sets);
    }

    MEM_freeN(unode);

    unode = unode_next;
  }
}

/* Most likely we don't need this. */
#if 0
static bool sculpt_undo_cleanup(bContext *C, ListBase *lb)
{
  Scene *scene = CTX_data_scene(C);
  ViewLayer *view_layer = CTX_data_view_layer(C);
  Object *ob = OBACT(view_layer);
  SculptUndoNode *unode;

  unode = lb->first;

  if (unode && !STREQ(unode->idname, ob->id.name)) {
    if (unode->bm_entry) {
      BM_log_cleanup_entry(unode->bm_entry);
    }

    return true;
  }

  return false;
}
#endif

static int hash_sculpt_colors(SculptUndoNode *node)
{
  if (!node->col) {
    return -1;
  }

  int i = 0;
  int hash = 0;

  for (i = 0; i < node->totvert; i++) {
    float *col = node->col[i];

    for (int j = 0; j < 4; j++) {
      hash = hash ^ (int)(col[j] * 2048.0f * 2048.0f);
      hash += (1 << 23) - 1;
    }
  }

  return hash;
}

SculptUndoNode *SCULPT_undo_get_node(PBVHNode *node, SculptUndoType type)
{
  UndoSculpt *usculpt = sculpt_undo_get_nodes();

  if (usculpt == NULL) {
    return NULL;
  }

  if (type < 0) {
    return BLI_findptr(&usculpt->nodes, node, offsetof(SculptUndoNode, node));
  }

  SculptUndoNode *unode;

  for (unode = usculpt->nodes.first; unode; unode = unode->next) {
    if (unode->node == node && type == unode->type) {
      return unode;
    }
  }

  return NULL;
}

SculptUndoNode *SCULPT_undo_get_first_node()
{
  UndoSculpt *usculpt = sculpt_undo_get_nodes();

  if (usculpt == NULL) {
    return NULL;
  }

  return usculpt->nodes.first;
}

static size_t sculpt_undo_alloc_and_store_hidden(PBVH *pbvh, SculptUndoNode *unode)
{
  PBVHNode *node = unode->node;
  BLI_bitmap **grid_hidden = BKE_pbvh_grid_hidden(pbvh);

  int *grid_indices, totgrid;
  BKE_pbvh_node_get_grids(pbvh, node, &grid_indices, &totgrid, NULL, NULL, NULL);

  size_t alloc_size = sizeof(*unode->grid_hidden) * (size_t)totgrid;
  unode->grid_hidden = MEM_callocN(alloc_size, "unode->grid_hidden");

  for (int i = 0; i < totgrid; i++) {
    if (grid_hidden[grid_indices[i]]) {
      unode->grid_hidden[i] = MEM_dupallocN(grid_hidden[grid_indices[i]]);
      alloc_size += MEM_allocN_len(unode->grid_hidden[i]);
    }
    else {
      unode->grid_hidden[i] = NULL;
    }
  }

  return alloc_size;
}

/* Allocate node and initialize its default fields specific for the given undo type.
 * Will also add the node to the list in the undo step. */
static SculptUndoNode *sculpt_undo_alloc_node_type(Object *object, SculptUndoType type)
{
  const size_t alloc_size = sizeof(SculptUndoNode);
  SculptUndoNode *unode = MEM_callocN(alloc_size, "SculptUndoNode");
  BLI_strncpy(unode->idname, object->id.name, sizeof(unode->idname));
  unode->type = type;

  UndoSculpt *usculpt = sculpt_undo_get_nodes();
  BLI_addtail(&usculpt->nodes, unode);
  usculpt->undo_size += alloc_size;

  return unode;
}

/* Will return first existing undo node of the given type.
 * If such node does not exist will allocate node of this type, register it in the undo step and
 * return it. */
static SculptUndoNode *sculpt_undo_find_or_alloc_node_type(Object *object, SculptUndoType type)
{
  UndoSculpt *usculpt = sculpt_undo_get_nodes();

  LISTBASE_FOREACH (SculptUndoNode *, unode, &usculpt->nodes) {
    if (unode->type == type) {
      return unode;
    }
  }

  return sculpt_undo_alloc_node_type(object, type);
}

static SculptUndoNode *sculpt_undo_alloc_node(Object *ob, PBVHNode *node, SculptUndoType type)
{
  UndoSculpt *usculpt = sculpt_undo_get_nodes();
  SculptSession *ss = ob->sculpt;
  int totvert = 0;
  int allvert = 0;
  int totgrid = 0;
  int maxgrid = 0;
  int gridsize = 0;
  int *grids = NULL;

  SculptUndoNode *unode = sculpt_undo_alloc_node_type(ob, type);
  unode->node = node;

  if (node) {
    BKE_pbvh_node_num_verts(ss->pbvh, node, &totvert, &allvert);
    BKE_pbvh_node_get_grids(ss->pbvh, node, &grids, &totgrid, &maxgrid, &gridsize, NULL);

    unode->totvert = totvert;
  }

  switch (type) {
    case SCULPT_UNDO_COORDS: {
      size_t alloc_size = sizeof(*unode->co) * (size_t)allvert;
      unode->co = MEM_callocN(alloc_size, "SculptUndoNode.co");
      usculpt->undo_size += alloc_size;

      /* FIXME: Should explain why this is allocated here, to be freed in
       * `SCULPT_undo_push_end_ex()`? */
      alloc_size = sizeof(*unode->no) * (size_t)allvert;
      unode->no = MEM_callocN(alloc_size, "SculptUndoNode.no");
      usculpt->undo_size += alloc_size;
      break;
    }
    case SCULPT_UNDO_HIDDEN: {
      if (maxgrid) {
        usculpt->undo_size += sculpt_undo_alloc_and_store_hidden(ss->pbvh, unode);
      }
      else {
        unode->vert_hidden = BLI_BITMAP_NEW(allvert, "SculptUndoNode.vert_hidden");
        usculpt->undo_size += BLI_BITMAP_SIZE(allvert);
      }

      break;
    }
    case SCULPT_UNDO_MASK: {
      const size_t alloc_size = sizeof(*unode->mask) * (size_t)allvert;
      unode->mask = MEM_callocN(alloc_size, "SculptUndoNode.mask");
      usculpt->undo_size += alloc_size;
      break;
    }
    case SCULPT_UNDO_COLOR: {
      const size_t alloc_size = sizeof(*unode->col) * (size_t)allvert;
      unode->col = MEM_callocN(alloc_size, "SculptUndoNode.col");
      usculpt->undo_size += alloc_size;
      break;
    }
    case SCULPT_UNDO_DYNTOPO_BEGIN:
    case SCULPT_UNDO_DYNTOPO_END:
    case SCULPT_UNDO_DYNTOPO_SYMMETRIZE:
<<<<<<< HEAD
      printf("Dynamic topology should've already been handled\n");
=======
      BLI_assert_msg(0, "Dynamic topology should've already been handled");
>>>>>>> 11880389
    case SCULPT_UNDO_GEOMETRY:
    case SCULPT_UNDO_FACE_SETS:
      break;
  }

  if (maxgrid) {
    /* Multires. */
    unode->maxgrid = maxgrid;
    unode->totgrid = totgrid;
    unode->gridsize = gridsize;

    const size_t alloc_size = sizeof(*unode->grids) * (size_t)totgrid;
    unode->grids = MEM_callocN(alloc_size, "SculptUndoNode.grids");
    usculpt->undo_size += alloc_size;
  }
  else {
    /* Regular mesh. */
    unode->maxvert = ss->totvert;

    const size_t alloc_size = sizeof(*unode->index) * (size_t)allvert;
    unode->index = MEM_callocN(alloc_size, "SculptUndoNode.index");
    usculpt->undo_size += alloc_size;
  }

  if (ss->deform_modifiers_active) {
    const size_t alloc_size = sizeof(*unode->orig_co) * (size_t)allvert;
    unode->orig_co = MEM_callocN(alloc_size, "undoSculpt orig_cos");
    usculpt->undo_size += alloc_size;
  }

  return unode;
}

static void sculpt_undo_store_coords(Object *ob, SculptUndoNode *unode)
{
  SculptSession *ss = ob->sculpt;
  PBVHVertexIter vd;

  SculptOrigVertData orig_data;
  SCULPT_orig_vert_data_unode_init(&orig_data, ob, unode);

  BKE_pbvh_vertex_iter_begin (ss->pbvh, unode->node, vd, PBVH_ITER_ALL) {
    copy_v3_v3(unode->co[vd.i], vd.co);
    if (vd.no) {
      copy_v3_v3_short(unode->no[vd.i], vd.no);
    }
    else {
      normal_float_to_short_v3(unode->no[vd.i], vd.fno);
    }

    if (ss->deform_modifiers_active) {
      SCULPT_orig_vert_data_update(&orig_data, &vd);

      int index = BKE_pbvh_vertex_index_to_table(ss->pbvh, unode->index[vd.i]);

      copy_v3_v3(unode->orig_co[vd.i], orig_data.co);
    }
  }
  BKE_pbvh_vertex_iter_end;
}

static void sculpt_undo_store_hidden(Object *ob, SculptUndoNode *unode)
{
  PBVH *pbvh = ob->sculpt->pbvh;
  PBVHNode *node = unode->node;

  if (unode->grids) {
    /* Already stored during allocation. */
  }
  else {
    MVert *mvert;
    const int *vert_indices;
    int allvert;

    BKE_pbvh_node_num_verts(pbvh, node, NULL, &allvert);
    BKE_pbvh_node_get_verts(pbvh, node, &vert_indices, &mvert);
    for (int i = 0; i < allvert; i++) {
      BLI_BITMAP_SET(unode->vert_hidden, i, mvert[vert_indices[i]].flag & ME_HIDE);
    }
  }
}

static void sculpt_undo_store_mask(Object *ob, SculptUndoNode *unode)
{
  SculptSession *ss = ob->sculpt;
  PBVHVertexIter vd;

  BKE_pbvh_vertex_iter_begin (ss->pbvh, unode->node, vd, PBVH_ITER_ALL) {
    unode->mask[vd.i] = *vd.mask;
  }
  BKE_pbvh_vertex_iter_end;
}

static void sculpt_undo_store_color(Object *ob, SculptUndoNode *unode)
{
  SculptSession *ss = ob->sculpt;
  PBVHVertexIter vd;

  // unode->gen++;

  BKE_pbvh_vertex_iter_begin (ss->pbvh, unode->node, vd, PBVH_ITER_ALL) {
    copy_v4_v4(unode->col[vd.i], vd.col);
  }
  BKE_pbvh_vertex_iter_end;
}

static SculptUndoNodeGeometry *sculpt_undo_geometry_get(SculptUndoNode *unode)
{
  if (!unode->geometry_original.is_initialized) {
    return &unode->geometry_original;
  }

  BLI_assert(!unode->geometry_modified.is_initialized);

  return &unode->geometry_modified;
}

static SculptUndoNode *sculpt_undo_geometry_push(Object *object, SculptUndoType type)
{
  SculptUndoNode *unode = sculpt_undo_find_or_alloc_node_type(object, type);
  unode->applied = false;
  unode->geometry_clear_pbvh = true;

  SculptUndoNodeGeometry *geometry = sculpt_undo_geometry_get(unode);
  sculpt_undo_geometry_store_data(geometry, object);

  return unode;
}

static SculptUndoNode *sculpt_undo_face_sets_push(Object *ob, SculptUndoType type)
{
  UndoSculpt *usculpt = sculpt_undo_get_nodes();
  SculptUndoNode *unode = MEM_callocN(sizeof(*unode), __func__);

  BLI_strncpy(unode->idname, ob->id.name, sizeof(unode->idname));
  unode->type = type;
  unode->applied = true;

  Mesh *me = BKE_object_get_original_mesh(ob);

  unode->face_sets = MEM_callocN(me->totpoly * sizeof(int), "sculpt face sets");

  int *face_sets = CustomData_get_layer(&me->pdata, CD_SCULPT_FACE_SETS);
  for (int i = 0; i < me->totpoly; i++) {
    unode->face_sets[i] = face_sets[i];
  }

  BLI_addtail(&usculpt->nodes, unode);

  return unode;
}

static SculptUndoNode *sculpt_undo_bmesh_push(Object *ob, PBVHNode *node, SculptUndoType type)
{
  UndoSculpt *usculpt = sculpt_undo_get_nodes();
  SculptSession *ss = ob->sculpt;
  PBVHVertexIter vd;

  SculptUndoNode *unode = usculpt->nodes.first;

  bool new_node = false;

  if (unode == NULL) {
    new_node = true;
    unode = MEM_callocN(sizeof(*unode), __func__);

    BLI_strncpy(unode->idname, ob->id.name, sizeof(unode->idname));
    unode->type = type;
    unode->applied = true;

    if (type == SCULPT_UNDO_DYNTOPO_END) {
      unode->bm_entry = BM_log_entry_add(ss->bm, ss->bm_log);
      BM_log_full_mesh(ss->bm, ss->bm_log);

      // BM_log_before_all_removed(ss->bm, ss->bm_log);
    }
    else if (type == SCULPT_UNDO_DYNTOPO_BEGIN) {
      /* Store a copy of the mesh's current vertices, loops, and
       * polys. A full copy like this is needed because entering
       * dynamic-topology immediately does topological edits
       * (converting polys to triangles) that the BMLog can't
       * fully restore from. */
      SculptUndoNodeGeometry *geometry = &unode->geometry_bmesh_enter;
      sculpt_undo_geometry_store_data(geometry, ob);

      unode->bm_entry = BM_log_entry_add(ss->bm, ss->bm_log);
      // BM_log_all_added(ss->bm, ss->bm_log);
      BM_log_full_mesh(ss->bm, ss->bm_log);
    }
    else {
      unode->bm_entry = BM_log_entry_add(ss->bm, ss->bm_log);
    }

    BLI_addtail(&usculpt->nodes, unode);
  }

  if (node) {
    if (BKE_pbvh_type(ss->pbvh) == PBVH_BMESH) {
      unode->bm_entry = BM_log_entry_check_customdata(ss->bm, ss->bm_log);
    }

    switch (type) {
      case SCULPT_UNDO_COORDS:
      case SCULPT_UNDO_MASK:
        BKE_pbvh_vertex_iter_begin (ss->pbvh, node, vd, PBVH_ITER_UNIQUE) {
          float *dummy;
          BM_log_vert_before_modified(ss->bm_log, vd.bm_vert, vd.cd_vert_mask_offset, false);
        }
        BKE_pbvh_vertex_iter_end;
        break;

      case SCULPT_UNDO_HIDDEN: {
        TableGSet *faces = BKE_pbvh_bmesh_node_faces(node);
        BMFace *f;

        BKE_pbvh_vertex_iter_begin (ss->pbvh, node, vd, PBVH_ITER_UNIQUE) {
          BM_log_vert_before_modified(ss->bm_log, vd.bm_vert, vd.cd_vert_mask_offset, true);
        }
        BKE_pbvh_vertex_iter_end;

        TGSET_ITER (f, faces) {
          BM_log_face_modified(ss->bm_log, f);
        }
        TGSET_ITER_END
        break;
      }

      case SCULPT_UNDO_COLOR: {
        BKE_pbvh_vertex_iter_begin (ss->pbvh, node, vd, PBVH_ITER_UNIQUE) {
          float *dummy;
          BM_log_vert_before_modified(ss->bm_log, vd.bm_vert, vd.cd_vert_mask_offset, true);
        }
        BKE_pbvh_vertex_iter_end;
        break;
      }
      case SCULPT_UNDO_FACE_SETS: {
        TableGSet *faces = BKE_pbvh_bmesh_node_faces(node);
        BMFace *f;

        TGSET_ITER (f, faces) {
          BM_log_face_modified(ss->bm_log, f);
        }
        TGSET_ITER_END

        break;
      }
      case SCULPT_UNDO_DYNTOPO_BEGIN:
      case SCULPT_UNDO_DYNTOPO_END:
      case SCULPT_UNDO_DYNTOPO_SYMMETRIZE:
      case SCULPT_UNDO_GEOMETRY:
        break;
    }
  }
  else {
    switch (type) {
      case SCULPT_UNDO_DYNTOPO_SYMMETRIZE:
      case SCULPT_UNDO_GEOMETRY:
        BM_log_full_mesh(ss->bm, ss->bm_log);
        break;
    }
  }

  if (new_node) {
    sculpt_undo_print_nodes(NULL);
  }

  return unode;
}

bool SCULPT_ensure_dyntopo_node_undo(Object *ob,
                                     PBVHNode *node,
                                     SculptUndoType type,
                                     int extraType)
{
  SculptSession *ss = ob->sculpt;
  UndoSculpt *usculpt = sculpt_undo_get_nodes();
  SculptUndoNode *unode = usculpt->nodes.first;

  if (!unode || unode->type != type) {
    unode = sculpt_undo_alloc_node_type(ob, type);

    BLI_strncpy(unode->idname, ob->id.name, sizeof(unode->idname));

    unode->type = type;
    unode->applied = true;
    unode->bm_entry = BM_log_entry_add(ss->bm, ss->bm_log);

    return SCULPT_ensure_dyntopo_node_undo(ob, node, type, extraType);
  }

  int n = BKE_pbvh_get_node_id(ss->pbvh, node);

  if (unode->nodemap_size <= n) {
    int newsize = (n + 1) * 2;

    if (!unode->nodemap) {
      unode->nodemap = MEM_callocN(sizeof(*unode->nodemap) * newsize, "unode->nodemap");
    }
    else {
      unode->nodemap = MEM_recallocN(unode->nodemap, sizeof(*unode->nodemap) * newsize);
    }

    unode->nodemap_size = newsize;
  }

  if (unode->nodemap[n]) {
    return false;
  }

  unode->nodemap[n] = 1;
  sculpt_undo_bmesh_push(ob, node, type);

  if (extraType >= 0) {
    sculpt_undo_bmesh_push(ob, node, extraType);
  }

  return true;
}

SculptUndoNode *SCULPT_undo_push_node(Object *ob, PBVHNode *node, SculptUndoType type)
{
  SculptSession *ss = ob->sculpt;
  SculptUndoNode *unode;

  /* List is manipulated by multiple threads, so we lock. */
  BLI_thread_lock(LOCK_CUSTOM1);

  ss->needs_flush_to_id = 1;

  if (ss->bm || ELEM(type, SCULPT_UNDO_DYNTOPO_BEGIN, SCULPT_UNDO_DYNTOPO_END)) {
    /* Dynamic topology stores only one undo node per stroke,
     * regardless of the number of PBVH nodes modified. */
    unode = sculpt_undo_bmesh_push(ob, node, type);
    sculpt_undo_print_nodes(NULL);
    BLI_thread_unlock(LOCK_CUSTOM1);
    return unode;
  }
  if (type == SCULPT_UNDO_GEOMETRY) {
    unode = sculpt_undo_geometry_push(ob, type);
    sculpt_undo_print_nodes(NULL);
    BLI_thread_unlock(LOCK_CUSTOM1);
    return unode;
  }
  if (type == SCULPT_UNDO_FACE_SETS) {
    unode = sculpt_undo_face_sets_push(ob, type);
    sculpt_undo_print_nodes(NULL);
    BLI_thread_unlock(LOCK_CUSTOM1);
    return unode;
  }
  if ((unode = SCULPT_undo_get_node(node, type))) {
    sculpt_undo_print_nodes(NULL);
    BLI_thread_unlock(LOCK_CUSTOM1);
    return unode;
  }

  unode = sculpt_undo_alloc_node(ob, node, type);

  /* NOTE: If this ever becomes a bottleneck, make a lock inside of the node.
   * so we release global lock sooner, but keep data locked for until it is
   * fully initialized.
   */

  if (unode->grids) {
    int totgrid, *grids;
    BKE_pbvh_node_get_grids(ss->pbvh, node, &grids, &totgrid, NULL, NULL, NULL);
    memcpy(unode->grids, grids, sizeof(int) * totgrid);
  }
  else {
    const int *vert_indices;
    int allvert;
    BKE_pbvh_node_num_verts(ss->pbvh, node, NULL, &allvert);
    BKE_pbvh_node_get_verts(ss->pbvh, node, &vert_indices, NULL);

    for (int i = 0; i < unode->totvert; i++) {
      unode->index[i].i = vert_indices[i];
    }
    // memcpy(unode->index, vert_indices, sizeof(int) * unode->totvert);
  }

  switch (type) {
    case SCULPT_UNDO_COORDS:
      sculpt_undo_store_coords(ob, unode);
      break;
    case SCULPT_UNDO_HIDDEN:
      sculpt_undo_store_hidden(ob, unode);
      break;
    case SCULPT_UNDO_MASK:
      sculpt_undo_store_mask(ob, unode);
      break;
    case SCULPT_UNDO_COLOR:
      sculpt_undo_store_color(ob, unode);
      break;
    case SCULPT_UNDO_DYNTOPO_BEGIN:
    case SCULPT_UNDO_DYNTOPO_END:
    case SCULPT_UNDO_DYNTOPO_SYMMETRIZE:
<<<<<<< HEAD
      printf("Dynamic topology should've already been handled\n");
=======
      BLI_assert_msg(0, "Dynamic topology should've already been handled");
>>>>>>> 11880389
    case SCULPT_UNDO_GEOMETRY:
    case SCULPT_UNDO_FACE_SETS:
      break;
  }

  /* Store sculpt pivot. */
  copy_v3_v3(unode->pivot_pos, ss->pivot_pos);
  copy_v3_v3(unode->pivot_rot, ss->pivot_rot);

  /* Store active shape key. */
  if (ss->shapekey_active) {
    BLI_strncpy(unode->shapeName, ss->shapekey_active->name, sizeof(ss->shapekey_active->name));
  }
  else {
    unode->shapeName[0] = '\0';
  }

  sculpt_undo_print_nodes(NULL);

  BLI_thread_unlock(LOCK_CUSTOM1);

  return unode;
}

void SCULPT_undo_push_begin(Object *ob, const char *name)
{
  UndoStack *ustack = ED_undo_stack_get();

  if (ob != NULL) {
    /* If possible, we need to tag the object and its geometry data as 'changed in the future' in
     * the previous undo step if it's a memfile one. */
    ED_undosys_stack_memfile_id_changed_tag(ustack, &ob->id);
    ED_undosys_stack_memfile_id_changed_tag(ustack, ob->data);
  }

  /* Special case, we never read from this. */
  bContext *C = NULL;

  BKE_undosys_step_push_init_with_type(ustack, C, name, BKE_UNDOSYS_TYPE_SCULPT);
}

void SCULPT_undo_push_end(void)
{
  SCULPT_undo_push_end_ex(false);
}

void SCULPT_undo_push_end_ex(const bool use_nested_undo)
{
  UndoSculpt *usculpt = sculpt_undo_get_nodes();
  SculptUndoNode *unode;

  /* We don't need normals in the undo stack. */
  for (unode = usculpt->nodes.first; unode; unode = unode->next) {
    if (unode->no) {
      usculpt->undo_size -= MEM_allocN_len(unode->no);
      MEM_freeN(unode->no);
      unode->no = NULL;
    }
  }

  /* We could remove this and enforce all callers run in an operator using 'OPTYPE_UNDO'. */
  wmWindowManager *wm = G_MAIN->wm.first;
  if (wm->op_undo_depth == 0 || use_nested_undo) {
    UndoStack *ustack = ED_undo_stack_get();
    BKE_undosys_step_push(ustack, NULL, NULL);
    if (wm->op_undo_depth == 0) {
      BKE_undosys_stack_limit_steps_and_memory_defaults(ustack);
    }
    WM_file_tag_modified();
  }
}

/* -------------------------------------------------------------------- */
/** \name Implements ED Undo System
 * \{ */

typedef struct SculptUndoStep {
  UndoStep step;
  /* NOTE: will split out into list for multi-object-sculpt-mode. */
  UndoSculpt data;
  int id;
} SculptUndoStep;

static void sculpt_undosys_step_encode_init(struct bContext *UNUSED(C), UndoStep *us_p)
{
  SculptUndoStep *us = (SculptUndoStep *)us_p;
  /* Dummy, memory is cleared anyway. */
  BLI_listbase_clear(&us->data.nodes);
}

static bool sculpt_undosys_step_encode(struct bContext *UNUSED(C),
                                       struct Main *bmain,
                                       UndoStep *us_p)
{
  /* Dummy, encoding is done along the way by adding tiles
   * to the current 'SculptUndoStep' added by encode_init. */
  SculptUndoStep *us = (SculptUndoStep *)us_p;
  us->step.data_size = us->data.undo_size;

  SculptUndoNode *unode = us->data.nodes.last;
  if (unode && unode->type == SCULPT_UNDO_DYNTOPO_END) {
    us->step.use_memfile_step = true;
  }
  us->step.is_applied = true;

  if (!BLI_listbase_is_empty(&us->data.nodes)) {
    bmain->is_memfile_undo_flush_needed = true;
  }

  return true;
}

static void sculpt_undosys_step_decode_undo_impl(struct bContext *C,
                                                 Depsgraph *depsgraph,
                                                 SculptUndoStep *us)
{
  BLI_assert(us->step.is_applied == true);
  sculpt_undo_restore_list(C, depsgraph, &us->data.nodes);
  us->step.is_applied = false;

  sculpt_undo_print_nodes(us);
}

static void sculpt_undosys_step_decode_redo_impl(struct bContext *C,
                                                 Depsgraph *depsgraph,
                                                 SculptUndoStep *us)
{
  BLI_assert(us->step.is_applied == false);
  sculpt_undo_restore_list(C, depsgraph, &us->data.nodes);
  us->step.is_applied = true;

  sculpt_undo_print_nodes(us);
}

static void sculpt_undosys_step_decode_undo(struct bContext *C,
                                            Depsgraph *depsgraph,
                                            SculptUndoStep *us,
                                            const bool is_final)
{
  /* Walk forward over any applied steps of same type,
   * then walk back in the next loop, un-applying them. */
  SculptUndoStep *us_iter = us;
  while (us_iter->step.next && (us_iter->step.next->type == us_iter->step.type)) {
    if (us_iter->step.next->is_applied == false) {
      break;
    }
    us_iter = (SculptUndoStep *)us_iter->step.next;
  }

  while ((us_iter != us) || (!is_final && us_iter == us)) {
    BLI_assert(us_iter->step.type == us->step.type); /* Previous loop ensures this. */
    sculpt_undosys_step_decode_undo_impl(C, depsgraph, us_iter);
    if (us_iter == us) {
      break;
    }
    us_iter = (SculptUndoStep *)us_iter->step.prev;
  }
}

static void sculpt_undosys_step_decode_redo(struct bContext *C,
                                            Depsgraph *depsgraph,
                                            SculptUndoStep *us)
{
  SculptUndoStep *us_iter = us;
  while (us_iter->step.prev && (us_iter->step.prev->type == us_iter->step.type)) {
    if (us_iter->step.prev->is_applied == true) {
      break;
    }
    us_iter = (SculptUndoStep *)us_iter->step.prev;
  }
  while (us_iter && (us_iter->step.is_applied == false)) {
    sculpt_undosys_step_decode_redo_impl(C, depsgraph, us_iter);
    if (us_iter == us) {
      break;
    }
    us_iter = (SculptUndoStep *)us_iter->step.next;
  }
}

static void sculpt_undosys_step_decode(
    struct bContext *C, struct Main *bmain, UndoStep *us_p, const eUndoStepDir dir, bool is_final)
{
  /* NOTE: behavior for undo/redo closely matches image undo. */
  BLI_assert(dir != STEP_INVALID);

  Depsgraph *depsgraph = CTX_data_ensure_evaluated_depsgraph(C);

  /* Ensure sculpt mode. */
  {
    Scene *scene = CTX_data_scene(C);
    ViewLayer *view_layer = CTX_data_view_layer(C);
    Object *ob = OBACT(view_layer);
    if (ob && (ob->type == OB_MESH)) {
      if (ob->mode & OB_MODE_SCULPT) {
        /* Pass. */
      }
      else {
        ED_object_mode_generic_exit(bmain, depsgraph, scene, ob);

        /* Sculpt needs evaluated state.
         * NOTE: needs to be done here, as #ED_object_mode_generic_exit will usually invalidate
         * (some) evaluated data. */
        BKE_scene_graph_evaluated_ensure(depsgraph, bmain);

        Mesh *me = ob->data;
        /* Don't add sculpt topology undo steps when reading back undo state.
         * The undo steps must enter/exit for us. */
        me->flag &= ~ME_SCULPT_DYNAMIC_TOPOLOGY;
        ED_object_sculptmode_enter_ex(bmain, depsgraph, scene, ob, true, NULL);
      }

      if (ob->sculpt) {
        ob->sculpt->needs_flush_to_id = 1;
      }
      bmain->is_memfile_undo_flush_needed = true;
    }
    else {
      BLI_assert(0);
      return;
    }
  }

  SculptUndoStep *us = (SculptUndoStep *)us_p;
  if (dir == STEP_UNDO) {
    sculpt_undosys_step_decode_undo(C, depsgraph, us, is_final);
  }
  else if (dir == STEP_REDO) {
    sculpt_undosys_step_decode_redo(C, depsgraph, us);
  }
}

static void sculpt_undosys_step_free(UndoStep *us_p)
{
  SculptUndoStep *us = (SculptUndoStep *)us_p;
  sculpt_undo_free_list(&us->data.nodes);
}

void ED_sculpt_undo_geometry_begin(struct Object *ob, const char *name)
{
  SCULPT_undo_push_begin(ob, name);
  SCULPT_undo_push_node(ob, NULL, SCULPT_UNDO_GEOMETRY);
}

void ED_sculpt_undo_geometry_end(struct Object *ob)
{
  SCULPT_undo_push_node(ob, NULL, SCULPT_UNDO_GEOMETRY);
  SCULPT_undo_push_end();
}

/* Export for ED_undo_sys. */
void ED_sculpt_undosys_type(UndoType *ut)
{
  ut->name = "Sculpt";
  ut->poll = NULL; /* No poll from context for now. */
  ut->step_encode_init = sculpt_undosys_step_encode_init;
  ut->step_encode = sculpt_undosys_step_encode;
  ut->step_decode = sculpt_undosys_step_decode;
  ut->step_free = sculpt_undosys_step_free;

  ut->flags = UNDOTYPE_FLAG_DECODE_ACTIVE_STEP;

  ut->step_size = sizeof(SculptUndoStep);
}

/** \} */

/* -------------------------------------------------------------------- */
/** \name Utilities
 * \{ */

static UndoSculpt *sculpt_undosys_step_get_nodes(UndoStep *us_p)
{
  SculptUndoStep *us = (SculptUndoStep *)us_p;
  return &us->data;
}

static UndoSculpt *sculpt_undo_get_nodes(void)
{
  UndoStack *ustack = ED_undo_stack_get();
  UndoStep *us = BKE_undosys_stack_init_or_active_with_type(ustack, BKE_UNDOSYS_TYPE_SCULPT);
  return sculpt_undosys_step_get_nodes(us);
}

void SCULPT_on_sculptsession_bmesh_free(SculptSession *ss)
{
}

/** \} */

/* -------------------------------------------------------------------- */
/** \name Undo for changes happening on a base mesh for multires sculpting.
 *
 * Use this for multires operators which changes base mesh and which are to be
 * possible. Example of such operators is Apply Base.
 *
 * Usage:
 *
 *   static int operator_exec((bContext *C, wmOperator *op) {
 *
 *      ED_sculpt_undo_push_mixed_begin(C, op->type->name);
 *      // Modify base mesh.
 *      ED_sculpt_undo_push_mixed_end(C, op->type->name);
 *
 *      return OPERATOR_FINISHED;
 *   }
 *
 * If object is not in sculpt mode or sculpt does not happen on multires then
 * regular ED_undo_push() is used.
 * *
 * \{ */

static bool sculpt_undo_use_multires_mesh(bContext *C)
{
  if (BKE_paintmode_get_active_from_context(C) != PAINT_MODE_SCULPT) {
    return false;
  }

  Object *object = CTX_data_active_object(C);
  SculptSession *sculpt_session = object->sculpt;

  return sculpt_session->multires.active;
}

static void sculpt_undo_push_all_grids(Object *object)
{
  SculptSession *ss = object->sculpt;

  /* It is possible that undo push is done from an object state where there is no PBVH. This
   * happens, for example, when an operation which tagged for geometry update was performed prior
   * to the current operation without making any stroke in between.
   *
   * Skip pushing nodes based on the following logic: on redo SCULPT_UNDO_COORDS will ensure
   * PBVH for the new base geometry, which will have same coordinates as if we create PBVH here. */
  if (ss->pbvh == NULL) {
    return;
  }

  PBVHNode **nodes;
  int totnodes;

  BKE_pbvh_search_gather(ss->pbvh, NULL, NULL, &nodes, &totnodes);
  for (int i = 0; i < totnodes; i++) {
    SculptUndoNode *unode = SCULPT_undo_push_node(object, nodes[i], SCULPT_UNDO_COORDS);
    unode->node = NULL;
  }

  MEM_SAFE_FREE(nodes);
}

void ED_sculpt_undo_push_multires_mesh_begin(bContext *C, const char *str)
{
  if (!sculpt_undo_use_multires_mesh(C)) {
    return;
  }

  Object *object = CTX_data_active_object(C);

  SCULPT_undo_push_begin(object, str);

  SculptUndoNode *geometry_unode = SCULPT_undo_push_node(object, NULL, SCULPT_UNDO_GEOMETRY);
  geometry_unode->geometry_clear_pbvh = false;

  sculpt_undo_push_all_grids(object);
}

void ED_sculpt_undo_push_multires_mesh_end(bContext *C, const char *str)
{
  if (!sculpt_undo_use_multires_mesh(C)) {
    ED_undo_push(C, str);
    return;
  }

  Object *object = CTX_data_active_object(C);

  SculptUndoNode *geometry_unode = SCULPT_undo_push_node(object, NULL, SCULPT_UNDO_GEOMETRY);
  geometry_unode->geometry_clear_pbvh = false;

  SCULPT_undo_push_end();
}

/** \} */

#ifdef _
#  undef _
#endif
#define _(type) \
  case type: \
    return #type;
static char *undo_type_to_str(int type)
{
  switch (type) {
    _(SCULPT_UNDO_DYNTOPO_BEGIN)
    _(SCULPT_UNDO_DYNTOPO_END)
    _(SCULPT_UNDO_COORDS)
    _(SCULPT_UNDO_GEOMETRY)
    _(SCULPT_UNDO_DYNTOPO_SYMMETRIZE)
    _(SCULPT_UNDO_FACE_SETS)
    _(SCULPT_UNDO_HIDDEN)
    _(SCULPT_UNDO_MASK)
    _(SCULPT_UNDO_COLOR)
    default:
      return "unknown node type";
  }
}
#undef _

static int nodeidgen = 1;

static void print_sculpt_node(SculptUndoNode *node)
{
  int hash = hash_sculpt_colors(node);

  // if (node->lasthash == 0) {
  //  node->lasthash = hash;
  // }

  printf("    %s:%s {applied=%d gen=%d hash=%d}\n",
         undo_type_to_str(node->type),
         node->idname,
         node->applied,
         0,  // node->gen,
         hash /*- node->lasthash*/);
}

static void print_sculpt_undo_step(UndoStep *us, UndoStep *active, int i)
{
  SculptUndoNode *node;

  if (us->type != BKE_UNDOSYS_TYPE_SCULPT) {
    return;
  }

  int id = -1;

  SculptUndoStep *su = (SculptUndoStep *)us;
  if (!su->id) {
    su->id = nodeidgen++;
  }

  id = su->id;

  printf("id=%d %s %d %s\n", id, us == active ? "->" : "  ", i, us->name);

  if (us->type == BKE_UNDOSYS_TYPE_SCULPT) {
    UndoSculpt *usculpt = sculpt_undosys_step_get_nodes(us);

    for (node = usculpt->nodes.first; node; node = node->next) {
      print_sculpt_node(node);
    }
  }
}
void sculpt_undo_print_nodes(void *active)
{
#if 0
  UndoStack *ustack = ED_undo_stack_get();
  UndoStep *us = ustack->steps.first;
  if (active == NULL) {
    active = ustack->step_active;
  }

  SculptUndoNode *node;

  if (!us) {
    return;
  }

  printf("\n");
  if (ustack->step_init) {
    printf("===undo init===\n");
    print_sculpt_undo_step(ustack->step_init, active, -1);
    printf("===============\n");
  }

  int i = 0;
  for (; us; us = us->next, i++) {
    print_sculpt_undo_step(us, active, i);
  }

  if (ustack->step_active) {
    print_sculpt_undo_step(ustack->step_active, active, i);
  }

#endif
}<|MERGE_RESOLUTION|>--- conflicted
+++ resolved
@@ -1025,11 +1025,7 @@
       case SCULPT_UNDO_DYNTOPO_BEGIN:
       case SCULPT_UNDO_DYNTOPO_END:
       case SCULPT_UNDO_DYNTOPO_SYMMETRIZE:
-<<<<<<< HEAD
-        printf("Dynamic topology should've already been handled\n");
-=======
         BLI_assert_msg(0, "Dynamic topology should've already been handled");
->>>>>>> 11880389
         break;
     }
   }
@@ -1365,11 +1361,7 @@
     case SCULPT_UNDO_DYNTOPO_BEGIN:
     case SCULPT_UNDO_DYNTOPO_END:
     case SCULPT_UNDO_DYNTOPO_SYMMETRIZE:
-<<<<<<< HEAD
-      printf("Dynamic topology should've already been handled\n");
-=======
       BLI_assert_msg(0, "Dynamic topology should've already been handled");
->>>>>>> 11880389
     case SCULPT_UNDO_GEOMETRY:
     case SCULPT_UNDO_FACE_SETS:
       break;
@@ -1765,11 +1757,7 @@
     case SCULPT_UNDO_DYNTOPO_BEGIN:
     case SCULPT_UNDO_DYNTOPO_END:
     case SCULPT_UNDO_DYNTOPO_SYMMETRIZE:
-<<<<<<< HEAD
-      printf("Dynamic topology should've already been handled\n");
-=======
       BLI_assert_msg(0, "Dynamic topology should've already been handled");
->>>>>>> 11880389
     case SCULPT_UNDO_GEOMETRY:
     case SCULPT_UNDO_FACE_SETS:
       break;
