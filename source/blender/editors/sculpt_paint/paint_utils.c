/*
 * ***** BEGIN GPL LICENSE BLOCK *****
 *
 * This program is free software; you can redistribute it and/or
 * modify it under the terms of the GNU General Public License
 * as published by the Free Software Foundation; either version 2
 * of the License, or (at your option) any later version.
 *
 * This program is distributed in the hope that it will be useful,
 * but WITHOUT ANY WARRANTY; without even the implied warranty of
 * MERCHANTABILITY or FITNESS FOR A PARTICULAR PURPOSE.  See the
 * GNU General Public License for more details.
 *
 * You should have received a copy of the GNU General Public License
 * along with this program; if not, write to the Free Software Foundation,
 * Inc., 51 Franklin Street, Fifth Floor, Boston, MA 02110-1301, USA.
 *
 * The Original Code is Copyright (C) 2001-2002 by NaN Holding BV.
 * All rights reserved.
 *
 * The Original Code is: all of this file.
 *
 * Contributor(s): none yet.
 *
 * ***** END GPL LICENSE BLOCK *****
 */

/** \file blender/editors/sculpt_paint/paint_utils.c
 *  \ingroup edsculpt
 */

#include <math.h>
#include <stdlib.h>

#include "DNA_mesh_types.h"
#include "DNA_meshdata_types.h"
#include "DNA_object_types.h"

#include "DNA_scene_types.h"
#include "DNA_brush_types.h"

#include "BLI_math.h"
#include "BLI_utildefines.h"
#include "BLI_rect.h"

#include "BKE_brush.h"
#include "BKE_context.h"
#include "BKE_DerivedMesh.h"
#include "BKE_paint.h"

#include "RNA_access.h"
#include "RNA_define.h"

#include "BIF_gl.h"
/* TODO: remove once projectf goes away */
#include "BIF_glutil.h"

#include "RE_shader_ext.h"

#include "ED_view3d.h"
#include "ED_screen.h"

#include "BLO_sys_types.h"
#include "ED_mesh.h" /* for face mask functions */

#include "WM_api.h"
#include "WM_types.h"

#include "paint_intern.h"

/* Convert the object-space axis-aligned bounding box (expressed as
 * its minimum and maximum corners) into a screen-space rectangle,
 * returns zero if the result is empty */
int paint_convert_bb_to_rect(rcti *rect,
                             const float bb_min[3],
                             const float bb_max[3],
                             const ARegion *ar,
                             RegionView3D *rv3d,
                             Object *ob)
{
	float projection_mat[4][4];
	int i, j, k;

	BLI_rcti_init_minmax(rect);

	/* return zero if the bounding box has non-positive volume */
	if (bb_min[0] > bb_max[0] || bb_min[1] > bb_max[1] || bb_min[2] > bb_max[2])
		return 0;

	ED_view3d_ob_project_mat_get(rv3d, ob, projection_mat);

	for (i = 0; i < 2; ++i) {
		for (j = 0; j < 2; ++j) {
			for (k = 0; k < 2; ++k) {
				float vec[3], proj[2];
				int proj_i[2];
				vec[0] = i ? bb_min[0] : bb_max[0];
				vec[1] = j ? bb_min[1] : bb_max[1];
				vec[2] = k ? bb_min[2] : bb_max[2];
				/* convert corner to screen space */
				ED_view3d_project_float_v2(ar, vec, proj, projection_mat);
				/* expand 2D rectangle */

				/* we could project directly to int? */
				proj_i[0] = proj[0];
				proj_i[1] = proj[1];

				BLI_rcti_do_minmax_v(rect, proj_i);
			}
		}
	}

	/* return false if the rectangle has non-positive area */
	return rect->xmin < rect->xmax && rect->ymin < rect->ymax;
}

/* Get four planes in object-space that describe the projection of
 * screen_rect from screen into object-space (essentially converting a
 * 2D screens-space bounding box into four 3D planes) */
void paint_calc_redraw_planes(float planes[4][4],
                              const ARegion *ar,
                              RegionView3D *rv3d,
                              Object *ob,
                              const rcti *screen_rect)
{
	BoundBox bb;
	bglMats mats;
	rcti rect;

	memset(&bb, 0, sizeof(BoundBox));
	view3d_get_transformation(ar, rv3d, ob, &mats);

	/* use some extra space just in case */
	rect = *screen_rect;
	rect.xmin -= 2;
	rect.xmax += 2;
	rect.ymin -= 2;
	rect.ymax += 2;

	ED_view3d_calc_clipping(&bb, planes, &mats, &rect);
	mul_m4_fl(planes, -1.0f);
}

/* convert a point in model coordinates to 2D screen coordinates */
/* TODO: can be deleted once all calls are replaced with
 * view3d_project_float() */
void projectf(bglMats *mats, const float v[3], float p[2])
{
	double ux, uy, uz;

	gluProject(v[0], v[1], v[2], mats->modelview, mats->projection,
	           (GLint *)mats->viewport, &ux, &uy, &uz);
	p[0] = ux;
	p[1] = uy;
}

float paint_calc_object_space_radius(ViewContext *vc, const float center[3],
                                     float pixel_radius)
{
	Object *ob = vc->obact;
	float delta[3], scale, loc[3];
	float mval_f[2];

	mul_v3_m4v3(loc, ob->obmat, center);

	initgrabz(vc->rv3d, loc[0], loc[1], loc[2]);

	mval_f[0] = pixel_radius;
	mval_f[1] = 0.0f;
	ED_view3d_win_to_delta(vc->ar, mval_f, delta);

	scale = fabsf(mat4_to_scale(ob->obmat));
	scale = (scale == 0.0f) ? 1.0f : scale;

	return len_v3(delta) / scale;
}

float paint_get_tex_pixel(Brush *br, float u, float v, int mask)
{
<<<<<<< HEAD
	Tex *tex = mask ? br->mask_mtex.tex :br->mtex.tex;
	TexResult texres;
	float co[3];
	int hasrgb;

	co[0] = u;
	co[1] = v;
	co[2] = 0;

	memset(&texres, 0, sizeof(TexResult));
	hasrgb = multitex_ext(tex, co, NULL, NULL, 0, &texres);
=======
	TexResult texres = {0};
	float co[3] = {u, v, 0.0f};
	int hasrgb;

	hasrgb = multitex_ext(br->mtex.tex, co, NULL, NULL, 0, &texres);
>>>>>>> 43d855c8

	if (hasrgb & TEX_RGB)
		texres.tin = rgb_to_grayscale(&texres.tr) * texres.ta;

	return texres.tin;
}

/* 3D Paint */

static void imapaint_project(Object *ob, float model[][4], float proj[][4], const float co[3], float pco[4])
{
	copy_v3_v3(pco, co);
	pco[3] = 1.0f;

	mul_m4_v3(ob->obmat, pco);
	mul_m4_v3(model, pco);
	mul_m4_v4(proj, pco);
}

static void imapaint_tri_weights(Object *ob,
                                 const float v1[3], const float v2[3], const float v3[3],
                                 const float co[3], float w[3])
{
	float pv1[4], pv2[4], pv3[4], h[3], divw;
	float model[4][4], proj[4][4], wmat[3][3], invwmat[3][3];
	GLint view[4];

	/* compute barycentric coordinates */

	/* get the needed opengl matrices */
	glGetIntegerv(GL_VIEWPORT, view);
	glGetFloatv(GL_MODELVIEW_MATRIX,  (float *)model);
	glGetFloatv(GL_PROJECTION_MATRIX, (float *)proj);
	view[0] = view[1] = 0;

	/* project the verts */
	imapaint_project(ob, model, proj, v1, pv1);
	imapaint_project(ob, model, proj, v2, pv2);
	imapaint_project(ob, model, proj, v3, pv3);

	/* do inverse view mapping, see gluProject man page */
	h[0] = (co[0] - view[0]) * 2.0f / view[2] - 1;
	h[1] = (co[1] - view[1]) * 2.0f / view[3] - 1;
	h[2] = 1.0f;

	/* solve for (w1,w2,w3)/perspdiv in:
	 * h * perspdiv = Project * Model * (w1 * v1 + w2 * v2 + w3 * v3) */

	wmat[0][0] = pv1[0];  wmat[1][0] = pv2[0];  wmat[2][0] = pv3[0];
	wmat[0][1] = pv1[1];  wmat[1][1] = pv2[1];  wmat[2][1] = pv3[1];
	wmat[0][2] = pv1[3];  wmat[1][2] = pv2[3];  wmat[2][2] = pv3[3];

	invert_m3_m3(invwmat, wmat);
	mul_m3_v3(invwmat, h);

	copy_v3_v3(w, h);

	/* w is still divided by perspdiv, make it sum to one */
	divw = w[0] + w[1] + w[2];
	if (divw != 0.0f) {
		mul_v3_fl(w, 1.0f / divw);
	}
}

/* compute uv coordinates of mouse in face */
void imapaint_pick_uv(Scene *scene, Object *ob, unsigned int faceindex, const int xy[2], float uv[2])
{
	DerivedMesh *dm = mesh_get_derived_final(scene, ob, CD_MASK_BAREMESH);
	const int *index = dm->getTessFaceDataArray(dm, CD_ORIGINDEX);
	MTFace *tface = dm->getTessFaceDataArray(dm, CD_MTFACE), *tf;
	int numfaces = dm->getNumTessFaces(dm), a, findex;
	float p[2], w[3], absw, minabsw;
	MFace mf;
	MVert mv[4];

	minabsw = 1e10;
	uv[0] = uv[1] = 0.0;

	/* test all faces in the derivedmesh with the original index of the picked face */
	for (a = 0; a < numfaces; a++) {
		findex = index ? index[a] : a;

		if (findex == faceindex) {
			dm->getTessFace(dm, a, &mf);

			dm->getVert(dm, mf.v1, &mv[0]);
			dm->getVert(dm, mf.v2, &mv[1]);
			dm->getVert(dm, mf.v3, &mv[2]);
			if (mf.v4)
				dm->getVert(dm, mf.v4, &mv[3]);

			tf = &tface[a];

			p[0] = xy[0];
			p[1] = xy[1];

			if (mf.v4) {
				/* the triangle with the largest absolute values is the one
				 * with the most negative weights */
				imapaint_tri_weights(ob, mv[0].co, mv[1].co, mv[3].co, p, w);
				absw = fabsf(w[0]) + fabsf(w[1]) + fabsf(w[2]);
				if (absw < minabsw) {
					uv[0] = tf->uv[0][0] * w[0] + tf->uv[1][0] * w[1] + tf->uv[3][0] * w[2];
					uv[1] = tf->uv[0][1] * w[0] + tf->uv[1][1] * w[1] + tf->uv[3][1] * w[2];
					minabsw = absw;
				}

				imapaint_tri_weights(ob, mv[1].co, mv[2].co, mv[3].co, p, w);
				absw = fabsf(w[0]) + fabsf(w[1]) + fabsf(w[2]);
				if (absw < minabsw) {
					uv[0] = tf->uv[1][0] * w[0] + tf->uv[2][0] * w[1] + tf->uv[3][0] * w[2];
					uv[1] = tf->uv[1][1] * w[0] + tf->uv[2][1] * w[1] + tf->uv[3][1] * w[2];
					minabsw = absw;
				}
			}
			else {
				imapaint_tri_weights(ob, mv[0].co, mv[1].co, mv[2].co, p, w);
				absw = fabsf(w[0]) + fabsf(w[1]) + fabsf(w[2]);
				if (absw < minabsw) {
					uv[0] = tf->uv[0][0] * w[0] + tf->uv[1][0] * w[1] + tf->uv[2][0] * w[2];
					uv[1] = tf->uv[0][1] * w[0] + tf->uv[1][1] * w[1] + tf->uv[2][1] * w[2];
					minabsw = absw;
				}
			}
		}
	}

	dm->release(dm);
}

/* returns 0 if not found, otherwise 1 */
int imapaint_pick_face(ViewContext *vc, const int mval[2], unsigned int *index, unsigned int totface)
{
	if (totface == 0)
		return 0;

	/* sample only on the exact position */
	*index = view3d_sample_backbuf(vc, mval[0], mval[1]);

	if ((*index) <= 0 || (*index) > (unsigned int)totface) {
		return 0;
	}

	(*index)--;
	
	return 1;
}

/* used for both 3d view and image window */
void paint_sample_color(const bContext *C, ARegion *ar, int x, int y)    /* frontbuf */
{
	Brush *br = paint_brush(paint_get_active_from_context(C));
	unsigned int col;
	char *cp;

	CLAMP(x, 0, ar->winx);
	CLAMP(y, 0, ar->winy);
	
	glReadBuffer(GL_FRONT);
	glReadPixels(x + ar->winrct.xmin, y + ar->winrct.ymin, 1, 1, GL_RGBA, GL_UNSIGNED_BYTE, &col);
	glReadBuffer(GL_BACK);

	cp = (char *)&col;
	
	if (br) {
		br->rgb[0] = cp[0] / 255.0f;
		br->rgb[1] = cp[1] / 255.0f;
		br->rgb[2] = cp[2] / 255.0f;
	}
}

static int brush_curve_preset_exec(bContext *C, wmOperator *op)
{
	Brush *br = paint_brush(paint_get_active_from_context(C));
	BKE_brush_curve_preset(br, RNA_enum_get(op->ptr, "shape"));

	return OPERATOR_FINISHED;
}

static int brush_curve_preset_poll(bContext *C)
{
	Brush *br = paint_brush(paint_get_active_from_context(C));

	return br && br->curve;
}

void BRUSH_OT_curve_preset(wmOperatorType *ot)
{
	static EnumPropertyItem prop_shape_items[] = {
		{CURVE_PRESET_SHARP, "SHARP", 0, "Sharp", ""},
		{CURVE_PRESET_SMOOTH, "SMOOTH", 0, "Smooth", ""},
		{CURVE_PRESET_MAX, "MAX", 0, "Max", ""},
		{CURVE_PRESET_LINE, "LINE", 0, "Line", ""},
		{CURVE_PRESET_ROUND, "ROUND", 0, "Round", ""},
		{CURVE_PRESET_ROOT, "ROOT", 0, "Root", ""},
		{0, NULL, 0, NULL, NULL}};

	ot->name = "Preset";
	ot->description = "Set brush shape";
	ot->idname = "BRUSH_OT_curve_preset";

	ot->exec = brush_curve_preset_exec;
	ot->poll = brush_curve_preset_poll;

	RNA_def_enum(ot->srna, "shape", prop_shape_items, CURVE_PRESET_SMOOTH, "Mode", "");
}


/* face-select ops */
static int paint_select_linked_exec(bContext *C, wmOperator *UNUSED(op))
{
	paintface_select_linked(C, CTX_data_active_object(C), NULL, 2);
	ED_region_tag_redraw(CTX_wm_region(C));
	return OPERATOR_FINISHED;
}

void PAINT_OT_face_select_linked(wmOperatorType *ot)
{
	ot->name = "Select Linked";
	ot->description = "Select linked faces";
	ot->idname = "PAINT_OT_face_select_linked";

	ot->exec = paint_select_linked_exec;
	ot->poll = facemask_paint_poll;

	ot->flag = OPTYPE_REGISTER | OPTYPE_UNDO;
}

static int paint_select_linked_pick_invoke(bContext *C, wmOperator *op, wmEvent *event)
{
	int mode = RNA_boolean_get(op->ptr, "extend") ? 1 : 0;
	paintface_select_linked(C, CTX_data_active_object(C), event->mval, mode);
	ED_region_tag_redraw(CTX_wm_region(C));
	return OPERATOR_FINISHED;
}

void PAINT_OT_face_select_linked_pick(wmOperatorType *ot)
{
	ot->name = "Select Linked Pick";
	ot->description = "Select linked faces";
	ot->idname = "PAINT_OT_face_select_linked_pick";

	ot->invoke = paint_select_linked_pick_invoke;
	ot->poll = facemask_paint_poll;

	ot->flag = OPTYPE_REGISTER | OPTYPE_UNDO;

	RNA_def_boolean(ot->srna, "extend", 0, "Extend", "Extend the existing selection");
}


static int face_select_all_exec(bContext *C, wmOperator *op)
{
	Object *ob = CTX_data_active_object(C);
	paintface_deselect_all_visible(ob, RNA_enum_get(op->ptr, "action"), TRUE);
	ED_region_tag_redraw(CTX_wm_region(C));
	return OPERATOR_FINISHED;
}


void PAINT_OT_face_select_all(wmOperatorType *ot)
{
	ot->name = "Face Selection";
	ot->description = "Change selection for all faces";
	ot->idname = "PAINT_OT_face_select_all";

	ot->exec = face_select_all_exec;
	ot->poll = facemask_paint_poll;

	ot->flag = OPTYPE_REGISTER | OPTYPE_UNDO;

	WM_operator_properties_select_all(ot);
}


static int vert_select_all_exec(bContext *C, wmOperator *op)
{
	Object *ob = CTX_data_active_object(C);
	paintvert_deselect_all_visible(ob, RNA_enum_get(op->ptr, "action"), TRUE);
	ED_region_tag_redraw(CTX_wm_region(C));
	return OPERATOR_FINISHED;
}


void PAINT_OT_vert_select_all(wmOperatorType *ot)
{
	ot->name = "Vertex Selection";
	ot->description = "Change selection for all vertices";
	ot->idname = "PAINT_OT_vert_select_all";

	ot->exec = vert_select_all_exec;
	ot->poll = vert_paint_poll;

	ot->flag = OPTYPE_REGISTER | OPTYPE_UNDO;

	WM_operator_properties_select_all(ot);
}

static int vert_select_inverse_exec(bContext *C, wmOperator *UNUSED(op))
{
	Object *ob = CTX_data_active_object(C);
	paintvert_deselect_all_visible(ob, SEL_INVERT, TRUE);
	ED_region_tag_redraw(CTX_wm_region(C));
	return OPERATOR_FINISHED;
}

void PAINT_OT_vert_select_inverse(wmOperatorType *ot)
{
	ot->name = "Vertex Select Invert";
	ot->description = "Invert selection of vertices";
	ot->idname = "PAINT_OT_vert_select_inverse";

	ot->exec = vert_select_inverse_exec;
	ot->poll = vert_paint_poll;

	ot->flag = OPTYPE_REGISTER | OPTYPE_UNDO;
}
static int face_select_inverse_exec(bContext *C, wmOperator *UNUSED(op))
{
	Object *ob = CTX_data_active_object(C);
	paintface_deselect_all_visible(ob, SEL_INVERT, TRUE);
	ED_region_tag_redraw(CTX_wm_region(C));
	return OPERATOR_FINISHED;
}


void PAINT_OT_face_select_inverse(wmOperatorType *ot)
{
	ot->name = "Face Select Invert";
	ot->description = "Invert selection of faces";
	ot->idname = "PAINT_OT_face_select_inverse";

	ot->exec = face_select_inverse_exec;
	ot->poll = facemask_paint_poll;

	ot->flag = OPTYPE_REGISTER | OPTYPE_UNDO;
}

static int face_select_hide_exec(bContext *C, wmOperator *op)
{
	const int unselected = RNA_boolean_get(op->ptr, "unselected");
	Object *ob = CTX_data_active_object(C);
	paintface_hide(ob, unselected);
	ED_region_tag_redraw(CTX_wm_region(C));
	return OPERATOR_FINISHED;
}

void PAINT_OT_face_select_hide(wmOperatorType *ot)
{
	ot->name = "Face Select Hide";
	ot->description = "Hide selected faces";
	ot->idname = "PAINT_OT_face_select_hide";

	ot->exec = face_select_hide_exec;
	ot->poll = facemask_paint_poll;

	ot->flag = OPTYPE_REGISTER | OPTYPE_UNDO;

	RNA_def_boolean(ot->srna, "unselected", 0, "Unselected", "Hide unselected rather than selected objects");
}

static int face_select_reveal_exec(bContext *C, wmOperator *UNUSED(op))
{
	Object *ob = CTX_data_active_object(C);
	paintface_reveal(ob);
	ED_region_tag_redraw(CTX_wm_region(C));
	return OPERATOR_FINISHED;
}

void PAINT_OT_face_select_reveal(wmOperatorType *ot)
{
	ot->name = "Face Select Reveal";
	ot->description = "Reveal hidden faces";
	ot->idname = "PAINT_OT_face_select_reveal";

	ot->exec = face_select_reveal_exec;
	ot->poll = facemask_paint_poll;

	ot->flag = OPTYPE_REGISTER | OPTYPE_UNDO;

	RNA_def_boolean(ot->srna, "unselected", 0, "Unselected", "Hide unselected rather than selected objects");
}<|MERGE_RESOLUTION|>--- conflicted
+++ resolved
@@ -1,3 +1,4 @@
+
 /*
  * ***** BEGIN GPL LICENSE BLOCK *****
  *
@@ -177,25 +178,12 @@
 
 float paint_get_tex_pixel(Brush *br, float u, float v, int mask)
 {
-<<<<<<< HEAD
 	Tex *tex = mask ? br->mask_mtex.tex :br->mtex.tex;
-	TexResult texres;
-	float co[3];
-	int hasrgb;
-
-	co[0] = u;
-	co[1] = v;
-	co[2] = 0;
-
-	memset(&texres, 0, sizeof(TexResult));
-	hasrgb = multitex_ext(tex, co, NULL, NULL, 0, &texres);
-=======
 	TexResult texres = {0};
 	float co[3] = {u, v, 0.0f};
 	int hasrgb;
 
-	hasrgb = multitex_ext(br->mtex.tex, co, NULL, NULL, 0, &texres);
->>>>>>> 43d855c8
+	hasrgb = multitex_ext(tex, co, NULL, NULL, 0, &texres);
 
 	if (hasrgb & TEX_RGB)
 		texres.tin = rgb_to_grayscale(&texres.tr) * texres.ta;
