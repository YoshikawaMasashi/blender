/*
 * ***** BEGIN GPL LICENSE BLOCK *****
 *
 * This program is free software; you can redistribute it and/or
 * modify it under the terms of the GNU General Public License
 * as published by the Free Software Foundation; either version 2
 * of the License, or (at your option) any later version. 
 *
 * This program is distributed in the hope that it will be useful,
 * but WITHOUT ANY WARRANTY; without even the implied warranty of
 * MERCHANTABILITY or FITNESS FOR A PARTICULAR PURPOSE.  See the
 * GNU General Public License for more details.
 *
 * You should have received a copy of the GNU General Public License
 * along with this program; if not, write to the Free Software Foundation,
 * Inc., 51 Franklin Street, Fifth Floor, Boston, MA 02110-1301, USA.
 *
 * The Original Code is Copyright (C) 2008 Blender Foundation.
 * All rights reserved.
 *
 * 
 * Contributor(s): Blender Foundation
 *
 * ***** END GPL LICENSE BLOCK *****
 */

/** \file blender/editors/space_outliner/outliner_intern.h
 *  \ingroup spoutliner
 */


#ifndef __OUTLINER_INTERN_H__
#define __OUTLINER_INTERN_H__

#include "RNA_types.h"

/* internal exports only */

struct wmOperatorType;
struct TreeStoreElem;
struct bContext;
struct Scene;
struct ID;
struct Object;
struct bPoseChannel;
struct EditBone;

typedef struct TreeElement {
	struct TreeElement *next, *prev, *parent;
	ListBase subtree;
	int xs, ys;                // do selection
	TreeStoreElem *store_elem; // element in tree store
	short flag;                // flag for non-saved stuff
	short index;               // index for data arrays
	short idcode;              // from TreeStore id
	short xend;                // width of item display, for select
	const char *name;
	void *directdata;          // Armature Bones, Base, Sequence, Strip...
	PointerRNA rnaptr;         // RNA Pointer
}  TreeElement;

#define TREESTORE_ID_TYPE(_id) \
	(ELEM(GS((_id)->name), ID_SCE, ID_LI, ID_OB, ID_ME, ID_CU, ID_MB, ID_NT, ID_MA, ID_TE, ID_IM, ID_LT, ID_LA, ID_CA) || \
	 ELEM(GS((_id)->name), ID_KE, ID_WO, ID_SPK, ID_GR, ID_AR, ID_AC, ID_BR, ID_GD, ID_LS) || \
	 ELEM(GS((_id)->name), ID_SCR, ID_WM, ID_TXT, ID_VF, ID_SO, ID_CF, ID_PAL))  /* Only in 'blendfile' mode ... :/ */

/* TreeElement->flag */
enum {
	TE_ACTIVE      = (1 << 0),
	/* Closed items display their children as icon within the row. TE_ICONROW is for
	 * these child-items that are visible but only within the row of the closed parent. */
	TE_ICONROW     = (1 << 1),
	TE_LAZY_CLOSED = (1 << 2),
	TE_FREE_NAME   = (1 << 3),
};

/* button events */
#define OL_NAMEBUTTON       1

typedef enum {
	OL_DRAWSEL_NONE    = 0,  /* inactive (regular black text) */
	OL_DRAWSEL_NORMAL  = 1,  /* active object (draws white text) */
	OL_DRAWSEL_ACTIVE  = 2,  /* active obdata (draws a circle around the icon) */
} eOLDrawState;

typedef enum {
	OL_SETSEL_NONE     = 0,  /* don't change the selection state */
	OL_SETSEL_NORMAL   = 1,  /* select the item */
	OL_SETSEL_EXTEND   = 2,  /* select the item and extend (also toggles selection) */
} eOLSetState;

/* get TreeStoreElem associated with a TreeElement 
 * < a: (TreeElement) tree element to find stored element for
 */
#define TREESTORE(a) ((a)->store_elem)

/* size constants */
#define OL_Y_OFFSET 2

#define OL_TOG_RESTRICT_VIEWX   (UI_UNIT_X * 3.0f)
#define OL_TOG_RESTRICT_SELECTX (UI_UNIT_X * 2.0f)
#define OL_TOG_RESTRICT_RENDERX UI_UNIT_X

#define OL_TOGW OL_TOG_RESTRICT_VIEWX

#define OL_RNA_COLX         (UI_UNIT_X * 15)
#define OL_RNA_COL_SIZEX    (UI_UNIT_X * 7.5f)
#define OL_RNA_COL_SPACEX   (UI_UNIT_X * 2.5f)


/* Outliner Searching --
 *
 * Are we looking for something in the outliner?
 * If so finding matches in child items makes it more useful
 *
 * - We want to flag parents to act as being open to filter child matches 
 * - and also flag matches so we can highlight them
 * - Flags are stored in TreeStoreElem->flag
 * - Flag options defined in DNA_outliner_types.h
 * - SO_SEARCH_RECURSIVE defined in DNA_space_types.h
 *
 * - NOT in datablocks view - searching all datablocks takes way too long 
 *   to be useful
 * - not searching into RNA items helps but isn't the complete solution
 */

#define SEARCHING_OUTLINER(sov)   (sov->search_flags & SO_SEARCH_RECURSIVE)

/* is the currrent element open? if so we also show children */
#define TSELEM_OPEN(telm, sv)    ( (telm->flag & TSE_CLOSED) == 0 || (SEARCHING_OUTLINER(sv) && (telm->flag & TSE_CHILDSEARCH)) )

/* outliner_tree.c ----------------------------------------------- */

void outliner_free_tree(ListBase *lb);
void outliner_cleanup_tree(struct SpaceOops *soops);

TreeElement *outliner_find_tse(struct SpaceOops *soops, const TreeStoreElem *tse);
TreeElement *outliner_find_tree_element(ListBase *lb, const TreeStoreElem *store_elem);
TreeElement *outliner_find_id(struct SpaceOops *soops, ListBase *lb, const struct ID *id);
TreeElement *outliner_find_posechannel(ListBase *lb, const struct bPoseChannel *pchan);
TreeElement *outliner_find_editbone(ListBase *lb, const struct EditBone *ebone);
struct ID *outliner_search_back(SpaceOops *soops, TreeElement *te, short idcode);

void outliner_build_tree(struct Main *mainvar, struct Scene *scene, struct SpaceOops *soops);

/* outliner_draw.c ---------------------------------------------- */

void draw_outliner(const struct bContext *C);
void restrictbutton_gr_restrict_flag(void *poin, void *poin2, int flag);

/* outliner_select.c -------------------------------------------- */
eOLDrawState tree_element_type_active(
        struct bContext *C, struct Scene *scene, struct SpaceOops *soops,
        TreeElement *te, TreeStoreElem *tselem, const eOLSetState set, bool recursive);
eOLDrawState tree_element_active(struct bContext *C, struct Scene *scene, SpaceOops *soops,
                                 TreeElement *te, const eOLSetState set, const bool handle_all_types);
int outliner_item_activate_or_toggle_closed(struct bContext *C, int x, int y, bool extend, bool recursive);

/* outliner_edit.c ---------------------------------------------- */
typedef void (*outliner_operation_cb)(
        struct bContext *C, struct ReportList *, struct Scene *scene,
        struct TreeElement *, struct TreeStoreElem *, TreeStoreElem *, void *);

void outliner_do_object_operation_ex(
        struct bContext *C, ReportList *reports, struct Scene *scene, struct SpaceOops *soops, struct ListBase *lb,
        outliner_operation_cb operation_cb, bool recurse_selected);
void outliner_do_object_operation(
        struct bContext *C, ReportList *reports, struct Scene *scene, struct SpaceOops *soops, struct ListBase *lb,
        outliner_operation_cb operation_cb);

int common_restrict_check(struct bContext *C, struct Object *ob);

<<<<<<< HEAD
int outliner_has_one_flag(struct SpaceOops *soops, ListBase *lb, short flag, const int curlevel);
bool outliner_set_flag(struct SpaceOops *soops, ListBase *lb, short flag, short set);
=======
int outliner_has_one_flag(ListBase *lb, short flag, const int curlevel);
void outliner_set_flag(ListBase *lb, short flag, short set);
>>>>>>> d59079c5

void object_toggle_visibility_cb(
        struct bContext *C, struct ReportList *reports, struct Scene *scene,
        TreeElement *te, struct TreeStoreElem *tsep, struct TreeStoreElem *tselem, void *user_data);
void object_toggle_selectability_cb(
        struct bContext *C, struct ReportList *reports, struct Scene *scene,
        TreeElement *te, struct TreeStoreElem *tsep, struct TreeStoreElem *tselem, void *user_data);
void object_toggle_renderability_cb(
        struct bContext *C, struct ReportList *reports, struct Scene *scene,
        TreeElement *te, struct TreeStoreElem *tsep, struct TreeStoreElem *tselem, void *user_data);


void group_toggle_visibility_cb(
        struct bContext *C, struct ReportList *reports, struct Scene *scene,
        TreeElement *te, struct TreeStoreElem *tsep, struct TreeStoreElem *tselem, void *user_data);
void group_toggle_selectability_cb(
        struct bContext *C, struct ReportList *reports, struct Scene *scene,
        TreeElement *te, struct TreeStoreElem *tsep, struct TreeStoreElem *tselem, void *user_data);
void group_toggle_renderability_cb(
        struct bContext *C, struct ReportList *reports, struct Scene *scene,
        TreeElement *te, struct TreeStoreElem *tsep, struct TreeStoreElem *tselem, void *user_data);

void item_rename_cb(
        struct bContext *C, struct ReportList *reports, struct Scene *scene,
        TreeElement *te, struct TreeStoreElem *tsep, struct TreeStoreElem *tselem, void *user_data);
void lib_relocate_cb(
        struct bContext *C, struct ReportList *reports, struct Scene *scene, struct TreeElement *te,
        struct TreeStoreElem *tsep, struct TreeStoreElem *tselem, void *user_data);
void lib_reload_cb(
        struct bContext *C, struct ReportList *reports, struct Scene *scene, struct TreeElement *te,
        struct TreeStoreElem *tsep, struct TreeStoreElem *tselem, void *user_data);

void id_delete_cb(
        struct bContext *C, struct ReportList *reports, struct Scene *scene, struct TreeElement *te,
        struct TreeStoreElem *tsep, struct TreeStoreElem *tselem, void *user_data);
void id_remap_cb(
        struct bContext *C, struct ReportList *reports, struct Scene *scene, struct TreeElement *te,
        struct TreeStoreElem *tsep, struct TreeStoreElem *tselem, void *user_data);

TreeElement *outliner_dropzone_find(const struct SpaceOops *soops, const float fmval[2], const bool children);

TreeElement *outliner_find_item_at_y(const SpaceOops *soops, const ListBase *tree, float view_co_y);
TreeElement *outliner_find_item_at_x_in_row(const SpaceOops *soops, const TreeElement *parent_te, float view_co_x);

/* ...................................................... */

void OUTLINER_OT_highlight_update(struct wmOperatorType *ot);

void OUTLINER_OT_item_activate(struct wmOperatorType *ot);
void OUTLINER_OT_item_openclose(struct wmOperatorType *ot);
void OUTLINER_OT_item_rename(struct wmOperatorType *ot);
void OUTLINER_OT_lib_relocate(struct wmOperatorType *ot);
void OUTLINER_OT_lib_reload(struct wmOperatorType *ot);

void OUTLINER_OT_id_delete(struct wmOperatorType *ot);

void OUTLINER_OT_show_one_level(struct wmOperatorType *ot);
void OUTLINER_OT_show_active(struct wmOperatorType *ot);
void OUTLINER_OT_show_hierarchy(struct wmOperatorType *ot);

void OUTLINER_OT_select_border(struct wmOperatorType *ot);

void OUTLINER_OT_selected_toggle(struct wmOperatorType *ot);
void OUTLINER_OT_expanded_toggle(struct wmOperatorType *ot);

void OUTLINER_OT_scroll_page(struct wmOperatorType *ot);

void OUTLINER_OT_renderability_toggle(struct wmOperatorType *ot);
void OUTLINER_OT_selectability_toggle(struct wmOperatorType *ot);
void OUTLINER_OT_visibility_toggle(struct wmOperatorType *ot);

void OUTLINER_OT_keyingset_add_selected(struct wmOperatorType *ot);
void OUTLINER_OT_keyingset_remove_selected(struct wmOperatorType *ot);

void OUTLINER_OT_drivers_add_selected(struct wmOperatorType *ot);
void OUTLINER_OT_drivers_delete_selected(struct wmOperatorType *ot);

void OUTLINER_OT_orphans_purge(struct wmOperatorType *ot);

void OUTLINER_OT_parent_drop(struct wmOperatorType *ot);
void OUTLINER_OT_parent_clear(struct wmOperatorType *ot);
void OUTLINER_OT_scene_drop(struct wmOperatorType *ot);
void OUTLINER_OT_material_drop(struct wmOperatorType *ot);
void OUTLINER_OT_group_link(struct wmOperatorType *ot);

/* outliner_tools.c ---------------------------------------------- */

void OUTLINER_OT_operation(struct wmOperatorType *ot);
void OUTLINER_OT_scene_operation(struct wmOperatorType *ot);
void OUTLINER_OT_object_operation(struct wmOperatorType *ot);
void OUTLINER_OT_group_operation(struct wmOperatorType *ot);
void OUTLINER_OT_lib_operation(struct wmOperatorType *ot);
void OUTLINER_OT_id_operation(struct wmOperatorType *ot);
void OUTLINER_OT_id_remap(struct wmOperatorType *ot);
void OUTLINER_OT_data_operation(struct wmOperatorType *ot);
void OUTLINER_OT_animdata_operation(struct wmOperatorType *ot);
void OUTLINER_OT_action_set(struct wmOperatorType *ot);
void OUTLINER_OT_constraint_operation(struct wmOperatorType *ot);
void OUTLINER_OT_modifier_operation(struct wmOperatorType *ot);
/* ---------------------------------------------------------------- */

/* outliner_ops.c */
void outliner_operatortypes(void);
void outliner_keymap(struct wmKeyConfig *keyconf);

#endif /* __OUTLINER_INTERN_H__ */<|MERGE_RESOLUTION|>--- conflicted
+++ resolved
@@ -170,13 +170,8 @@
 
 int common_restrict_check(struct bContext *C, struct Object *ob);
 
-<<<<<<< HEAD
-int outliner_has_one_flag(struct SpaceOops *soops, ListBase *lb, short flag, const int curlevel);
-bool outliner_set_flag(struct SpaceOops *soops, ListBase *lb, short flag, short set);
-=======
 int outliner_has_one_flag(ListBase *lb, short flag, const int curlevel);
-void outliner_set_flag(ListBase *lb, short flag, short set);
->>>>>>> d59079c5
+bool outliner_set_flag(ListBase *lb, short flag, short set);
 
 void object_toggle_visibility_cb(
         struct bContext *C, struct ReportList *reports, struct Scene *scene,
