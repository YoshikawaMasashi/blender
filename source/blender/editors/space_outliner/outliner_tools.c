--- conflicted
+++ resolved
@@ -523,11 +523,7 @@
 void outliner_do_object_operation_ex(
         bContext *C, Scene *scene_act, SpaceOops *soops, ListBase *lb,
         void (*operation_cb)(bContext *C, Scene *scene, TreeElement *,
-<<<<<<< HEAD
-                             TreeStoreElem *, TreeStoreElem *),
-=======
                              TreeStoreElem *, TreeStoreElem *, void *),
->>>>>>> f6c11062
         bool select_recurse)
 {
 	TreeElement *te;
@@ -545,11 +541,7 @@
 				/* important to use 'scene_owner' not scene_act else deleting objects can crash.
 				 * only use 'scene_act' when 'scene_owner' is NULL, which can happen when the
 				 * outliner isn't showing scenes: Visible Layer draw mode for eg. */
-<<<<<<< HEAD
-				operation_cb(C, scene_owner ? scene_owner : scene_act, te, NULL, tselem);
-=======
 				operation_cb(C, scene_owner ? scene_owner : scene_act, te, NULL, tselem, NULL);
->>>>>>> f6c11062
 				select_handled = true;
 			}
 		}
@@ -563,12 +555,7 @@
 
 void outliner_do_object_operation(
         bContext *C, Scene *scene_act, SpaceOops *soops, ListBase *lb,
-<<<<<<< HEAD
-        void (*operation_cb)(bContext *C, Scene *scene, TreeElement *,
-                             TreeStoreElem *, TreeStoreElem *))
-=======
         void (*operation_cb)(bContext *, Scene *, TreeElement *, TreeStoreElem *, TreeStoreElem *, void *))
->>>>>>> f6c11062
 {
 	outliner_do_object_operation_ex(C, scene_act, soops, lb, operation_cb, true);
 }
