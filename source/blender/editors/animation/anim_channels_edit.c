--- conflicted
+++ resolved
@@ -2685,53 +2685,16 @@
 			bDopeSheet *ads = (bDopeSheet *)ac->data;
 			Scene *sce = (Scene *)ads->source;
 			SceneLayer *scene_layer = ac->scene_layer;
-			BaseLegacy *base = (BaseLegacy *)ale->data;
+			Base *base = (Base *)ale->data;
 			Object *ob = base->object;
 			AnimData *adt = ob->adt;
 			
 			/* set selection status */
-<<<<<<< HEAD
-			if (selectmode == SELECT_INVERT) {
-				/* swap select */
-				ED_object_base_select(base, BA_INVERT);
-				BKE_scene_object_base_flag_sync_from_base(base);
-				
-				if (adt) adt->flag ^= ADT_UI_SELECTED;
-			}
-			else {
-				Base *b;
-				
-				/* deselect all */
-				/* TODO: should this deselect all other types of channels too? */
-				for (b = scene_layer->object_bases.first; b; b = b->next) {
-					ED_object_base_select(b, BA_DESELECT);
-					BKE_scene_object_base_flag_sync_from_base(b);
-					if (b->object->adt) b->object->adt->flag &= ~(ADT_UI_SELECTED | ADT_UI_ACTIVE);
-				}
-				
-				/* select object now */
-				ED_object_base_select(base, BA_SELECT);
-				BKE_scene_object_base_flag_sync_from_base(base);
-				if (adt) adt->flag |= ADT_UI_SELECTED;
-			}
-			
-			/* change active object - regardless of whether it is now selected [T37883] */
-			ED_object_base_activate(C, base); /* adds notifier */
-			
-			if ((adt) && (adt->flag & ADT_UI_SELECTED))
-				adt->flag |= ADT_UI_ACTIVE;
-			
-			/* ensure we exit editmode on whatever object was active before to avoid getting stuck there - T48747 */
-			if (ob != sce->obedit)
-				ED_object_editmode_exit(C, EM_FREEDATA | EM_FREEUNDO | EM_WAITCURSOR | EM_DO_UNDO);
-			
-			notifierFlags |= (ND_ANIMCHAN | NA_SELECTED);
-=======
-			if ((ob->restrictflag & OB_RESTRICT_SELECT) == 0) {
+			if (base->flag & BASE_SELECTABLED) {
 				if (selectmode == SELECT_INVERT) {
 					/* swap select */
-					base->flag ^= SELECT;
-					ob->flag = base->flag;
+					ED_object_base_select(base, BA_INVERT);
+					BKE_scene_object_base_flag_sync_from_base(base);
 
 					if (adt) adt->flag ^= ADT_UI_SELECTED;
 				}
@@ -2740,20 +2703,20 @@
 
 					/* deselect all */
 					/* TODO: should this deselect all other types of channels too? */
-					for (b = sce->base.first; b; b = b->next) {
-						b->flag &= ~SELECT;
-						b->object->flag = b->flag;
+					for (b = scene_layer->object_bases.first; b; b = b->next) {
+						ED_object_base_select(b, BA_DESELECT);
+						BKE_scene_object_base_flag_sync_from_base(b);
 						if (b->object->adt) b->object->adt->flag &= ~(ADT_UI_SELECTED | ADT_UI_ACTIVE);
 					}
 
 					/* select object now */
-					base->flag |= SELECT;
-					ob->flag |= SELECT;
+					ED_object_base_select(base, BA_SELECT);
+					BKE_scene_object_base_flag_sync_from_base(base);
 					if (adt) adt->flag |= ADT_UI_SELECTED;
 				}
 
 				/* change active object - regardless of whether it is now selected [T37883] */
-				ED_base_object_activate(C, base); /* adds notifier */
+				ED_object_base_activate(C, base); /* adds notifier */
 
 				if ((adt) && (adt->flag & ADT_UI_SELECTED))
 					adt->flag |= ADT_UI_ACTIVE;
@@ -2764,7 +2727,6 @@
 
 				notifierFlags |= (ND_ANIMCHAN | NA_SELECTED);
 			}
->>>>>>> ee49ee24
 			break;
 		}
 		case ANIMTYPE_FILLACTD: /* Action Expander */
