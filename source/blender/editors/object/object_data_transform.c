--- conflicted
+++ resolved
@@ -50,8 +50,6 @@
 #include "BKE_armature.h"
 #include "BKE_lattice.h"
 #include "BKE_scene.h"
-
-#include "bmesh.h"
 
 #include "bmesh.h"
 
@@ -578,8 +576,6 @@
   }
 }
 
-<<<<<<< HEAD
-=======
 /** \} */
 
 /* -------------------------------------------------------------------- */
@@ -677,5 +673,4 @@
   MEM_freeN(xds);
 }
 
->>>>>>> fcc6e948
 /** \} */