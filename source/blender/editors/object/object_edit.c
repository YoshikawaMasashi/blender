/*
 * ***** BEGIN GPL LICENSE BLOCK *****
 *
 * This program is free software; you can redistribute it and/or
 * modify it under the terms of the GNU General Public License
 * as published by the Free Software Foundation; either version 2
 * of the License, or (at your option) any later version.
 *
 * This program is distributed in the hope that it will be useful,
 * but WITHOUT ANY WARRANTY; without even the implied warranty of
 * MERCHANTABILITY or FITNESS FOR A PARTICULAR PURPOSE.  See the
 * GNU General Public License for more details.
 *
 * You should have received a copy of the GNU General Public License
 * along with this program; if not, write to the Free Software Foundation,
 * Inc., 51 Franklin Street, Fifth Floor, Boston, MA 02110-1301, USA.
 *
 * The Original Code is Copyright (C) 2001-2002 by NaN Holding BV.
 * All rights reserved.
 *
 * Contributor(s): Blender Foundation, 2002-2008 full recode
 *
 * ***** END GPL LICENSE BLOCK *****
 */

/** \file blender/editors/object/object_edit.c
 *  \ingroup edobj
 */

#include <stdlib.h>
#include <string.h>
#include <math.h>
#include <time.h>
#include <float.h>
#include <ctype.h>
#include <stddef.h> //for offsetof

#include "MEM_guardedalloc.h"

#include "BLI_blenlib.h"
#include "BLI_math.h"
#include "BLI_utildefines.h"
#include "BLI_ghash.h"
#include "BLI_string_utils.h"

#include "BLT_translation.h"

#include "DNA_armature_types.h"
#include "DNA_curve_types.h"
#include "DNA_gpencil_types.h"
#include "DNA_group_types.h"
#include "DNA_material_types.h"
#include "DNA_meta_types.h"
#include "DNA_scene_types.h"
#include "DNA_object_types.h"
#include "DNA_object_force_types.h"
#include "DNA_meshdata_types.h"
#include "DNA_vfont_types.h"
#include "DNA_mesh_types.h"
#include "DNA_lattice_types.h"
#include "DNA_workspace_types.h"

#include "IMB_imbuf_types.h"

#include "BKE_anim.h"
#include "BKE_collection.h"
#include "BKE_constraint.h"
#include "BKE_context.h"
#include "BKE_curve.h"
#include "BKE_effect.h"
#include "BKE_global.h"
#include "BKE_image.h"
#include "BKE_lattice.h"
#include "BKE_library.h"
#include "BKE_main.h"
#include "BKE_material.h"
#include "BKE_mball.h"
#include "BKE_mesh.h"
#include "BKE_object.h"
#include "BKE_paint.h"
#include "BKE_pointcache.h"
#include "BKE_softbody.h"
#include "BKE_modifier.h"
#include "BKE_editlattice.h"
#include "BKE_editmesh.h"
#include "BKE_report.h"
#include "BKE_workspace.h"
#include "BKE_layer.h"

#include "DEG_depsgraph.h"
#include "DEG_depsgraph_build.h"

#include "ED_armature.h"
#include "ED_curve.h"
#include "ED_mesh.h"
#include "ED_mball.h"
#include "ED_lattice.h"
#include "ED_object.h"
#include "ED_screen.h"
#include "ED_undo.h"
#include "ED_image.h"
#include "ED_gpencil.h"

#include "RNA_access.h"
#include "RNA_define.h"
#include "RNA_enum_types.h"

/* for menu/popup icons etc etc*/

#include "UI_interface.h"
#include "UI_resources.h"

#include "WM_api.h"
#include "WM_types.h"
#include "WM_message.h"
#include "WM_toolsystem.h"

#include "object_intern.h"  // own include

/* prototypes */
typedef struct MoveToCollectionData MoveToCollectionData;
static void move_to_collection_menus_items(struct uiLayout *layout, struct MoveToCollectionData *menu);

/* ************* XXX **************** */
static void error(const char *UNUSED(arg)) {}
static void waitcursor(int UNUSED(val)) {}
static int pupmenu(const char *UNUSED(msg)) { return 0; }

/* port over here */
static void error_libdata(void) {}

Object *ED_object_context(bContext *C)
{
	return CTX_data_pointer_get_type(C, "object", &RNA_Object).data;
}

/* find the correct active object per context
 * note: context can be NULL when called from a enum with PROP_ENUM_NO_CONTEXT */
Object *ED_object_active_context(bContext *C)
{
	Object *ob = NULL;
	if (C) {
		ob = ED_object_context(C);
		if (!ob) ob = CTX_data_active_object(C);
	}
	return ob;
}


/* ******************* toggle editmode operator  ***************** */

static bool mesh_needs_keyindex(const Mesh *me)
{
	if (me->key) {
		return false;  /* will be added */
	}

	for (const Object *ob = G.main->object.first; ob; ob = ob->id.next) {
		if ((ob->parent) && (ob->parent->data == me) && ELEM(ob->partype, PARVERT1, PARVERT3)) {
			return true;
		}
		if (ob->data == me) {
			for (const ModifierData *md = ob->modifiers.first; md; md = md->next) {
				if (md->type == eModifierType_Hook) {
					return true;
				}
			}
		}
	}
	return false;
}

/**
 * Load EditMode data back into the object,
 * optionally freeing the editmode data.
 */
static bool ED_object_editmode_load_ex(Main *bmain, Object *obedit, const bool freedata)
{
	if (obedit == NULL) {
		return false;
	}

	if (obedit->type == OB_MESH) {
		Mesh *me = obedit->data;
		if (me->edit_btmesh == NULL) {
			return false;
		}

		if (me->edit_btmesh->bm->totvert > MESH_MAX_VERTS) {
			error("Too many vertices");
			return false;
		}

		EDBM_mesh_load(obedit);

		if (freedata) {
			EDBM_mesh_free(me->edit_btmesh);
			MEM_freeN(me->edit_btmesh);
			me->edit_btmesh = NULL;
		}
		/* will be recalculated as needed. */
		{
			ED_mesh_mirror_spatial_table(NULL, NULL, NULL, NULL, 'e');
			ED_mesh_mirror_topo_table(NULL, NULL, 'e');
		}
	}
	else if (obedit->type == OB_ARMATURE) {
		const bArmature *arm = obedit->data;
		if (arm->edbo == NULL) {
			return false;
		}
		ED_armature_from_edit(obedit->data);
		if (freedata) {
			ED_armature_edit_free(obedit->data);
		}
		/* TODO(sergey): Pose channels might have been changed, so need
		 * to inform dependency graph about this. But is it really the
		 * best place to do this?
		 */
		DEG_relations_tag_update(bmain);
	}
	else if (ELEM(obedit->type, OB_CURVE, OB_SURF)) {
		const Curve *cu = obedit->data;
		if (cu->editnurb == NULL) {
			return false;
		}
		ED_curve_editnurb_load(obedit);
		if (freedata) {
			ED_curve_editnurb_free(obedit);
		}
	}
	else if (obedit->type == OB_FONT) {
		const Curve *cu = obedit->data;
		if (cu->editfont == NULL) {
			return false;
		}
		ED_curve_editfont_load(obedit);
		if (freedata) {
			ED_curve_editfont_free(obedit);
		}
	}
	else if (obedit->type == OB_LATTICE) {
		const Lattice *lt = obedit->data;
		if (lt->editlatt == NULL) {
			return false;
		}
		BKE_editlattice_load(obedit);
		if (freedata) {
			BKE_editlattice_free(obedit);
		}
	}
	else if (obedit->type == OB_MBALL) {
		const MetaBall *mb = obedit->data;
		if (mb->editelems == NULL) {
			return false;
		}
		ED_mball_editmball_load(obedit);
		if (freedata) {
			ED_mball_editmball_free(obedit);
		}
	}

	return true;
}

bool ED_object_editmode_load(Object *obedit)
{
	/* TODO(sergey): use proper main here? */
	return ED_object_editmode_load_ex(G.main, obedit, false);
}

/**
 * \param flag:
 * - If #EM_FREEDATA isn't in the flag, use ED_object_editmode_load directly.
 */
bool ED_object_editmode_exit_ex(Scene *scene, Object *obedit, int flag)
{
	const bool freedata = (flag & EM_FREEDATA) != 0;

	if (flag & EM_WAITCURSOR) waitcursor(1);

	if (ED_object_editmode_load_ex(G.main, obedit, freedata) == false) {
		/* in rare cases (background mode) its possible active object
		 * is flagged for editmode, without 'obedit' being set [#35489] */
		if (UNLIKELY(obedit && obedit->mode & OB_MODE_EDIT)) {
			obedit->mode &= ~OB_MODE_EDIT;
		}
		if (flag & EM_WAITCURSOR) waitcursor(0);
		return true;
	}

	/* freedata only 0 now on file saves and render */
	if (freedata) {
		ListBase pidlist;
		PTCacheID *pid;

		/* flag object caches as outdated */
		BKE_ptcache_ids_from_object(&pidlist, obedit, scene, 0);
		for (pid = pidlist.first; pid; pid = pid->next) {
			if (pid->type != PTCACHE_TYPE_PARTICLES) /* particles don't need reset on geometry change */
				pid->cache->flag |= PTCACHE_OUTDATED;
		}
		BLI_freelistN(&pidlist);

		BKE_ptcache_object_reset(scene, obedit, PTCACHE_RESET_OUTDATED);

		/* also flush ob recalc, doesn't take much overhead, but used for particles */
		DEG_id_tag_update(&obedit->id, OB_RECALC_OB | OB_RECALC_DATA);

		WM_main_add_notifier(NC_SCENE | ND_MODE | NS_MODE_OBJECT, scene);

		obedit->mode &= ~OB_MODE_EDIT;
	}

	if (flag & EM_WAITCURSOR) waitcursor(0);

	return (obedit->mode & OB_MODE_EDIT) == 0;
}

bool ED_object_editmode_exit(bContext *C, int flag)
{
	Scene *scene = CTX_data_scene(C);
	Object *obedit = CTX_data_edit_object(C);
	return ED_object_editmode_exit_ex(scene, obedit, flag);
}

bool ED_object_editmode_enter_ex(Scene *scene, Object *ob, int flag)
{
	bool ok = false;

	if (ELEM(NULL, ob, ob->data) || ID_IS_LINKED(ob)) {
		return false;
	}

	/* this checks actual object->data, for cases when other scenes have it in editmode context */
	if (BKE_object_is_in_editmode(ob)) {
		return true;
	}

	if (BKE_object_obdata_is_libdata(ob)) {
		error_libdata();
		return false;
	}

	if (flag & EM_WAITCURSOR) waitcursor(1);

	ob->restore_mode = ob->mode;

	ob->mode = OB_MODE_EDIT;

	if (ob->type == OB_MESH) {
		BMEditMesh *em;
		ok = 1;
		const bool use_key_index = mesh_needs_keyindex(ob->data);

		EDBM_mesh_make(ob, scene->toolsettings->selectmode, use_key_index);

		em = BKE_editmesh_from_object(ob);
		if (LIKELY(em)) {
			/* order doesn't matter */
			EDBM_mesh_normals_update(em);
			BKE_editmesh_tessface_calc(em);
		}

		WM_main_add_notifier(NC_SCENE | ND_MODE | NS_EDITMODE_MESH, NULL);
	}
	else if (ob->type == OB_ARMATURE) {
		ok = 1;
		ED_armature_to_edit(ob->data);
		/* to ensure all goes in restposition and without striding */
		DEG_id_tag_update(&ob->id, OB_RECALC_OB | OB_RECALC_DATA | OB_RECALC_TIME); /* XXX: should this be OB_RECALC_DATA? */

		WM_main_add_notifier(NC_SCENE | ND_MODE | NS_EDITMODE_ARMATURE, scene);
	}
	else if (ob->type == OB_FONT) {
		ok = 1;
		ED_curve_editfont_make(ob);

		WM_main_add_notifier(NC_SCENE | ND_MODE | NS_EDITMODE_TEXT, scene);
	}
	else if (ob->type == OB_MBALL) {
		ok = 1;
		ED_mball_editmball_make(ob);

		WM_main_add_notifier(NC_SCENE | ND_MODE | NS_EDITMODE_MBALL, scene);
	}
	else if (ob->type == OB_LATTICE) {
		ok = 1;
		BKE_editlattice_make(ob);

		WM_main_add_notifier(NC_SCENE | ND_MODE | NS_EDITMODE_LATTICE, scene);
	}
	else if (ob->type == OB_SURF || ob->type == OB_CURVE) {
		ok = 1;
		ED_curve_editnurb_make(ob);

		WM_main_add_notifier(NC_SCENE | ND_MODE | NS_EDITMODE_CURVE, scene);
	}

	if (ok) {
		DEG_id_tag_update(&ob->id, OB_RECALC_DATA);
	}
	else {
		if ((flag & EM_NO_CONTEXT) == 0) {
			ob->mode &= ~OB_MODE_EDIT;
		}
		WM_main_add_notifier(NC_SCENE | ND_MODE | NS_MODE_OBJECT, scene);
	}

	if (flag & EM_WAITCURSOR) waitcursor(0);

	return (ob->mode & OB_MODE_EDIT) != 0;
}

bool ED_object_editmode_enter(bContext *C, int flag)
{
	Scene *scene = CTX_data_scene(C);
	ViewLayer *view_layer = CTX_data_view_layer(C);
	Object *ob;

	if ((flag & EM_IGNORE_LAYER) == 0) {
		ob = CTX_data_active_object(C); /* active layer checked here for view3d */
	}
	else {
		ob = view_layer->basact->object;
	}
	if ((ob == NULL) || ID_IS_LINKED(ob)) {
		return false;
	}
	return ED_object_editmode_enter_ex(scene, ob, flag);
}

static int editmode_toggle_exec(bContext *C, wmOperator *op)
{
	struct wmMsgBus *mbus = CTX_wm_message_bus(C);
	const int mode_flag = OB_MODE_EDIT;
	const bool is_mode_set = (CTX_data_edit_object(C) != NULL);
	Scene *scene =  CTX_data_scene(C);
	ViewLayer *view_layer = CTX_data_view_layer(C);
	Object *obact = OBACT(view_layer);

	if (!is_mode_set) {
		if (!ED_object_mode_compat_set(C, obact, mode_flag, op->reports)) {
			return OPERATOR_CANCELLED;
		}
	}

	if (!is_mode_set) {
		ED_object_editmode_enter(C, EM_WAITCURSOR);
		if (obact->mode & mode_flag) {
			FOREACH_SELECTED_OBJECT_BEGIN(view_layer, ob)
			{
				if ((ob != obact) && (ob->type == obact->type)) {
					ED_object_editmode_enter_ex(scene, ob, EM_WAITCURSOR | EM_NO_CONTEXT);
				}
			}
			FOREACH_SELECTED_OBJECT_END;
		}
	}
	else {
		ED_object_editmode_exit(C, EM_FREEDATA | EM_WAITCURSOR);
		if ((obact->mode & mode_flag) == 0) {
			FOREACH_OBJECT_BEGIN(view_layer, ob)
			{
				if ((ob != obact) && (ob->type == obact->type)) {
					ED_object_editmode_exit_ex(scene, ob, EM_FREEDATA | EM_WAITCURSOR);
				}
			}
			FOREACH_OBJECT_END;
		}
	}

	ED_space_image_uv_sculpt_update(CTX_wm_manager(C), scene);

	WM_msg_publish_rna_prop(mbus, &obact->id, obact, Object, mode);

	WM_toolsystem_update_from_context_view3d(C);

	return OPERATOR_FINISHED;
}

static int editmode_toggle_poll(bContext *C)
{
	Object *ob = CTX_data_active_object(C);

	/* covers proxies too */
	if (ELEM(NULL, ob, ob->data) || ID_IS_LINKED(ob->data))
		return 0;

	/* if hidden but in edit mode, we still display */
	if ((ob->restrictflag & OB_RESTRICT_VIEW) && !(ob->mode & OB_MODE_EDIT)) {
		return 0;
	}

	return OB_TYPE_SUPPORT_EDITMODE(ob->type);
}

void OBJECT_OT_editmode_toggle(wmOperatorType *ot)
{
	
	/* identifiers */
	ot->name = "Toggle Editmode";
	ot->description = "Toggle object's editmode";
	ot->idname = "OBJECT_OT_editmode_toggle";
	
	/* api callbacks */
	ot->exec = editmode_toggle_exec;
	ot->poll = editmode_toggle_poll;
	
	/* flags */
	ot->flag = OPTYPE_REGISTER | OPTYPE_UNDO;
}

/* *************************** */

static int posemode_exec(bContext *C, wmOperator *op)
{
	struct wmMsgBus *mbus = CTX_wm_message_bus(C);
	Base *base = CTX_data_active_base(C);
	Object *obact = base->object;
	const int mode_flag = OB_MODE_POSE;
	bool is_mode_set = (obact->mode & mode_flag) != 0;
	
	if (!is_mode_set) {
		if (!ED_object_mode_compat_set(C, obact, mode_flag, op->reports)) {
			return OPERATOR_CANCELLED;
		}
	}

	if (obact->type != OB_ARMATURE) {
		return OPERATOR_PASS_THROUGH;
	}

	if (obact == CTX_data_edit_object(C)) {
		ED_object_editmode_exit(C, EM_FREEDATA);
		is_mode_set = false;
	}

	if (is_mode_set) {
		bool ok = ED_object_posemode_exit(C, obact);
		if (ok) {
			struct Main *bmain = CTX_data_main(C);
			ViewLayer *view_layer = CTX_data_view_layer(C);
			FOREACH_OBJECT_BEGIN(view_layer, ob)
			{
				if ((ob != obact) &&
				    (ob->type == OB_ARMATURE) &&
				    (ob->mode & mode_flag))
				{
					ED_object_posemode_exit_ex(bmain, ob);
				}
			}
			FOREACH_OBJECT_END;
		}
	}
	else {
		bool ok = ED_object_posemode_enter(C, obact);
		if (ok) {
			struct Main *bmain = CTX_data_main(C);
			ViewLayer *view_layer = CTX_data_view_layer(C);
			FOREACH_SELECTED_OBJECT_BEGIN(view_layer, ob)
			{
				if ((ob != obact) &&
				    (ob->type == OB_ARMATURE) &&
				    (ob->mode == OB_MODE_OBJECT) &&
				    (!ID_IS_LINKED(ob)))
				{
					ED_object_posemode_enter_ex(bmain, ob);
				}
			}
			FOREACH_SELECTED_OBJECT_END;
		}
	}

	WM_msg_publish_rna_prop(mbus, &obact->id, obact, Object, mode);

	WM_toolsystem_update_from_context_view3d(C);

	return OPERATOR_FINISHED;
}

void OBJECT_OT_posemode_toggle(wmOperatorType *ot) 
{
	/* identifiers */
	ot->name = "Toggle Pose Mode";
	ot->idname = "OBJECT_OT_posemode_toggle";
	ot->description = "Enable or disable posing/selecting bones";
	
	/* api callbacks */
	ot->exec = posemode_exec;
	ot->poll = ED_operator_object_active_editable;
	
	/* flag */
	ot->flag = OPTYPE_REGISTER | OPTYPE_UNDO;
}

/* both pointers should exist */
static void copy_texture_space(Object *to, Object *ob)
{
	float *poin1 = NULL, *poin2 = NULL;
	short texflag = 0;
	
	if (ob->type == OB_MESH) {
		texflag = ((Mesh *)ob->data)->texflag;
		poin2 = ((Mesh *)ob->data)->loc;
	}
	else if (ELEM(ob->type, OB_CURVE, OB_SURF, OB_FONT)) {
		texflag = ((Curve *)ob->data)->texflag;
		poin2 = ((Curve *)ob->data)->loc;
	}
	else if (ob->type == OB_MBALL) {
		texflag = ((MetaBall *)ob->data)->texflag;
		poin2 = ((MetaBall *)ob->data)->loc;
	}
	else
		return;
		
	if (to->type == OB_MESH) {
		((Mesh *)to->data)->texflag = texflag;
		poin1 = ((Mesh *)to->data)->loc;
	}
	else if (ELEM(to->type, OB_CURVE, OB_SURF, OB_FONT)) {
		((Curve *)to->data)->texflag = texflag;
		poin1 = ((Curve *)to->data)->loc;
	}
	else if (to->type == OB_MBALL) {
		((MetaBall *)to->data)->texflag = texflag;
		poin1 = ((MetaBall *)to->data)->loc;
	}
	else
		return;
	
	memcpy(poin1, poin2, 9 * sizeof(float));  /* this was noted in DNA_mesh, curve, mball */
	
	if (to->type == OB_MESH) {
		/* pass */
	}
	else if (to->type == OB_MBALL) {
		BKE_mball_texspace_calc(to);
	}
	else {
		BKE_curve_texspace_calc(to->data);
	}
	
}

/* UNUSED, keep in case we want to copy functionality for use elsewhere */
static void copy_attr(Main *bmain, Scene *scene, ViewLayer *view_layer, short event)
{
	Object *ob;
	Base *base;
	Curve *cu, *cu1;
	Nurb *nu;
	bool do_depgraph_update = false;
	
	if (ID_IS_LINKED(scene)) return;

	if (!(ob = OBACT(view_layer))) return;
	
	if (BKE_object_is_in_editmode(ob)) {
		/* obedit_copymenu(); */
		return;
	}

	if (event == 24) {
		/* moved to BKE_object_link_modifiers */
		/* copymenu_modifiers(bmain, scene, v3d, ob); */
		return;
	}

	for (base = FIRSTBASE(view_layer); base; base = base->next) {
		if (base != BASACT(view_layer)) {
			if (TESTBASELIB(base)) {
				DEG_id_tag_update(&base->object->id, OB_RECALC_DATA);
				
				if (event == 1) {  /* loc */
					copy_v3_v3(base->object->loc, ob->loc);
					copy_v3_v3(base->object->dloc, ob->dloc);
				}
				else if (event == 2) {  /* rot */
					copy_v3_v3(base->object->rot, ob->rot);
					copy_v3_v3(base->object->drot, ob->drot);

					copy_qt_qt(base->object->quat, ob->quat);
					copy_qt_qt(base->object->dquat, ob->dquat);
				}
				else if (event == 3) {  /* size */
					copy_v3_v3(base->object->size, ob->size);
					copy_v3_v3(base->object->dscale, ob->dscale);
				}
				else if (event == 4) {  /* drawtype */
					base->object->dt = ob->dt;
					base->object->dtx = ob->dtx;
					base->object->empty_drawtype = ob->empty_drawtype;
					base->object->empty_drawsize = ob->empty_drawsize;
				}
				else if (event == 5) {  /* time offs */
					base->object->sf = ob->sf;
				}
				else if (event == 6) {  /* dupli */
					base->object->dupon = ob->dupon;
					base->object->dupoff = ob->dupoff;
					base->object->dupsta = ob->dupsta;
					base->object->dupend = ob->dupend;
					
					base->object->transflag &= ~OB_DUPLI;
					base->object->transflag |= (ob->transflag & OB_DUPLI);

					base->object->dup_group = ob->dup_group;
					if (ob->dup_group)
						id_us_plus(&ob->dup_group->id);
				}
				else if (event == 17) {   /* tex space */
					copy_texture_space(base->object, ob);
				}
				else if (event == 18) {   /* font settings */
					
					if (base->object->type == ob->type) {
						cu = ob->data;
						cu1 = base->object->data;

						cu1->spacemode = cu->spacemode;
						cu1->align_y = cu->align_y;
						cu1->spacing = cu->spacing;
						cu1->linedist = cu->linedist;
						cu1->shear = cu->shear;
						cu1->fsize = cu->fsize;
						cu1->xof = cu->xof;
						cu1->yof = cu->yof;
						cu1->textoncurve = cu->textoncurve;
						cu1->wordspace = cu->wordspace;
						cu1->ulpos = cu->ulpos;
						cu1->ulheight = cu->ulheight;
						if (cu1->vfont)
							id_us_min(&cu1->vfont->id);
						cu1->vfont = cu->vfont;
						id_us_plus((ID *)cu1->vfont);
						if (cu1->vfontb)
							id_us_min(&cu1->vfontb->id);
						cu1->vfontb = cu->vfontb;
						id_us_plus((ID *)cu1->vfontb);
						if (cu1->vfonti)
							id_us_min(&cu1->vfonti->id);
						cu1->vfonti = cu->vfonti;
						id_us_plus((ID *)cu1->vfonti);
						if (cu1->vfontbi)
							id_us_min(&cu1->vfontbi->id);
						cu1->vfontbi = cu->vfontbi;
						id_us_plus((ID *)cu1->vfontbi);
						
						BLI_strncpy(cu1->family, cu->family, sizeof(cu1->family));
						
						DEG_id_tag_update(&base->object->id, OB_RECALC_DATA);
					}
				}
				else if (event == 19) {   /* bevel settings */
					
					if (ELEM(base->object->type, OB_CURVE, OB_FONT)) {
						cu = ob->data;
						cu1 = base->object->data;
						
						cu1->bevobj = cu->bevobj;
						cu1->taperobj = cu->taperobj;
						cu1->width = cu->width;
						cu1->bevresol = cu->bevresol;
						cu1->ext1 = cu->ext1;
						cu1->ext2 = cu->ext2;
						
						DEG_id_tag_update(&base->object->id, OB_RECALC_DATA);
					}
				}
				else if (event == 25) {   /* curve resolution */

					if (ELEM(base->object->type, OB_CURVE, OB_FONT)) {
						cu = ob->data;
						cu1 = base->object->data;
						
						cu1->resolu = cu->resolu;
						cu1->resolu_ren = cu->resolu_ren;
						
						nu = cu1->nurb.first;
						
						while (nu) {
							nu->resolu = cu1->resolu;
							nu = nu->next;
						}
						
						DEG_id_tag_update(&base->object->id, OB_RECALC_DATA);
					}
				}
				else if (event == 21) {
					if (base->object->type == OB_MESH) {
						ModifierData *md = modifiers_findByType(ob, eModifierType_Subsurf);

						if (md) {
							ModifierData *tmd = modifiers_findByType(base->object, eModifierType_Subsurf);

							if (!tmd) {
								tmd = modifier_new(eModifierType_Subsurf);
								BLI_addtail(&base->object->modifiers, tmd);
							}

							modifier_copyData(md, tmd);
							DEG_id_tag_update(&base->object->id, OB_RECALC_DATA);
						}
					}
				}
				else if (event == 22) {
					/* Copy the constraint channels over */
					BKE_constraints_copy(&base->object->constraints, &ob->constraints, true);
					
					do_depgraph_update = true;
				}
				else if (event == 23) {
					base->object->softflag = ob->softflag;
					if (base->object->soft) sbFree(base->object->soft);
					
					base->object->soft = copy_softbody(ob->soft, 0);

					if (!modifiers_findByType(base->object, eModifierType_Softbody)) {
						BLI_addhead(&base->object->modifiers, modifier_new(eModifierType_Softbody));
					}
				}
				else if (event == 26) {
#if 0 // XXX old animation system
					BKE_nlastrip_copy(s(&base->object->nlastrips, &ob->nlastrips);
#endif // XXX old animation system
				}
				else if (event == 27) {   /* autosmooth */
					if (base->object->type == OB_MESH) {
						Mesh *me = ob->data;
						Mesh *cme = base->object->data;
						cme->smoothresh = me->smoothresh;
						if (me->flag & ME_AUTOSMOOTH)
							cme->flag |= ME_AUTOSMOOTH;
						else
							cme->flag &= ~ME_AUTOSMOOTH;
					}
				}
				else if (event == 28) { /* UV orco */
					if (ELEM(base->object->type, OB_CURVE, OB_SURF)) {
						cu = ob->data;
						cu1 = base->object->data;
						
						if (cu->flag & CU_UV_ORCO)
							cu1->flag |= CU_UV_ORCO;
						else
							cu1->flag &= ~CU_UV_ORCO;
					}
				}
				else if (event == 29) { /* protected bits */
					base->object->protectflag = ob->protectflag;
				}
				else if (event == 30) { /* index object */
					base->object->index = ob->index;
				}
				else if (event == 31) { /* object color */
					copy_v4_v4(base->object->col, ob->col);
				}
			}
		}
	}
	
	if (do_depgraph_update)
		DEG_relations_tag_update(bmain);
}

static void UNUSED_FUNCTION(copy_attr_menu) (Main *bmain, Scene *scene, ViewLayer *view_layer, Object *obedit)
{
	Object *ob;
	short event;
	char str[512];
	
	if (!(ob = OBACT(view_layer))) return;
	
	if (obedit) {
/*		if (ob->type == OB_MESH) */
/* XXX			mesh_copy_menu(); */
		return;
	}
	
	/* Object Mode */
	
	/* If you change this menu, don't forget to update the menu in header_view3d.c
	 * view3d_edit_object_copyattrmenu() and in toolbox.c
	 */
	
	strcpy(str,
	       "Copy Attributes %t|Location %x1|Rotation %x2|Size %x3|Draw Options %x4|"
	       "Time Offset %x5|Dupli %x6|Object Color %x31|%l|Mass %x7|Damping %x8|All Physical Attributes %x11|Properties %x9|"
	       "Logic Bricks %x10|Protected Transform %x29|%l");
	
	strcat(str, "|Object Constraints %x22");
	strcat(str, "|NLA Strips %x26");
	
/* XXX	if (OB_TYPE_SUPPORT_MATERIAL(ob->type)) { */
/*		strcat(str, "|Texture Space %x17"); */
/*	} */
	
	if (ob->type == OB_FONT) strcat(str, "|Font Settings %x18|Bevel Settings %x19");
	if (ob->type == OB_CURVE) strcat(str, "|Bevel Settings %x19|UV Orco %x28");
	
	if ((ob->type == OB_FONT) || (ob->type == OB_CURVE)) {
		strcat(str, "|Curve Resolution %x25");
	}

	if (ob->type == OB_MESH) {
		strcat(str, "|Subsurf Settings %x21|AutoSmooth %x27");
	}

	if (ob->soft) strcat(str, "|Soft Body Settings %x23");
	
	strcat(str, "|Pass Index %x30");
	
	if (ob->type == OB_MESH || ob->type == OB_CURVE || ob->type == OB_LATTICE || ob->type == OB_SURF) {
		strcat(str, "|Modifiers ... %x24");
	}

	event = pupmenu(str);
	if (event <= 0) return;
	
	copy_attr(bmain, scene, view_layer, event);
}

/* ******************* force field toggle operator ***************** */

void ED_object_check_force_modifiers(Main *bmain, Scene *scene, Object *object)
{
	PartDeflect *pd = object->pd;
	ModifierData *md = modifiers_findByType(object, eModifierType_Surface);

	/* add/remove modifier as needed */
	if (!md) {
		if (pd && (pd->shape == PFIELD_SHAPE_SURFACE) && !ELEM(pd->forcefield, 0, PFIELD_GUIDE, PFIELD_TEXTURE)) {
			if (ELEM(object->type, OB_MESH, OB_SURF, OB_FONT, OB_CURVE)) {
				ED_object_modifier_add(NULL, bmain, scene, object, NULL, eModifierType_Surface);
			}
		}
	}
	else {
		if (!pd || (pd->shape != PFIELD_SHAPE_SURFACE) || ELEM(pd->forcefield, 0, PFIELD_GUIDE, PFIELD_TEXTURE)) {
			ED_object_modifier_remove(NULL, bmain, object, md);
		}
	}
}

static int forcefield_toggle_exec(bContext *C, wmOperator *UNUSED(op))
{
	Object *ob = CTX_data_active_object(C);

	if (ob->pd == NULL)
		ob->pd = object_add_collision_fields(PFIELD_FORCE);
	else if (ob->pd->forcefield == 0)
		ob->pd->forcefield = PFIELD_FORCE;
	else
		ob->pd->forcefield = 0;

	ED_object_check_force_modifiers(CTX_data_main(C), CTX_data_scene(C), ob);
	WM_event_add_notifier(C, NC_OBJECT | ND_DRAW, ob);
	WM_event_add_notifier(C, NC_OBJECT | ND_MODIFIER, ob);

	return OPERATOR_FINISHED;
}

void OBJECT_OT_forcefield_toggle(wmOperatorType *ot)
{
	
	/* identifiers */
	ot->name = "Toggle Force Field";
	ot->description = "Toggle object's force field";
	ot->idname = "OBJECT_OT_forcefield_toggle";
	
	/* api callbacks */
	ot->exec = forcefield_toggle_exec;
	ot->poll = ED_operator_object_active_editable;
	
	/* flags */
	ot->flag = OPTYPE_REGISTER | OPTYPE_UNDO;
}

/* ********************************************** */
/* Motion Paths */

/* For the objects with animation: update paths for those that have got them
 * This should selectively update paths that exist...
 *
 * To be called from various tools that do incremental updates 
 */
void ED_objects_recalculate_paths(bContext *C, Scene *scene)
{
	struct Main *bmain = CTX_data_main(C);
	Depsgraph *depsgraph = CTX_data_depsgraph(C);
	ListBase targets = {NULL, NULL};
	
	/* loop over objects in scene */
	CTX_DATA_BEGIN(C, Object *, ob, selected_editable_objects)
	{
		/* set flag to force recalc, then grab path(s) from object */
		ob->avs.recalc |= ANIMVIZ_RECALC_PATHS;
		animviz_get_object_motionpaths(ob, &targets);
	}
	CTX_DATA_END;
	
	/* recalculate paths, then free */
	animviz_calc_motionpaths(depsgraph, bmain, scene, &targets);
	BLI_freelistN(&targets);
}


/* show popup to determine settings */
static int object_calculate_paths_invoke(bContext *C, wmOperator *op, const wmEvent *UNUSED(event))
{
	Object *ob = CTX_data_active_object(C);
	
	if (ob == NULL)
		return OPERATOR_CANCELLED;
	
	/* set default settings from existing/stored settings */
	{
		bAnimVizSettings *avs = &ob->avs;
		
		RNA_int_set(op->ptr, "start_frame", avs->path_sf);
		RNA_int_set(op->ptr, "end_frame", avs->path_ef);
	}
	
	/* show popup dialog to allow editing of range... */
	/* FIXME: hardcoded dimensions here are just arbitrary */
	return WM_operator_props_dialog_popup(C, op, 10 * UI_UNIT_X, 10 * UI_UNIT_Y);
}

/* Calculate/recalculate whole paths (avs.path_sf to avs.path_ef) */
static int object_calculate_paths_exec(bContext *C, wmOperator *op)
{
	Scene *scene = CTX_data_scene(C);
	int start = RNA_int_get(op->ptr, "start_frame");
	int end = RNA_int_get(op->ptr, "end_frame");
	
	/* set up path data for bones being calculated */
	CTX_DATA_BEGIN(C, Object *, ob, selected_editable_objects)
	{
		bAnimVizSettings *avs = &ob->avs;
		
		/* grab baking settings from operator settings */
		avs->path_sf = start;
		avs->path_ef = end;
		
		/* verify that the selected object has the appropriate settings */
		animviz_verify_motionpaths(op->reports, scene, ob, NULL);
	}
	CTX_DATA_END;
	
	/* calculate the paths for objects that have them (and are tagged to get refreshed) */
	ED_objects_recalculate_paths(C, scene);
	
	/* notifiers for updates */
	WM_event_add_notifier(C, NC_OBJECT | ND_TRANSFORM, NULL);
	
	return OPERATOR_FINISHED; 
}

void OBJECT_OT_paths_calculate(wmOperatorType *ot)
{
	/* identifiers */
	ot->name = "Calculate Object Paths";
	ot->idname = "OBJECT_OT_paths_calculate";
	ot->description = "Calculate motion paths for the selected objects";
	
	/* api callbacks */
	ot->invoke = object_calculate_paths_invoke;
	ot->exec = object_calculate_paths_exec;
	ot->poll = ED_operator_object_active_editable;
	
	/* flags */
	ot->flag = OPTYPE_REGISTER | OPTYPE_UNDO;
	
	/* properties */
	RNA_def_int(ot->srna, "start_frame", 1, MINAFRAME, MAXFRAME, "Start", 
	            "First frame to calculate object paths on", MINFRAME, MAXFRAME / 2.0);
	RNA_def_int(ot->srna, "end_frame", 250, MINAFRAME, MAXFRAME, "End", 
	            "Last frame to calculate object paths on", MINFRAME, MAXFRAME / 2.0);
}

/* --------- */

static int object_update_paths_poll(bContext *C)
{
	if (ED_operator_object_active_editable(C)) {
		Object *ob = ED_object_active_context(C);
		return (ob->avs.path_bakeflag & MOTIONPATH_BAKE_HAS_PATHS) != 0;
	}
	
	return false;
}

static int object_update_paths_exec(bContext *C, wmOperator *UNUSED(op))
{
	Scene *scene = CTX_data_scene(C);
	
	if (scene == NULL)
		return OPERATOR_CANCELLED;
		
	/* calculate the paths for objects that have them (and are tagged to get refreshed) */
	ED_objects_recalculate_paths(C, scene);
	
	/* notifiers for updates */
	WM_event_add_notifier(C, NC_OBJECT | ND_TRANSFORM, NULL);
	
	return OPERATOR_FINISHED;
}

void OBJECT_OT_paths_update(wmOperatorType *ot)
{
	/* identifiers */
	ot->name = "Update Object Paths";
	ot->idname = "OBJECT_OT_paths_update";
	ot->description = "Recalculate paths for selected objects";
	
	/* api callbakcs */
	ot->exec = object_update_paths_exec;
	ot->poll = object_update_paths_poll;
	
	/* flags */
	ot->flag = OPTYPE_REGISTER | OPTYPE_UNDO;
}

/* --------- */

/* Helper for ED_objects_clear_paths() */
static void object_clear_mpath(Object *ob)
{
	if (ob->mpath) {
		animviz_free_motionpath(ob->mpath);
		ob->mpath = NULL;
		ob->avs.path_bakeflag &= ~MOTIONPATH_BAKE_HAS_PATHS;
	}
}

/* Clear motion paths for all objects */
void ED_objects_clear_paths(bContext *C, bool only_selected)
{
	if (only_selected) {
		/* loop over all selected + sedtiable objects in scene */
		CTX_DATA_BEGIN(C, Object *, ob, selected_editable_objects)
		{
			object_clear_mpath(ob);
		}
		CTX_DATA_END;
	}
	else {
		/* loop over all edtiable objects in scene */
		CTX_DATA_BEGIN(C, Object *, ob, editable_objects)
		{
			object_clear_mpath(ob);
		}
		CTX_DATA_END;
	}
}

/* operator callback for this */
static int object_clear_paths_exec(bContext *C, wmOperator *op)
{
	bool only_selected = RNA_boolean_get(op->ptr, "only_selected");
	
	/* use the backend function for this */
	ED_objects_clear_paths(C, only_selected);
	
	/* notifiers for updates */
	WM_event_add_notifier(C, NC_OBJECT | ND_TRANSFORM, NULL);
	
	return OPERATOR_FINISHED; 
}

/* operator callback/wrapper */
static int object_clear_paths_invoke(bContext *C, wmOperator *op, const wmEvent *evt)
{
	if ((evt->shift) && !RNA_struct_property_is_set(op->ptr, "only_selected")) {
		RNA_boolean_set(op->ptr, "only_selected", true);
	}
	return object_clear_paths_exec(C, op);
}

void OBJECT_OT_paths_clear(wmOperatorType *ot)
{
	/* identifiers */
	ot->name = "Clear Object Paths";
	ot->idname = "OBJECT_OT_paths_clear";
	ot->description = "Clear path caches for all objects, hold Shift key for selected objects only";
	
	/* api callbacks */
	ot->invoke = object_clear_paths_invoke;
	ot->exec = object_clear_paths_exec;
	ot->poll = ED_operator_object_active_editable;
	
	/* flags */
	ot->flag = OPTYPE_REGISTER | OPTYPE_UNDO;
	
	/* properties */
	ot->prop = RNA_def_boolean(ot->srna, "only_selected", false, "Only Selected",
	                           "Only clear paths from selected objects");
	RNA_def_property_flag(ot->prop, PROP_SKIP_SAVE);
}


/********************** Smooth/Flat *********************/

static int shade_smooth_exec(bContext *C, wmOperator *op)
{
	ID *data;
	Curve *cu;
	Nurb *nu;
	int clear = (STREQ(op->idname, "OBJECT_OT_shade_flat"));
	bool done = false, linked_data = false;

	CTX_DATA_BEGIN(C, Object *, ob, selected_editable_objects)
	{
		data = ob->data;

		if (data && ID_IS_LINKED(data)) {
			linked_data = true;
			continue;
		}

		if (ob->type == OB_MESH) {
			BKE_mesh_smooth_flag_set(ob, !clear);

			BKE_mesh_batch_cache_dirty(ob->data, BKE_MESH_BATCH_DIRTY_ALL);
			DEG_id_tag_update(&ob->id, OB_RECALC_DATA);
			WM_event_add_notifier(C, NC_OBJECT | ND_DRAW, ob);

			done = true;
		}
		else if (ELEM(ob->type, OB_SURF, OB_CURVE)) {
			cu = ob->data;

			for (nu = cu->nurb.first; nu; nu = nu->next) {
				if (!clear) nu->flag |= ME_SMOOTH;
				else nu->flag &= ~ME_SMOOTH;
			}

			DEG_id_tag_update(&ob->id, OB_RECALC_DATA);
			WM_event_add_notifier(C, NC_OBJECT | ND_DRAW, ob);

			done = true;
		}
	}
	CTX_DATA_END;

	if (linked_data)
		BKE_report(op->reports, RPT_WARNING, "Can't edit linked mesh or curve data");

	return (done) ? OPERATOR_FINISHED : OPERATOR_CANCELLED;
}

static int shade_poll(bContext *C)
{
	return (CTX_data_edit_object(C) == NULL);
}

void OBJECT_OT_shade_flat(wmOperatorType *ot)
{
	/* identifiers */
	ot->name = "Shade Flat";
	ot->description = "Render and display faces uniform, using Face Normals";
	ot->idname = "OBJECT_OT_shade_flat";
	
	/* api callbacks */
	ot->poll = shade_poll;
	ot->exec = shade_smooth_exec;

	/* flags */
	ot->flag = OPTYPE_REGISTER | OPTYPE_UNDO;
}

void OBJECT_OT_shade_smooth(wmOperatorType *ot)
{
	/* identifiers */
	ot->name = "Shade Smooth";
	ot->description = "Render and display faces smooth, using interpolated Vertex Normals";
	ot->idname = "OBJECT_OT_shade_smooth";
	
	/* api callbacks */
	ot->poll = shade_poll;
	ot->exec = shade_smooth_exec;
	
	/* flags */
	ot->flag = OPTYPE_REGISTER | OPTYPE_UNDO;
}

/* ********************** */

static const EnumPropertyItem *object_mode_set_itemsf(
        bContext *C, PointerRNA *UNUSED(ptr), PropertyRNA *UNUSED(prop), bool *r_free)
{
	const EnumPropertyItem *input = rna_enum_object_mode_items;
	EnumPropertyItem *item = NULL;
	Object *ob;
	int totitem = 0;

	if (!C) /* needed for docs */
		return rna_enum_object_mode_items;

	ob = CTX_data_active_object(C);
	if (ob) {
		const bool use_mode_particle_edit = (BLI_listbase_is_empty(&ob->particlesystem) == false) ||
		                                    (ob->soft != NULL) ||
		                                    (modifiers_findByType(ob, eModifierType_Cloth) != NULL);
		while (input->identifier) {
			if ((input->value == OB_MODE_EDIT && OB_TYPE_SUPPORT_EDITMODE(ob->type)) ||
			    (input->value == OB_MODE_POSE && (ob->type == OB_ARMATURE)) ||
			    (input->value == OB_MODE_PARTICLE_EDIT && use_mode_particle_edit) ||
			    (ELEM(input->value, OB_MODE_SCULPT, OB_MODE_VERTEX_PAINT,
			          OB_MODE_WEIGHT_PAINT, OB_MODE_TEXTURE_PAINT) && (ob->type == OB_MESH)) ||
			    (ELEM(input->value, OB_MODE_GPENCIL_EDIT, OB_MODE_GPENCIL_PAINT,
			          OB_MODE_GPENCIL_SCULPT, OB_MODE_GPENCIL_WEIGHT) && (ob->type == OB_GPENCIL)) ||
			    (input->value == OB_MODE_OBJECT))
			{
				RNA_enum_item_add(&item, &totitem, input);
			}
			input++;
		}
	}
	else {
		/* We need at least this one! */
		RNA_enum_items_add_value(&item, &totitem, input, OB_MODE_OBJECT);
	}
	
	RNA_enum_item_end(&item, &totitem);

	*r_free = true;

	return item;
}

static int object_mode_set_poll(bContext *C)
{
	/* Since Grease Pencil editmode is also handled here,
	 * we have a special exception for allowing this operator
	 * to still work in that case when there's no active object
	 * so that users can exit editmode this way as per normal.
	 */
	if (ED_operator_object_active_editable(C))
		return true;
	else
		return (CTX_data_gpencil_data(C) != NULL);
}

static int object_mode_set_exec(bContext *C, wmOperator *op)
{
	bool use_submode = STREQ(op->idname, "OBJECT_OT_mode_set_or_submode");
	Object *ob = CTX_data_active_object(C);
	eObjectMode mode = RNA_enum_get(op->ptr, "mode");
	eObjectMode restore_mode = (ob) ? ob->mode : OB_MODE_OBJECT;
	const bool toggle = RNA_boolean_get(op->ptr, "toggle");

	if (use_submode) {
<<<<<<< HEAD
		/* Apply arbitrary fallback modes, see: T55162. */
		if (ob) {
			if (ob->type == OB_ARMATURE) {
				if (mode == OB_MODE_TEXTURE_PAINT) {
					mode = OB_MODE_POSE;
				}
			}
			/* grease pencil modes that reuse the same modes but only
			 * for grease pencil objects
			 */
			if (ob->type == OB_GPENCIL) {
				if (mode == OB_MODE_EDIT) {
					mode = OB_MODE_GPENCIL_EDIT;
				}
				if (mode == OB_MODE_SCULPT) {
					mode = OB_MODE_GPENCIL_SCULPT;
				}
				if (mode == OB_MODE_VERTEX_PAINT) {
					mode = OB_MODE_GPENCIL_PAINT;
				}
				if (mode == OB_MODE_WEIGHT_PAINT) {
					mode = OB_MODE_GPENCIL_WEIGHT;
				}
			}
		}

=======
		/* When not changing modes use submodes, see: T55162. */
>>>>>>> f1f1c328
		if (toggle == false) {
			if (mode == restore_mode) {
				switch (mode) {
					case OB_MODE_EDIT:
						WM_menu_name_call(C, "VIEW3D_MT_edit_mesh_select_mode", WM_OP_INVOKE_REGION_WIN);
						return OPERATOR_INTERFACE;
					default:
						break;
				}
			}
		}
	}

#if 0 /* GPXX */
	if (gpd) {
		/* GP Mode is not bound to a specific object. Therefore,
		 * we don't want it to be actually saved on any objects,
		 * as weirdness can happen if you select other objects,
		 * or load old files.
		 *
		 * Instead, we use the following 2 rules to ensure that
		 * the mode selector works as expected:
		 *  1) If there's no object, we want to enter editmode.
		 *     (i.e. with no object, we're in object mode)
		 *  2) Otherwise, exit stroke editmode, so that we can
		 *     enter another mode...
		 */
		if (!ob || (gpd->flag & GP_DATA_STROKE_EDITMODE)) {
			WM_operator_name_call(C, "GPENCIL_OT_editmode_toggle", WM_OP_EXEC_REGION_WIN, NULL);
		}
	}
#endif

	
	if (!ob || !ED_object_mode_compat_test(ob, mode))
		return OPERATOR_PASS_THROUGH;

	if (ob->mode != mode) {
		/* we should be able to remove this call, each operator calls  */
		ED_object_mode_compat_set(C, ob, mode, op->reports);
	}

	/* Exit current mode if it's not the mode we're setting */
	if (mode != OB_MODE_OBJECT && (ob->mode != mode || toggle)) {
		/* Enter new mode */
		ED_object_mode_toggle(C, mode);
	}

	if (toggle) {
		/* Special case for Object mode! */
		if (mode == OB_MODE_OBJECT && restore_mode == OB_MODE_OBJECT && ob->restore_mode != OB_MODE_OBJECT) {
			ED_object_mode_toggle(C, ob->restore_mode);
		}
		else if (ob->mode == mode) {
			/* For toggling, store old mode so we know what to go back to */
			ob->restore_mode = restore_mode;
		}
		else if (ob->restore_mode != OB_MODE_OBJECT && ob->restore_mode != mode) {
			ED_object_mode_toggle(C, ob->restore_mode);
		}
	}

	/* if type is OB_GPENCIL, set cursor mode */
	if ((ob) && (ob->type == OB_GPENCIL)) {
		if (ob->data) {
			bGPdata *gpd = (bGPdata *)ob->data;
			ED_gpencil_setup_modes(C, gpd, ob->mode);
		}
	}

	return OPERATOR_FINISHED;
}

void OBJECT_OT_mode_set(wmOperatorType *ot)
{
	PropertyRNA *prop;
	
	/* identifiers */
	ot->name = "Set Object Mode";
	ot->description = "Sets the object interaction mode";
	ot->idname = "OBJECT_OT_mode_set";
	
	/* api callbacks */
	ot->exec = object_mode_set_exec;
	
	ot->poll = object_mode_set_poll; //ED_operator_object_active_editable;
	
	/* flags */
	ot->flag = 0; /* no register/undo here, leave it to operators being called */
	
	ot->prop = RNA_def_enum(ot->srna, "mode", rna_enum_object_mode_items, OB_MODE_OBJECT, "Mode", "");
	RNA_def_enum_funcs(ot->prop, object_mode_set_itemsf);
	RNA_def_property_flag(ot->prop, PROP_SKIP_SAVE);

	prop = RNA_def_boolean(ot->srna, "toggle", 0, "Toggle", "");
	RNA_def_property_flag(prop, PROP_SKIP_SAVE);
}

void OBJECT_OT_mode_set_or_submode(wmOperatorType *ot)
{
	PropertyRNA *prop;

	/* identifiers */
	ot->name = "Set Object Mode or Submode";
	ot->description = "Sets the object interaction mode";
	ot->idname = "OBJECT_OT_mode_set_or_submode";

	/* api callbacks */
	ot->exec = object_mode_set_exec;

	ot->poll = object_mode_set_poll; //ED_operator_object_active_editable;

	/* flags */
	ot->flag = 0; /* no register/undo here, leave it to operators being called */

	ot->prop = RNA_def_enum(ot->srna, "mode", rna_enum_object_mode_items, OB_MODE_OBJECT, "Mode", "");
	RNA_def_enum_funcs(ot->prop, object_mode_set_itemsf);
	RNA_def_property_flag(ot->prop, PROP_SKIP_SAVE);

	prop = RNA_def_boolean(ot->srna, "toggle", 0, "Toggle", "");
	RNA_def_property_flag(prop, PROP_SKIP_SAVE);
}

bool ED_object_editmode_calc_active_center(Object *obedit, const bool select_only, float r_center[3])
{
	switch (obedit->type) {
		case OB_MESH:
		{
			BMEditMesh *em = BKE_editmesh_from_object(obedit);
			BMEditSelection ese;

			if (BM_select_history_active_get(em->bm, &ese)) {
				BM_editselection_center(&ese, r_center);
				return true;
			}
			break;
		}
		case OB_ARMATURE:
		{
			bArmature *arm = obedit->data;
			EditBone *ebo = arm->act_edbone;

			if (ebo && (!select_only || (ebo->flag & (BONE_SELECTED | BONE_ROOTSEL)))) {
				copy_v3_v3(r_center, ebo->head);
				return true;
			}

			break;
		}
		case OB_CURVE:
		case OB_SURF:
		{
			Curve *cu = obedit->data;

			if (ED_curve_active_center(cu, r_center)) {
				return true;
			}
			break;
		}
		case OB_MBALL:
		{
			MetaBall *mb = obedit->data;
			MetaElem *ml_act = mb->lastelem;

			if (ml_act && (!select_only || (ml_act->flag & SELECT))) {
				copy_v3_v3(r_center, &ml_act->x);
				return true;
			}
			break;
		}
		case OB_LATTICE:
		{
			BPoint *actbp = BKE_lattice_active_point_get(obedit->data);

			if (actbp) {
				copy_v3_v3(r_center, actbp->vec);
				return true;
			}
			break;
		}
	}

	return false;
}

#define COLLECTION_INVALID_INDEX -1

static int move_to_collection_exec(bContext *C, wmOperator *op)
{
	Main *bmain = CTX_data_main(C);
	Scene *scene = CTX_data_scene(C);
	PropertyRNA *prop = RNA_struct_find_property(op->ptr, "collection_index");
	const bool is_link = STREQ(op->idname, "OBJECT_OT_link_to_collection");
	const bool is_new = RNA_boolean_get(op->ptr, "is_new");
	Collection *collection;

	if (!RNA_property_is_set(op->ptr, prop)) {
		BKE_report(op->reports, RPT_ERROR, "No collection selected");
		return OPERATOR_CANCELLED;
	}

	int collection_index = RNA_property_int_get(op->ptr, prop);
	collection = BKE_collection_from_index(CTX_data_scene(C), collection_index);
	if (collection == NULL) {
		BKE_report(op->reports, RPT_ERROR, "Unexpected error, collection not found");
		return OPERATOR_CANCELLED;
	}

	Object *single_object = NULL;
	CTX_DATA_BEGIN (C, Object *, ob, selected_objects)
	{
		if (single_object != NULL) {
			single_object = NULL;
			break;
		}
		else {
			single_object = ob;
		}
	}
	CTX_DATA_END;

	if (is_new) {
		char new_collection_name[MAX_NAME];
		RNA_string_get(op->ptr, "new_collection_name", new_collection_name);
		collection = BKE_collection_add(bmain, collection, new_collection_name);
	}

	if ((single_object != NULL) &&
	    is_link &&
	    BLI_findptr(&collection->gobject, single_object, offsetof(CollectionObject, ob)))
	{
		BKE_reportf(op->reports, RPT_ERROR, "%s already in %s", single_object->id.name + 2, collection->id.name + 2);
		return OPERATOR_CANCELLED;
	}

	CTX_DATA_BEGIN (C, Object *, ob, selected_objects)
	{
		if (!is_link) {
			BKE_collection_object_move(bmain, scene, collection, NULL, ob);
		}
		else {
			BKE_collection_object_add(bmain, collection, ob);
		}
	}
	CTX_DATA_END;

	BKE_reportf(op->reports,
	            RPT_INFO,
	            "%s %s to %s",
	            (single_object != NULL) ? single_object->id.name + 2 : "Objects",
	            is_link ? "linked" : "moved",
	            collection->id.name + 2);

	DEG_relations_tag_update(CTX_data_main(C));
	DEG_id_tag_update(&scene->id, 0);

	WM_event_add_notifier(C, NC_SCENE | ND_LAYER, scene);
	WM_event_add_notifier(C, NC_SCENE | ND_OB_ACTIVE, scene);
	WM_event_add_notifier(C, NC_SCENE | ND_LAYER_CONTENT, scene);

	return OPERATOR_FINISHED;
}

struct MoveToCollectionData {
	struct MoveToCollectionData *next, *prev;
	int index;
	struct Collection *collection;
	struct ListBase submenus;
	PointerRNA ptr;
	struct wmOperatorType *ot;
};

static int move_to_collection_menus_create(wmOperator *op, MoveToCollectionData *menu)
{
	int index = menu->index;
	for (CollectionChild *child = menu->collection->children.first;
	     child != NULL;
	     child = child->next)
	{
		Collection *collection = child->collection;
		MoveToCollectionData *submenu = MEM_callocN(sizeof(MoveToCollectionData),
		                                            "MoveToCollectionData submenu - expected memleak");
		BLI_addtail(&menu->submenus, submenu);
		submenu->collection = collection;
		submenu->index = ++index;
		index = move_to_collection_menus_create(op, submenu);
		submenu->ot = op->type;
	}
	return index;
}

static void move_to_collection_menus_free_recursive(MoveToCollectionData *menu)
{
	for (MoveToCollectionData *submenu = menu->submenus.first;
	     submenu != NULL;
	     submenu = submenu->next)
	{
		move_to_collection_menus_free_recursive(submenu);
	}
	BLI_freelistN(&menu->submenus);
}

static void move_to_collection_menus_free(MoveToCollectionData **menu)
{
	if (*menu == NULL) {
		return;
	}

	move_to_collection_menus_free_recursive(*menu);
	MEM_freeN(*menu);
	*menu = NULL;
}

static void move_to_collection_menu_create(bContext *UNUSED(C), uiLayout *layout, void *menu_v)
{
	MoveToCollectionData *menu = menu_v;
	const char *name;

	if (menu->collection->flag & COLLECTION_IS_MASTER) {
		name = IFACE_("Scene Collection");
	}
	else {
		name = menu->collection->id.name + 2;
	}

	uiItemIntO(layout,
	           name,
	           ICON_NONE,
	           menu->ot->idname,
	           "collection_index",
	           menu->index);
	uiItemS(layout);

	for (MoveToCollectionData *submenu = menu->submenus.first;
	     submenu != NULL;
	     submenu = submenu->next)
	{
		move_to_collection_menus_items(layout, submenu);
	}

	uiItemS(layout);

	WM_operator_properties_create_ptr(&menu->ptr, menu->ot);
	RNA_int_set(&menu->ptr, "collection_index", menu->index);
	RNA_boolean_set(&menu->ptr, "is_new", true);

	uiItemFullO_ptr(layout,
	                menu->ot,
	                "New Collection",
	                ICON_ZOOMIN,
	                menu->ptr.data,
	                WM_OP_INVOKE_DEFAULT,
	                0,
	                NULL);
}

static void move_to_collection_menus_items(uiLayout *layout, MoveToCollectionData *menu)
{
	if (BLI_listbase_is_empty(&menu->submenus)) {
		uiItemIntO(layout,
		           menu->collection->id.name + 2,
		           ICON_NONE,
		           menu->ot->idname,
		           "collection_index",
		           menu->index);
	}
	else {
		uiItemMenuF(layout,
		            menu->collection->id.name + 2,
		            ICON_NONE,
		            move_to_collection_menu_create,
		            menu);
	}
}

/* This is allocated statically because we need this available for the menus creation callback. */
static MoveToCollectionData *master_collection_menu = NULL;

static int move_to_collection_invoke(bContext *C, wmOperator *op, const wmEvent *UNUSED(event))
{
	Scene *scene = CTX_data_scene(C);

	/* Reset the menus data for the current master collection, and free previously allocated data. */
	move_to_collection_menus_free(&master_collection_menu);

	PropertyRNA *prop;
	prop = RNA_struct_find_property(op->ptr, "collection_index");
	if (RNA_property_is_set(op->ptr, prop)) {
		int collection_index = RNA_property_int_get(op->ptr, prop);

		if (RNA_boolean_get(op->ptr, "is_new")) {
			prop = RNA_struct_find_property(op->ptr, "new_collection_name");
			if (!RNA_property_is_set(op->ptr, prop)) {
				char name[MAX_NAME];
				Collection *collection;

				collection = BKE_collection_from_index(scene, collection_index);
				BKE_collection_new_name_get(collection, name);

				RNA_property_string_set(op->ptr, prop, name);
				return WM_operator_props_dialog_popup(C, op, 10 * UI_UNIT_X, 5 * UI_UNIT_Y);
			}
		}
		return move_to_collection_exec(C, op);
	}

	Collection *master_collection = BKE_collection_master(scene);

	/* We need the data to be allocated so it's available during menu drawing.
	 * Technically we could use wmOperator->customdata. However there is no free callback
	 * called to an operator that exit with OPERATOR_INTERFACE to launch a menu.
	 *
	 * So we are left with a memory that will necessarily leak. It's a small leak though.*/
	if (master_collection_menu == NULL) {
		master_collection_menu = MEM_callocN(sizeof(MoveToCollectionData),
		                                     "MoveToCollectionData menu - expected eventual memleak");
	}

	master_collection_menu->collection = master_collection;
	master_collection_menu->ot = op->type;
	move_to_collection_menus_create(op, master_collection_menu);

	uiPopupMenu *pup;
	uiLayout *layout;

	/* Build the menus. */
	const char *title = CTX_IFACE_(op->type->translation_context, op->type->name);
	pup = UI_popup_menu_begin(C, title, ICON_NONE);
	layout = UI_popup_menu_layout(pup);

	uiLayoutSetOperatorContext(layout, WM_OP_INVOKE_DEFAULT);

	move_to_collection_menu_create(C, layout, master_collection_menu);

	UI_popup_menu_end(C, pup);

	return OPERATOR_INTERFACE;
}

void OBJECT_OT_move_to_collection(wmOperatorType *ot)
{
	PropertyRNA *prop;

	/* identifiers */
	ot->name = "Move to Collection";
	ot->description = "Move objects to a scene collection";
	ot->idname = "OBJECT_OT_move_to_collection";

	/* api callbacks */
	ot->exec = move_to_collection_exec;
	ot->invoke = move_to_collection_invoke;
	ot->poll = ED_operator_object_active_editable;

	/* flags */
	ot->flag = OPTYPE_REGISTER | OPTYPE_UNDO;

	prop = RNA_def_int(ot->srna, "collection_index", COLLECTION_INVALID_INDEX, COLLECTION_INVALID_INDEX, INT_MAX,
	                   "Collection Index", "Index of the collection to move to", 0, INT_MAX);
	RNA_def_property_flag(prop, PROP_SKIP_SAVE | PROP_HIDDEN);
	prop = RNA_def_boolean(ot->srna, "is_new", false, "New", "Move objects to a new collection");
	RNA_def_property_flag(prop, PROP_SKIP_SAVE | PROP_HIDDEN);
	prop = RNA_def_string(ot->srna, "new_collection_name", NULL, MAX_NAME, "Name",
	                      "Name of the newly added collection");
	RNA_def_property_flag(prop, PROP_SKIP_SAVE);
}

void OBJECT_OT_link_to_collection(wmOperatorType *ot)
{
	PropertyRNA *prop;

	/* identifiers */
	ot->name = "Link to Collection";
	ot->description = "Link objects to a collection";
	ot->idname = "OBJECT_OT_link_to_collection";

	/* api callbacks */
	ot->exec = move_to_collection_exec;
	ot->invoke = move_to_collection_invoke;
	ot->poll = ED_operator_object_active_editable;

	/* flags */
	ot->flag = OPTYPE_REGISTER | OPTYPE_UNDO;

	prop = RNA_def_int(ot->srna, "collection_index", COLLECTION_INVALID_INDEX, COLLECTION_INVALID_INDEX, INT_MAX,
	                   "Collection Index", "Index of the collection to move to", 0, INT_MAX);
	RNA_def_property_flag(prop, PROP_SKIP_SAVE | PROP_HIDDEN);
	prop = RNA_def_boolean(ot->srna, "is_new", false, "New", "Move objects to a new collection");
	RNA_def_property_flag(prop, PROP_SKIP_SAVE | PROP_HIDDEN);
	prop = RNA_def_string(ot->srna, "new_collection_name", NULL, MAX_NAME, "Name",
	                      "Name of the newly added collection");
	RNA_def_property_flag(prop, PROP_SKIP_SAVE);
}

#undef COLLECTION_INVALID_INDEX<|MERGE_RESOLUTION|>--- conflicted
+++ resolved
@@ -1353,36 +1353,7 @@
 	const bool toggle = RNA_boolean_get(op->ptr, "toggle");
 
 	if (use_submode) {
-<<<<<<< HEAD
-		/* Apply arbitrary fallback modes, see: T55162. */
-		if (ob) {
-			if (ob->type == OB_ARMATURE) {
-				if (mode == OB_MODE_TEXTURE_PAINT) {
-					mode = OB_MODE_POSE;
-				}
-			}
-			/* grease pencil modes that reuse the same modes but only
-			 * for grease pencil objects
-			 */
-			if (ob->type == OB_GPENCIL) {
-				if (mode == OB_MODE_EDIT) {
-					mode = OB_MODE_GPENCIL_EDIT;
-				}
-				if (mode == OB_MODE_SCULPT) {
-					mode = OB_MODE_GPENCIL_SCULPT;
-				}
-				if (mode == OB_MODE_VERTEX_PAINT) {
-					mode = OB_MODE_GPENCIL_PAINT;
-				}
-				if (mode == OB_MODE_WEIGHT_PAINT) {
-					mode = OB_MODE_GPENCIL_WEIGHT;
-				}
-			}
-		}
-
-=======
 		/* When not changing modes use submodes, see: T55162. */
->>>>>>> f1f1c328
 		if (toggle == false) {
 			if (mode == restore_mode) {
 				switch (mode) {
