/*
 * ***** BEGIN GPL LICENSE BLOCK *****
 *
 * This program is free software; you can redistribute it and/or
 * modify it under the terms of the GNU General Public License
 * as published by the Free Software Foundation; either version 2
 * of the License, or (at your option) any later version.
 *
 * This program is distributed in the hope that it will be useful,
 * but WITHOUT ANY WARRANTY; without even the implied warranty of
 * MERCHANTABILITY or FITNESS FOR A PARTICULAR PURPOSE.  See the
 * GNU General Public License for more details.
 *
 * You should have received a copy of the GNU General Public License
 * along with this program; if not, write to the Free Software Foundation,
 * Inc., 51 Franklin Street, Fifth Floor, Boston, MA 02110-1301, USA.
 *
 * The Original Code is Copyright (C) 2001-2002 by NaN Holding BV.
 * All rights reserved.
 *
 * Contributor(s): Blender Foundation, 2002-2008 full recode
 *
 * ***** END GPL LICENSE BLOCK *****
 */

/** \file blender/editors/object/object_add.c
 *  \ingroup edobj
 */


#include <stdlib.h>
#include <string.h>

#include "MEM_guardedalloc.h"

#include "DNA_anim_types.h"
#include "DNA_camera_types.h"
#include "DNA_curve_types.h"
#include "DNA_group_types.h"
#include "DNA_lamp_types.h"
#include "DNA_key_types.h"
#include "DNA_material_types.h"
#include "DNA_mesh_types.h"
#include "DNA_meta_types.h"
#include "DNA_object_fluidsim_types.h"
#include "DNA_object_force_types.h"
#include "DNA_object_types.h"
<<<<<<< HEAD
#include "DNA_lightprobe_types.h"
=======
#include "DNA_rigidbody_types.h"
>>>>>>> 16b07fb0
#include "DNA_scene_types.h"
#include "DNA_vfont_types.h"
#include "DNA_gpencil_types.h"

#include "BLI_utildefines.h"
#include "BLI_ghash.h"
#include "BLI_listbase.h"
#include "BLI_math.h"
#include "BLI_string.h"

#include "BLT_translation.h"

#include "BKE_action.h"
#include "BKE_anim.h"
#include "BKE_animsys.h"
#include "BKE_armature.h"
#include "BKE_camera.h"
#include "BKE_collection.h"
#include "BKE_context.h"
#include "BKE_constraint.h"
#include "BKE_curve.h"
#include "BKE_DerivedMesh.h"
#include "BKE_displist.h"
#include "BKE_effect.h"
#include "BKE_font.h"
#include "BKE_gpencil.h"
#include "BKE_lamp.h"
#include "BKE_lattice.h"
#include "BKE_layer.h"
#include "BKE_library.h"
#include "BKE_library_query.h"
#include "BKE_library_remap.h"
#include "BKE_key.h"
#include "BKE_main.h"
#include "BKE_material.h"
#include "BKE_mball.h"
#include "BKE_mesh.h"
#include "BKE_mesh_runtime.h"
#include "BKE_nla.h"
#include "BKE_object.h"
#include "BKE_particle.h"
#include "BKE_report.h"
#include "BKE_scene.h"
#include "BKE_screen.h"
#include "BKE_speaker.h"

#include "DEG_depsgraph.h"
#include "DEG_depsgraph_build.h"

#include "RNA_access.h"
#include "RNA_define.h"
#include "RNA_enum_types.h"

#include "WM_api.h"
#include "WM_types.h"

#include "ED_armature.h"
#include "ED_curve.h"
#include "ED_gpencil.h"
#include "ED_mball.h"
#include "ED_mesh.h"
#include "ED_node.h"
#include "ED_object.h"
#include "ED_physics.h"
#include "ED_render.h"
#include "ED_screen.h"
#include "ED_transform.h"
#include "ED_view3d.h"

#include "UI_resources.h"

#include "object_intern.h"

/* this is an exact copy of the define in rna_lamp.c
 * kept here because of linking order.
 * Icons are only defined here */
const EnumPropertyItem rna_enum_light_type_items[] = {
	{LA_LOCAL, "POINT", ICON_LIGHT_POINT, "Point", "Omnidirectional point light source"},
	{LA_SUN, "SUN", ICON_LIGHT_SUN, "Sun", "Constant direction parallel ray light source"},
	{LA_SPOT, "SPOT", ICON_LIGHT_SPOT, "Spot", "Directional cone light source"},
	{LA_HEMI, "HEMI", ICON_LIGHT_HEMI, "Hemi", "180 degree constant light source"},
	{LA_AREA, "AREA", ICON_LIGHT_AREA, "Area", "Directional area light source"},
	{0, NULL, 0, NULL, NULL}
};

/* copy from rna_object_force.c */
static const EnumPropertyItem field_type_items[] = {
	{PFIELD_FORCE, "FORCE", ICON_FORCE_FORCE, "Force", ""},
	{PFIELD_WIND, "WIND", ICON_FORCE_WIND, "Wind", ""},
	{PFIELD_VORTEX, "VORTEX", ICON_FORCE_VORTEX, "Vortex", ""},
	{PFIELD_MAGNET, "MAGNET", ICON_FORCE_MAGNETIC, "Magnetic", ""},
	{PFIELD_HARMONIC, "HARMONIC", ICON_FORCE_HARMONIC, "Harmonic", ""},
	{PFIELD_CHARGE, "CHARGE", ICON_FORCE_CHARGE, "Charge", ""},
	{PFIELD_LENNARDJ, "LENNARDJ", ICON_FORCE_LENNARDJONES, "Lennard-Jones", ""},
	{PFIELD_TEXTURE, "TEXTURE", ICON_FORCE_TEXTURE, "Texture", ""},
	{PFIELD_GUIDE, "GUIDE", ICON_FORCE_CURVE, "Curve Guide", ""},
	{PFIELD_BOID, "BOID", ICON_FORCE_BOID, "Boid", ""},
	{PFIELD_TURBULENCE, "TURBULENCE", ICON_FORCE_TURBULENCE, "Turbulence", ""},
	{PFIELD_DRAG, "DRAG", ICON_FORCE_DRAG, "Drag", ""},
	{PFIELD_SMOKEFLOW, "SMOKE", ICON_FORCE_SMOKEFLOW, "Smoke Flow", ""},
	{0, NULL, 0, NULL, NULL}
};

static EnumPropertyItem lightprobe_type_items[] = {
	{LIGHTPROBE_TYPE_CUBE, "CUBEMAP", ICON_LIGHTPROBE_CUBEMAP, "Reflection Cubemap",
     "Reflection probe with spherical or cubic attenuation"},
	{LIGHTPROBE_TYPE_PLANAR, "PLANAR", ICON_LIGHTPROBE_PLANAR, "Reflection Plane",
     "Planar reflection probe"},
	{LIGHTPROBE_TYPE_GRID, "GRID", ICON_LIGHTPROBE_GRID, "Irradiance Volume",
     "Irradiance probe to capture diffuse indirect lighting"},
	{0, NULL, 0, NULL, NULL}
};

/************************** Exported *****************************/

void ED_object_location_from_view(bContext *C, float loc[3])
{
	View3D *v3d = CTX_wm_view3d(C);
	Scene *scene = CTX_data_scene(C);
	const float *cursor;

	cursor = ED_view3d_cursor3d_get(scene, v3d)->location;

	copy_v3_v3(loc, cursor);
}

void ED_object_rotation_from_quat(float rot[3], const float viewquat[4], const char align_axis)
{
	BLI_assert(align_axis >= 'X' && align_axis <= 'Z');

	switch (align_axis) {
		case 'X':
		{
			/* Same as 'rv3d->viewinv[1]' */
			float axis_y[4] = {0.0f, 1.0f, 0.0f};
			float quat_y[4], quat[4];
			axis_angle_to_quat(quat_y, axis_y, M_PI_2);
			mul_qt_qtqt(quat, viewquat, quat_y);
			quat_to_eul(rot, quat);
			break;
		}
		case 'Y':
		{
			quat_to_eul(rot, viewquat);
			rot[0] -= (float)M_PI_2;
			break;
		}
		case 'Z':
		{
			quat_to_eul(rot, viewquat);
			break;
		}
	}
}

void ED_object_rotation_from_view(bContext *C, float rot[3], const char align_axis)
{
	RegionView3D *rv3d = CTX_wm_region_view3d(C);
	BLI_assert(align_axis >= 'X' && align_axis <= 'Z');
	if (rv3d) {
		float viewquat[4];
		copy_qt_qt(viewquat, rv3d->viewquat);
		viewquat[0] *= -1.0f;
		ED_object_rotation_from_quat(rot, viewquat, align_axis);
	}
	else {
		zero_v3(rot);
	}
}

void ED_object_base_init_transform(bContext *C, Base *base, const float loc[3], const float rot[3])
{
	Object *ob = base->object;
	Scene *scene = CTX_data_scene(C);
	Depsgraph *depsgraph = CTX_data_depsgraph(C);

	if (!scene) return;

	if (loc)
		copy_v3_v3(ob->loc, loc);

	if (rot)
		copy_v3_v3(ob->rot, rot);

	BKE_object_where_is_calc(depsgraph, scene, ob);
}

/* Uses context to figure out transform for primitive.
 * Returns standard diameter. */
float ED_object_new_primitive_matrix(
        bContext *C, Object *obedit,
        const float loc[3], const float rot[3], float primmat[4][4])
{
	Scene *scene = CTX_data_scene(C);
	View3D *v3d = CTX_wm_view3d(C);
	float mat[3][3], rmat[3][3], cmat[3][3], imat[3][3];

	unit_m4(primmat);

	eul_to_mat3(rmat, rot);
	invert_m3(rmat);

	/* inverse transform for initial rotation and object */
	copy_m3_m4(mat, obedit->obmat);
	mul_m3_m3m3(cmat, rmat, mat);
	invert_m3_m3(imat, cmat);
	copy_m4_m3(primmat, imat);

	/* center */
	copy_v3_v3(primmat[3], loc);
	sub_v3_v3v3(primmat[3], primmat[3], obedit->obmat[3]);
	invert_m3_m3(imat, mat);
	mul_m3_v3(imat, primmat[3]);

	{
		const float dia = v3d ? ED_view3d_grid_scale(scene, v3d, NULL) : ED_scene_grid_scale(scene, NULL);
		return dia;
	}

	// return 1.0f;
}

/********************* Add Object Operator ********************/

static void view_align_update(struct Main *UNUSED(main), struct Scene *UNUSED(scene), struct PointerRNA *ptr)
{
	RNA_struct_idprops_unset(ptr, "rotation");
}

void ED_object_add_unit_props(wmOperatorType *ot)
{
	RNA_def_float_distance(ot->srna, "radius", 1.0f, 0.0, OBJECT_ADD_SIZE_MAXF, "Radius", "", 0.001, 100.00);
}

void ED_object_add_generic_props(wmOperatorType *ot, bool do_editmode)
{
	PropertyRNA *prop;

	/* note: this property gets hidden for add-camera operator */
	prop = RNA_def_boolean(ot->srna, "view_align", 0, "Align to View", "Align the new object to the view");
	RNA_def_property_update_runtime(prop, view_align_update);

	if (do_editmode) {
		prop = RNA_def_boolean(ot->srna, "enter_editmode", 0, "Enter Editmode",
		                       "Enter editmode when adding this object");
		RNA_def_property_flag(prop, PROP_HIDDEN | PROP_SKIP_SAVE);
	}

	prop = RNA_def_float_vector_xyz(ot->srna, "location", 3, NULL, -OBJECT_ADD_SIZE_MAXF, OBJECT_ADD_SIZE_MAXF,
	                                "Location", "Location for the newly added object", -1000.0f, 1000.0f);
	RNA_def_property_flag(prop, PROP_SKIP_SAVE);
	prop = RNA_def_float_rotation(ot->srna, "rotation", 3, NULL, -OBJECT_ADD_SIZE_MAXF, OBJECT_ADD_SIZE_MAXF,
	                              "Rotation", "Rotation for the newly added object",
	                              DEG2RADF(-360.0f), DEG2RADF(360.0f));
	RNA_def_property_flag(prop, PROP_SKIP_SAVE);

	prop = RNA_def_boolean_layer_member(ot->srna, "layers", 20, NULL, "Layer", "");
	RNA_def_property_flag(prop, PROP_HIDDEN | PROP_SKIP_SAVE);
}

void ED_object_add_mesh_props(wmOperatorType *ot)
{
	RNA_def_boolean(ot->srna, "calc_uvs", true, "Generate UVs", "Generate a default UV map");
}

bool ED_object_add_generic_get_opts(bContext *C, wmOperator *op, const char view_align_axis,
                                    float loc[3], float rot[3],
                                    bool *enter_editmode, unsigned int *layer, bool *is_view_aligned)
{
	View3D *v3d = CTX_wm_view3d(C);
	unsigned int _layer;
	PropertyRNA *prop;

	/* Switch to Edit mode? optional prop */
	if ((prop = RNA_struct_find_property(op->ptr, "enter_editmode"))) {
		bool _enter_editmode;
		if (!enter_editmode)
			enter_editmode = &_enter_editmode;

		if (RNA_property_is_set(op->ptr, prop) && enter_editmode)
			*enter_editmode = RNA_property_boolean_get(op->ptr, prop);
		else {
			*enter_editmode = (U.flag & USER_ADD_EDITMODE) != 0;
			RNA_property_boolean_set(op->ptr, prop, *enter_editmode);
		}
	}

	/* Get layers! */
	{
		int a;
		bool layer_values[20];
		if (!layer)
			layer = &_layer;

		prop = RNA_struct_find_property(op->ptr, "layers");
		if (RNA_property_is_set(op->ptr, prop)) {
			RNA_property_boolean_get_array(op->ptr, prop, layer_values);
			*layer = 0;
			for (a = 0; a < 20; a++) {
				if (layer_values[a])
					*layer |= (1 << a);
			}
		}
		else {
			Scene *scene = CTX_data_scene(C);
			*layer = BKE_screen_view3d_layer_active_ex(v3d, scene, false);
			for (a = 0; a < 20; a++) {
				layer_values[a] = (*layer & (1 << a)) != 0;
			}
			RNA_property_boolean_set_array(op->ptr, prop, layer_values);
		}

		/* in local view we additionally add local view layers,
		 * not part of operator properties */
		if (v3d && v3d->localvd)
			*layer |= v3d->lay;
	}

	/* Location! */
	{
		float _loc[3];
		if (!loc)
			loc = _loc;

		if (RNA_struct_property_is_set(op->ptr, "location")) {
			RNA_float_get_array(op->ptr, "location", loc);
		}
		else {
			ED_object_location_from_view(C, loc);
			RNA_float_set_array(op->ptr, "location", loc);
		}
	}

	/* Rotation! */
	{
		bool _is_view_aligned;
		float _rot[3];
		if (!is_view_aligned)
			is_view_aligned = &_is_view_aligned;
		if (!rot)
			rot = _rot;

		if (RNA_struct_property_is_set(op->ptr, "rotation"))
			*is_view_aligned = false;
		else if (RNA_struct_property_is_set(op->ptr, "view_align"))
			*is_view_aligned = RNA_boolean_get(op->ptr, "view_align");
		else {
			*is_view_aligned = (U.flag & USER_ADD_VIEWALIGNED) != 0;
			RNA_boolean_set(op->ptr, "view_align", *is_view_aligned);
		}

		if (*is_view_aligned) {
			ED_object_rotation_from_view(C, rot, view_align_axis);
			RNA_float_set_array(op->ptr, "rotation", rot);
		}
		else
			RNA_float_get_array(op->ptr, "rotation", rot);
	}

	if (layer && *layer == 0) {
		BKE_report(op->reports, RPT_ERROR, "Property 'layer' has no values set");
		return false;
	}

	return true;
}

/* For object add primitive operators.
 * Do not call undo push in this function (users of this function have to). */
Object *ED_object_add_type(
        bContext *C,
        int type, const char *name,
        const float loc[3], const float rot[3],
        bool enter_editmode, unsigned int UNUSED(layer))
{
	Main *bmain = CTX_data_main(C);
	Scene *scene = CTX_data_scene(C);
	ViewLayer *view_layer = CTX_data_view_layer(C);
	Object *ob;

	/* for as long scene has editmode... */
	if (CTX_data_edit_object(C)) {
		ED_object_editmode_exit(C, EM_FREEDATA | EM_WAITCURSOR);
	}

	/* deselects all, sets scene->basact */
	ob = BKE_object_add(bmain, scene, view_layer, type, name);
	/* editor level activate, notifiers */
	ED_object_base_activate(C, view_layer->basact);

	/* more editor stuff */
	ED_object_base_init_transform(C, view_layer->basact, loc, rot);

	/* TODO(sergey): This is weird to manually tag objects for update, better to
	 * use DEG_id_tag_update here perhaps.
	 */
	DEG_id_type_tag(bmain, ID_OB);
	DEG_relations_tag_update(bmain);
	if (ob->data != NULL) {
		DEG_id_tag_update_ex(bmain, (ID *)ob->data, DEG_TAG_EDITORS_UPDATE);
	}

	if (enter_editmode)
		ED_object_editmode_enter(C, EM_IGNORE_LAYER);

	WM_event_add_notifier(C, NC_SCENE | ND_LAYER_CONTENT, scene);

	/* TODO(sergey): Use proper flag for tagging here. */
	DEG_id_tag_update(&scene->id, 0);

	return ob;
}

/* for object add operator */
static int object_add_exec(bContext *C, wmOperator *op)
{
	Object *ob;
	bool enter_editmode;
	unsigned int layer;
	float loc[3], rot[3], radius;

	WM_operator_view3d_unit_defaults(C, op);
	if (!ED_object_add_generic_get_opts(C, op, 'Z', loc, rot, &enter_editmode, &layer, NULL))
		return OPERATOR_CANCELLED;

	radius = RNA_float_get(op->ptr, "radius");
	ob = ED_object_add_type(C, RNA_enum_get(op->ptr, "type"), NULL, loc, rot, enter_editmode, layer);

	if (ob->type == OB_LATTICE) {
		/* lattice is a special case!
		 * we never want to scale the obdata since that is the rest-state */
		copy_v3_fl(ob->size, radius);
	}
	else {
		BKE_object_obdata_size_init(ob, radius);
	}

	return OPERATOR_FINISHED;
}

void OBJECT_OT_add(wmOperatorType *ot)
{
	/* identifiers */
	ot->name = "Add Object";
	ot->description = "Add an object to the scene";
	ot->idname = "OBJECT_OT_add";

	/* api callbacks */
	ot->exec = object_add_exec;
	ot->poll = ED_operator_objectmode;

	/* flags */
	ot->flag = OPTYPE_REGISTER | OPTYPE_UNDO;

	/* properties */
	ED_object_add_unit_props(ot);
	RNA_def_enum(ot->srna, "type", rna_enum_object_type_items, 0, "Type", "");

	ED_object_add_generic_props(ot, true);
}

/********************** Add Probe Operator **********************/

/* for object add operator */
static int lightprobe_add_exec(bContext *C, wmOperator *op)
{
	Object *ob;
	LightProbe *probe;
	int type;
	bool enter_editmode;
	unsigned int layer;
	float loc[3], rot[3];
	float radius;

	WM_operator_view3d_unit_defaults(C, op);
	if (!ED_object_add_generic_get_opts(C, op, 'Z', loc, rot, &enter_editmode, &layer, NULL))
		return OPERATOR_CANCELLED;

	type = RNA_enum_get(op->ptr, "type");
	radius = RNA_float_get(op->ptr, "radius");

	const char *name = CTX_DATA_(BLT_I18NCONTEXT_ID_OBJECT, "Light Probe");
	ob = ED_object_add_type(C, OB_LIGHTPROBE, name, loc, rot, false, layer);
	BKE_object_obdata_size_init(ob, radius);

	probe = (LightProbe *)ob->data;
	probe->type = type;

	switch (type) {
		case LIGHTPROBE_TYPE_GRID:
			probe->distinf = 0.3f;
			probe->falloff = 1.0f;
			probe->clipsta = 0.01f;
			break;
		case LIGHTPROBE_TYPE_PLANAR:
			probe->distinf = 0.1f;
			probe->falloff = 0.5f;
			probe->clipsta = 0.001f;
			ob->empty_drawsize = 0.5f;
			break;
		case LIGHTPROBE_TYPE_CUBE:
			probe->attenuation_type = LIGHTPROBE_SHAPE_ELIPSOID;
			break;
		default:
			BLI_assert(!"Lightprobe type not configured.");
			break;
	}

	DEG_relations_tag_update(CTX_data_main(C));

	return OPERATOR_FINISHED;
}

void OBJECT_OT_lightprobe_add(wmOperatorType *ot)
{
	/* identifiers */
	ot->name = "Add Light Probe";
	ot->description = "Add a light probe object";
	ot->idname = "OBJECT_OT_lightprobe_add";

	/* api callbacks */
	ot->exec = lightprobe_add_exec;
	ot->poll = ED_operator_objectmode;

	/* flags */
	ot->flag = OPTYPE_REGISTER | OPTYPE_UNDO;

	/* properties */
	ot->prop = RNA_def_enum(ot->srna, "type", lightprobe_type_items, 0, "Type", "");

	ED_object_add_unit_props(ot);
	ED_object_add_generic_props(ot, true);
}

/********************* Add Effector Operator ********************/

/* for object add operator */
static int effector_add_exec(bContext *C, wmOperator *op)
{
	Object *ob;
	int type;
	bool enter_editmode;
	unsigned int layer;
	float loc[3], rot[3];
	float mat[4][4];
	float dia;

	WM_operator_view3d_unit_defaults(C, op);
	if (!ED_object_add_generic_get_opts(C, op, 'Z', loc, rot, &enter_editmode, &layer, NULL))
		return OPERATOR_CANCELLED;

	type = RNA_enum_get(op->ptr, "type");
	dia = RNA_float_get(op->ptr, "radius");

	if (type == PFIELD_GUIDE) {
		Curve *cu;
		const char *name = CTX_DATA_(BLT_I18NCONTEXT_ID_OBJECT, "CurveGuide");
		ob = ED_object_add_type(C, OB_CURVE, name, loc, rot, false, layer);

		cu = ob->data;
		cu->flag |= CU_PATH | CU_3D;
		ED_object_editmode_enter(C, 0);
		ED_object_new_primitive_matrix(C, ob, loc, rot, mat);
		BLI_addtail(&cu->editnurb->nurbs, ED_curve_add_nurbs_primitive(C, ob, mat, CU_NURBS | CU_PRIM_PATH, dia));
		if (!enter_editmode)
			ED_object_editmode_exit(C, EM_FREEDATA);
	}
	else {
		const char *name = CTX_DATA_(BLT_I18NCONTEXT_ID_OBJECT, "Field");
		ob = ED_object_add_type(C, OB_EMPTY, name, loc, rot, false, layer);
		BKE_object_obdata_size_init(ob, dia);
		if (ELEM(type, PFIELD_WIND, PFIELD_VORTEX))
			ob->empty_drawtype = OB_SINGLE_ARROW;
	}

	ob->pd = object_add_collision_fields(type);

	DEG_relations_tag_update(CTX_data_main(C));

	return OPERATOR_FINISHED;
}

void OBJECT_OT_effector_add(wmOperatorType *ot)
{
	/* identifiers */
	ot->name = "Add Effector";
	ot->description = "Add an empty object with a physics effector to the scene";
	ot->idname = "OBJECT_OT_effector_add";

	/* api callbacks */
	ot->exec = effector_add_exec;
	ot->poll = ED_operator_objectmode;

	/* flags */
	ot->flag = OPTYPE_REGISTER | OPTYPE_UNDO;

	/* properties */
	ot->prop = RNA_def_enum(ot->srna, "type", field_type_items, 0, "Type", "");

	ED_object_add_unit_props(ot);
	ED_object_add_generic_props(ot, true);
}

/********************* Add Camera Operator ********************/

static int object_camera_add_exec(bContext *C, wmOperator *op)
{
	View3D *v3d = CTX_wm_view3d(C);
	Scene *scene = CTX_data_scene(C);
	Object *ob;
	Camera *cam;
	bool enter_editmode;
	unsigned int layer;
	float loc[3], rot[3];

	/* force view align for cameras */
	RNA_boolean_set(op->ptr, "view_align", true);

	if (!ED_object_add_generic_get_opts(C, op, 'Z', loc, rot, &enter_editmode, &layer, NULL))
		return OPERATOR_CANCELLED;

	ob = ED_object_add_type(C, OB_CAMERA, NULL, loc, rot, false, layer);

	if (v3d) {
		if (v3d->camera == NULL)
			v3d->camera = ob;
		if (v3d->scenelock && scene->camera == NULL) {
			scene->camera = ob;
		}
	}

	cam = ob->data;
	cam->drawsize = v3d ? ED_view3d_grid_scale(scene, v3d, NULL) : ED_scene_grid_scale(scene, NULL);

	return OPERATOR_FINISHED;
}

void OBJECT_OT_camera_add(wmOperatorType *ot)
{
	PropertyRNA *prop;

	/* identifiers */
	ot->name = "Add Camera";
	ot->description = "Add a camera object to the scene";
	ot->idname = "OBJECT_OT_camera_add";

	/* api callbacks */
	ot->exec = object_camera_add_exec;
	ot->poll = ED_operator_objectmode;

	/* flags */
	ot->flag = OPTYPE_REGISTER | OPTYPE_UNDO;

	ED_object_add_generic_props(ot, true);

	/* hide this for cameras, default */
	prop = RNA_struct_type_find_property(ot->srna, "view_align");
	RNA_def_property_flag(prop, PROP_HIDDEN);
}


/********************* Add Metaball Operator ********************/

static int object_metaball_add_exec(bContext *C, wmOperator *op)
{
	Object *obedit = CTX_data_edit_object(C);
	bool newob = false;
	bool enter_editmode;
	unsigned int layer;
	float loc[3], rot[3];
	float mat[4][4];
	float dia;

	WM_operator_view3d_unit_defaults(C, op);
	if (!ED_object_add_generic_get_opts(C, op, 'Z', loc, rot, &enter_editmode, &layer, NULL))
		return OPERATOR_CANCELLED;

	if (obedit == NULL || obedit->type != OB_MBALL) {
		obedit = ED_object_add_type(C, OB_MBALL, NULL, loc, rot, true, layer);
		newob = true;
	}
	else {
		DEG_id_tag_update(&obedit->id, OB_RECALC_DATA);
	}

	ED_object_new_primitive_matrix(C, obedit, loc, rot, mat);
	dia = RNA_float_get(op->ptr, "radius");

	ED_mball_add_primitive(C, obedit, mat, dia, RNA_enum_get(op->ptr, "type"));

	/* userdef */
	if (newob && !enter_editmode) {
		ED_object_editmode_exit(C, EM_FREEDATA);
	}

	WM_event_add_notifier(C, NC_OBJECT | ND_DRAW, obedit);

	return OPERATOR_FINISHED;
}

void OBJECT_OT_metaball_add(wmOperatorType *ot)
{
	/* identifiers */
	ot->name = "Add Metaball";
	ot->description = "Add an metaball object to the scene";
	ot->idname = "OBJECT_OT_metaball_add";

	/* api callbacks */
	ot->invoke = WM_menu_invoke;
	ot->exec = object_metaball_add_exec;
	ot->poll = ED_operator_scene_editable;

	/* flags */
	ot->flag = OPTYPE_REGISTER | OPTYPE_UNDO;

	ot->prop = RNA_def_enum(ot->srna, "type", rna_enum_metaelem_type_items, 0, "Primitive", "");

	ED_object_add_unit_props(ot);
	ED_object_add_generic_props(ot, true);
}

/********************* Add Text Operator ********************/

static int object_add_text_exec(bContext *C, wmOperator *op)
{
	Object *obedit = CTX_data_edit_object(C);
	bool enter_editmode;
	unsigned int layer;
	float loc[3], rot[3];

	WM_operator_view3d_unit_defaults(C, op);
	if (!ED_object_add_generic_get_opts(C, op, 'Z', loc, rot, &enter_editmode, &layer, NULL))
		return OPERATOR_CANCELLED;

	if (obedit && obedit->type == OB_FONT)
		return OPERATOR_CANCELLED;

	obedit = ED_object_add_type(C, OB_FONT, NULL, loc, rot, enter_editmode, layer);
	BKE_object_obdata_size_init(obedit, RNA_float_get(op->ptr, "radius"));

	WM_event_add_notifier(C, NC_OBJECT | ND_DRAW, obedit);

	return OPERATOR_FINISHED;
}

void OBJECT_OT_text_add(wmOperatorType *ot)
{
	/* identifiers */
	ot->name = "Add Text";
	ot->description = "Add a text object to the scene";
	ot->idname = "OBJECT_OT_text_add";

	/* api callbacks */
	ot->exec = object_add_text_exec;
	ot->poll = ED_operator_objectmode;

	/* flags */
	ot->flag = OPTYPE_REGISTER | OPTYPE_UNDO;

	/* properties */
	ED_object_add_unit_props(ot);
	ED_object_add_generic_props(ot, true);
}

/********************* Add Armature Operator ********************/

static int object_armature_add_exec(bContext *C, wmOperator *op)
{
	Object *obedit = CTX_data_edit_object(C);
	RegionView3D *rv3d = CTX_wm_region_view3d(C);
	bool newob = false;
	bool enter_editmode;
	unsigned int layer;
	float loc[3], rot[3], dia;
	bool view_aligned = rv3d && (U.flag & USER_ADD_VIEWALIGNED);

	WM_operator_view3d_unit_defaults(C, op);
	if (!ED_object_add_generic_get_opts(C, op, 'Z', loc, rot, &enter_editmode, &layer, NULL))
		return OPERATOR_CANCELLED;

	if ((obedit == NULL) || (obedit->type != OB_ARMATURE)) {
		obedit = ED_object_add_type(C, OB_ARMATURE, NULL, loc, rot, true, layer);
		ED_object_editmode_enter(C, 0);
		newob = true;
	}
	else {
		DEG_id_tag_update(&obedit->id, OB_RECALC_DATA);
	}

	if (obedit == NULL) {
		BKE_report(op->reports, RPT_ERROR, "Cannot create editmode armature");
		return OPERATOR_CANCELLED;
	}

	dia = RNA_float_get(op->ptr, "radius");
	ED_armature_ebone_add_primitive(obedit, dia, view_aligned);

	/* userdef */
	if (newob && !enter_editmode)
		ED_object_editmode_exit(C, EM_FREEDATA);

	WM_event_add_notifier(C, NC_OBJECT | ND_DRAW, obedit);

	return OPERATOR_FINISHED;
}

void OBJECT_OT_armature_add(wmOperatorType *ot)
{
	/* identifiers */
	ot->name = "Add Armature";
	ot->description = "Add an armature object to the scene";
	ot->idname = "OBJECT_OT_armature_add";

	/* api callbacks */
	ot->exec = object_armature_add_exec;
	ot->poll = ED_operator_objectmode;

	/* flags */
	ot->flag = OPTYPE_REGISTER | OPTYPE_UNDO;

	/* properties */
	ED_object_add_unit_props(ot);
	ED_object_add_generic_props(ot, true);
}

/********************* Add Empty Operator ********************/

static int object_empty_add_exec(bContext *C, wmOperator *op)
{
	Object *ob;
	int type = RNA_enum_get(op->ptr, "type");
	unsigned int layer;
	float loc[3], rot[3];

	WM_operator_view3d_unit_defaults(C, op);
	if (!ED_object_add_generic_get_opts(C, op, 'Z', loc, rot, NULL, &layer, NULL))
		return OPERATOR_CANCELLED;

	ob = ED_object_add_type(C, OB_EMPTY, NULL, loc, rot, false, layer);

	BKE_object_empty_draw_type_set(ob, type);
	BKE_object_obdata_size_init(ob, RNA_float_get(op->ptr, "radius"));

	return OPERATOR_FINISHED;
}

void OBJECT_OT_empty_add(wmOperatorType *ot)
{
	/* identifiers */
	ot->name = "Add Empty";
	ot->description = "Add an empty object to the scene";
	ot->idname = "OBJECT_OT_empty_add";

	/* api callbacks */
	ot->invoke = WM_menu_invoke;
	ot->exec = object_empty_add_exec;
	ot->poll = ED_operator_objectmode;

	/* flags */
	ot->flag = OPTYPE_REGISTER | OPTYPE_UNDO;

	/* properties */
	ot->prop = RNA_def_enum(ot->srna, "type", rna_enum_object_empty_drawtype_items, 0, "Type", "");

	ED_object_add_unit_props(ot);
	ED_object_add_generic_props(ot, false);
}

static int empty_drop_named_image_invoke(bContext *C, wmOperator *op, const wmEvent *event)
{
	Scene *scene = CTX_data_scene(C);

	Base *base = NULL;
	Image *ima = NULL;
	Object *ob = NULL;

	ima = (Image *)WM_operator_drop_load_path(C, op, ID_IM);
	if (!ima) {
		return OPERATOR_CANCELLED;
	}
	/* handled below */
	id_us_min((ID *)ima);

	base = ED_view3d_give_base_under_cursor(C, event->mval);

	/* if empty under cursor, then set object */
	if (base && base->object->type == OB_EMPTY) {
		ob = base->object;
		DEG_id_tag_update(&scene->id, DEG_TAG_SELECT_UPDATE);
		WM_event_add_notifier(C, NC_SCENE | ND_OB_ACTIVE, scene);
	}
	else {
		/* add new empty */
		unsigned int layer;
		float rot[3];

		if (!ED_object_add_generic_get_opts(C, op, 'Z', NULL, rot, NULL, &layer, NULL))
			return OPERATOR_CANCELLED;

		ob = ED_object_add_type(C, OB_EMPTY, NULL, NULL, rot, false, layer);

		/* add under the mouse */
		ED_object_location_from_view(C, ob->loc);
		ED_view3d_cursor3d_position(C, event->mval, false, ob->loc);
	}

	BKE_object_empty_draw_type_set(ob, OB_EMPTY_IMAGE);

	id_us_min(ob->data);
	ob->data = ima;
	id_us_plus(ob->data);

	return OPERATOR_FINISHED;
}

void OBJECT_OT_drop_named_image(wmOperatorType *ot)
{
	PropertyRNA *prop;

	/* identifiers */
	ot->name = "Add Empty Image/Drop Image To Empty";
	ot->description = "Add an empty image type to scene with data";
	ot->idname = "OBJECT_OT_drop_named_image";

	/* api callbacks */
	ot->invoke = empty_drop_named_image_invoke;
	ot->poll = ED_operator_objectmode;

	/* flags */
	ot->flag = OPTYPE_REGISTER | OPTYPE_UNDO;

	/* properties */
	prop = RNA_def_string(ot->srna, "filepath", NULL, FILE_MAX, "Filepath", "Path to image file");
	RNA_def_property_flag(prop, PROP_HIDDEN | PROP_SKIP_SAVE);
	RNA_def_boolean(ot->srna, "relative_path", true, "Relative Path", "Select the file relative to the blend file");
	RNA_def_property_flag(prop, PROP_HIDDEN | PROP_SKIP_SAVE);
	prop = RNA_def_string(ot->srna, "name", NULL, MAX_ID_NAME - 2, "Name", "Image name to assign");
	RNA_def_property_flag(prop, PROP_HIDDEN | PROP_SKIP_SAVE);
	ED_object_add_generic_props(ot, false);
}

/********************* Add Gpencil Operator ********************/

static int object_gpencil_add_exec(bContext *C, wmOperator *op)
{
	Object *ob = CTX_data_active_object(C);
	bGPdata *gpd = (ob && (ob->type == OB_GPENCIL)) ? ob->data : NULL;

	const int type = RNA_enum_get(op->ptr, "type");

	float loc[3], rot[3];
	unsigned int layer;
	bool newob = false;

	/* Hack: Force view-align to be on by default
	 * since it's not nice for adding shapes in 2D
	 * for them to end up aligned oddly, but only for Monkey
	 */
	if ((RNA_struct_property_is_set(op->ptr, "view_align") == false) &&
	    (type == GP_MONKEY))
	{
		RNA_boolean_set(op->ptr, "view_align", true);
	}

	/* Note: We use 'Y' here (not 'Z'), as */
	WM_operator_view3d_unit_defaults(C, op);
	if (!ED_object_add_generic_get_opts(C, op, 'Y', loc, rot, NULL, &layer, NULL))
		return OPERATOR_CANCELLED;

	/* add new object if not currently editing a GP object,
	 * or if "empty" was chosen (i.e. user wants a blank GP canvas)
	 */
	if ((gpd == NULL) || (GPENCIL_ANY_MODE(gpd) == false) || (type == GP_EMPTY)) {
		const char *ob_name = (type == GP_MONKEY) ? "Suzanne" : NULL;
		float radius = RNA_float_get(op->ptr, "radius");

		ob = ED_object_add_type(C, OB_GPENCIL, ob_name, loc, rot, true, layer);
		gpd = ob->data;
		newob = true;

		BKE_object_obdata_size_init(ob, GP_OBGPENCIL_DEFAULT_SIZE * radius);
	}
	else {
		DEG_id_tag_update(&ob->id, OB_RECALC_DATA);
		WM_event_add_notifier(C, NC_GPENCIL | ND_DATA | NA_ADDED, NULL);
	}

	/* create relevant geometry */
	switch (type) {
		case GP_STROKE:
		{
			float radius = RNA_float_get(op->ptr, "radius");
			float mat[4][4];

			ED_object_new_primitive_matrix(C, ob, loc, rot, mat);
			mul_v3_fl(mat[0], radius);
			mul_v3_fl(mat[1], radius);
			mul_v3_fl(mat[2], radius);

			ED_gpencil_create_stroke(C, mat);
			break;
		}
		case GP_MONKEY:
		{
			float radius = RNA_float_get(op->ptr, "radius");
			float mat[4][4];

			ED_object_new_primitive_matrix(C, ob, loc, rot, mat);
			mul_v3_fl(mat[0], radius);
			mul_v3_fl(mat[1], radius);
			mul_v3_fl(mat[2], radius);

			ED_gpencil_create_monkey(C, mat);
			break;
		}
		case GP_EMPTY:
			/* do nothing */
			break;

		default:
			BKE_report(op->reports, RPT_WARNING, "Not implemented");
			break;
	}

	/* if this is a new object, initialise default stuff (colors, etc.) */
	if (newob) {
		ED_gpencil_add_defaults(C);
	}

	return OPERATOR_FINISHED;
}

void OBJECT_OT_gpencil_add(wmOperatorType *ot)
{
	/* identifiers */
	ot->name = "Add GPencil";
	ot->description = "Add a grease pencil object to the scene";
	ot->idname = "OBJECT_OT_gpencil_add";

	/* api callbacks */
	ot->invoke = WM_menu_invoke;
	ot->exec = object_gpencil_add_exec;
	ot->poll = ED_operator_scene_editable;

	/* flags */
	ot->flag = OPTYPE_REGISTER | OPTYPE_UNDO;

	/* properties */
	ED_object_add_unit_props(ot);
	ED_object_add_generic_props(ot, false);

	ot->prop = RNA_def_enum(ot->srna, "type", rna_enum_object_gpencil_type_items, 0, "Type", "");
}

/********************* Add Light Operator ********************/

static const char *get_light_defname(int type)
{
	switch (type) {
		case LA_LOCAL: return CTX_DATA_(BLT_I18NCONTEXT_ID_LAMP, "Point");
		case LA_SUN: return CTX_DATA_(BLT_I18NCONTEXT_ID_LAMP, "Sun");
		case LA_SPOT: return CTX_DATA_(BLT_I18NCONTEXT_ID_LAMP, "Spot");
		case LA_HEMI: return CTX_DATA_(BLT_I18NCONTEXT_ID_LAMP, "Hemi");
		case LA_AREA: return CTX_DATA_(BLT_I18NCONTEXT_ID_LAMP, "Area");
		default:
			return CTX_DATA_(BLT_I18NCONTEXT_ID_LAMP, "Light");
	}
}

static int object_light_add_exec(bContext *C, wmOperator *op)
{
	Scene *scene = CTX_data_scene(C);
	Object *ob;
	Lamp *la;
	int type = RNA_enum_get(op->ptr, "type");
	unsigned int layer;
	float loc[3], rot[3];

	WM_operator_view3d_unit_defaults(C, op);
	if (!ED_object_add_generic_get_opts(C, op, 'Z', loc, rot, NULL, &layer, NULL))
		return OPERATOR_CANCELLED;

	ob = ED_object_add_type(C, OB_LAMP, get_light_defname(type), loc, rot, false, layer);

	float size = RNA_float_get(op->ptr, "radius");
	/* Better defaults for light size. */
	switch (type) {
		case LA_LOCAL:
		case LA_SPOT:
			break;
		case LA_AREA:
			size *= 4.0f;
			break;
		default:
			size *= 0.5f;
			break;
	}
	BKE_object_obdata_size_init(ob, size);

	la = (Lamp *)ob->data;
	la->type = type;

	if (BKE_scene_uses_cycles(scene)) {
		ED_node_shader_default(C, &la->id);
		la->use_nodes = true;
	}

	return OPERATOR_FINISHED;
}

void OBJECT_OT_light_add(wmOperatorType *ot)
{
	/* identifiers */
	ot->name = "Add Light";
	ot->description = "Add a light object to the scene";
	ot->idname = "OBJECT_OT_light_add";

	/* api callbacks */
	ot->invoke = WM_menu_invoke;
	ot->exec = object_light_add_exec;
	ot->poll = ED_operator_objectmode;

	/* flags */
	ot->flag = OPTYPE_REGISTER | OPTYPE_UNDO;

	/* properties */
	ot->prop = RNA_def_enum(ot->srna, "type", rna_enum_light_type_items, 0, "Type", "");
	RNA_def_property_translation_context(ot->prop, BLT_I18NCONTEXT_ID_LAMP);

	ED_object_add_unit_props(ot);
	ED_object_add_generic_props(ot, false);
}

/********************* Add Collection Instance Operator ********************/

static int collection_instance_add_exec(bContext *C, wmOperator *op)
{
	Main *bmain = CTX_data_main(C);
	Collection *collection;
	unsigned int layer;
	float loc[3], rot[3];

	if (RNA_struct_property_is_set(op->ptr, "name")) {
		char name[MAX_ID_NAME - 2];

		RNA_string_get(op->ptr, "name", name);
		collection = (Collection *)BKE_libblock_find_name(bmain, ID_GR, name);

		if (0 == RNA_struct_property_is_set(op->ptr, "location")) {
			const wmEvent *event = CTX_wm_window(C)->eventstate;
			ARegion *ar = CTX_wm_region(C);
			const int mval[2] = {event->x - ar->winrct.xmin,
			                     event->y - ar->winrct.ymin};
			ED_object_location_from_view(C, loc);
			ED_view3d_cursor3d_position(C, mval, false, loc);
			RNA_float_set_array(op->ptr, "location", loc);
		}
	}
	else
		collection = BLI_findlink(&CTX_data_main(C)->collection, RNA_enum_get(op->ptr, "collection"));

	if (!ED_object_add_generic_get_opts(C, op, 'Z', loc, rot, NULL, &layer, NULL))
		return OPERATOR_CANCELLED;

	if (collection) {
		Scene *scene = CTX_data_scene(C);
		ViewLayer *view_layer = CTX_data_view_layer(C);

		/* Avoid dependency cycles. */
		LayerCollection *active_lc = BKE_layer_collection_get_active(view_layer);
		while (BKE_collection_find_cycle(active_lc->collection, collection)) {
			active_lc = BKE_layer_collection_activate_parent(view_layer, active_lc);
		}

		Object *ob = ED_object_add_type(C, OB_EMPTY, collection->id.name + 2, loc, rot, false, layer);
		ob->dup_group = collection;
		ob->transflag |= OB_DUPLICOLLECTION;
		id_us_plus(&collection->id);

		/* works without this except if you try render right after, see: 22027 */
		DEG_relations_tag_update(bmain);
		DEG_id_tag_update(&scene->id, DEG_TAG_SELECT_UPDATE);
		WM_event_add_notifier(C, NC_SCENE | ND_OB_ACTIVE, scene);

		return OPERATOR_FINISHED;
	}

	return OPERATOR_CANCELLED;
}

/* only used as menu */
void OBJECT_OT_collection_instance_add(wmOperatorType *ot)
{
	PropertyRNA *prop;

	/* identifiers */
	ot->name = "Add Collection Instance";
	ot->description = "Add a collection instance";
	ot->idname = "OBJECT_OT_collection_instance_add";

	/* api callbacks */
	ot->invoke = WM_enum_search_invoke;
	ot->exec = collection_instance_add_exec;
	ot->poll = ED_operator_objectmode;

	/* flags */
	ot->flag = OPTYPE_REGISTER | OPTYPE_UNDO;

	/* properties */
	RNA_def_string(ot->srna, "name", "Collection", MAX_ID_NAME - 2, "Name", "Collection name to add");
	prop = RNA_def_enum(ot->srna, "collection", DummyRNA_NULL_items, 0, "Collection", "");
	RNA_def_enum_funcs(prop, RNA_collection_itemf);
	RNA_def_property_flag(prop, PROP_ENUM_NO_TRANSLATE);
	ot->prop = prop;
	ED_object_add_generic_props(ot, false);
}

/********************* Add Speaker Operator ********************/

static int object_speaker_add_exec(bContext *C, wmOperator *op)
{
	Object *ob;
	unsigned int layer;
	float loc[3], rot[3];
	Scene *scene = CTX_data_scene(C);

	if (!ED_object_add_generic_get_opts(C, op, 'Z', loc, rot, NULL, &layer, NULL))
		return OPERATOR_CANCELLED;

	ob = ED_object_add_type(C, OB_SPEAKER, NULL, loc, rot, false, layer);

	/* to make it easier to start using this immediately in NLA, a default sound clip is created
	 * ready to be moved around to retime the sound and/or make new sound clips
	 */
	{
		/* create new data for NLA hierarchy */
		AnimData *adt = BKE_animdata_add_id(&ob->id);
		NlaTrack *nlt = BKE_nlatrack_add(adt, NULL);
		NlaStrip *strip = BKE_nla_add_soundstrip(scene, ob->data);
		strip->start = CFRA;
		strip->end += strip->start;

		/* hook them up */
		BKE_nlatrack_add_strip(nlt, strip);

		/* auto-name the strip, and give the track an interesting name  */
		BLI_strncpy(nlt->name, DATA_("SoundTrack"), sizeof(nlt->name));
		BKE_nlastrip_validate_name(adt, strip);

		WM_event_add_notifier(C, NC_ANIMATION | ND_NLA | NA_EDITED, NULL);
	}

	return OPERATOR_FINISHED;
}

void OBJECT_OT_speaker_add(wmOperatorType *ot)
{
	/* identifiers */
	ot->name = "Add Speaker";
	ot->description = "Add a speaker object to the scene";
	ot->idname = "OBJECT_OT_speaker_add";

	/* api callbacks */
	ot->exec = object_speaker_add_exec;
	ot->poll = ED_operator_objectmode;

	/* flags */
	ot->flag = OPTYPE_REGISTER | OPTYPE_UNDO;

	ED_object_add_generic_props(ot, true);
}

/**************************** Delete Object *************************/

/* remove base from a specific scene */
/* note: now unlinks constraints as well */
void ED_object_base_free_and_unlink(Main *bmain, Scene *scene, Object *ob)
{
	if (BKE_library_ID_is_indirectly_used(bmain, ob) &&
	    ID_REAL_USERS(ob) <= 1 && ID_EXTRA_USERS(ob) == 0)
	{
		/* We cannot delete indirectly used object... */
		printf("WARNING, undeletable object '%s', should have been catched before reaching this function!",
		       ob->id.name + 2);
		return;
	}

<<<<<<< HEAD
	DEG_id_tag_update_ex(bmain, &ob->id, DEG_TAG_BASE_FLAGS_UPDATE);

	BKE_scene_collections_object_remove(bmain, scene, ob, true);
=======
	/* here we need to invalidate the bake too*/
	if (scene->rigidbody_world && scene->rigidbody_world->pointcache && base->object->rigidbody_object)
	{
		scene->rigidbody_world->pointcache->flag &= ~PTCACHE_BAKED;
	}

	BKE_scene_base_unlink(scene, base);
	object_delete_check_glsl_update(base->object);
	BKE_libblock_free_us(bmain, base->object);
	MEM_freeN(base);
	DAG_id_type_tag(bmain, ID_OB);
>>>>>>> 16b07fb0
}

static int object_delete_exec(bContext *C, wmOperator *op)
{
	Main *bmain = CTX_data_main(C);
	Scene *scene = CTX_data_scene(C);
	wmWindowManager *wm = CTX_wm_manager(C);
	wmWindow *win;
	const bool use_global = RNA_boolean_get(op->ptr, "use_global");
	bool changed = false;

	if (CTX_data_edit_object(C))
		return OPERATOR_CANCELLED;

	CTX_DATA_BEGIN (C, Object *, ob, selected_objects)
	{
		const bool is_indirectly_used = BKE_library_ID_is_indirectly_used(bmain, ob);
		if (ob->id.tag & LIB_TAG_INDIRECT) {
			/* Can this case ever happen? */
			BKE_reportf(op->reports, RPT_WARNING, "Cannot delete indirectly linked object '%s'", ob->id.name + 2);
			continue;
		}
		else if (is_indirectly_used && ID_REAL_USERS(ob) <= 1 && ID_EXTRA_USERS(ob) == 0) {
			BKE_reportf(op->reports, RPT_WARNING,
			        "Cannot delete object '%s' from scene '%s', indirectly used objects need at least one user",
			        ob->id.name + 2, scene->id.name + 2);
			continue;
		}

		/* This is sort of a quick hack to address T51243 - Proper thing to do here would be to nuke most of all this
		 * custom scene/object/base handling, and use generic lib remap/query for that.
		 * But this is for later (aka 2.8, once layers & co are settled and working).
		 */
		if (use_global && ob->id.lib == NULL) {
			/* We want to nuke the object, let's nuke it the easy way (not for linked data though)... */
			BKE_libblock_delete(bmain, &ob->id);
			changed = true;
			continue;
		}

		/* remove from Grease Pencil parent */
		/* XXX This is likely not correct? Will also remove parent from grease pencil from other scenes,
		 *     even when use_global is false... */
		for (bGPdata *gpd = bmain->gpencil.first; gpd; gpd = gpd->id.next) {
			for (bGPDlayer *gpl = gpd->layers.first; gpl; gpl = gpl->next) {
				if (gpl->parent != NULL) {
					if (gpl->parent == ob) {
						gpl->parent = NULL;
					}
				}
			}
		}

		/* remove from current scene only */
		ED_object_base_free_and_unlink(bmain, scene, ob);
		changed = true;

		if (use_global) {
			Scene *scene_iter;
			for (scene_iter = bmain->scene.first; scene_iter; scene_iter = scene_iter->id.next) {
				if (scene_iter != scene && !ID_IS_LINKED(scene_iter)) {
					if (is_indirectly_used && ID_REAL_USERS(ob) <= 1 && ID_EXTRA_USERS(ob) == 0) {
						BKE_reportf(op->reports, RPT_WARNING,
						            "Cannot delete object '%s' from scene '%s', indirectly used objects need at least one user",
						            ob->id.name + 2, scene_iter->id.name + 2);
						break;
					}
					ED_object_base_free_and_unlink(bmain, scene_iter, ob);
				}
			}
		}
		/* end global */
	}
	CTX_DATA_END;

	if (!changed)
		return OPERATOR_CANCELLED;

	/* delete has to handle all open scenes */
	BKE_main_id_tag_listbase(&bmain->scene, LIB_TAG_DOIT, true);
	for (win = wm->windows.first; win; win = win->next) {
		scene = WM_window_get_active_scene(win);

		if (scene->id.tag & LIB_TAG_DOIT) {
			scene->id.tag &= ~LIB_TAG_DOIT;

			DEG_relations_tag_update(bmain);

			DEG_id_tag_update(&scene->id, DEG_TAG_SELECT_UPDATE);
			WM_event_add_notifier(C, NC_SCENE | ND_OB_ACTIVE, scene);
			WM_event_add_notifier(C, NC_SCENE | ND_LAYER_CONTENT, scene);
		}
	}

	return OPERATOR_FINISHED;
}

void OBJECT_OT_delete(wmOperatorType *ot)
{
	/* identifiers */
	ot->name = "Delete";
	ot->description = "Delete selected objects";
	ot->idname = "OBJECT_OT_delete";

	/* api callbacks */
	ot->invoke = WM_operator_confirm;
	ot->exec = object_delete_exec;
	ot->poll = ED_operator_objectmode;

	/* flags */
	ot->flag = OPTYPE_REGISTER | OPTYPE_UNDO;

	RNA_def_boolean(ot->srna, "use_global", 0, "Delete Globally", "Remove object from all scenes");
}

/**************************** Copy Utilities ******************************/

/* after copying objects, copied data should get new pointers */
static void copy_object_set_idnew(bContext *C)
{
	Main *bmain = CTX_data_main(C);

	CTX_DATA_BEGIN (C, Object *, ob, selected_editable_objects)
	{
		BKE_libblock_relink_to_newid(&ob->id);
	}
	CTX_DATA_END;

	BKE_main_id_clear_newpoins(bmain);
}

/********************* Make Duplicates Real ************************/

/**
 * \note regarding hashing dupli-objects when using OB_DUPLICOLLECTION, skip the first member of #DupliObject.persistent_id
 * since its a unique index and we only want to know if the group objects are from the same dupli-group instance.
 */
static unsigned int dupliobject_group_hash(const void *ptr)
{
	const DupliObject *dob = ptr;
	unsigned int hash = BLI_ghashutil_ptrhash(dob->ob);
	unsigned int i;
	for (i = 1; (i < MAX_DUPLI_RECUR) && dob->persistent_id[i] != INT_MAX; i++) {
		hash ^= (dob->persistent_id[i] ^ i);
	}
	return hash;
}

/**
 * \note regarding hashing dupli-objects when NOT using OB_DUPLICOLLECTION, include the first member of #DupliObject.persistent_id
 * since its the index of the vertex/face the object is instantiated on and we want to identify objects on the same vertex/face.
 */
static unsigned int dupliobject_hash(const void *ptr)
{
	const DupliObject *dob = ptr;
	unsigned int hash = BLI_ghashutil_ptrhash(dob->ob);
	hash ^= (dob->persistent_id[0] ^ 0);
	return hash;
}

/* Compare function that matches dupliobject_group_hash */
static bool dupliobject_group_cmp(const void *a_, const void *b_)
{
	const DupliObject *a = a_;
	const DupliObject *b = b_;
	unsigned int i;

	if (a->ob != b->ob) {
		return true;
	}

	for (i = 1; (i < MAX_DUPLI_RECUR); i++) {
		if (a->persistent_id[i] != b->persistent_id[i]) {
			return true;
		}
		else if (a->persistent_id[i] == INT_MAX) {
			break;
		}
	}

	/* matching */
	return false;
}

/* Compare function that matches dupliobject_hash */
static bool dupliobject_cmp(const void *a_, const void *b_)
{
	const DupliObject *a = a_;
	const DupliObject *b = b_;

	if (a->ob != b->ob) {
		return true;
	}

	if (a->persistent_id[0] != b->persistent_id[0]) {
		return true;
	}

	/* matching */
	return false;
}

static void make_object_duplilist_real(bContext *C, Scene *scene, Base *base,
                                       const bool use_base_parent,
                                       const bool use_hierarchy)
{
	Main *bmain = CTX_data_main(C);
	ViewLayer *view_layer = CTX_data_view_layer(C);
	Depsgraph *depsgraph = CTX_data_depsgraph(C);
	ListBase *lb_duplis;
	DupliObject *dob;
	GHash *dupli_gh, *parent_gh = NULL;

	if (!(base->object->transflag & OB_DUPLI)) {
		return;
	}

	lb_duplis = object_duplilist(depsgraph, scene, base->object);

	dupli_gh = BLI_ghash_ptr_new(__func__);
	if (use_hierarchy) {
<<<<<<< HEAD
		if (base->object->transflag & OB_DUPLICOLLECTION) {
=======
		if (base->object->transflag & OB_DUPLIGROUP) {
>>>>>>> 16b07fb0
			parent_gh = BLI_ghash_new(dupliobject_group_hash, dupliobject_group_cmp, __func__);
		}
		else {
			parent_gh = BLI_ghash_new(dupliobject_hash, dupliobject_cmp, __func__);
		}
	}

	for (dob = lb_duplis->first; dob; dob = dob->next) {
		Object *ob_src = dob->ob;
		Object *ob_dst = ID_NEW_SET(dob->ob, BKE_object_copy(bmain, ob_src));
		Base *base_dst;

		/* font duplis can have a totcol without material, we get them from parent
		 * should be implemented better...
		 */
		if (ob_dst->mat == NULL) {
			ob_dst->totcol = 0;
		}

		BKE_collection_object_add_from(bmain, scene, base->object, ob_dst);
		base_dst = BKE_view_layer_base_find(view_layer, ob_dst);
		BLI_assert(base_dst != NULL);

		BKE_scene_object_base_flag_sync_from_base(base_dst);

		/* make sure apply works */
		BKE_animdata_free(&ob_dst->id, true);
		ob_dst->adt = NULL;

		/* Proxies are not to be copied. */
		ob_dst->proxy_from = NULL;
		ob_dst->proxy_group = NULL;
		ob_dst->proxy = NULL;

		ob_dst->parent = NULL;
		BKE_constraints_free(&ob_dst->constraints);
		ob_dst->runtime.curve_cache = NULL;
		ob_dst->transflag &= ~OB_DUPLI;

		copy_m4_m4(ob_dst->obmat, dob->mat);
		BKE_object_apply_mat4(ob_dst, ob_dst->obmat, false, false);

<<<<<<< HEAD
		BLI_ghash_insert(dupli_gh, dob, ob_dst);
=======
		BLI_ghash_insert(dupli_gh, dob, ob);
>>>>>>> 16b07fb0
		if (parent_gh) {
			void **val;
			/* Due to nature of hash/comparison of this ghash, a lot of duplis may be considered as 'the same',
			 * this avoids trying to insert same key several time and raise asserts in debug builds... */
			if (!BLI_ghash_ensure_p(parent_gh, dob, &val)) {
				*val = ob_dst;
			}
		}
	}

<<<<<<< HEAD
	for (dob = lb_duplis->first; dob; dob = dob->next) {
=======
	for (dob = lb->first; dob; dob = dob->next) {
>>>>>>> 16b07fb0
		Object *ob_src = dob->ob;
		Object *ob_dst = BLI_ghash_lookup(dupli_gh, dob);

		/* Remap new object to itself, and clear again newid pointer of orig object. */
		BKE_libblock_relink_to_newid(&ob_dst->id);
<<<<<<< HEAD

		DEG_id_tag_update(&ob_dst->id, OB_RECALC_DATA);
=======
		set_sca_new_poins_ob(ob_dst);

		DAG_id_tag_update(&ob_dst->id, OB_RECALC_DATA);
>>>>>>> 16b07fb0

		if (use_hierarchy) {
			/* original parents */
			Object *ob_src_par = ob_src->parent;
			Object *ob_dst_par = NULL;

			/* find parent that was also made real */
			if (ob_src_par) {
				/* OK to keep most of the members uninitialized,
				 * they won't be read, this is simply for a hash lookup. */
				DupliObject dob_key;
				dob_key.ob = ob_src_par;
				if (base->object->transflag & OB_DUPLICOLLECTION) {
					memcpy(&dob_key.persistent_id[1],
					       &dob->persistent_id[1],
					       sizeof(dob->persistent_id[1]) * (MAX_DUPLI_RECUR - 1));
				}
				else {
					dob_key.persistent_id[0] = dob->persistent_id[0];
				}
				ob_dst_par = BLI_ghash_lookup(parent_gh, &dob_key);
			}

			if (ob_dst_par) {
				/* allow for all possible parent types */
				ob_dst->partype = ob_src->partype;
				BLI_strncpy(ob_dst->parsubstr, ob_src->parsubstr, sizeof(ob_dst->parsubstr));
				ob_dst->par1 = ob_src->par1;
				ob_dst->par2 = ob_src->par2;
				ob_dst->par3 = ob_src->par3;

				copy_m4_m4(ob_dst->parentinv, ob_src->parentinv);

				ob_dst->parent = ob_dst_par;
			}
			else if (use_base_parent) {
				ob_dst->parent = base->object;
				ob_dst->partype = PAROBJECT;
			}
		}
		else if (use_base_parent) {
			/* since we are ignoring the internal hierarchy - parent all to the
			 * base object */
			ob_dst->parent = base->object;
			ob_dst->partype = PAROBJECT;
		}

		if (ob_dst->parent) {
			/* note, this may be the parent of other objects, but it should
			 * still work out ok */
			BKE_object_apply_mat4(ob_dst, dob->mat, false, true);

			/* to set ob_dst->orig and in case theres any other discrepicies */
<<<<<<< HEAD
			DEG_id_tag_update(&ob_dst->id, OB_RECALC_OB);
=======
			DAG_id_tag_update(&ob_dst->id, OB_RECALC_OB);
>>>>>>> 16b07fb0
		}
	}

	if (base->object->transflag & OB_DUPLICOLLECTION && base->object->dup_group) {
		for (Object *ob = bmain->object.first; ob; ob = ob->id.next) {
			if (ob->proxy_group == base->object) {
				ob->proxy = NULL;
				ob->proxy_from = NULL;
				DEG_id_tag_update(&ob->id, OB_RECALC_OB);
			}
		}
	}

	BLI_ghash_free(dupli_gh, NULL, NULL);
<<<<<<< HEAD
	if (parent_gh) {
=======
	if (parent_gh)
>>>>>>> 16b07fb0
		BLI_ghash_free(parent_gh, NULL, NULL);
	}

	free_object_duplilist(lb_duplis);

	BKE_main_id_clear_newpoins(bmain);

	BKE_main_id_clear_newpoins(bmain);

	base->object->transflag &= ~OB_DUPLI;
}

static int object_duplicates_make_real_exec(bContext *C, wmOperator *op)
{
	Main *bmain = CTX_data_main(C);
	Scene *scene = CTX_data_scene(C);

	const bool use_base_parent = RNA_boolean_get(op->ptr, "use_base_parent");
	const bool use_hierarchy = RNA_boolean_get(op->ptr, "use_hierarchy");

	BKE_main_id_clear_newpoins(bmain);

	CTX_DATA_BEGIN (C, Base *, base, selected_editable_bases)
	{
		make_object_duplilist_real(C, scene, base, use_base_parent, use_hierarchy);

		/* dependencies were changed */
		WM_event_add_notifier(C, NC_OBJECT | ND_PARENT, base->object);
	}
	CTX_DATA_END;

	DEG_relations_tag_update(bmain);
	WM_event_add_notifier(C, NC_SCENE, scene);
	WM_main_add_notifier(NC_OBJECT | ND_DRAW, NULL);

	return OPERATOR_FINISHED;
}

void OBJECT_OT_duplicates_make_real(wmOperatorType *ot)
{
	/* identifiers */
	ot->name = "Make Duplicates Real";
	ot->description = "Make dupli objects attached to this object real";
	ot->idname = "OBJECT_OT_duplicates_make_real";

	/* api callbacks */
	ot->exec = object_duplicates_make_real_exec;

	ot->poll = ED_operator_objectmode;

	/* flags */
	ot->flag = OPTYPE_REGISTER | OPTYPE_UNDO;

	RNA_def_boolean(ot->srna, "use_base_parent", 0, "Parent", "Parent newly created objects to the original duplicator");
	RNA_def_boolean(ot->srna, "use_hierarchy", 0, "Keep Hierarchy", "Maintain parent child relationships");
}

/**************************** Convert **************************/

static const EnumPropertyItem convert_target_items[] = {
	{OB_CURVE, "CURVE", ICON_OUTLINER_OB_CURVE, "Curve from Mesh/Text", ""},
	{OB_MESH, "MESH", ICON_OUTLINER_OB_MESH, "Mesh from Curve/Meta/Surf/Text", ""},
	{0, NULL, 0, NULL, NULL}
};

static void convert_ensure_curve_cache(Depsgraph *depsgraph, Scene *scene, Object *ob)
{
	if (ob->runtime.curve_cache == NULL) {
		/* Force creation. This is normally not needed but on operator
		 * redo we might end up with an object which isn't evaluated yet.
		 */
		if (ELEM(ob->type, OB_SURF, OB_CURVE, OB_FONT)) {
			BKE_displist_make_curveTypes(depsgraph, scene, ob, false);
		}
		else if (ob->type == OB_MBALL) {
			BKE_displist_make_mball(depsgraph, scene, ob);
		}
	}
}

static void curvetomesh(Main *bmain, Depsgraph *depsgraph, Scene *scene, Object *ob)
{
	convert_ensure_curve_cache(depsgraph, scene, ob);
	BKE_mesh_from_nurbs(bmain, ob); /* also does users */

	if (ob->type == OB_MESH) {
		BKE_object_free_modifiers(ob, 0);
	}
}

static bool convert_poll(bContext *C)
{
	Scene *scene = CTX_data_scene(C);
	Base *base_act = CTX_data_active_base(C);
	Object *obact = base_act ? base_act->object : NULL;

	return (!ID_IS_LINKED(scene) && obact && (BKE_object_is_in_editmode(obact) == false) &&
	        (base_act->flag & BASE_SELECTED) && !ID_IS_LINKED(obact));
}

/* Helper for convert_exec */
static Base *duplibase_for_convert(Main *bmain, Scene *scene, ViewLayer *view_layer, Base *base, Object *ob)
{
	Object *obn;
	Base *basen;

	if (ob == NULL) {
		ob = base->object;
	}

	obn = BKE_object_copy(bmain, ob);
	DEG_id_tag_update(&ob->id, OB_RECALC_OB | OB_RECALC_DATA | OB_RECALC_TIME);
	BKE_collection_object_add_from(bmain, scene, ob, obn);

	basen = BKE_view_layer_base_find(view_layer, obn);
	ED_object_base_select(basen, BA_SELECT);
	ED_object_base_select(basen, BA_DESELECT);
	return basen;
}

static int convert_exec(bContext *C, wmOperator *op)
{
	Main *bmain = CTX_data_main(C);
	Depsgraph *depsgraph = CTX_data_depsgraph(C);
	Scene *scene = CTX_data_scene(C);
	ViewLayer *view_layer = CTX_data_view_layer(C);
	Base *basen = NULL, *basact = NULL;
	Object *ob1, *newob, *obact = CTX_data_active_object(C);
	DerivedMesh *dm;
	Curve *cu;
	Nurb *nu;
	MetaBall *mb;
	Mesh *me;
	const short target = RNA_enum_get(op->ptr, "target");
	bool keep_original = RNA_boolean_get(op->ptr, "keep_original");
	int a, mballConverted = 0;

	/* don't forget multiple users! */

	{
		FOREACH_SCENE_OBJECT_BEGIN(scene, ob)
		{
			ob->flag &= ~OB_DONE;

			/* flag data thats not been edited (only needed for !keep_original) */
			if (ob->data) {
				((ID *)ob->data)->tag |= LIB_TAG_DOIT;
			}

			/* possible metaball basis is not in this scene */
			if (ob->type == OB_MBALL && target == OB_MESH) {
				if (BKE_mball_is_basis(ob) == false) {
					Object *ob_basis;
					ob_basis = BKE_mball_basis_find(scene, ob);
					if (ob_basis) {
						ob_basis->flag &= ~OB_DONE;
					}
				}
			}
		}
		FOREACH_SCENE_OBJECT_END;
	}

	ListBase selected_editable_bases = CTX_data_collection_get(C, "selected_editable_bases");

	/* Ensure we get all meshes calculated with a sufficient data-mask,
	 * needed since re-evaluating single modifiers causes bugs if they depend
	 * on other objects data masks too, see: T50950. */
	{
		for (CollectionPointerLink *link = selected_editable_bases.first; link; link = link->next) {
			Base *base = link->ptr.data;
			Object *ob = base->object;

			/* The way object type conversion works currently (enforcing conversion of *all* objetcs using converted
			 * obdata, even some un-selected/hidden/inother scene ones, sounds totally bad to me.
			 * However, changing this is more design than bugfix, not to mention convoluted code below,
			 * so that will be for later.
			 * But at the very least, do not do that with linked IDs! */
			if ((ID_IS_LINKED(ob) || (ob->data && ID_IS_LINKED(ob->data))) && !keep_original) {
				keep_original = true;
				BKE_reportf(op->reports, RPT_INFO,
				            "Converting some linked object/object data, enforcing 'Keep Original' option to True");
			}

			DEG_id_tag_update(&base->object->id, OB_RECALC_DATA);
		}

		uint64_t customdata_mask_prev = scene->customdata_mask;
		scene->customdata_mask |= CD_MASK_MESH;
		BKE_scene_graph_update_tagged(depsgraph, bmain);
		scene->customdata_mask = customdata_mask_prev;
	}

	for (CollectionPointerLink *link = selected_editable_bases.first; link; link = link->next) {
		Base *base = link->ptr.data;
		Object *ob = base->object;

		if (ob->flag & OB_DONE || !IS_TAGGED(ob->data)) {
			if (ob->type != target) {
				base->flag &= ~SELECT;
				ob->flag &= ~SELECT;
			}

			/* obdata already modified */
			if (!IS_TAGGED(ob->data)) {
				/* When 2 objects with linked data are selected, converting both
				 * would keep modifiers on all but the converted object [#26003] */
				if (ob->type == OB_MESH) {
					BKE_object_free_modifiers(ob, 0);  /* after derivedmesh calls! */
				}
				if (ob->type == OB_GPENCIL) {
					BKE_object_free_modifiers(ob, 0);  /* after derivedmesh calls! */
					BKE_object_free_shaderfx(ob, 0);
				}
			}
		}
		else if (ob->type == OB_MESH && target == OB_CURVE) {
			ob->flag |= OB_DONE;

			if (keep_original) {
				basen = duplibase_for_convert(bmain, scene, view_layer, base, NULL);
				newob = basen->object;

				/* decrement original mesh's usage count  */
				me = newob->data;
				id_us_min(&me->id);

				/* make a new copy of the mesh */
				newob->data = BKE_mesh_copy(bmain, me);
			}
			else {
				newob = ob;
			}

			BKE_mesh_to_curve(bmain, depsgraph, scene, newob);

			if (newob->type == OB_CURVE) {
				BKE_object_free_modifiers(newob, 0);   /* after derivedmesh calls! */
				ED_rigidbody_object_remove(bmain, scene, newob);
			}
		}
		else if (ob->type == OB_MESH) {
			ob->flag |= OB_DONE;

			if (keep_original) {
				basen = duplibase_for_convert(bmain, scene, view_layer, base, NULL);
				newob = basen->object;

				/* decrement original mesh's usage count  */
				me = newob->data;
				id_us_min(&me->id);

				/* make a new copy of the mesh */
				newob->data = BKE_mesh_copy(bmain, me);
			}
			else {
				newob = ob;
				DEG_id_tag_update(&ob->id, OB_RECALC_OB | OB_RECALC_DATA | OB_RECALC_TIME);
			}

			/* make new mesh data from the original copy */
			/* note: get the mesh from the original, not from the copy in some
			 * cases this doesnt give correct results (when MDEF is used for eg)
			 */
			dm = mesh_get_derived_final(depsgraph, scene, newob, CD_MASK_MESH);

			DM_to_mesh(dm, newob->data, newob, CD_MASK_MESH, true);

			/* re-tessellation is called by DM_to_mesh */

			BKE_object_free_modifiers(newob, 0);   /* after derivedmesh calls! */
		}
		else if (ob->type == OB_FONT) {
			ob->flag |= OB_DONE;

			if (keep_original) {
				basen = duplibase_for_convert(bmain, scene, view_layer, base, NULL);
				newob = basen->object;

				/* decrement original curve's usage count  */
				id_us_min(&((Curve *)newob->data)->id);

				/* make a new copy of the curve */
				newob->data = BKE_curve_copy(bmain, ob->data);
			}
			else {
				newob = ob;
			}

			cu = newob->data;

			/* TODO(sergey): Ideally DAG will create nurbs list for a curve data
			 *               datablock, but for until we've got granular update
			 *               lets take care by selves.
			 */
			BKE_vfont_to_curve(newob, FO_EDIT);

			newob->type = OB_CURVE;
			cu->type = OB_CURVE;

			if (cu->vfont) {
				id_us_min(&cu->vfont->id);
				cu->vfont = NULL;
			}
			if (cu->vfontb) {
				id_us_min(&cu->vfontb->id);
				cu->vfontb = NULL;
			}
			if (cu->vfonti) {
				id_us_min(&cu->vfonti->id);
				cu->vfonti = NULL;
			}
			if (cu->vfontbi) {
				id_us_min(&cu->vfontbi->id);
				cu->vfontbi = NULL;
			}

			if (!keep_original) {
				/* other users */
				if (cu->id.us > 1) {
					for (ob1 = bmain->object.first; ob1; ob1 = ob1->id.next) {
						if (ob1->data == ob->data) {
							ob1->type = OB_CURVE;
							DEG_id_tag_update(&ob1->id, OB_RECALC_OB | OB_RECALC_DATA | OB_RECALC_TIME);
						}
					}
				}
			}

			for (nu = cu->nurb.first; nu; nu = nu->next)
				nu->charidx = 0;

			cu->flag &= ~CU_3D;
			BKE_curve_curve_dimension_update(cu);

			if (target == OB_MESH) {
				curvetomesh(bmain, depsgraph, scene, newob);

				/* meshes doesn't use displist */
				BKE_object_free_curve_cache(newob);
			}
		}
		else if (ELEM(ob->type, OB_CURVE, OB_SURF)) {
			ob->flag |= OB_DONE;

			if (target == OB_MESH) {
				if (keep_original) {
					basen = duplibase_for_convert(bmain, scene, view_layer, base, NULL);
					newob = basen->object;

					/* decrement original curve's usage count  */
					id_us_min(&((Curve *)newob->data)->id);

					/* make a new copy of the curve */
					newob->data = BKE_curve_copy(bmain, ob->data);
				}
				else {
					newob = ob;
				}

				curvetomesh(bmain, depsgraph, scene, newob);

				/* meshes doesn't use displist */
				BKE_object_free_curve_cache(newob);
			}
		}
		else if (ob->type == OB_MBALL && target == OB_MESH) {
			Object *baseob;

			base->flag &= ~BASE_SELECTED;
			ob->base_flag &= ~BASE_SELECTED;

			baseob = BKE_mball_basis_find(scene, ob);

			if (ob != baseob) {
				/* if motherball is converting it would be marked as done later */
				ob->flag |= OB_DONE;
			}

			if (!(baseob->flag & OB_DONE)) {
				baseob->flag |= OB_DONE;

				basen = duplibase_for_convert(bmain, scene, view_layer, base, baseob);
				newob = basen->object;

				mb = newob->data;
				id_us_min(&mb->id);

				newob->data = BKE_mesh_add(bmain, "Mesh");
				newob->type = OB_MESH;

				me = newob->data;
				me->totcol = mb->totcol;
				if (newob->totcol) {
					me->mat = MEM_dupallocN(mb->mat);
					for (a = 0; a < newob->totcol; a++) id_us_plus((ID *)me->mat[a]);
				}

				convert_ensure_curve_cache(depsgraph, scene, baseob);
				BKE_mesh_from_metaball(&baseob->runtime.curve_cache->disp, newob->data);

				if (obact->type == OB_MBALL) {
					basact = basen;
				}

				mballConverted = 1;
			}
		}
		else {
			continue;
		}

		/* tag obdata if it was been changed */

		/* If the original object is active then make this object active */
		if (basen) {
			if (ob == obact) {
				/* store new active base to update BASACT */
				basact = basen;
			}

			basen = NULL;
		}

		if (!keep_original && (ob->flag & OB_DONE)) {
			DEG_id_tag_update(&ob->id, OB_RECALC_DATA);
			((ID *)ob->data)->tag &= ~LIB_TAG_DOIT; /* flag not to convert this datablock again */
		}
	}
	BLI_freelistN(&selected_editable_bases);

	if (!keep_original) {
		if (mballConverted) {
			FOREACH_SCENE_OBJECT_BEGIN(scene, ob_mball)
			{
				if (ob_mball->type == OB_MBALL) {
					if (ob_mball->flag & OB_DONE) {
						Object *ob_basis = NULL;
						if (BKE_mball_is_basis(ob_mball) ||
						    ((ob_basis = BKE_mball_basis_find(scene, ob_mball)) && (ob_basis->flag & OB_DONE)))
						{
							ED_object_base_free_and_unlink(bmain, scene, ob_mball);
						}
					}
				}
			}
			FOREACH_SCENE_OBJECT_END;
		}
	}

// XXX	ED_object_editmode_enter(C, 0);
// XXX	exit_editmode(C, EM_FREEDATA|EM_WAITCURSOR); /* freedata, but no undo */

	if (basact) {
		/* active base was changed */
		ED_object_base_activate(C, basact);
		BASACT(view_layer) = basact;
	}
	else if (BASACT(view_layer)->object->flag & OB_DONE) {
		WM_event_add_notifier(C, NC_OBJECT | ND_MODIFIER, BASACT(view_layer)->object);
		WM_event_add_notifier(C, NC_OBJECT | ND_DATA, BASACT(view_layer)->object);
	}

	DEG_relations_tag_update(bmain);
	DEG_id_tag_update(&scene->id, DEG_TAG_SELECT_UPDATE);
	WM_event_add_notifier(C, NC_OBJECT | ND_DRAW, scene);
	WM_event_add_notifier(C, NC_SCENE | ND_OB_SELECT, scene);

	return OPERATOR_FINISHED;
}


void OBJECT_OT_convert(wmOperatorType *ot)
{
	/* identifiers */
	ot->name = "Convert to";
	ot->description = "Convert selected objects to another type";
	ot->idname = "OBJECT_OT_convert";

	/* api callbacks */
	ot->invoke = WM_menu_invoke;
	ot->exec = convert_exec;
	ot->poll = convert_poll;

	/* flags */
	ot->flag = OPTYPE_REGISTER | OPTYPE_UNDO;

	/* properties */
	ot->prop = RNA_def_enum(ot->srna, "target", convert_target_items, OB_MESH, "Target", "Type of object to convert to");
	RNA_def_boolean(ot->srna, "keep_original", 0, "Keep Original", "Keep original objects instead of replacing them");
}

/**************************** Duplicate ************************/

/*
 * dupflag: a flag made from constants declared in DNA_userdef_types.h
 * The flag tells adduplicate() whether to copy data linked to the object, or to reference the existing data.
 * U.dupflag for default operations or you can construct a flag as python does
 * if the dupflag is 0 then no data will be copied (linked duplicate) */

/* used below, assumes id.new is correct */
/* leaves selection of base/object unaltered */
/* Does set ID->newid pointers. */
static Base *object_add_duplicate_internal(Main *bmain, Scene *scene, ViewLayer *view_layer, Object *ob, int dupflag)
{
#define ID_NEW_REMAP_US(a)	if (      (a)->id.newid) { (a) = (void *)(a)->id.newid;       (a)->id.us++; }
#define ID_NEW_REMAP_US2(a)	if (((ID *)a)->newid)    { (a) = ((ID  *)a)->newid;     ((ID *)a)->us++;    }

	Base *base, *basen = NULL;
	Material ***matarar;
	Object *obn;
	ID *id;
	int a, didit;

	if (ob->mode & OB_MODE_POSE) {
		; /* nothing? */
	}
	else {
		obn = ID_NEW_SET(ob, BKE_object_copy(bmain, ob));
		DEG_id_tag_update(&obn->id, OB_RECALC_OB | OB_RECALC_DATA);

<<<<<<< HEAD
		base = BKE_view_layer_base_find(view_layer, ob);
		if ((base != NULL) && (base->flag & BASE_VISIBLE)) {
			BKE_collection_object_add_from(bmain, scene, ob, obn);
		}
		else {
			LayerCollection *layer_collection = BKE_layer_collection_get_active(view_layer);
			BKE_collection_object_add(bmain, layer_collection->collection, obn);
		}
		basen = BKE_view_layer_base_find(view_layer, obn);
=======
		/*invalidate rigidbody bake and cache if it was a rigidbody object*/
		if (scene->rigidbody_world && scene->rigidbody_world->pointcache && ob->rigidbody_object)
		{
			scene->rigidbody_world->pointcache->flag &= ~PTCACHE_BAKED;
		}

		basen = MEM_mallocN(sizeof(Base), "duplibase");
		*basen = *base;
		BLI_addhead(&scene->base, basen);   /* addhead: prevent eternal loop */
		basen->object = obn;
>>>>>>> 16b07fb0

		/* 1) duplis should end up in same collection as the original
		 * 2) Rigid Body sim participants MUST always be part of a collection...
		 */
		// XXX: is 2) really a good measure here?
		if (ob->rigidbody_object || ob->rigidbody_constraint) {
			Collection *collection;
			for (collection = bmain->collection.first; collection; collection = collection->id.next) {
				if (BKE_collection_has_object(collection, ob))
					BKE_collection_object_add(bmain, collection, obn);
			}
		}

		/* duplicates using userflags */
		if (dupflag & USER_DUP_ACT) {
			BKE_animdata_copy_id_action(bmain, &obn->id, true);
		}

		if (dupflag & USER_DUP_MAT) {
			for (a = 0; a < obn->totcol; a++) {
				id = (ID *)obn->mat[a];
				if (id) {
					ID_NEW_REMAP_US(obn->mat[a])
					else {
						obn->mat[a] = ID_NEW_SET(obn->mat[a], BKE_material_copy(bmain, obn->mat[a]));
						/* duplicate grease pencil settings */
						if (ob->mat[a]->gp_style) {
							obn->mat[a]->gp_style = MEM_dupallocN(ob->mat[a]->gp_style);
						}
					}
					id_us_min(id);

					if (dupflag & USER_DUP_ACT) {
						BKE_animdata_copy_id_action(bmain, &obn->mat[a]->id, true);
					}
				}
			}
		}
		if (dupflag & USER_DUP_PSYS) {
			ParticleSystem *psys;
			for (psys = obn->particlesystem.first; psys; psys = psys->next) {
				id = (ID *) psys->part;
				if (id) {
					ID_NEW_REMAP_US(psys->part)
					else {
						psys->part = ID_NEW_SET(psys->part, BKE_particlesettings_copy(bmain, psys->part));
					}

					if (dupflag & USER_DUP_ACT) {
						BKE_animdata_copy_id_action(bmain, &psys->part->id, true);
					}

					id_us_min(id);
				}
			}
		}

		id = obn->data;
		didit = 0;

		switch (obn->type) {
			case OB_MESH:
				if (dupflag & USER_DUP_MESH) {
					ID_NEW_REMAP_US2(obn->data)
					else {
						obn->data = ID_NEW_SET(obn->data, BKE_mesh_copy(bmain, obn->data));
						didit = 1;
					}
					id_us_min(id);
				}
				break;
			case OB_CURVE:
				if (dupflag & USER_DUP_CURVE) {
					ID_NEW_REMAP_US2(obn->data)
					else {
						obn->data = ID_NEW_SET(obn->data, BKE_curve_copy(bmain, obn->data));
						didit = 1;
					}
					id_us_min(id);
				}
				break;
			case OB_SURF:
				if (dupflag & USER_DUP_SURF) {
					ID_NEW_REMAP_US2(obn->data)
					else {
						obn->data = ID_NEW_SET(obn->data, BKE_curve_copy(bmain, obn->data));
						didit = 1;
					}
					id_us_min(id);
				}
				break;
			case OB_FONT:
				if (dupflag & USER_DUP_FONT) {
					ID_NEW_REMAP_US2(obn->data)
					else {
						obn->data = ID_NEW_SET(obn->data, BKE_curve_copy(bmain, obn->data));
						didit = 1;
					}
					id_us_min(id);
				}
				break;
			case OB_MBALL:
				if (dupflag & USER_DUP_MBALL) {
					ID_NEW_REMAP_US2(obn->data)
					else {
						obn->data = ID_NEW_SET(obn->data, BKE_mball_copy(bmain, obn->data));
						didit = 1;
					}
					id_us_min(id);
				}
				break;
			case OB_LAMP:
				if (dupflag & USER_DUP_LAMP) {
					ID_NEW_REMAP_US2(obn->data)
					else {
						obn->data = ID_NEW_SET(obn->data, BKE_lamp_copy(bmain, obn->data));
						didit = 1;
					}
					id_us_min(id);
				}
				break;
			case OB_ARMATURE:
				DEG_id_tag_update(&obn->id, OB_RECALC_DATA);
				if (obn->pose)
					BKE_pose_tag_recalc(bmain, obn->pose);
				if (dupflag & USER_DUP_ARM) {
					ID_NEW_REMAP_US2(obn->data)
					else {
						obn->data = ID_NEW_SET(obn->data, BKE_armature_copy(bmain, obn->data));
						BKE_pose_rebuild(bmain, obn, obn->data, true);
						didit = 1;
					}
					id_us_min(id);
				}
				break;
			case OB_LATTICE:
				if (dupflag != 0) {
					ID_NEW_REMAP_US2(obn->data)
					else {
						obn->data = ID_NEW_SET(obn->data, BKE_lattice_copy(bmain, obn->data));
						didit = 1;
					}
					id_us_min(id);
				}
				break;
			case OB_CAMERA:
				if (dupflag != 0) {
					ID_NEW_REMAP_US2(obn->data)
					else {
						obn->data = ID_NEW_SET(obn->data, BKE_camera_copy(bmain, obn->data));
						didit = 1;
					}
					id_us_min(id);
				}
				break;
			case OB_SPEAKER:
				if (dupflag != 0) {
					ID_NEW_REMAP_US2(obn->data)
					else {
						obn->data = ID_NEW_SET(obn->data, BKE_speaker_copy(bmain, obn->data));
						didit = 1;
					}
					id_us_min(id);
				}
				break;
			case OB_GPENCIL:
				if (dupflag != 0) {
					ID_NEW_REMAP_US2(obn->data)
					else {
						obn->data = ID_NEW_SET(obn->data, BKE_gpencil_copy(bmain, obn->data));
						didit = 1;
					}
					id_us_min(id);
				}
				break;
		}

		/* check if obdata is copied */
		if (didit) {
			Key *key = BKE_key_from_object(obn);

			Key *oldkey = BKE_key_from_object(ob);
			if (oldkey != NULL) {
				ID_NEW_SET(oldkey, key);
			}
<<<<<<< HEAD
=======

			if (dupflag & USER_DUP_ACT) {
				bActuator *act;
>>>>>>> 16b07fb0

			if (dupflag & USER_DUP_ACT) {
				BKE_animdata_copy_id_action(bmain, (ID *)obn->data, true);
				if (key) {
					BKE_animdata_copy_id_action(bmain, (ID *)key, true);
				}
			}

			if (dupflag & USER_DUP_MAT) {
				matarar = give_matarar(obn);
				if (matarar) {
					for (a = 0; a < obn->totcol; a++) {
						id = (ID *)(*matarar)[a];
						if (id) {
							ID_NEW_REMAP_US((*matarar)[a])
							else {
								(*matarar)[a] = ID_NEW_SET((*matarar)[a], BKE_material_copy(bmain, (*matarar)[a]));
							}
							id_us_min(id);
						}
					}
				}
			}
		}
	}
	return basen;

#undef ID_NEW_REMAP_US
#undef ID_NEW_REMAP_US2
}

/* single object duplicate, if dupflag==0, fully linked, else it uses the flags given */
/* leaves selection of base/object unaltered.
 * note: don't call this within a loop since clear_* funcs loop over the entire database.
 * note: caller must do DAG_relations_tag_update(bmain);
 *       this is not done automatic since we may duplicate many objects in a batch */
Base *ED_object_add_duplicate(Main *bmain, Scene *scene, ViewLayer *view_layer, Base *base, int dupflag)
{
	Base *basen;
	Object *ob;

	basen = object_add_duplicate_internal(bmain, scene, view_layer, base->object, dupflag);
	if (basen == NULL) {
		return NULL;
	}

	ob = basen->object;

	/* link own references to the newly duplicated data [#26816] */
	BKE_libblock_relink_to_newid(&ob->id);

	/* DAG_relations_tag_update(bmain); */ /* caller must do */

	if (ob->data != NULL) {
		DEG_id_tag_update_ex(bmain, (ID *)ob->data, DEG_TAG_EDITORS_UPDATE);
	}

	BKE_main_id_clear_newpoins(bmain);

	return basen;
}

/* contextual operator dupli */
static int duplicate_exec(bContext *C, wmOperator *op)
{
	Main *bmain = CTX_data_main(C);
	Scene *scene = CTX_data_scene(C);
	ViewLayer *view_layer = CTX_data_view_layer(C);
	const bool linked = RNA_boolean_get(op->ptr, "linked");
	int dupflag = (linked) ? 0 : U.dupflag;

	CTX_DATA_BEGIN (C, Base *, base, selected_bases)
	{
		Base *basen = object_add_duplicate_internal(bmain, scene, view_layer, base->object, dupflag);

		/* note that this is safe to do with this context iterator,
		 * the list is made in advance */
		ED_object_base_select(base, BA_DESELECT);
		ED_object_base_select(basen, BA_SELECT);

		if (basen == NULL) {
			continue;
		}

		/* new object becomes active */
		if (BASACT(view_layer) == base)
			ED_object_base_activate(C, basen);

		if (basen->object->data) {
			DEG_id_tag_update(basen->object->data, 0);
		}
	}
	CTX_DATA_END;

	copy_object_set_idnew(C);

	BKE_main_id_clear_newpoins(bmain);

	DEG_relations_tag_update(bmain);
	DEG_id_tag_update(&scene->id, DEG_TAG_COPY_ON_WRITE | DEG_TAG_SELECT_UPDATE);

	WM_event_add_notifier(C, NC_SCENE | ND_OB_SELECT, scene);

	return OPERATOR_FINISHED;
}

void OBJECT_OT_duplicate(wmOperatorType *ot)
{
	PropertyRNA *prop;

	/* identifiers */
	ot->name = "Duplicate Objects";
	ot->description = "Duplicate selected objects";
	ot->idname = "OBJECT_OT_duplicate";

	/* api callbacks */
	ot->exec = duplicate_exec;
	ot->poll = ED_operator_objectmode;

	/* flags */
	ot->flag = OPTYPE_REGISTER | OPTYPE_UNDO;

	/* to give to transform */
	RNA_def_boolean(ot->srna, "linked", 0, "Linked", "Duplicate object but not object data, linking to the original data");
	prop = RNA_def_enum(ot->srna, "mode", rna_enum_transform_mode_types, TFM_TRANSLATION, "Mode", "");
	RNA_def_property_flag(prop, PROP_HIDDEN);
}

/* **************** add named object, for dragdrop ************* */

static int add_named_exec(bContext *C, wmOperator *op)
{
	wmWindow *win = CTX_wm_window(C);
	const wmEvent *event = win ? win->eventstate : NULL;
	Main *bmain = CTX_data_main(C);
	Scene *scene = CTX_data_scene(C);
	ViewLayer *view_layer = CTX_data_view_layer(C);
	Base *basen;
	Object *ob;
	const bool linked = RNA_boolean_get(op->ptr, "linked");
	int dupflag = (linked) ? 0 : U.dupflag;
	char name[MAX_ID_NAME - 2];

	/* find object, create fake base */
	RNA_string_get(op->ptr, "name", name);
	ob = (Object *)BKE_libblock_find_name(bmain, ID_OB, name);

	if (ob == NULL) {
		BKE_report(op->reports, RPT_ERROR, "Object not found");
		return OPERATOR_CANCELLED;
	}

	/* prepare dupli */
	basen = object_add_duplicate_internal(bmain, scene, view_layer, ob, dupflag);

	if (basen == NULL) {
		BKE_report(op->reports, RPT_ERROR, "Object could not be duplicated");
		return OPERATOR_CANCELLED;
	}

	BKE_scene_object_base_flag_sync_from_object(basen);
	basen->object->restrictflag &= ~OB_RESTRICT_VIEW;

	if (event) {
		ARegion *ar = CTX_wm_region(C);
		const int mval[2] = {event->x - ar->winrct.xmin,
		                     event->y - ar->winrct.ymin};
		ED_object_location_from_view(C, basen->object->loc);
		ED_view3d_cursor3d_position(C, mval, false, basen->object->loc);
	}

	ED_object_base_select(basen, BA_SELECT);
	ED_object_base_activate(C, basen);

	copy_object_set_idnew(C);

	BKE_main_id_clear_newpoins(bmain);

	/* TODO(sergey): Only update relations for the current scene. */
	DEG_relations_tag_update(bmain);

	DEG_id_tag_update(&scene->id, DEG_TAG_SELECT_UPDATE);
	WM_event_add_notifier(C, NC_SCENE | ND_OB_SELECT, scene);
	WM_event_add_notifier(C, NC_SCENE | ND_OB_ACTIVE, scene);

	return OPERATOR_FINISHED;
}

void OBJECT_OT_add_named(wmOperatorType *ot)
{
	/* identifiers */
	ot->name = "Add Named Object";
	ot->description = "Add named object";
	ot->idname = "OBJECT_OT_add_named";

	/* api callbacks */
	ot->exec = add_named_exec;
	ot->poll = ED_operator_objectmode;

	/* flags */
	ot->flag = OPTYPE_REGISTER | OPTYPE_UNDO;

	RNA_def_boolean(ot->srna, "linked", 0, "Linked", "Duplicate object but not object data, linking to the original data");
	RNA_def_string(ot->srna, "name", NULL, MAX_ID_NAME - 2, "Name", "Object name to add");
}

/**************************** Join *************************/

static bool join_poll(bContext *C)
{
	Object *ob = CTX_data_active_object(C);

	if (!ob || ID_IS_LINKED(ob)) return 0;

	if (ELEM(ob->type, OB_MESH, OB_CURVE, OB_SURF, OB_ARMATURE, OB_GPENCIL))
		return ED_operator_screenactive(C);
	else
		return 0;
}

static int join_exec(bContext *C, wmOperator *op)
{
	Object *ob = CTX_data_active_object(C);

	if (ob->mode & OB_MODE_EDIT) {
		BKE_report(op->reports, RPT_ERROR, "This data does not support joining in edit mode");
		return OPERATOR_CANCELLED;
	}
	else if (BKE_object_obdata_is_libdata(ob)) {
		BKE_report(op->reports, RPT_ERROR, "Cannot edit external libdata");
		return OPERATOR_CANCELLED;
	}
	else if (ob->type == OB_GPENCIL) {
		bGPdata *gpd = (bGPdata *)ob->data;
		if ((!gpd) || GPENCIL_ANY_MODE(gpd)) {
			BKE_report(op->reports, RPT_ERROR, "This data does not support joining in this mode");
			return OPERATOR_CANCELLED;
		}
	}

	if (ob->type == OB_MESH)
		return join_mesh_exec(C, op);
	else if (ELEM(ob->type, OB_CURVE, OB_SURF))
		return join_curve_exec(C, op);
	else if (ob->type == OB_ARMATURE)
		return join_armature_exec(C, op);
	else if (ob->type == OB_GPENCIL)
		return ED_gpencil_join_objects_exec(C, op);

	return OPERATOR_CANCELLED;
}

void OBJECT_OT_join(wmOperatorType *ot)
{
	/* identifiers */
	ot->name = "Join";
	ot->description = "Join selected objects into active object";
	ot->idname = "OBJECT_OT_join";

	/* api callbacks */
	ot->exec = join_exec;
	ot->poll = join_poll;

	/* flags */
	ot->flag = OPTYPE_REGISTER | OPTYPE_UNDO;
}

/**************************** Join as Shape Key*************************/

static bool join_shapes_poll(bContext *C)
{
	Object *ob = CTX_data_active_object(C);

	if (!ob || ID_IS_LINKED(ob)) return 0;

	/* only meshes supported at the moment */
	if (ob->type == OB_MESH)
		return ED_operator_screenactive(C);
	else
		return 0;
}

static int join_shapes_exec(bContext *C, wmOperator *op)
{
	Object *ob = CTX_data_active_object(C);

	if (ob->mode & OB_MODE_EDIT) {
		BKE_report(op->reports, RPT_ERROR, "This data does not support joining in edit mode");
		return OPERATOR_CANCELLED;
	}
	else if (BKE_object_obdata_is_libdata(ob)) {
		BKE_report(op->reports, RPT_ERROR, "Cannot edit external libdata");
		return OPERATOR_CANCELLED;
	}

	if (ob->type == OB_MESH)
		return join_mesh_shapes_exec(C, op);

	return OPERATOR_CANCELLED;
}

void OBJECT_OT_join_shapes(wmOperatorType *ot)
{
	/* identifiers */
	ot->name = "Join as Shapes";
	ot->description = "Merge selected objects to shapes of active object";
	ot->idname = "OBJECT_OT_join_shapes";

	/* api callbacks */
	ot->exec = join_shapes_exec;
	ot->poll = join_shapes_poll;

	/* flags */
	ot->flag = OPTYPE_REGISTER | OPTYPE_UNDO;
}<|MERGE_RESOLUTION|>--- conflicted
+++ resolved
@@ -45,11 +45,7 @@
 #include "DNA_object_fluidsim_types.h"
 #include "DNA_object_force_types.h"
 #include "DNA_object_types.h"
-<<<<<<< HEAD
 #include "DNA_lightprobe_types.h"
-=======
-#include "DNA_rigidbody_types.h"
->>>>>>> 16b07fb0
 #include "DNA_scene_types.h"
 #include "DNA_vfont_types.h"
 #include "DNA_gpencil_types.h"
@@ -1337,23 +1333,9 @@
 		return;
 	}
 
-<<<<<<< HEAD
 	DEG_id_tag_update_ex(bmain, &ob->id, DEG_TAG_BASE_FLAGS_UPDATE);
 
 	BKE_scene_collections_object_remove(bmain, scene, ob, true);
-=======
-	/* here we need to invalidate the bake too*/
-	if (scene->rigidbody_world && scene->rigidbody_world->pointcache && base->object->rigidbody_object)
-	{
-		scene->rigidbody_world->pointcache->flag &= ~PTCACHE_BAKED;
-	}
-
-	BKE_scene_base_unlink(scene, base);
-	object_delete_check_glsl_update(base->object);
-	BKE_libblock_free_us(bmain, base->object);
-	MEM_freeN(base);
-	DAG_id_type_tag(bmain, ID_OB);
->>>>>>> 16b07fb0
 }
 
 static int object_delete_exec(bContext *C, wmOperator *op)
@@ -1575,11 +1557,7 @@
 
 	dupli_gh = BLI_ghash_ptr_new(__func__);
 	if (use_hierarchy) {
-<<<<<<< HEAD
 		if (base->object->transflag & OB_DUPLICOLLECTION) {
-=======
-		if (base->object->transflag & OB_DUPLIGROUP) {
->>>>>>> 16b07fb0
 			parent_gh = BLI_ghash_new(dupliobject_group_hash, dupliobject_group_cmp, __func__);
 		}
 		else {
@@ -1622,11 +1600,7 @@
 		copy_m4_m4(ob_dst->obmat, dob->mat);
 		BKE_object_apply_mat4(ob_dst, ob_dst->obmat, false, false);
 
-<<<<<<< HEAD
 		BLI_ghash_insert(dupli_gh, dob, ob_dst);
-=======
-		BLI_ghash_insert(dupli_gh, dob, ob);
->>>>>>> 16b07fb0
 		if (parent_gh) {
 			void **val;
 			/* Due to nature of hash/comparison of this ghash, a lot of duplis may be considered as 'the same',
@@ -1637,24 +1611,14 @@
 		}
 	}
 
-<<<<<<< HEAD
 	for (dob = lb_duplis->first; dob; dob = dob->next) {
-=======
-	for (dob = lb->first; dob; dob = dob->next) {
->>>>>>> 16b07fb0
 		Object *ob_src = dob->ob;
 		Object *ob_dst = BLI_ghash_lookup(dupli_gh, dob);
 
 		/* Remap new object to itself, and clear again newid pointer of orig object. */
 		BKE_libblock_relink_to_newid(&ob_dst->id);
-<<<<<<< HEAD
 
 		DEG_id_tag_update(&ob_dst->id, OB_RECALC_DATA);
-=======
-		set_sca_new_poins_ob(ob_dst);
-
-		DAG_id_tag_update(&ob_dst->id, OB_RECALC_DATA);
->>>>>>> 16b07fb0
 
 		if (use_hierarchy) {
 			/* original parents */
@@ -1708,11 +1672,7 @@
 			BKE_object_apply_mat4(ob_dst, dob->mat, false, true);
 
 			/* to set ob_dst->orig and in case theres any other discrepicies */
-<<<<<<< HEAD
 			DEG_id_tag_update(&ob_dst->id, OB_RECALC_OB);
-=======
-			DAG_id_tag_update(&ob_dst->id, OB_RECALC_OB);
->>>>>>> 16b07fb0
 		}
 	}
 
@@ -1727,11 +1687,7 @@
 	}
 
 	BLI_ghash_free(dupli_gh, NULL, NULL);
-<<<<<<< HEAD
 	if (parent_gh) {
-=======
-	if (parent_gh)
->>>>>>> 16b07fb0
 		BLI_ghash_free(parent_gh, NULL, NULL);
 	}
 
@@ -2253,7 +2209,6 @@
 		obn = ID_NEW_SET(ob, BKE_object_copy(bmain, ob));
 		DEG_id_tag_update(&obn->id, OB_RECALC_OB | OB_RECALC_DATA);
 
-<<<<<<< HEAD
 		base = BKE_view_layer_base_find(view_layer, ob);
 		if ((base != NULL) && (base->flag & BASE_VISIBLE)) {
 			BKE_collection_object_add_from(bmain, scene, ob, obn);
@@ -2263,18 +2218,6 @@
 			BKE_collection_object_add(bmain, layer_collection->collection, obn);
 		}
 		basen = BKE_view_layer_base_find(view_layer, obn);
-=======
-		/*invalidate rigidbody bake and cache if it was a rigidbody object*/
-		if (scene->rigidbody_world && scene->rigidbody_world->pointcache && ob->rigidbody_object)
-		{
-			scene->rigidbody_world->pointcache->flag &= ~PTCACHE_BAKED;
-		}
-
-		basen = MEM_mallocN(sizeof(Base), "duplibase");
-		*basen = *base;
-		BLI_addhead(&scene->base, basen);   /* addhead: prevent eternal loop */
-		basen->object = obn;
->>>>>>> 16b07fb0
 
 		/* 1) duplis should end up in same collection as the original
 		 * 2) Rigid Body sim participants MUST always be part of a collection...
@@ -2460,12 +2403,6 @@
 			if (oldkey != NULL) {
 				ID_NEW_SET(oldkey, key);
 			}
-<<<<<<< HEAD
-=======
-
-			if (dupflag & USER_DUP_ACT) {
-				bActuator *act;
->>>>>>> 16b07fb0
 
 			if (dupflag & USER_DUP_ACT) {
 				BKE_animdata_copy_id_action(bmain, (ID *)obn->data, true);
