--- conflicted
+++ resolved
@@ -177,7 +177,7 @@
 	    (file = filelist_file(sfile->files, selected_idx)))
 	{
 		params->highlight_file = selected_idx;
-		sfile->params->active_file = selected_idx;
+		params->active_file = selected_idx;
 
 		if (file->typeflag & FILE_TYPE_DIR) {
 			const bool is_parent_dir = FILENAME_IS_PARENT(file->relpath);
@@ -249,6 +249,7 @@
 	return retval;
 }
 
+/* START XXX TODO!!!!!! */
 /**
  * \warning: loops over all files so better use cautiously
  */
@@ -296,6 +297,8 @@
 	return dist_first < dist_last ? sel->first : sel->last;
 }
 
+/* END XXX TODO!!!!!! */
+
 static int file_border_select_modal(bContext *C, wmOperator *op, const wmEvent *event)
 {
 	ARegion *ar = CTX_wm_region(C);
@@ -463,6 +466,7 @@
 	RNA_def_property_flag(prop, PROP_SKIP_SAVE);
 }
 
+/* START XXX TODO!!! */
 /**
  * \returns true if selection has changed
  */
@@ -662,6 +666,7 @@
 	prop = RNA_def_boolean(ot->srna, "fill", false, "Fill", "Select everything beginning with the last selection");
 	RNA_def_property_flag(prop, PROP_SKIP_SAVE);
 }
+/* END XXX TODO!!! */
 
 static int file_select_all_exec(bContext *C, wmOperator *UNUSED(op))
 {
@@ -674,7 +679,7 @@
 	sel.first = 0; 
 	sel.last = numfiles - 1;
 
-<<<<<<< HEAD
+/* START XXX TODO!!! */
 	/* Is any file selected ? */
 	for (i = 0; i < numfiles; ++i) {
 		if (filelist_entry_select_index_get(sfile->files, i, CHECK_ALL)) {
@@ -682,23 +687,17 @@
 			break;
 		}
 	}
-	/* select all only if previously no file was selected */
-	if (is_selected) {
-		filelist_entries_select_index_range_set(sfile->files, &sel, FILE_SEL_REMOVE, FILE_SEL_SELECTED, CHECK_ALL);
-	}
-	else {
-		const FileCheckType check_type = (sfile->params->flag & FILE_DIRSEL_ONLY) ? CHECK_DIRS : CHECK_FILES;
-		filelist_entries_select_index_range_set(sfile->files, &sel, FILE_SEL_ADD, FILE_SEL_SELECTED, check_type);
-=======
+/* END XXX TODO!!! */
+
 	/* select all only if previously no file was selected */
 	if (has_selection) {
-		filelist_select(sfile->files, &sel, FILE_SEL_REMOVE, FILE_SEL_SELECTED, CHECK_ALL);
+		filelist_entries_select_index_range_set(sfile->files, &sel, FILE_SEL_REMOVE, FILE_SEL_SELECTED, CHECK_ALL);
 	}
 	else {
 		const FileCheckType check_type = (sfile->params->flag & FILE_DIRSEL_ONLY) ? CHECK_DIRS : CHECK_FILES;
 		int i;
 
-		filelist_select(sfile->files, &sel, FILE_SEL_ADD, FILE_SEL_SELECTED, check_type);
+		filelist_entries_select_index_range_set(sfile->files, &sel, FILE_SEL_ADD, FILE_SEL_SELECTED, check_type);
 
 		/* set active_file to first selected */
 		for (i = 0; i < numfiles; i++) {
@@ -707,7 +706,6 @@
 				break;
 			}
 		}
->>>>>>> 939948c2
 	}
 
 	file_draw_check(C);
