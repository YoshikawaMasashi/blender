/*
 * ***** BEGIN GPL LICENSE BLOCK *****
 *
 * This program is free software; you can redistribute it and/or
 * modify it under the terms of the GNU General Public License
 * as published by the Free Software Foundation; either version 2
 * of the License, or (at your option) any later version. 
 *
 * This program is distributed in the hope that it will be useful,
 * but WITHOUT ANY WARRANTY; without even the implied warranty of
 * MERCHANTABILITY or FITNESS FOR A PARTICULAR PURPOSE.  See the
 * GNU General Public License for more details.
 *
 * You should have received a copy of the GNU General Public License
 * along with this program; if not, write to the Free Software Foundation,
 * Inc., 51 Franklin Street, Fifth Floor, Boston, MA 02110-1301, USA.
 *
 * The Original Code is Copyright (C) 2007 Blender Foundation.
 * All rights reserved.
 *
 * The Original Code is: all of this file.
 *
 * Contributor(s): none yet.
 *
 * ***** END GPL LICENSE BLOCK *****
 */

/** \file blender/editors/space_file/filelist.c
 *  \ingroup spfile
 */


/* global includes */

#include <stdlib.h>
#include <math.h>
#include <string.h>

#ifndef WIN32
#  include <unistd.h>
#else
#  include <io.h>
#  include <direct.h>
#endif   
#include "MEM_guardedalloc.h"

#include "BLI_blenlib.h"
#include "BLI_fileops_types.h"
#include "BLI_fnmatch.h"
#include "BLI_linklist.h"
#include "BLI_math.h"
#include "BLI_stack.h"
#include "BLI_threads.h"
#include "BLI_utildefines.h"
#include "BLI_fileops_types.h"

#ifdef WIN32
#  include "BLI_winstuff.h"
#endif

#include "RNA_types.h"

#include "BKE_asset.h"
#include "BKE_context.h"
#include "BKE_global.h"
#include "BKE_library.h"
#include "BKE_icons.h"
#include "BKE_idcode.h"
#include "BKE_main.h"
#include "BKE_report.h"
#include "BLO_readfile.h"

#include "DNA_space_types.h"

#include "ED_datafiles.h"
#include "ED_fileselect.h"
#include "ED_screen.h"

#include "IMB_imbuf.h"
#include "IMB_imbuf_types.h"
#include "IMB_thumbs.h"

#include "PIL_time.h"

#include "WM_api.h"
#include "WM_types.h"

#include "UI_resources.h"
#include "UI_interface_icons.h"

#include "filelist.h"

/* ----------------- FOLDERLIST (previous/next) -------------- */

typedef struct FolderList {
	struct FolderList *next, *prev;
	char *foldername;
} FolderList;

ListBase *folderlist_new(void)
{
	ListBase *p = MEM_callocN(sizeof(*p), __func__);
	return p;
}

void folderlist_popdir(struct ListBase *folderlist, char *dir)
{
	const char *prev_dir;
	struct FolderList *folder;
	folder = folderlist->last;

	if (folder) {
		/* remove the current directory */
		MEM_freeN(folder->foldername);
		BLI_freelinkN(folderlist, folder);

		folder = folderlist->last;
		if (folder) {
			prev_dir = folder->foldername;
			BLI_strncpy(dir, prev_dir, FILE_MAXDIR);
		}
	}
	/* delete the folder next or use setdir directly before PREVIOUS OP */
}

void folderlist_pushdir(ListBase *folderlist, const char *dir)
{
	struct FolderList *folder, *previous_folder;
	previous_folder = folderlist->last;

	/* check if already exists */
	if (previous_folder && previous_folder->foldername) {
		if (BLI_path_cmp(previous_folder->foldername, dir) == 0) {
			return;
		}
	}

	/* create next folder element */
	folder = MEM_mallocN(sizeof(*folder), __func__);
	folder->foldername = BLI_strdup(dir);

	/* add it to the end of the list */
	BLI_addtail(folderlist, folder);
}

const char *folderlist_peeklastdir(ListBase *folderlist)
{
	struct FolderList *folder;

	if (!folderlist->last)
		return NULL;

	folder = folderlist->last;
	return folder->foldername;
}

int folderlist_clear_next(struct SpaceFile *sfile)
{
	struct FolderList *folder;

	/* if there is no folder_next there is nothing we can clear */
	if (!sfile->folders_next)
		return 0;

	/* if previous_folder, next_folder or refresh_folder operators are executed it doesn't clear folder_next */
	folder = sfile->folders_prev->last;
	if ((!folder) || (BLI_path_cmp(folder->foldername, sfile->params->dir) == 0))
		return 0;

	/* eventually clear flist->folders_next */
	return 1;
}

/* not listbase itself */
void folderlist_free(ListBase *folderlist)
{
	if (folderlist) {
		FolderList *folder;
		for (folder = folderlist->first; folder; folder = folder->next)
			MEM_freeN(folder->foldername);
		BLI_freelistN(folderlist);
	}
}

ListBase *folderlist_duplicate(ListBase *folderlist)
{
	
	if (folderlist) {
		ListBase *folderlistn = MEM_callocN(sizeof(*folderlistn), __func__);
		FolderList *folder;
		
		BLI_duplicatelist(folderlistn, folderlist);
		
		for (folder = folderlistn->first; folder; folder = folder->next) {
			folder->foldername = MEM_dupallocN(folder->foldername);
		}
		return folderlistn;
	}
	return NULL;
}


/* ------------------FILELIST------------------------ */

typedef struct FileListFilter {
	bool hide_dot;
	bool hide_parent;
	bool hide_lib_dir;
	unsigned int filter;
	unsigned int filter_id;
	char filter_glob[64];
	char filter_search[66];  /* + 2 for heading/trailing implicit '*' wildcards. */
} FileListFilter;

typedef struct FileList {
	FileDirEntryArr filelist;

	AssetEngine *ae;

	short prv_w;
	short prv_h;

	bool force_reset;
	bool force_refresh;
	bool filelist_ready;
	bool filelist_pending;

	short sort;
	bool need_sorting;

	FileListFilter filter_data;
	FileDirEntry **filtered;
	int numfiltered;

	bool need_thumbnails;

	short max_recursion;
	short recursion_level;

	struct BlendHandle *libfiledata;

	/* Set given path as root directory, may change given string in place to a valid value. */
	void (*checkdirf)(struct FileList *, char *);

	/* Fill filelist (to be called by read job). */
	void (*read_jobf)(struct FileList *, const char *, short *, short *, float *, ThreadMutex *);

	/* Filter an entry of current filelist. */
	bool (*filterf)(struct FileDirEntry *, const char *, FileListFilter *);
} FileList;

#define SPECIAL_IMG_SIZE 48
#define SPECIAL_IMG_ROWS 4
#define SPECIAL_IMG_COLS 4

enum {
	SPECIAL_IMG_FOLDER      = 0,
	SPECIAL_IMG_PARENT      = 1,
	SPECIAL_IMG_REFRESH     = 2,
	SPECIAL_IMG_BLENDFILE   = 3,
	SPECIAL_IMG_SOUNDFILE   = 4,
	SPECIAL_IMG_MOVIEFILE   = 5,
	SPECIAL_IMG_PYTHONFILE  = 6,
	SPECIAL_IMG_TEXTFILE    = 7,
	SPECIAL_IMG_FONTFILE    = 8,
	SPECIAL_IMG_UNKNOWNFILE = 9,
	SPECIAL_IMG_LOADING     = 10,
	SPECIAL_IMG_BACKUP      = 11,
	SPECIAL_IMG_MAX
};

static ImBuf *gSpecialFileImages[SPECIAL_IMG_MAX];


static void filelist_readjob_main(struct FileList *, const char *, short *, short *, float *, ThreadMutex *);
static void filelist_readjob_lib(struct FileList *, const char *, short *, short *, float *, ThreadMutex *);
static void filelist_readjob_dir(struct FileList *, const char *, short *, short *, float *, ThreadMutex *);

/* helper, could probably go in BKE actually? */
static int groupname_to_code(const char *group);
static unsigned int groupname_to_filter_id(const char *group);

static void filelist_filter_clear(FileList *filelist);

/* ********** Sort helpers ********** */

static int compare_direntry_generic(const FileDirEntry *entry1, const FileDirEntry *entry2)
{
	/* type is equal to stat.st_mode */

	if (entry1->typeflag & FILE_TYPE_DIR) {
	    if (entry2->typeflag & FILE_TYPE_DIR) {
			/* If both entries are tagged as dirs, we make a 'sub filter' that shows first the real dirs,
			 * then libs (.blend files), then categories in libs. */
			if (entry1->typeflag & FILE_TYPE_BLENDERLIB) {
				if (!(entry2->typeflag & FILE_TYPE_BLENDERLIB)) {
					return 1;
				}
			}
			else if (entry2->typeflag & FILE_TYPE_BLENDERLIB) {
				return -1;
			}
			else if (entry1->typeflag & (FILE_TYPE_BLENDER | FILE_TYPE_BLENDER_BACKUP)) {
				if (!(entry2->typeflag & (FILE_TYPE_BLENDER | FILE_TYPE_BLENDER_BACKUP))) {
					return 1;
				}
			}
			else if (entry2->typeflag & (FILE_TYPE_BLENDER | FILE_TYPE_BLENDER_BACKUP)) {
				return -1;
			}
		}
		else {
			return -1;
		}
	}
	else if (entry2->typeflag & FILE_TYPE_DIR) {
	    return 1;
	}

	/* We get rid of this, this is OS-specific description of file types, not really useful at our level! */
#if 0
	if (S_ISREG(entry1->entry->type)) {
		if (!S_ISREG(entry2->entry->type)) {
			return -1;
		}
	}
	else if (S_ISREG(entry2->entry->type)) {
		return 1;
	}
	if ((entry1->entry->type & S_IFMT) < (entry2->entry->type & S_IFMT)) return -1;
	if ((entry1->entry->type & S_IFMT) > (entry2->entry->type & S_IFMT)) return 1;
#endif

	/* make sure "." and ".." are always first */
	if (FILENAME_IS_CURRENT(entry1->relpath)) return -1;
	if (FILENAME_IS_CURRENT(entry2->relpath)) return 1;
	if (FILENAME_IS_PARENT(entry1->relpath)) return -1;
	if (FILENAME_IS_PARENT(entry2->relpath)) return 1;
	
	return 0;
}

static int compare_name(void *UNUSED(user_data), const void *a1, const void *a2)
{
	const FileDirEntry *entry1 = a1;
	const FileDirEntry *entry2 = a2;
	char *name1, *name2;
	int ret;

	if ((ret = compare_direntry_generic(entry1, entry2))) {
		return ret;
	}

	name1 = entry1->name;
	name2 = entry2->name;

	return BLI_natstrcmp(name1, name2);
}

static int compare_date(void *UNUSED(user_data), const void *a1, const void *a2)
{
	const FileDirEntry *entry1 = a1;
	const FileDirEntry *entry2 = a2;
	char *name1, *name2;
	int ret;

	if ((ret = compare_direntry_generic(entry1, entry2))) {
		return ret;
	}
	
	if (entry1->entry->time < entry2->entry->time) return 1;
	if (entry1->entry->time > entry2->entry->time) return -1;

	name1 = entry1->name;
	name2 = entry2->name;

	return BLI_natstrcmp(name1, name2);
}

static int compare_size(void *UNUSED(user_data), const void *a1, const void *a2)
{
	const FileDirEntry *entry1 = a1;
	const FileDirEntry *entry2 = a2;
	char *name1, *name2;
	int ret;

	if ((ret = compare_direntry_generic(entry1, entry2))) {
		return ret;
	}
	
	if (entry1->entry->size < entry2->entry->size) return 1;
	if (entry1->entry->size > entry2->entry->size) return -1;

	name1 = entry1->name;
	name2 = entry2->name;

	return BLI_natstrcmp(name1, name2);
}

static int compare_extension(void *UNUSED(user_data), const void *a1, const void *a2)
{
	const FileDirEntry *entry1 = a1;
	const FileDirEntry *entry2 = a2;
	char *name1, *name2;
	int ret;

	if ((ret = compare_direntry_generic(entry1, entry2))) {
		return ret;
	}

	if ((entry1->typeflag & FILE_TYPE_BLENDERLIB) && !(entry2->typeflag & FILE_TYPE_BLENDERLIB)) return -1;
	if (!(entry1->typeflag & FILE_TYPE_BLENDERLIB) && (entry2->typeflag & FILE_TYPE_BLENDERLIB)) return 1;
	if ((entry1->typeflag & FILE_TYPE_BLENDERLIB) && (entry2->typeflag & FILE_TYPE_BLENDERLIB)) {
		if ((entry1->typeflag & FILE_TYPE_DIR) && !(entry2->typeflag & FILE_TYPE_DIR)) return 1;
		if (!(entry1->typeflag & FILE_TYPE_DIR) && (entry2->typeflag & FILE_TYPE_DIR)) return -1;
		if (entry1->blentype < entry2->blentype) return -1;
		if (entry1->blentype > entry2->blentype) return 1;
	}
	else {
		const char *sufix1, *sufix2;

		if (!(sufix1 = strstr(entry1->relpath, ".blend.gz")))
			sufix1 = strrchr(entry1->relpath, '.');
		if (!(sufix2 = strstr(entry2->relpath, ".blend.gz")))
			sufix2 = strrchr(entry2->relpath, '.');
		if (!sufix1) sufix1 = "";
		if (!sufix2) sufix2 = "";

		if ((ret = BLI_strcasecmp(sufix1, sufix2))) {
			return ret;
		}
	}

	name1 = entry1->name;
	name2 = entry2->name;

	return BLI_natstrcmp(name1, name2);
}

bool filelist_need_sorting(struct FileList *filelist)
{
	return filelist->need_sorting && (filelist->sort != FILE_SORT_NONE);
}

void filelist_sort(struct FileList *filelist)
{
	if (filelist_need_sorting(filelist)) {
		filelist->need_sorting = false;

		switch (filelist->sort) {
			case FILE_SORT_ALPHA:
				BLI_listbase_sort_r(&filelist->filelist.entries, filelist->filelist.root, compare_name);
				break;
			case FILE_SORT_TIME:
				BLI_listbase_sort_r(&filelist->filelist.entries, filelist->filelist.root, compare_date);
				break;
			case FILE_SORT_SIZE:
				BLI_listbase_sort_r(&filelist->filelist.entries, filelist->filelist.root, compare_size);
				break;
			case FILE_SORT_EXTENSION:
				BLI_listbase_sort_r(&filelist->filelist.entries, filelist->filelist.root, compare_extension);
				break;
			case FILE_SORT_NONE:  /* Should never reach this point! */
			default:
				BLI_assert(0);
				return;
		}

		filelist_filter_clear(filelist);
	}
}

void filelist_setsorting(struct FileList *filelist, const short sort)
{
	if (filelist->sort != sort) {
		filelist->sort = sort;
		filelist->need_sorting = true;
	}
}

/* ********** Filter helpers ********** */

static bool is_hidden_file(const char *filename, FileListFilter *filter)
{
	char *sep = (char *)BLI_last_slash(filename);
	bool is_hidden = false;

	if (filter->hide_dot) {
		if (filename[0] == '.' && filename[1] != '.' && filename[1] != '\0') {
			is_hidden = true; /* ignore .file */
		}
		else {
			int len = strlen(filename);
			if ((len > 0) && (filename[len - 1] == '~')) {
				is_hidden = true;  /* ignore file~ */
			}
		}
	}
	if (!is_hidden && filter->hide_parent) {
		if (filename[0] == '.' && filename[1] == '.' && filename[2] == '\0') {
			is_hidden = true; /* ignore .. */
		}
	}
	if (!is_hidden && ((filename[0] == '.') && (filename[1] == '\0'))) {
		is_hidden = true; /* ignore . */
	}
	/* filename might actually be a piece of path, in which case we have to check all its parts. */
	if (!is_hidden && sep) {
		char tmp_filename[FILE_MAX_LIBEXTRA];

		BLI_strncpy(tmp_filename, filename, sizeof(tmp_filename));
		sep = tmp_filename + (sep - filename);
		while (sep) {
			BLI_assert(sep[1] != '\0');
			if (is_hidden_file(sep + 1, filter)) {
				is_hidden = true;
				break;
			}
			*sep = '\0';
			sep = (char *)BLI_last_slash(tmp_filename);
		}
	}
	return is_hidden;
}

static bool is_filtered_file(FileDirEntry *file, const char *UNUSED(root), FileListFilter *filter)
{
	bool is_filtered = !is_hidden_file(file->relpath, filter);

	if (is_filtered && filter->filter && !FILENAME_IS_CURRPAR(file->relpath)) {
		if (file->typeflag & FILE_TYPE_DIR) {
			if (file->typeflag & (FILE_TYPE_BLENDERLIB | FILE_TYPE_BLENDER | FILE_TYPE_BLENDER_BACKUP)) {
				if (!(filter->filter & (FILE_TYPE_BLENDER | FILE_TYPE_BLENDER_BACKUP))) {
					is_filtered = false;
				}
			}
			else {
				if (!(filter->filter & FILE_TYPE_FOLDER)) {
					is_filtered = false;
				}
			}
		}
		else {
			if (!(file->typeflag & filter->filter)) {
				is_filtered = false;
			}
		}
		if (is_filtered && (filter->filter_search[0] != '\0')) {
			if (fnmatch(filter->filter_search, file->relpath, FNM_CASEFOLD) != 0) {
				is_filtered = false;
			}
		}
	}

	return is_filtered;
}

static bool is_filtered_lib(FileDirEntry *file, const char *root, FileListFilter *filter)
{
	bool is_filtered;
	char path[FILE_MAX_LIBEXTRA], dir[FILE_MAXDIR], *group, *name;

	BLI_join_dirfile(path, sizeof(path), root, file->relpath);

	if (BLO_library_path_explode(path, dir, &group, &name)) {
		is_filtered = !is_hidden_file(file->relpath, filter);
		if (is_filtered && filter->filter && !FILENAME_IS_CURRPAR(file->relpath)) {
			if (file->typeflag & FILE_TYPE_DIR) {
				if (file->typeflag & (FILE_TYPE_BLENDERLIB | FILE_TYPE_BLENDER | FILE_TYPE_BLENDER_BACKUP)) {
					if (!(filter->filter & (FILE_TYPE_BLENDER | FILE_TYPE_BLENDER_BACKUP))) {
						is_filtered = false;
					}
				}
				else {
					if (!(filter->filter & FILE_TYPE_FOLDER)) {
						is_filtered = false;
					}
				}
			}
			if (is_filtered && group) {
				if (!name && filter->hide_lib_dir) {
					is_filtered = false;
				}
				else {
					unsigned int filter_id = groupname_to_filter_id(group);
					if (!(filter_id & filter->filter_id)) {
						is_filtered = false;
					}
				}
			}
			if (is_filtered && (filter->filter_search[0] != '\0')) {
				if (fnmatch(filter->filter_search, file->relpath, FNM_CASEFOLD) != 0) {
					is_filtered = false;
				}
			}
		}
	}
	else {
		is_filtered = is_filtered_file(file, root, filter);
	}

	return is_filtered;
}

static bool is_filtered_main(FileDirEntry *file, const char *UNUSED(dir), FileListFilter *filter)
{
	return !is_hidden_file(file->relpath, filter);
}

static void filelist_filter_clear(FileList *filelist)
{
	MEM_SAFE_FREE(filelist->filtered);
	filelist->numfiltered = 0;
}

void filelist_filter(FileList *filelist)
{
	int num_filtered = 0;
	const int num_files = filelist->filelist.nbr_entries;
	FileDirEntry **filtered_tmp, *file;

	if (BLI_listbase_is_empty(&filelist->filelist.entries)) {
		return;
	}

	if (filelist->filtered) {
		/* Assume it has already been filtered, nothing else to do! */
		return;
	}

	filelist->filter_data.hide_lib_dir = false;
	if (filelist->max_recursion) {
		/* Never show lib ID 'categories' directories when we are in 'flat' mode, unless
		 * root path is a blend file. */
		char dir[FILE_MAXDIR];
		if (!filelist_islibrary(filelist, dir, NULL)) {
			filelist->filter_data.hide_lib_dir = true;
		}
	}

	filtered_tmp = MEM_mallocN(sizeof(*filtered_tmp) * (size_t)num_files, __func__);

	/* Filter remap & count how many files are left after filter in a single loop. */
	for (file = filelist->filelist.entries.first; file; file = file->next) {
		if (filelist->filterf(file, filelist->filelist.root, &filelist->filter_data)) {
			filtered_tmp[num_filtered++] = file;
		}
	}

	/* Note: maybe we could even accept filelist->fidx to be filelist->numfiles -len allocated? */
	filelist->filtered = MEM_mallocN(sizeof(*filelist->filtered) * (size_t)num_filtered, __func__);
	memcpy(filelist->filtered, filtered_tmp, sizeof(*filelist->filtered) * (size_t)num_filtered);
	filelist->numfiltered = num_filtered;

	MEM_freeN(filtered_tmp);
}

void filelist_setfilter_options(FileList *filelist, const bool hide_dot, const bool hide_parent,
                                const unsigned int filter, const unsigned int filter_id,
                                const char *filter_glob, const char *filter_search)
{
	if ((filelist->filter_data.hide_dot != hide_dot) ||
	    (filelist->filter_data.hide_parent != hide_parent) ||
	    (filelist->filter_data.filter != filter) ||
	    (filelist->filter_data.filter_id != filter_id) ||
	    !STREQ(filelist->filter_data.filter_glob, filter_glob) ||
	    (BLI_strcmp_ignore_pad(filelist->filter_data.filter_search, filter_search, '*') != 0))
	{
		filelist->filter_data.hide_dot = hide_dot;
		filelist->filter_data.hide_parent = hide_parent;

		filelist->filter_data.filter = filter;
		filelist->filter_data.filter_id = filter_id;
		BLI_strncpy(filelist->filter_data.filter_glob, filter_glob, sizeof(filelist->filter_data.filter_glob));
		BLI_strncpy_ensure_pad(filelist->filter_data.filter_search, filter_search, '*',
		                       sizeof(filelist->filter_data.filter_search));

		/* And now, free filtered data so that we now we have to filter again. */
		filelist_filter_clear(filelist);
	}
}

/* ********** Icon/image helpers ********** */

void filelist_init_icons(void)
{
	short x, y, k;
	ImBuf *bbuf;
	ImBuf *ibuf;

	BLI_assert(G.background == false);

#ifdef WITH_HEADLESS
	bbuf = NULL;
#else
	bbuf = IMB_ibImageFromMemory((unsigned char *)datatoc_prvicons_png, datatoc_prvicons_png_size, IB_rect, NULL, "<splash>");
#endif
	if (bbuf) {
		for (y = 0; y < SPECIAL_IMG_ROWS; y++) {
			for (x = 0; x < SPECIAL_IMG_COLS; x++) {
				int tile = SPECIAL_IMG_COLS * y + x;
				if (tile < SPECIAL_IMG_MAX) {
					ibuf = IMB_allocImBuf(SPECIAL_IMG_SIZE, SPECIAL_IMG_SIZE, 32, IB_rect);
					for (k = 0; k < SPECIAL_IMG_SIZE; k++) {
						memcpy(&ibuf->rect[k * SPECIAL_IMG_SIZE], &bbuf->rect[(k + y * SPECIAL_IMG_SIZE) * SPECIAL_IMG_SIZE * SPECIAL_IMG_COLS + x * SPECIAL_IMG_SIZE], SPECIAL_IMG_SIZE * sizeof(int));
					}
					gSpecialFileImages[tile] = ibuf;
				}
			}
		}
		IMB_freeImBuf(bbuf);
	}
}

void filelist_free_icons(void)
{
	int i;

	BLI_assert(G.background == false);

	for (i = 0; i < SPECIAL_IMG_MAX; ++i) {
		IMB_freeImBuf(gSpecialFileImages[i]);
		gSpecialFileImages[i] = NULL;
	}
}

void filelist_imgsize(struct FileList *filelist, short w, short h)
{
	filelist->prv_w = w;
	filelist->prv_h = h;
}

static FileDirEntry *filelist_geticon_get_file(struct FileList *filelist, const int index)
{
	BLI_assert(G.background == false);

	return filelist_file(filelist, index);
}

ImBuf *filelist_getimage(struct FileList *filelist, const int index)
{
	FileDirEntry *file = filelist_geticon_get_file(filelist, index);

	return file->image;
}

static ImBuf *filelist_geticon_image_ex(const unsigned int typeflag, const char *relpath)
{
	ImBuf *ibuf = NULL;

	if (typeflag & FILE_TYPE_DIR) {
		if (FILENAME_IS_PARENT(relpath)) {
			ibuf = gSpecialFileImages[SPECIAL_IMG_PARENT];
		}
		else if (FILENAME_IS_CURRENT(relpath)) {
			ibuf = gSpecialFileImages[SPECIAL_IMG_REFRESH];
		}
		else {
			ibuf = gSpecialFileImages[SPECIAL_IMG_FOLDER];
		}
	}
	else if (typeflag & FILE_TYPE_BLENDER) {
		ibuf = gSpecialFileImages[SPECIAL_IMG_BLENDFILE];
	}
	else if (typeflag & FILE_TYPE_BLENDERLIB) {
		ibuf = gSpecialFileImages[SPECIAL_IMG_UNKNOWNFILE];
	}
	else if (typeflag & (FILE_TYPE_MOVIE | FILE_TYPE_MOVIE_ICON)) {
		ibuf = gSpecialFileImages[SPECIAL_IMG_MOVIEFILE];
	}
	else if (typeflag & FILE_TYPE_SOUND) {
		ibuf = gSpecialFileImages[SPECIAL_IMG_SOUNDFILE];
	}
	else if (typeflag & FILE_TYPE_PYSCRIPT) {
		ibuf = gSpecialFileImages[SPECIAL_IMG_PYTHONFILE];
	}
	else if (typeflag & FILE_TYPE_FTFONT) {
		ibuf = gSpecialFileImages[SPECIAL_IMG_FONTFILE];
	}
	else if (typeflag & FILE_TYPE_TEXT) {
		ibuf = gSpecialFileImages[SPECIAL_IMG_TEXTFILE];
	}
	else if (typeflag & FILE_TYPE_IMAGE) {
		ibuf = gSpecialFileImages[SPECIAL_IMG_LOADING];
	}
	else if (typeflag & FILE_TYPE_BLENDER_BACKUP) {
		ibuf = gSpecialFileImages[SPECIAL_IMG_BACKUP];
	}
	else {
		ibuf = gSpecialFileImages[SPECIAL_IMG_UNKNOWNFILE];
	}

	return ibuf;
}

ImBuf *filelist_geticon_image(struct FileList *filelist, const int index)
{
	FileDirEntry *file = filelist_geticon_get_file(filelist, index);

	return filelist_geticon_image_ex(file->typeflag, file->relpath);
}

static int filelist_geticon_ex(
        const int typeflag, const int blentype, const char *relpath, const bool is_main, const bool ignore_libdir)
{
	if ((typeflag & FILE_TYPE_DIR) && !(ignore_libdir && (typeflag & (FILE_TYPE_BLENDERLIB | FILE_TYPE_BLENDER)))) {
		if (FILENAME_IS_PARENT(relpath)) {
			return is_main ? ICON_FILE_PARENT : ICON_NONE;
		}
		else if (typeflag & FILE_TYPE_APPLICATIONBUNDLE) {
			return ICON_UGLYPACKAGE;
		}
		else if (typeflag & FILE_TYPE_BLENDER) {
			return ICON_FILE_BLEND;
		}
		else if (is_main) {
			/* Do not return icon for folders if icons are not 'main' draw type (e.g. when used over previews). */
			return ICON_FILE_FOLDER;
		}
	}

	if (typeflag & FILE_TYPE_BLENDER)
		return ICON_FILE_BLEND;
	else if (typeflag & FILE_TYPE_BLENDER_BACKUP)
		return ICON_FILE_BACKUP;
	else if (typeflag & FILE_TYPE_IMAGE)
		return ICON_FILE_IMAGE;
	else if (typeflag & FILE_TYPE_MOVIE)
		return ICON_FILE_MOVIE;
	else if (typeflag & FILE_TYPE_PYSCRIPT)
		return ICON_FILE_SCRIPT;
	else if (typeflag & FILE_TYPE_SOUND)
		return ICON_FILE_SOUND;
	else if (typeflag & FILE_TYPE_FTFONT)
		return ICON_FILE_FONT;
	else if (typeflag & FILE_TYPE_BTX)
		return ICON_FILE_BLANK;
	else if (typeflag & FILE_TYPE_COLLADA)
		return ICON_FILE_BLANK;
	else if (typeflag & FILE_TYPE_TEXT)
		return ICON_FILE_TEXT;
	else if (typeflag & FILE_TYPE_BLENDERLIB) {
		/* TODO: this should most likely be completed and moved to UI_interface_icons.h ? unless it already exists somewhere... */
		switch (blentype) {
			case ID_AC:
				return ICON_ANIM_DATA;
			case ID_AR:
				return ICON_ARMATURE_DATA;
			case ID_BR:
				return ICON_BRUSH_DATA;
			case ID_CA:
				return ICON_CAMERA_DATA;
			case ID_CU:
				return ICON_CURVE_DATA;
			case ID_GD:
				return ICON_GREASEPENCIL;
			case ID_GR:
				return ICON_GROUP;
			case ID_IM:
				return ICON_IMAGE_DATA;
			case ID_LA:
				return ICON_LAMP_DATA;
			case ID_LS:
				return ICON_LINE_DATA;
			case ID_LT:
				return ICON_LATTICE_DATA;
			case ID_MA:
				return ICON_MATERIAL_DATA;
			case ID_MB:
				return ICON_META_DATA;
			case ID_MC:
				return ICON_CLIP;
			case ID_ME:
				return ICON_MESH_DATA;
			case ID_MSK:
				return ICON_MOD_MASK;  /* TODO! this would need its own icon! */
			case ID_NT:
				return ICON_NODETREE;
			case ID_OB:
				return ICON_OBJECT_DATA;
			case ID_PAL:
				return ICON_COLOR;  /* TODO! this would need its own icon! */
			case ID_PC:
				return ICON_CURVE_BEZCURVE;  /* TODO! this would need its own icon! */
			case ID_SCE:
				return ICON_SCENE_DATA;
			case ID_SPK:
				return ICON_SPEAKER;
			case ID_SO:
				return ICON_SOUND;
			case ID_TE:
				return ICON_TEXTURE_DATA;
			case ID_TXT:
				return ICON_TEXT;
			case ID_VF:
				return ICON_FONT_DATA;
			case ID_WO:
				return ICON_WORLD_DATA;
		}
	}
	return is_main ? ICON_FILE_BLANK : ICON_NONE;
}

int filelist_geticon(struct FileList *filelist, const int index, const bool is_main)
{
	FileDirEntry *file = filelist_geticon_get_file(filelist, index);

	return filelist_geticon_ex(file->typeflag, file->blentype, file->relpath, is_main, false);
}

/* ********** Main ********** */

static void filelist_checkdir_dir(struct FileList *UNUSED(filelist), char *r_dir)
{
	BLI_make_exist(r_dir);
}

static void filelist_checkdir_lib(struct FileList *UNUSED(filelist), char *r_dir)
{
	char dir[FILE_MAXDIR];
	if (!BLO_library_path_explode(r_dir, dir, NULL, NULL)) {
		/* if not a valid library, we need it to be a valid directory! */
		BLI_make_exist(r_dir);
	}
}

static void filelist_checkdir_main(struct FileList *filelist, char *r_dir)
{
	/* TODO */
	filelist_checkdir_lib(filelist, r_dir);
}

<<<<<<< HEAD
=======
static void filelist_entry_free(FileDirEntry *entry, const bool clear)
{
	if (entry->name) {
		MEM_freeN(entry->name);
	}
	if (entry->description) {
		MEM_freeN(entry->description);
	}
	if (entry->relpath) {
		MEM_freeN(entry->relpath);
	}
	if (entry->image) {
		IMB_freeImBuf(entry->image);
	}
	/* For now, consider FileDirEntryRevision::poin as not owned here, so no need to do anything about it */

	if (!BLI_listbase_is_empty(&entry->variants)) {
		FileDirEntryVariant *var;

		for (var = entry->variants.first; var; var = var->next) {
			if (var->name) {
				MEM_freeN(var->name);
			}
			if (var->description) {
				MEM_freeN(var->description);
			}

			if (!BLI_listbase_is_empty(&var->revisions)) {
				FileDirEntryRevision *rev;

				for (rev = var->revisions.first; rev; rev = rev->next) {
					if (rev->comment) {
						MEM_freeN(rev->comment);
					}
				}

				BLI_freelistN(&var->revisions);
			}
		}

		/* TODO: tags! */

		BLI_freelistN(&entry->variants);
	}
	else if (entry->entry){
		MEM_freeN(entry->entry);
	}
	if (clear) {
		memset(entry, 0, sizeof(*entry));
	}
}

static void filedirentryarr_free(FileDirEntryArr *array)
{
	FileDirEntry *entry;

	for (entry = array->entries.first; entry; entry = entry->next) {
		filelist_entry_free(entry, false);
	}
	BLI_freelistN(&array->entries);
    array->nbr_entries = 0;
}

>>>>>>> bc40f485
FileList *filelist_new(short type)
{
	FileList *p = MEM_callocN(sizeof(*p), __func__);

	switch (type) {
		case FILE_MAIN:
			p->checkdirf = filelist_checkdir_main;
			p->read_jobf = filelist_readjob_main;
			p->filterf = is_filtered_main;
			break;
		case FILE_LOADLIB:
			p->checkdirf = filelist_checkdir_lib;
			p->read_jobf = filelist_readjob_lib;
			p->filterf = is_filtered_lib;
			break;
		default:
			p->checkdirf = filelist_checkdir_dir;
			p->read_jobf = filelist_readjob_dir;
			p->filterf = is_filtered_file;
			break;
	}
	return p;
}

void filelist_clear(struct FileList *filelist)
{
	if (!filelist) {
		return;
	}

    MEM_SAFE_FREE(filelist->filtered);
    filelist->numfiltered = 0;

	BKE_filedir_entryarr_clear(&filelist->filelist);
}

void filelist_free(struct FileList *filelist)
{
	if (!filelist) {
		printf("Attempting to delete empty filelist.\n");
		return;
	}
	
	filelist_clear(filelist);

	if (filelist->ae) {
		BKE_asset_engine_free(filelist->ae);
		filelist->ae = NULL;
	}

	memset(&filelist->filter_data, 0, sizeof(filelist->filter_data));

	filelist->need_sorting = false;
	filelist->sort = FILE_SORT_NONE;

	filelist->need_thumbnails = false;
}

void filelist_freelib(struct FileList *filelist)
{
	if (filelist->libfiledata)
		BLO_blendhandle_close(filelist->libfiledata);
	filelist->libfiledata = NULL;
}

AssetEngine *filelist_assetengine_get(struct FileList *filelist)
{
	return filelist->ae;
}

BlendHandle *filelist_lib(struct FileList *filelist)
{
	return filelist->libfiledata;
}

int filelist_numfiles(struct FileList *filelist)
{
	return filelist->numfiltered;
}

static const char *fileentry_uiname(const char *root, const FileDirEntry *entry, char *buff)
{
	char *name;

	if (entry->typeflag & FILE_TYPE_BLENDERLIB) {
		char abspath[FILE_MAX_LIBEXTRA];
		char *group;

		BLI_join_dirfile(abspath, sizeof(abspath), root, entry->relpath);
		BLO_library_path_explode(abspath, buff, &group, &name);
		if (!name) {
			name = group;
		}
	}
	else if (entry->typeflag & FILE_TYPE_DIR) {
		name = entry->relpath;
	}
	else {
		name = (char *)BLI_path_basename(entry->relpath);
	}
	BLI_assert(name);

	return name;
}

void filelist_assetengine_set(struct FileList *filelist, struct AssetEngineType *aet)
{
	if (filelist->ae) {
		if (filelist->ae->type == aet) {
			return;
		}
		BKE_asset_engine_free(filelist->ae);
		filelist->ae = NULL;
	}
	else if (!aet) {
		return;
	}

	if (aet) {
		filelist->ae = BKE_asset_engine_create(aet);
	}
	filelist->force_reset = true;
}

const char *filelist_dir(struct FileList *filelist)
{
	return filelist->filelist.root;
}

/**
 * May modify in place given r_dir, which is expected to be FILE_MAX_LIBEXTRA length.
 */
void filelist_setdir(struct FileList *filelist, char *r_dir)
{
#ifndef NDEBUG
	size_t len = strlen(r_dir);
	BLI_assert((len < FILE_MAX_LIBEXTRA) && r_dir[len - 1] == '/');
#endif

	BLI_cleanup_dir(G.main->name, r_dir);
	BLI_add_slash(r_dir);
	filelist->checkdirf(filelist, r_dir);

	if (!STREQ(filelist->filelist.root, r_dir)) {
		BLI_strncpy(filelist->filelist.root, r_dir, sizeof(filelist->filelist.root));
		filelist->force_reset = true;
	}
}

void filelist_setrecursion(struct FileList *filelist, const int recursion_level)
{
	if (filelist->max_recursion != recursion_level) {
		filelist->max_recursion = recursion_level;
		filelist->force_reset = true;
	}
}

bool filelist_force_reset(struct FileList *filelist)
{
	return filelist->force_reset;
}

bool filelist_is_ready(struct FileList *filelist)
{
	return filelist->filelist_ready;
}

bool filelist_pending(struct FileList *filelist)
{
	return filelist->filelist_pending;
}

bool filelist_need_refresh(struct FileList *filelist)
{
	return (BLI_listbase_is_empty(&filelist->filelist.entries) || !filelist->filtered ||
	        filelist->force_reset || filelist->force_refresh || filelist->need_sorting);
}

void filelist_clear_refresh(struct FileList *filelist)
{
	filelist->force_refresh = false;
}

FileDirEntry *filelist_file(struct FileList *filelist, int index)
{
	if ((index < 0) || (index >= filelist->numfiltered)) {
		return NULL;
	}
	return filelist->filtered[index];
}

int filelist_find(struct FileList *filelist, const char *filename)
{
	int fidx = -1;
	
	if (!filelist->filtered)
		return fidx;

	for (fidx = 0; fidx < filelist->numfiltered; fidx++) {
		if (STREQ(filelist->filtered[fidx]->relpath, filename)) {
			return fidx;
		}
	}

	return -1;
}

/* would recognize .blend as well */
static bool file_is_blend_backup(const char *str)
{
	const size_t a = strlen(str);
	size_t b = 7;
	bool retval = 0;

	if (a == 0 || b >= a) {
		/* pass */
	}
	else {
		const char *loc;
		
		if (a > b + 1)
			b++;
		
		/* allow .blend1 .blend2 .blend32 */
		loc = BLI_strcasestr(str + a - b, ".blend");
		
		if (loc)
			retval = 1;
	}
	
	return (retval);
}

static int path_extension_type(const char *path)
{
	if (BLO_has_bfile_extension(path)) {
		return FILE_TYPE_BLENDER;
	}
	else if (file_is_blend_backup(path)) {
		return FILE_TYPE_BLENDER_BACKUP;
	}
	else if (BLI_testextensie(path, ".app")) {
		return FILE_TYPE_APPLICATIONBUNDLE;
	}
	else if (BLI_testextensie(path, ".py")) {
		return FILE_TYPE_PYSCRIPT;
	}
	else if (BLI_testextensie_n(path, ".txt", ".glsl", ".osl", ".data", NULL)) {
		return FILE_TYPE_TEXT;
	}
	else if (BLI_testextensie_n(path, ".ttf", ".ttc", ".pfb", ".otf", ".otc", NULL)) {
		return FILE_TYPE_FTFONT;
	}
	else if (BLI_testextensie(path, ".btx")) {
		return FILE_TYPE_BTX;
	}
	else if (BLI_testextensie(path, ".dae")) {
		return FILE_TYPE_COLLADA;
	}
	else if (BLI_testextensie_array(path, imb_ext_image) ||
	         (G.have_quicktime && BLI_testextensie_array(path, imb_ext_image_qt)))
	{
		return FILE_TYPE_IMAGE;
	}
	else if (BLI_testextensie(path, ".ogg")) {
		if (IMB_isanim(path)) {
			return FILE_TYPE_MOVIE;
		}
		else {
			return FILE_TYPE_SOUND;
		}
	}
	else if (BLI_testextensie_array(path, imb_ext_movie)) {
		return FILE_TYPE_MOVIE;
	}
	else if (BLI_testextensie_array(path, imb_ext_audio)) {
		return FILE_TYPE_SOUND;
	}
	return 0;
}

static int file_extension_type(const char *dir, const char *relpath)
{
	char path[FILE_MAX];
	BLI_join_dirfile(path, sizeof(path), dir, relpath);
	return path_extension_type(path);
}

int ED_file_extension_icon(const char *path)
{
	int type = path_extension_type(path);
	
	if (type == FILE_TYPE_BLENDER)
		return ICON_FILE_BLEND;
	else if (type == FILE_TYPE_BLENDER_BACKUP)
		return ICON_FILE_BACKUP;
	else if (type == FILE_TYPE_IMAGE)
		return ICON_FILE_IMAGE;
	else if (type == FILE_TYPE_MOVIE)
		return ICON_FILE_MOVIE;
	else if (type == FILE_TYPE_PYSCRIPT)
		return ICON_FILE_SCRIPT;
	else if (type == FILE_TYPE_SOUND)
		return ICON_FILE_SOUND;
	else if (type == FILE_TYPE_FTFONT)
		return ICON_FILE_FONT;
	else if (type == FILE_TYPE_BTX)
		return ICON_FILE_BLANK;
	else if (type == FILE_TYPE_COLLADA)
		return ICON_FILE_BLANK;
	else if (type == FILE_TYPE_TEXT)
		return ICON_FILE_TEXT;
	
	return ICON_FILE_BLANK;
}

int filelist_empty(struct FileList *filelist)
{
	return BLI_listbase_is_empty(&filelist->filelist.entries);
}

void filelist_select_file(FileList *filelist, int index, FileSelType select, unsigned int flag, FileCheckType check)
{
	FileDirEntry *entry = filelist_file(filelist, index);
	if (entry) {
		bool check_ok = false;
		switch (check) {
			case CHECK_DIRS:
				check_ok = ((entry->typeflag & FILE_TYPE_DIR) != 0);
				break;
			case CHECK_ALL:
				check_ok = true;
				break;
			case CHECK_FILES:
			default:
				check_ok = ((entry->typeflag & FILE_TYPE_DIR) == 0);
				break;
		}
		if (check_ok) {
			switch (select) {
				case FILE_SEL_REMOVE:
					entry->selflag &= ~flag;
					break;
				case FILE_SEL_ADD:
					entry->selflag |= flag;
					break;
				case FILE_SEL_TOGGLE:
					entry->selflag ^= flag;
					break;
			}
		}
	}
}

void filelist_select(FileList *filelist, FileSelection *sel, FileSelType select, unsigned int flag, FileCheckType check)
{
	/* select all valid files between first and last indicated */
	if ((sel->first >= 0) && (sel->first < filelist->numfiltered) && (sel->last >= 0) && (sel->last < filelist->numfiltered)) {
		int current_file;
		for (current_file = sel->first; current_file <= sel->last; current_file++) {
			filelist_select_file(filelist, current_file, select, flag, check);
		}
	}
}

bool filelist_is_selected(FileList *filelist, int index, FileCheckType check)
{
	FileDirEntry *entry = filelist_file(filelist, index);
	if (entry) {
		return BKE_filedir_entry_is_selected(entry, check);
	}

	return false;
}

/**
 * Returns a list of selected entries, if is_virtual is false also calls asset engine's load_pre callback.
 * Note first item of returned list shall be used as 'active' file.
 */
FileDirEntryArr *filelist_selection_get(FileList *filelist, FileCheckType check, const char *name, const bool use_ae)
{
	FileDirEntryArr *selection;
	int i, totfiles = filelist->numfiltered;
	bool done_name = false;

	selection = MEM_mallocN(sizeof(*selection), __func__);
	*selection = filelist->filelist;
	selection->nbr_entries = 0;
	BLI_listbase_clear(&selection->entries);

	for (i = 0; i < totfiles; i++) {
		FileDirEntry *entry_org = filelist->filtered[i];

		/* Always include 'name' (i.e. given relpath) */
		if (!done_name && STREQ(entry_org->relpath, name)) {
			FileDirEntry *entry_new = BKE_filedir_entry_copy(entry_org);

			/* We add it in head - first entry in this list is always considered 'active' one. */
			BLI_addhead(&selection->entries, entry_new);
			selection->nbr_entries++;
			done_name = true;
		}
		else if (BKE_filedir_entry_is_selected(entry_org, check)) {
			FileDirEntry *entry_new = BKE_filedir_entry_copy(entry_org);
			BLI_addtail(&selection->entries, entry_new);
			selection->nbr_entries++;
		}
	}

	if (use_ae && filelist->ae) {
		/* This will 'rewrite' selection list, returned paths are expected to be valid! */
		BKE_asset_engine_load_pre(filelist->ae, selection);
	}

	return selection;
}

bool filelist_islibrary(struct FileList *filelist, char *dir, char **group)
{
	return BLO_library_path_explode(filelist->filelist.root, dir, group, NULL);
}

static int groupname_to_code(const char *group)
{
	char buf[BLO_GROUP_MAX];
	char *lslash;

	BLI_assert(group);

	BLI_strncpy(buf, group, sizeof(buf));
	lslash = (char *)BLI_last_slash(buf);
	if (lslash)
		lslash[0] = '\0';

	return buf[0] ? BKE_idcode_from_name(buf) : 0;
}

static unsigned int groupname_to_filter_id(const char *group)
{
	int id_code = groupname_to_code(group);

	return BKE_idcode_to_idfilter(id_code);
}

/*
 * From here, we are in 'Job Context', i.e. have to be careful about sharing stuff between bacground working thread
 * and main one (used by UI among other things).
 */

typedef struct TodoDir {
	int level;
	char *dir;
} TodoDir;

static int filelist_readjob_list_dir(
        const char *root, ListBase *entries, const char *filter_glob,
        const bool do_lib, const char *main_name, const bool skip_currpar)
{
	struct direntry *files;
	int nbr_files, nbr_entries = 0;

	nbr_files = BLI_filelist_dir_contents(root, &files);
	if (files) {
		int i = nbr_files;
		while (i--) {
			FileDirEntry *entry;
			FileDirEntryRevision *rev;

			if (skip_currpar && FILENAME_IS_CURRPAR(files[i].relname)) {
				continue;
			}

			entry = MEM_callocN(sizeof(*entry), __func__);
			rev = entry->entry = MEM_callocN(sizeof(*rev), __func__);
			entry->relpath = MEM_dupallocN(files[i].relname);
			if (S_ISDIR(files[i].s.st_mode)) {
				entry->typeflag |= FILE_TYPE_DIR;
			}
			rev->size = (uint64_t)files[i].s.st_size;
			rev->time = (int64_t)files[i].s.st_mtime;
			/* TODO rather use real values from direntry.s!!! */
			memcpy(rev->size_str, files[i].size, sizeof(rev->size_str));
//			memcpy(rev->mode1, files[i].mode1, sizeof(rev->mode1));
//			memcpy(rev->mode2, files[i].mode2, sizeof(rev->mode2));
//			memcpy(rev->mode3, files[i].mode3, sizeof(rev->mode3));
//			memcpy(rev->owner, files[i].owner, sizeof(rev->owner));
			memcpy(rev->time_str, files[i].time, sizeof(rev->time_str));
			memcpy(rev->date_str, files[i].date, sizeof(rev->date_str));

			/* Set file type. */
			/* If we are considering .blend files as libs, promote them to directory status! */
			if (do_lib && BLO_has_bfile_extension(entry->relpath)) {
				char name[FILE_MAX];

				entry->typeflag = FILE_TYPE_BLENDER;

				BLI_join_dirfile(name, sizeof(name), root, entry->relpath);

				/* prevent current file being used as acceptable dir */
				if (BLI_path_cmp(main_name, name) != 0) {
					entry->typeflag |= FILE_TYPE_DIR;
				}
			}
			/* Otherwise, do not check extensions for directories! */
			else if (!(entry->typeflag & FILE_TYPE_DIR)) {
				if (filter_glob[0] && BLI_testextensie_glob(entry->relpath, filter_glob)) {
					entry->typeflag = FILE_TYPE_OPERATOR;
				}
				else {
					entry->typeflag = file_extension_type(root, entry->relpath);
				}
			}

			BLI_addtail(entries, entry);
			nbr_entries++;
		}
		BLI_filelist_free(files, nbr_files);
	}
	return nbr_entries;
}

static int filelist_readjob_list_lib(const char *root, ListBase *entries, const bool skip_currpar)
{
	FileDirEntry *entry;
	FileDirEntryRevision *rev;
	LinkNode *ln, *names, *lp, *previews;
	struct ImBuf *ima;
	int i, nprevs, nnames, idcode = 0, nbr_entries = 0;
	char dir[FILE_MAX], *group;
	bool ok;

	struct BlendHandle *libfiledata = NULL;

	/* name test */
	ok = BLO_library_path_explode(root, dir, &group, NULL);
	if (!ok) {
		return nbr_entries;
	}

	/* there we go */
	libfiledata = BLO_blendhandle_from_file(dir, NULL);
	if (libfiledata == NULL) {
		return nbr_entries;
	}

	/* memory for strings is passed into filelist[i].entry->relpath and freed in BKE_filedir_entry_free. */
	if (group) {
		idcode = groupname_to_code(group);
		previews = BLO_blendhandle_get_previews(libfiledata, idcode, &nprevs);
		names = BLO_blendhandle_get_datablock_names(libfiledata, idcode, &nnames);
	}
	else {
		previews = NULL;
		nprevs = 0;
		names = BLO_blendhandle_get_linkable_groups(libfiledata);
		nnames = BLI_linklist_length(names);
	}

	BLO_blendhandle_close(libfiledata);

	if (!skip_currpar) {
		entry = MEM_callocN(sizeof(*entry), __func__);
		/*rev = */entry->entry = MEM_callocN(sizeof(*rev), __func__);
		entry->relpath = BLI_strdup(FILENAME_PARENT);
		entry->typeflag |= (FILE_TYPE_BLENDERLIB | FILE_TYPE_DIR);
		BLI_addtail(entries, entry);
		nbr_entries++;
	}

	if (previews && (nnames != nprevs)) {
		printf("filelist_from_library: error, found %d items, %d previews\n", nnames, nprevs);
		BLI_linklist_free(previews, BKE_previewimg_freefunc);
		previews = NULL;
	}

	for (i = 0, ln = names, lp = previews; i < nnames; i++, ln = ln->next) {
		const char *blockname = ln->link;

		entry = MEM_callocN(sizeof(*entry), __func__);
		/*rev = */entry->entry = MEM_callocN(sizeof(*rev), __func__);  /* Todo: set date/time from blend file one? */
		entry->relpath = BLI_strdup(blockname);
		entry->typeflag |= FILE_TYPE_BLENDERLIB;
		if (!(group && idcode)) {
			entry->typeflag |= FILE_TYPE_DIR;
			entry->blentype = groupname_to_code(blockname);
		}
		else {
			entry->blentype = idcode;
		}
		if (lp) {
			PreviewImage *img = lp->link;
			if (img) {
				unsigned int w = img->w[ICON_SIZE_PREVIEW];
				unsigned int h = img->h[ICON_SIZE_PREVIEW];
				unsigned int *rect = img->rect[ICON_SIZE_PREVIEW];

				if (w > 0 && h > 0 && rect) {
					/* first allocate imbuf for copying preview into it */
					ima = IMB_allocImBuf(w, h, 32, IB_rect);
					memcpy(ima->rect, rect, w * h * sizeof(unsigned int));
					entry->image = ima;
				}
			}
			lp = lp->next;
		}

		BLI_addtail(entries, entry);
		nbr_entries++;
	}

	BLI_linklist_free(names, free);
	if (previews) {
		BLI_linklist_free(previews, BKE_previewimg_freefunc);
	}

	return nbr_entries;
}

#if 0
/* Kept for reference here, in case we want to add back that feature later. We do not need it currently. */
/* Code ***NOT*** updated for job stuff! */
static void filelist_readjob_main_rec(struct FileList *filelist)
{
	ID *id;
	FileDirEntry *files, *firstlib = NULL;
	ListBase *lb;
	int a, fake, idcode, ok, totlib, totbl;
	
	// filelist->type = FILE_MAIN; // XXX TODO: add modes to filebrowser

	BLI_assert(filelist->filelist.entries == NULL);

	if (filelist->filelist.root[0] == '/') filelist->filelist.root[0] = '\0';

	if (filelist->filelist.root[0]) {
		idcode = groupname_to_code(filelist->filelist.root);
		if (idcode == 0) filelist->filelist.root[0] = '\0';
	}

	if (filelist->dir[0] == 0) {
		/* make directories */
#ifdef WITH_FREESTYLE
		filelist->filelist.nbr_entries = 24;
#else
		filelist->filelist.nbr_entries = 23;
#endif
		filelist_resize(filelist, filelist->filelist.nbr_entries);

		for (a = 0; a < filelist->filelist.nbr_entries; a++) {
			filelist->filelist.entries[a].typeflag |= FILE_TYPE_DIR;
		}

		filelist->filelist.entries[0].entry->relpath = BLI_strdup(FILENAME_PARENT);
		filelist->filelist.entries[1].entry->relpath = BLI_strdup("Scene");
		filelist->filelist.entries[2].entry->relpath = BLI_strdup("Object");
		filelist->filelist.entries[3].entry->relpath = BLI_strdup("Mesh");
		filelist->filelist.entries[4].entry->relpath = BLI_strdup("Curve");
		filelist->filelist.entries[5].entry->relpath = BLI_strdup("Metaball");
		filelist->filelist.entries[6].entry->relpath = BLI_strdup("Material");
		filelist->filelist.entries[7].entry->relpath = BLI_strdup("Texture");
		filelist->filelist.entries[8].entry->relpath = BLI_strdup("Image");
		filelist->filelist.entries[9].entry->relpath = BLI_strdup("Ika");
		filelist->filelist.entries[10].entry->relpath = BLI_strdup("Wave");
		filelist->filelist.entries[11].entry->relpath = BLI_strdup("Lattice");
		filelist->filelist.entries[12].entry->relpath = BLI_strdup("Lamp");
		filelist->filelist.entries[13].entry->relpath = BLI_strdup("Camera");
		filelist->filelist.entries[14].entry->relpath = BLI_strdup("Ipo");
		filelist->filelist.entries[15].entry->relpath = BLI_strdup("World");
		filelist->filelist.entries[16].entry->relpath = BLI_strdup("Screen");
		filelist->filelist.entries[17].entry->relpath = BLI_strdup("VFont");
		filelist->filelist.entries[18].entry->relpath = BLI_strdup("Text");
		filelist->filelist.entries[19].entry->relpath = BLI_strdup("Armature");
		filelist->filelist.entries[20].entry->relpath = BLI_strdup("Action");
		filelist->filelist.entries[21].entry->relpath = BLI_strdup("NodeTree");
		filelist->filelist.entries[22].entry->relpath = BLI_strdup("Speaker");
#ifdef WITH_FREESTYLE
		filelist->filelist.entries[23].entry->relpath = BLI_strdup("FreestyleLineStyle");
#endif
	}
	else {
		/* make files */
		idcode = groupname_to_code(filelist->filelist.root);

		lb = which_libbase(G.main, idcode);
		if (lb == NULL) return;

		filelist->filelist.nbr_entries = 0;
		for (id = lb->first; id; id = id->next) {
			if (!filelist->filter_data.hide_dot || id->name[2] != '.') {
				filelist->filelist.nbr_entries++;
			}
		}

		/* XXX TODO: if databrowse F4 or append/link filelist->hide_parent has to be set */
		if (!filelist->filter_data.hide_parent) filelist->filelist.nbr_entries++;

		if (filelist->filelist.nbr_entries > 0) {
			filelist_resize(filelist, filelist->filelist.nbr_entries);
		}

		files = filelist->filelist.entries;
		
		if (!filelist->filter_data.hide_parent) {
			files->entry->relpath = BLI_strdup(FILENAME_PARENT);
			files->typeflag |= FILE_TYPE_DIR;

			files++;
		}

		totlib = totbl = 0;
		for (id = lb->first; id; id = id->next) {
			ok = 1;
			if (ok) {
				if (!filelist->filter_data.hide_dot || id->name[2] != '.') {
					if (id->lib == NULL) {
						files->entry->relpath = BLI_strdup(id->name + 2);
					}
					else {
						files->entry->relpath = MEM_mallocN(sizeof(*files->relpath) * (FILE_MAX + (MAX_ID_NAME - 2)), __func__);
						BLI_snprintf(files->entry->relpath, FILE_MAX + (MAX_ID_NAME - 2) + 3, "%s | %s", id->lib->name, id->name + 2);
					}
//					files->type |= S_IFREG;
#if 0               /* XXX TODO show the selection status of the objects */
					if (!filelist->has_func) { /* F4 DATA BROWSE */
						if (idcode == ID_OB) {
							if ( ((Object *)id)->flag & SELECT) files->entry->selflag |= FILE_SEL_SELECTED;
						}
						else if (idcode == ID_SCE) {
							if ( ((Scene *)id)->r.scemode & R_BG_RENDER) files->entry->selflag |= FILE_SEL_SELECTED;
						}
					}
#endif
//					files->entry->nr = totbl + 1;
					files->entry->poin = id;
					fake = id->flag & LIB_FAKEUSER;
					if (idcode == ID_MA || idcode == ID_TE || idcode == ID_LA || idcode == ID_WO || idcode == ID_IM) {
						files->typeflag |= FILE_TYPE_IMAGE;
					}
//					if      (id->lib && fake) BLI_snprintf(files->extra, sizeof(files->entry->extra), "LF %d",    id->us);
//					else if (id->lib)         BLI_snprintf(files->extra, sizeof(files->entry->extra), "L    %d",  id->us);
//					else if (fake)            BLI_snprintf(files->extra, sizeof(files->entry->extra), "F    %d",  id->us);
//					else                      BLI_snprintf(files->extra, sizeof(files->entry->extra), "      %d", id->us);

					if (id->lib) {
						if (totlib == 0) firstlib = files;
						totlib++;
					}

					files++;
				}
				totbl++;
			}
		}

		/* only qsort of library blocks */
		if (totlib > 1) {
			qsort(firstlib, totlib, sizeof(*files), compare_name);
		}
	}
}
#endif

static void filelist_readjob_do(
        const bool do_lib,
        FileList *filelist, const char *main_name, short *stop, short *do_update, float *progress, ThreadMutex *lock)
{
	ListBase entries = {0};
	BLI_Stack *todo_dirs;
	TodoDir *td_dir;
	char dir[FILE_MAX_LIBEXTRA];
	char filter_glob[64];  /* TODO should be define! */
	const char *root = filelist->filelist.root;
	const int max_recursion = filelist->max_recursion;
	int nbr_done_dirs = 0, nbr_todo_dirs = 1;

	BLI_assert(filelist->filtered == NULL);
	BLI_assert(BLI_listbase_is_empty(&filelist->filelist.entries) && (filelist->filelist.nbr_entries == 0));

	todo_dirs = BLI_stack_new(sizeof(*td_dir), __func__);
	td_dir = BLI_stack_push_r(todo_dirs);
	td_dir->level = 1;

	BLI_strncpy(dir, filelist->filelist.root, sizeof(dir));
	BLI_strncpy(filter_glob, filelist->filter_data.filter_glob, sizeof(filter_glob));

	BLI_cleanup_dir(main_name, dir);
	td_dir->dir = BLI_strdup(dir);

	while (!BLI_stack_is_empty(todo_dirs) && !(*stop)) {
		FileDirEntry *entry;
		int nbr_entries = 0;
		bool is_lib = do_lib;

		char *subdir;
		int recursion_level;
		bool skip_currpar;

		td_dir = BLI_stack_peek(todo_dirs);
		subdir = td_dir->dir;
		recursion_level = td_dir->level;
		skip_currpar = (recursion_level > 1);

		BLI_stack_discard(todo_dirs);

		if (do_lib) {
			nbr_entries = filelist_readjob_list_lib(subdir, &entries, skip_currpar);
		}
		if (!nbr_entries) {
			is_lib = false;
			nbr_entries = filelist_readjob_list_dir(subdir, &entries, filter_glob, do_lib, main_name, skip_currpar);
		}

		for (entry = entries.first; entry; entry = entry->next) {
			BLI_join_dirfile(dir, sizeof(dir), subdir, entry->relpath);
			BLI_cleanup_file(root, dir);
			BLI_path_rel(dir, root);
			/* Only thing we change in direntry here, so we need to free it first. */
			MEM_freeN(entry->relpath);
			entry->relpath = BLI_strdup(dir + 2);  /* + 2 to remove '//' added by BLI_path_rel */
			entry->name = BLI_strdup(fileentry_uiname(root, entry, dir));

			/* Here we decide whether current filedirentry is to be listed too, or not. */
			if (max_recursion && (is_lib || (recursion_level <= max_recursion))) {
				if (((entry->typeflag & FILE_TYPE_DIR) == 0) || FILENAME_IS_CURRPAR(entry->relpath)) {
					/* Skip... */
				}
				else if (!is_lib && (recursion_level >= max_recursion) &&
						 ((entry->typeflag & (FILE_TYPE_BLENDER | FILE_TYPE_BLENDER_BACKUP)) == 0))
				{
					/* Do not recurse in real directories in this case, only in .blend libs. */
				}
				else {
					/* We have a directory we want to list, add it to todo list! */
					BLI_join_dirfile(dir, sizeof(dir), root, entry->relpath);
					BLI_cleanup_dir(main_name, dir);
					td_dir = BLI_stack_push_r(todo_dirs);
					td_dir->level = recursion_level + 1;
					td_dir->dir = BLI_strdup(dir);
					nbr_todo_dirs++;
				}
			}
		}

		if (nbr_entries) {
			BLI_mutex_lock(lock);

			BLI_movelisttolist(&filelist->filelist.entries, &entries);
			filelist->filelist.nbr_entries += nbr_entries;

			BLI_mutex_unlock(lock);
		}

		nbr_done_dirs++;
		*progress = (float)nbr_done_dirs / (float)nbr_todo_dirs;
		*do_update = true;
		MEM_freeN(subdir);
	}

	/* If we were interrupted by stop, stack may not be empty and we need to free pending dir paths. */
	while (!BLI_stack_is_empty(todo_dirs)) {
		td_dir = BLI_stack_peek(todo_dirs);
		MEM_freeN(td_dir->dir);
		BLI_stack_discard(todo_dirs);
	}
	BLI_stack_free(todo_dirs);
}

static void filelist_readjob_dir(
        FileList *filelist, const char *main_name, short *stop, short *do_update, float *progress, ThreadMutex *lock)
{
	filelist_readjob_do(false, filelist, main_name, stop, do_update, progress, lock);
}

static void filelist_readjob_lib(
        FileList *filelist, const char *main_name, short *stop, short *do_update, float *progress, ThreadMutex *lock)
{
	filelist_readjob_do(true, filelist, main_name, stop, do_update, progress, lock);
}

static void filelist_readjob_main(
        FileList *filelist, const char *main_name, short *stop, short *do_update, float *progress, ThreadMutex *lock)
{
	/* TODO! */
	filelist_readjob_dir(filelist, main_name, stop, do_update, progress, lock);
}


typedef struct FileListReadJob {
	ThreadMutex lock;
	char main_name[FILE_MAX];
	struct FileList *filelist;
	struct FileList *tmp_filelist;

	int ae_job_id;
	float *progress;
	short *stop;
	//~ ReportList reports;
} FileListReadJob;

static void filelist_readjob_startjob(void *flrjv, short *stop, short *do_update, float *progress)
{
	FileListReadJob *flrj = flrjv;

	if (flrj->filelist->ae) {
		flrj->progress = progress;
		flrj->stop = stop;
		/* When using AE engine, worker thread here is just sleeping! */
		while (flrj->filelist->filelist_pending && !*stop) {
			PIL_sleep_ms(10);
			*do_update = true;
		}
	}
	else {
		printf("START filelist reading (%d files, main thread: %d)\n",
			   flrj->filelist->filelist.nbr_entries, BLI_thread_is_main());

		BLI_mutex_lock(&flrj->lock);

		BLI_assert((flrj->tmp_filelist == NULL) && flrj->filelist);

		flrj->tmp_filelist = MEM_dupallocN(flrj->filelist);

		BLI_mutex_unlock(&flrj->lock);

		BLI_listbase_clear(&flrj->tmp_filelist->filelist.entries);
		flrj->tmp_filelist->filelist.nbr_entries = 0;
		flrj->tmp_filelist->filtered = NULL;
		flrj->tmp_filelist->numfiltered = 0;
		flrj->tmp_filelist->libfiledata = NULL;

		flrj->tmp_filelist->read_jobf(flrj->tmp_filelist, flrj->main_name, stop, do_update, progress, &flrj->lock);

		printf("END filelist reading (%d files, STOPPED: %d, DO_UPDATE: %d)\n",
			   flrj->filelist->filelist.nbr_entries, *stop, *do_update);
	}
}

static void filelist_readjob_update(void *flrjv)
{
	FileListReadJob *flrj = flrjv;

	if (flrj->filelist->force_reset) {
		*flrj->stop = true;
	}
	else if (flrj->filelist->ae) {
		/* We only communicate with asset engine from main thread! */
		AssetEngine *ae = flrj->filelist->ae;
		FileDirEntry *entry;

		flrj->ae_job_id = ae->type->list_dir(ae, flrj->ae_job_id, &flrj->filelist->filelist);
		flrj->filelist->need_sorting = true;
		flrj->filelist->force_refresh = true;
		/* Better be explicit here, since we overwrite filelist->filelist on each run of this update func,
		 * it would be stupid to start thumbnail job! */
		flrj->filelist->need_thumbnails = false;

		for (entry = flrj->filelist->filelist.entries.first; entry; entry = entry->next) {
			BLI_assert(!BLI_listbase_is_empty(&entry->variants) && entry->nbr_variants);
			BLI_assert(entry->act_variant < entry->nbr_variants);
			if (!entry->name) {
				char buff[FILE_MAX_LIBEXTRA];
				entry->name = BLI_strdup(fileentry_uiname(flrj->filelist->filelist.root, entry, buff));
			}
			if (!entry->entry) {
				FileDirEntryVariant *variant = BLI_findlink(&entry->variants, entry->act_variant);
				BLI_assert(!BLI_listbase_is_empty(&variant->revisions) && variant->nbr_revisions);
				BLI_assert(variant->act_revision < variant->nbr_revisions);
				entry->entry = BLI_findlink(&variant->revisions, variant->act_revision);
				BLI_assert(entry->entry);
			}
		}

		*flrj->progress = ae->type->progress(ae, flrj->ae_job_id);
		if ((ae->type->status(ae, flrj->ae_job_id) & (AE_STATUS_RUNNING | AE_STATUS_VALID)) != (AE_STATUS_RUNNING | AE_STATUS_VALID)) {
			*flrj->stop = true;
		}
	}
	else {
		ListBase new_entries = {NULL};
		int nbr_entries, new_nbr_entries = 0;

		BLI_movelisttolist(&new_entries, &flrj->filelist->filelist.entries);
		nbr_entries = flrj->filelist->filelist.nbr_entries;

		BLI_mutex_lock(&flrj->lock);

		if (flrj->tmp_filelist->filelist.nbr_entries) {
			/* We just move everything out of 'thread context' into final list. */
			new_nbr_entries = flrj->tmp_filelist->filelist.nbr_entries;
			BLI_movelisttolist(&new_entries, &flrj->tmp_filelist->filelist.entries);
			flrj->tmp_filelist->filelist.nbr_entries = 0;
		}

		BLI_mutex_unlock(&flrj->lock);

		if (new_nbr_entries) {
			filelist_clear(flrj->filelist);

			flrj->filelist->need_sorting = true;
			flrj->filelist->force_refresh = true;
			/* Better be explicit here, since we overwrite filelist->filelist on each run of this update func,
			 * it would be stupid to start thumbnail job! */
			flrj->filelist->need_thumbnails = false;
		}

		/* if no new_nbr_entries, this is NOP */
		BLI_movelisttolist(&flrj->filelist->filelist.entries, &new_entries);
		flrj->filelist->filelist.nbr_entries = nbr_entries + new_nbr_entries;
	}
}

static void filelist_readjob_endjob(void *flrjv)
{
	FileListReadJob *flrj = flrjv;

	flrj->filelist->filelist_pending = false;
	flrj->filelist->filelist_ready = true;
	/* Now we can update thumbnails! */
	flrj->filelist->need_thumbnails = true;

	if (flrj->filelist->ae) {
		AssetEngine *ae = flrj->filelist->ae;
		ae->type->kill(ae, flrj->ae_job_id);
	}
}

static void filelist_readjob_free(void *flrjv)
{
	FileListReadJob *flrj = flrjv;

	if (flrj->tmp_filelist) {
		/* tmp_filelist shall never ever be filtered! */
		BLI_assert(flrj->tmp_filelist->filtered == NULL);
		BLI_assert(flrj->tmp_filelist->filelist.nbr_entries == 0);
		BLI_assert(BLI_listbase_is_empty(&flrj->tmp_filelist->filelist.entries));

		filelist_freelib(flrj->tmp_filelist);
		filelist_free(flrj->tmp_filelist);
		MEM_freeN(flrj->tmp_filelist);
	}

	BLI_mutex_end(&flrj->lock);

	MEM_freeN(flrj);
}

void filelist_readjob_start(FileList *filelist, const bContext *C)
{
	wmJob *wm_job;
	FileListReadJob *flrj;

	/* prepare job data */
	flrj = MEM_callocN(sizeof(*flrj), __func__);
	flrj->filelist = filelist;
	BLI_strncpy(flrj->main_name, G.main->name, sizeof(flrj->main_name));

	filelist->force_reset = false;
	filelist->filelist_ready = false;
	filelist->filelist_pending = true;

	BLI_mutex_init(&flrj->lock);

	//~ BKE_reports_init(&tj->reports, RPT_PRINT);

	/* setup job */
	wm_job = WM_jobs_get(CTX_wm_manager(C), CTX_wm_window(C), CTX_wm_area(C), "Listing Dirs...",
	                     WM_JOB_PROGRESS, WM_JOB_TYPE_FILESEL_READDIR);
	WM_jobs_customdata_set(wm_job, flrj, filelist_readjob_free);
	WM_jobs_timer(wm_job, 0.01, NC_SPACE | ND_SPACE_FILE_LIST, NC_SPACE | ND_SPACE_FILE_LIST);
	WM_jobs_callbacks(wm_job, filelist_readjob_startjob, NULL, filelist_readjob_update, filelist_readjob_endjob);

	/* start the job */
	WM_jobs_start(CTX_wm_manager(C), wm_job);
}

void filelist_readjob_stop(wmWindowManager *wm, FileList *filelist)
{
	WM_jobs_kill_type(wm, filelist, WM_JOB_TYPE_FILESEL_READDIR);
}

int filelist_readjob_running(wmWindowManager *wm, FileList *filelist)
{
	return WM_jobs_test(wm, filelist, WM_JOB_TYPE_FILESEL_READDIR);
}

/* ********** Thumbnails job ********** */

typedef struct FileImage {
	struct FileImage *next, *prev;
	char path[FILE_MAX];
	unsigned int flags;
	int index;
	short done;
	ImBuf *img;
} FileImage;

typedef struct ThumbnailJob {
	ListBase loadimages;
	const short *stop;
	const short *do_update;
	struct FileList *filelist;
	ReportList reports;
} ThumbnailJob;

bool filelist_need_thumbnails(FileList *filelist)
{
	return filelist->need_thumbnails;
}

static void thumbnail_joblist_free(ThumbnailJob *tj)
{
	FileImage *limg = tj->loadimages.first;
	
	/* free the images not yet copied to the filelist -> these will get freed with the filelist */
	for (; limg; limg = limg->next) {
		if ((limg->img) && (!limg->done)) {
			IMB_freeImBuf(limg->img);
		}
	}
	BLI_freelistN(&tj->loadimages);
}

static void thumbnails_startjob(void *tjv, short *stop, short *do_update, float *UNUSED(progress))
{
	ThumbnailJob *tj = tjv;
	FileImage *limg = tj->loadimages.first;

	tj->stop = stop;
	tj->do_update = do_update;

	while ((*stop == 0) && (limg)) {
		if (limg->flags & FILE_TYPE_IMAGE) {
			limg->img = IMB_thumb_manage(limg->path, THB_NORMAL, THB_SOURCE_IMAGE);
		}
		else if (limg->flags & (FILE_TYPE_BLENDER | FILE_TYPE_BLENDER_BACKUP)) {
			limg->img = IMB_thumb_manage(limg->path, THB_NORMAL, THB_SOURCE_BLEND);
		}
		else if (limg->flags & FILE_TYPE_MOVIE) {
			limg->img = IMB_thumb_manage(limg->path, THB_NORMAL, THB_SOURCE_MOVIE);
			if (!limg->img) {
				/* remember that file can't be loaded via IMB_open_anim */
				limg->flags &= ~FILE_TYPE_MOVIE;
				limg->flags |= FILE_TYPE_MOVIE_ICON;
			}
		}
		*do_update = true;
		limg = limg->next;
	}
}

static void thumbnails_update(void *tjv)
{
	ThumbnailJob *tj = tjv;

	if (tj->filelist) {
		FileImage *limg = tj->loadimages.first;
		while (limg) {
			if (!limg->done && limg->img) {
				FileDirEntry *entry = BLI_findlink(&tj->filelist->filelist.entries, limg->index);
				entry->image = IMB_dupImBuf(limg->img);
				/* update flag for movie files where thumbnail can't be created */
				if (limg->flags & FILE_TYPE_MOVIE_ICON) {
					entry->typeflag &= ~FILE_TYPE_MOVIE;
					entry->typeflag |= FILE_TYPE_MOVIE_ICON;
				}
				limg->done = true;
				IMB_freeImBuf(limg->img);
				limg->img = NULL;
			}
			limg = limg->next;
		}
	}
}

static void thumbnails_endjob(void *tjv)
{
	ThumbnailJob *tj = tjv;

	if (!*tj->stop) {
		tj->filelist->need_thumbnails = false;
	}
}

static void thumbnails_free(void *tjv)
{
	ThumbnailJob *tj = tjv;
	thumbnail_joblist_free(tj);
	MEM_freeN(tj);
}


void thumbnails_start(FileList *filelist, const bContext *C)
{
	wmJob *wm_job;
	ThumbnailJob *tj;
	FileDirEntry *entry;
	int idx;

	/* prepare job data */
	tj = MEM_callocN(sizeof(*tj), __func__);
	tj->filelist = filelist;
	for (idx = 0, entry = filelist->filelist.entries.first; entry; idx++, entry = entry->next) {
		if (!entry->image) {
			if (entry->typeflag & (FILE_TYPE_IMAGE | FILE_TYPE_MOVIE | FILE_TYPE_BLENDER | FILE_TYPE_BLENDER_BACKUP)) {
				FileImage *limg = MEM_callocN(sizeof(*limg), __func__);
				BLI_join_dirfile(limg->path, sizeof(limg->path), filelist->filelist.root, entry->relpath);
				limg->index = idx;
				limg->flags = entry->typeflag;
				BLI_addtail(&tj->loadimages, limg);
			}
		}
	}

	BKE_reports_init(&tj->reports, RPT_PRINT);

	/* setup job */
	wm_job = WM_jobs_get(CTX_wm_manager(C), CTX_wm_window(C), filelist, "Thumbnails",
	                     0, WM_JOB_TYPE_FILESEL_THUMBNAIL);
	WM_jobs_customdata_set(wm_job, tj, thumbnails_free);
	WM_jobs_timer(wm_job, 0.5, NC_WINDOW, NC_WINDOW);
	WM_jobs_callbacks(wm_job, thumbnails_startjob, NULL, thumbnails_update, thumbnails_endjob);

	/* start the job */
	WM_jobs_start(CTX_wm_manager(C), wm_job);
}

void thumbnails_stop(wmWindowManager *wm, FileList *filelist)
{
	WM_jobs_kill_type(wm, filelist, WM_JOB_TYPE_FILESEL_THUMBNAIL);
}

int thumbnails_running(wmWindowManager *wm, FileList *filelist)
{
	return WM_jobs_test(wm, filelist, WM_JOB_TYPE_FILESEL_THUMBNAIL);
}<|MERGE_RESOLUTION|>--- conflicted
+++ resolved
@@ -930,72 +930,6 @@
 	filelist_checkdir_lib(filelist, r_dir);
 }
 
-<<<<<<< HEAD
-=======
-static void filelist_entry_free(FileDirEntry *entry, const bool clear)
-{
-	if (entry->name) {
-		MEM_freeN(entry->name);
-	}
-	if (entry->description) {
-		MEM_freeN(entry->description);
-	}
-	if (entry->relpath) {
-		MEM_freeN(entry->relpath);
-	}
-	if (entry->image) {
-		IMB_freeImBuf(entry->image);
-	}
-	/* For now, consider FileDirEntryRevision::poin as not owned here, so no need to do anything about it */
-
-	if (!BLI_listbase_is_empty(&entry->variants)) {
-		FileDirEntryVariant *var;
-
-		for (var = entry->variants.first; var; var = var->next) {
-			if (var->name) {
-				MEM_freeN(var->name);
-			}
-			if (var->description) {
-				MEM_freeN(var->description);
-			}
-
-			if (!BLI_listbase_is_empty(&var->revisions)) {
-				FileDirEntryRevision *rev;
-
-				for (rev = var->revisions.first; rev; rev = rev->next) {
-					if (rev->comment) {
-						MEM_freeN(rev->comment);
-					}
-				}
-
-				BLI_freelistN(&var->revisions);
-			}
-		}
-
-		/* TODO: tags! */
-
-		BLI_freelistN(&entry->variants);
-	}
-	else if (entry->entry){
-		MEM_freeN(entry->entry);
-	}
-	if (clear) {
-		memset(entry, 0, sizeof(*entry));
-	}
-}
-
-static void filedirentryarr_free(FileDirEntryArr *array)
-{
-	FileDirEntry *entry;
-
-	for (entry = array->entries.first; entry; entry = entry->next) {
-		filelist_entry_free(entry, false);
-	}
-	BLI_freelistN(&array->entries);
-    array->nbr_entries = 0;
-}
-
->>>>>>> bc40f485
 FileList *filelist_new(short type)
 {
 	FileList *p = MEM_callocN(sizeof(*p), __func__);
