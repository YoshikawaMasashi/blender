--- conflicted
+++ resolved
@@ -146,22 +146,13 @@
 	if (sa && (sa->spacetype == SPACE_IMAGE)) {
 		SpaceImage *sima = (SpaceImage *)sa->spacedata.first;
 		
-<<<<<<< HEAD
-		if ((obact && (obact->mode & OB_MODE_TEXTURE_PAINT)) || (sima->mode == SI_MODE_PAINT))
-		{
-			// N.B. the paint undo system works by undonames
-			if (!ED_undo_paint_step(C, UNDO_PAINT_IMAGE, step, undoname ? undoname : op->type->name))
-				if (U.uiflag & USER_GLOBALUNDO)
-					BKE_undo_name(C, undoname ? undoname : op->type->name);
-=======
 		if ((obact && (obact->mode & OB_MODE_TEXTURE_PAINT)) || (sima->mode == SI_MODE_PAINT)) {
-			if (!ED_undo_paint_step(C, UNDO_PAINT_IMAGE, step, undoname) && undoname) {
+			if (!ED_undo_paint_step(C, UNDO_PAINT_IMAGE, step, undoname ? undoname : op->type->name)) {
 				if (U.uiflag & USER_GLOBALUNDO) {
 					ED_viewport_render_kill_jobs(C, true);
-					BKE_undo_name(C, undoname);
+					BKE_undo_name(C, undoname ? undoname : op->type->name);
 				}
 			}
->>>>>>> 107e6afd
 			
 			WM_event_add_notifier(C, NC_WINDOW, NULL);
 			return OPERATOR_FINISHED;
@@ -211,15 +202,10 @@
 			/* for example, texface stores image pointers */
 			undo_editmode_clear();
 			
-<<<<<<< HEAD
+			ED_viewport_render_kill_jobs(C, true);
+			
 			if (op)
 				BKE_undo_op(C, op);
-=======
-			ED_viewport_render_kill_jobs(C, true);
-
-			if (undoname)
-				BKE_undo_name(C, undoname);
->>>>>>> 107e6afd
 			else
 				BKE_undo_step(C, step);
 				
