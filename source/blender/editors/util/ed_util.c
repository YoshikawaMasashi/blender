--- conflicted
+++ resolved
@@ -60,12 +60,9 @@
 #include "BKE_packedFile.h"
 #include "BKE_paint.h"
 #include "BKE_screen.h"
-<<<<<<< HEAD
 #include "BKE_workspace.h"
 #include "BKE_layer.h"
-=======
 #include "BKE_undo_system.h"
->>>>>>> 473f17b3
 
 #include "ED_armature.h"
 #include "ED_buttons.h"
@@ -106,7 +103,6 @@
 	int reports_flag_prev = reports->flag & ~RPT_STORE;
 
 	SWAP(int, reports->flag, reports_flag_prev);
-
 
 	/* toggle on modes for objects that were saved with these enabled. for
 	 * e.g. linked objects we have to ensure that they are actually the
@@ -158,11 +154,16 @@
 
 	if (!bmain)
 		return;
-	
+
 	/* frees all editmode undos */
-<<<<<<< HEAD
-	undo_editmode_clear();
-	ED_undo_paint_free();
+	if (G.main->wm.first) {
+		wmWindowManager *wm = G.main->wm.first;
+		/* normally we don't check for NULL undo stack, do here since it may run in different context. */
+		if (wm->undo_stack) {
+			BKE_undosys_stack_destroy(wm->undo_stack);
+			wm->undo_stack = NULL;
+		}
+	}
 
 	for (Object *ob = bmain->object.first; ob; ob = ob->id.next) {
 		if (ob->type == OB_MESH) {
@@ -177,33 +178,6 @@
 			bArmature *arm = ob->data;
 			if (arm->edbo) {
 				ED_armature_edit_free(ob->data);
-=======
-	if (G.main->wm.first) {
-		wmWindowManager *wm = G.main->wm.first;
-		/* normally we don't check for NULL undo stack, do here since it may run in different context. */
-		if (wm->undo_stack) {
-			BKE_undosys_stack_destroy(wm->undo_stack);
-			wm->undo_stack = NULL;
-		}
-	}
-
-	for (sce = bmain->scene.first; sce; sce = sce->id.next) {
-		if (sce->obedit) {
-			Object *ob = sce->obedit;
-		
-			if (ob) {
-				if (ob->type == OB_MESH) {
-					Mesh *me = ob->data;
-					if (me->edit_btmesh) {
-						EDBM_mesh_free(me->edit_btmesh);
-						MEM_freeN(me->edit_btmesh);
-						me->edit_btmesh = NULL;
-					}
-				}
-				else if (ob->type == OB_ARMATURE) {
-					ED_armature_edit_free(ob->data);
-				}
->>>>>>> 473f17b3
 			}
 		}
 	}
