--- conflicted
+++ resolved
@@ -189,10 +189,10 @@
 			/* selecting with the mouse gives this behavior */
 			if(eBone->parent && (eBone->flag & BONE_CONNECTED) && (eBone->parent->flag & BONE_SELECTED))
 				eBone->flag |= BONE_ROOTSEL;
-			else
-				eBone->flag &= ~BONE_ROOTSEL;
-		}
-
+		else 
+			eBone->flag &= ~BONE_ROOTSEL;
+		}
+		
 		copy_v3_v3(eBone->head, curBone->arm_head);
 		copy_v3_v3(eBone->tail, curBone->arm_tail);		
 		
@@ -493,7 +493,7 @@
 static EditBone *editbone_name_exists (ListBase *edbo, const char *name)
 {
 	return BLI_findstring(edbo, name, offsetof(EditBone, name));
-}
+	}
 
 /* note: there's a unique_bone_name() too! */
 void unique_editbone_name (ListBase *edbo, char *name, EditBone *bone)
@@ -3131,7 +3131,7 @@
 		}
 		if (found) {
 			break;
-		}
+	}
 	}
 	
 	/* step 2b: parent child of end to newbone (child from this chain) */
@@ -4757,19 +4757,9 @@
 			
 			// 0 = don't strip off number extensions
 			flip_side_name(name, dgroup->name, FALSE);
-<<<<<<< HEAD
-			
-			for (curdg = ob->defbase.first; curdg; curdg=curdg->next) {
-				if (!strcmp(curdg->name, name))
-					break;
-			}
-			
-			dgroupflip[j] = curdg;
-=======
 			dgroupflip[j] = defgroup_find_name(ob, name);
->>>>>>> 36c273b1
-		}
-	}
+			}
+		}
 
 	/* create verts */
 	mesh = (Mesh*)ob->data;
@@ -5555,7 +5545,7 @@
 			if (modifiers_usesArmature(ob, arm)) { 
 				bDeformGroup *dg= defgroup_find_name(ob, oldname);
 				if(dg) {
-					BLI_strncpy(dg->name, newname, MAXBONENAME);
+					   BLI_strncpy(dg->name, newname, MAXBONENAME);
 				}
 			}
 			
