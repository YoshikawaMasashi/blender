--- conflicted
+++ resolved
@@ -69,11 +69,7 @@
 #define USE_EDBM_LOOPTRIS
 
 
-<<<<<<< HEAD
-void draw_image_cursor(SpaceImage *sima, ARegion *ar)
-=======
 void draw_image_cursor(ARegion *ar, const float cursor[2])
->>>>>>> 4d2b50ad
 {
 	float zoom[2], x_fac, y_fac;
 
