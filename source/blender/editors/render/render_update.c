--- conflicted
+++ resolved
@@ -102,6 +102,15 @@
       CTX_wm_area_set(C, area);
       CTX_wm_region_set(C, region);
 
+#ifdef WITH_LINEART
+      /* TODO: Needs some specific flag in the render pipeline that marks line art for update, that
+       * way we could avoid some unecessary updating.
+       */
+      if (updated) {
+        ED_lineart_post_frame_update_external(C, scene, update_ctx->depsgraph, false);
+      }
+#endif
+
       engine->flag &= ~RE_ENGINE_DO_UPDATE;
       /* NOTE: Important to pass non-updated depsgraph, This is because this function is called
        * from inside dependency graph evaluation. Additionally, if we pass fully evaluated one
@@ -152,34 +161,9 @@
 
   recursive_check = true;
 
-<<<<<<< HEAD
-  C = CTX_create();
-  CTX_data_main_set(C, bmain);
-  CTX_data_scene_set(C, scene);
-
-  CTX_wm_manager_set(C, bmain->wm.first);
-  wm = bmain->wm.first;
-
-#ifdef WITH_LINEART
-  /* TODO: Needs some specific flag in the render pipeline that marks line art for update, that way
-   * we could avoid some unecessary updating.
-   */
-  if (updated) {
-    ED_lineart_post_frame_update_external(C, scene, update_ctx->depsgraph, false);
-  }
-#endif
-
-  for (win = wm->windows.first; win; win = win->next) {
-    bScreen *screen = WM_window_get_active_screen(win);
-    ScrArea *area;
-    ARegion *region;
-
-    CTX_wm_window_set(C, win);
-=======
   wmWindowManager *wm = bmain->wm.first;
   LISTBASE_FOREACH (wmWindow *, window, &wm->windows) {
     bScreen *screen = WM_window_get_active_screen(window);
->>>>>>> 5668901c
 
     LISTBASE_FOREACH (ScrArea *, area, &screen->areabase) {
       if (area->spacetype == SPACE_VIEW3D) {
