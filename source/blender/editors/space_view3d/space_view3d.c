--- conflicted
+++ resolved
@@ -1133,11 +1133,7 @@
 static void view3d_main_region_cursor(wmWindow *win, ScrArea *UNUSED(sa), ARegion *UNUSED(ar))
 {
 	WorkSpace *workspace = WM_window_get_active_workspace(win);
-<<<<<<< HEAD
-	if (workspace->object_mode) {
-=======
 	if (workspace->object_mode & OB_MODE_EDIT) {
->>>>>>> 754d3a2f
 		WM_cursor_set(win, CURSOR_EDIT);
 	}
 	else {
