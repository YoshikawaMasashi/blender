--- conflicted
+++ resolved
@@ -5637,11 +5637,6 @@
 								BLI_assert(0);
 								break;
 						}
-<<<<<<< HEAD
-=======
-						CLAMP(intensity, 0.0f, 1.0f);
-						weight_to_rgb(ma_col, intensity);
->>>>>>> ed40d5ea
 					}
 				}
 				else {
