/*
 * ***** BEGIN GPL LICENSE BLOCK *****
 *
 * This program is free software; you can redistribute it and/or
 * modify it under the terms of the GNU General Public License
 * as published by the Free Software Foundation; either version 2
 * of the License, or (at your option) any later version.
 *
 * This program is distributed in the hope that it will be useful,
 * but WITHOUT ANY WARRANTY; without even the implied warranty of
 * MERCHANTABILITY or FITNESS FOR A PARTICULAR PURPOSE.  See the
 * GNU General Public License for more details.
 *
 * You should have received a copy of the GNU General Public License
 * along with this program; if not, write to the Free Software Foundation,
 * Inc., 51 Franklin Street, Fifth Floor, Boston, MA 02110-1301, USA.
 *
 * The Original Code is Copyright (C) 2008 Blender Foundation.
 * All rights reserved.
 *
 *
 * Contributor(s): Blender Foundation
 *
 * ***** END GPL LICENSE BLOCK *****
 */

/** \file blender/editors/space_view3d/view3d_edit.c
 *  \ingroup spview3d
 */

#include <string.h>
#include <stdio.h>
#include <math.h>
#include <float.h>

#include "DNA_armature_types.h"
#include "DNA_curve_types.h"
#include "DNA_object_types.h"
#include "DNA_scene_types.h"
#include "DNA_gpencil_types.h"

#include "MEM_guardedalloc.h"

#include "BLI_bitmap_draw_2d.h"
#include "BLI_blenlib.h"
#include "BLI_kdopbvh.h"
#include "BLI_math.h"
#include "BLI_utildefines.h"

#include "BKE_armature.h"
#include "BKE_camera.h"
#include "BKE_context.h"
#include "BKE_font.h"
#include "BKE_library.h"
#include "BKE_object.h"
#include "BKE_paint.h"
#include "BKE_report.h"
#include "BKE_scene.h"
#include "BKE_screen.h"
#include "BKE_action.h"

#include "DEG_depsgraph.h"

#include "BIF_gl.h"

#include "WM_api.h"
#include "WM_types.h"

#include "RNA_access.h"
#include "RNA_define.h"

#include "ED_armature.h"
#include "ED_particle.h"
#include "ED_keyframing.h"
#include "ED_screen.h"
#include "ED_transform.h"
#include "ED_mesh.h"
#include "ED_gpencil.h"
#include "ED_view3d.h"

#include "DEG_depsgraph_query.h"

#include "UI_resources.h"

#include "PIL_time.h" /* smoothview */

#include "view3d_intern.h"  /* own include */

static bool view3d_ensure_persp(struct View3D *v3d, ARegion *ar);

bool ED_view3d_offset_lock_check(const  View3D *v3d, const  RegionView3D *rv3d)
{
	return (rv3d->persp != RV3D_CAMOB) && (v3d->ob_centre_cursor || v3d->ob_centre);
}

/* ********************** view3d_edit: view manipulations ********************* */

/**
 * \return true when the view-port is locked to its camera.
 */
bool ED_view3d_camera_lock_check(const View3D *v3d, const RegionView3D *rv3d)
{
	return ((v3d->camera) &&
	        (!ID_IS_LINKED_DATABLOCK(v3d->camera)) &&
	        (v3d->flag2 & V3D_LOCK_CAMERA) &&
	        (rv3d->persp == RV3D_CAMOB));
}

/**
 * Apply the camera object transformation to the view-port.
 * (needed so we can use regular view-port manipulation operators, that sync back to the camera).
 */
void ED_view3d_camera_lock_init_ex(View3D *v3d, RegionView3D *rv3d, const bool calc_dist)
{
	if (ED_view3d_camera_lock_check(v3d, rv3d)) {
		if (calc_dist) {
			/* using a fallback dist is OK here since ED_view3d_from_object() compensates for it */
			rv3d->dist = ED_view3d_offset_distance(v3d->camera->obmat, rv3d->ofs, VIEW3D_DIST_FALLBACK);
		}
		ED_view3d_from_object(v3d->camera, rv3d->ofs, rv3d->viewquat, &rv3d->dist, NULL);
	}
}

void ED_view3d_camera_lock_init(View3D *v3d, RegionView3D *rv3d)
{
	ED_view3d_camera_lock_init_ex(v3d, rv3d, true);
}

/**
 * Apply the view-port transformation back to the camera object.
 *
 * \return true if the camera is moved.
 */
bool ED_view3d_camera_lock_sync(View3D *v3d, RegionView3D *rv3d)
{
	if (ED_view3d_camera_lock_check(v3d, rv3d)) {
		ObjectTfmProtectedChannels obtfm;
		Object *root_parent;

		if ((U.uiflag & USER_CAM_LOCK_NO_PARENT) == 0 && (root_parent = v3d->camera->parent)) {
			Object *ob_update;
			float tmat[4][4];
			float imat[4][4];
			float view_mat[4][4];
			float diff_mat[4][4];
			float parent_mat[4][4];

			while (root_parent->parent) {
				root_parent = root_parent->parent;
			}

			ED_view3d_to_m4(view_mat, rv3d->ofs, rv3d->viewquat, rv3d->dist);

			normalize_m4_m4(tmat, v3d->camera->obmat);

			invert_m4_m4(imat, tmat);
			mul_m4_m4m4(diff_mat, view_mat, imat);

			mul_m4_m4m4(parent_mat, diff_mat, root_parent->obmat);

			BKE_object_tfm_protected_backup(root_parent, &obtfm);
			BKE_object_apply_mat4(root_parent, parent_mat, true, false);
			BKE_object_tfm_protected_restore(root_parent, &obtfm, root_parent->protectflag);

			ob_update = v3d->camera;
			while (ob_update) {
				DEG_id_tag_update(&ob_update->id, OB_RECALC_OB);
				WM_main_add_notifier(NC_OBJECT | ND_TRANSFORM, ob_update);
				ob_update = ob_update->parent;
			}
		}
		else {
			/* always maintain the same scale */
			const short protect_scale_all = (OB_LOCK_SCALEX | OB_LOCK_SCALEY | OB_LOCK_SCALEZ);
			BKE_object_tfm_protected_backup(v3d->camera, &obtfm);
			ED_view3d_to_object(v3d->camera, rv3d->ofs, rv3d->viewquat, rv3d->dist);
			BKE_object_tfm_protected_restore(v3d->camera, &obtfm, v3d->camera->protectflag | protect_scale_all);

			DEG_id_tag_update(&v3d->camera->id, OB_RECALC_OB);
			WM_main_add_notifier(NC_OBJECT | ND_TRANSFORM, v3d->camera);
		}

		return true;
	}
	else {
		return false;
	}
}

bool ED_view3d_camera_autokey(
        Scene *scene, ID *id_key,
        struct bContext *C, const bool do_rotate, const bool do_translate)
{
	if (autokeyframe_cfra_can_key(scene, id_key)) {
		const float cfra = (float)CFRA;
		ListBase dsources = {NULL, NULL};

		/* add data-source override for the camera object */
		ANIM_relative_keyingset_add_source(&dsources, id_key, NULL, NULL);

		/* insert keyframes
		 * 1) on the first frame
		 * 2) on each subsequent frame
		 *    TODO: need to check in future that frame changed before doing this
		 */
		if (do_rotate) {
			struct KeyingSet *ks = ANIM_get_keyingset_for_autokeying(scene, ANIM_KS_ROTATION_ID);
			ANIM_apply_keyingset(C, &dsources, NULL, ks, MODIFYKEY_MODE_INSERT, cfra);
		}
		if (do_translate) {
			struct KeyingSet *ks = ANIM_get_keyingset_for_autokeying(scene, ANIM_KS_LOCATION_ID);
			ANIM_apply_keyingset(C, &dsources, NULL, ks, MODIFYKEY_MODE_INSERT, cfra);
		}

		/* free temp data */
		BLI_freelistN(&dsources);

		return true;
	}
	else {
		return false;
	}
}

/**
 * Call after modifying a locked view.
 *
 * \note Not every view edit currently auto-keys (numpad for eg),
 * this is complicated because of smoothview.
 */
bool ED_view3d_camera_lock_autokey(
        View3D *v3d, RegionView3D *rv3d,
        struct bContext *C, const bool do_rotate, const bool do_translate)
{
	/* similar to ED_view3d_cameracontrol_update */
	if (ED_view3d_camera_lock_check(v3d, rv3d)) {
		Scene *scene = CTX_data_scene(C);
		ID *id_key;
		Object *root_parent;
		if ((U.uiflag & USER_CAM_LOCK_NO_PARENT) == 0 && (root_parent = v3d->camera->parent)) {
			while (root_parent->parent) {
				root_parent = root_parent->parent;
			}
			id_key = &root_parent->id;
		}
		else {
			id_key = &v3d->camera->id;
		}

		return ED_view3d_camera_autokey(scene, id_key, C, do_rotate, do_translate);
	}
	else {
		return false;
	}
}

/**
 * For viewport operators that exit camera persp.
 *
 * \note This differs from simply setting ``rv3d->persp = persp`` because it
 * sets the ``ofs`` and ``dist`` values of the viewport so it matches the camera,
 * otherwise switching out of camera view may jump to a different part of the scene.
 */
static void view3d_persp_switch_from_camera(View3D *v3d, RegionView3D *rv3d, const char persp)
{
	BLI_assert(rv3d->persp == RV3D_CAMOB);
	BLI_assert(persp != RV3D_CAMOB);

	if (v3d->camera) {
		rv3d->dist = ED_view3d_offset_distance(v3d->camera->obmat, rv3d->ofs, VIEW3D_DIST_FALLBACK);
		ED_view3d_from_object(v3d->camera, rv3d->ofs, rv3d->viewquat, &rv3d->dist, NULL);
	}

	if (!ED_view3d_camera_lock_check(v3d, rv3d)) {
		rv3d->persp = persp;
	}
}

/* ********************* box view support ***************** */

static void view3d_boxview_clip(ScrArea *sa)
{
	ARegion *ar;
	BoundBox *bb = MEM_callocN(sizeof(BoundBox), "clipbb");
	float clip[6][4];
	float x1 = 0.0f, y1 = 0.0f, z1 = 0.0f, ofs[3] = {0.0f, 0.0f, 0.0f};
	int val;

	/* create bounding box */
	for (ar = sa->regionbase.first; ar; ar = ar->next) {
		if (ar->regiontype == RGN_TYPE_WINDOW) {
			RegionView3D *rv3d = ar->regiondata;

			if (rv3d->viewlock & RV3D_BOXCLIP) {
				if (ELEM(rv3d->view, RV3D_VIEW_TOP, RV3D_VIEW_BOTTOM)) {
					if (ar->winx > ar->winy) x1 = rv3d->dist;
					else x1 = ar->winx * rv3d->dist / ar->winy;

					if (ar->winx > ar->winy) y1 = ar->winy * rv3d->dist / ar->winx;
					else y1 = rv3d->dist;
					copy_v2_v2(ofs, rv3d->ofs);
				}
				else if (ELEM(rv3d->view, RV3D_VIEW_FRONT, RV3D_VIEW_BACK)) {
					ofs[2] = rv3d->ofs[2];

					if (ar->winx > ar->winy) z1 = ar->winy * rv3d->dist / ar->winx;
					else z1 = rv3d->dist;
				}
			}
		}
	}

	for (val = 0; val < 8; val++) {
		if (ELEM(val, 0, 3, 4, 7))
			bb->vec[val][0] = -x1 - ofs[0];
		else
			bb->vec[val][0] =  x1 - ofs[0];

		if (ELEM(val, 0, 1, 4, 5))
			bb->vec[val][1] = -y1 - ofs[1];
		else
			bb->vec[val][1] =  y1 - ofs[1];

		if (val > 3)
			bb->vec[val][2] = -z1 - ofs[2];
		else
			bb->vec[val][2] =  z1 - ofs[2];
	}

	/* normals for plane equations */
	normal_tri_v3(clip[0], bb->vec[0], bb->vec[1], bb->vec[4]);
	normal_tri_v3(clip[1], bb->vec[1], bb->vec[2], bb->vec[5]);
	normal_tri_v3(clip[2], bb->vec[2], bb->vec[3], bb->vec[6]);
	normal_tri_v3(clip[3], bb->vec[3], bb->vec[0], bb->vec[7]);
	normal_tri_v3(clip[4], bb->vec[4], bb->vec[5], bb->vec[6]);
	normal_tri_v3(clip[5], bb->vec[0], bb->vec[2], bb->vec[1]);

	/* then plane equations */
	for (val = 0; val < 6; val++) {
		clip[val][3] = -dot_v3v3(clip[val], bb->vec[val % 5]);
	}

	/* create bounding box */
	for (ar = sa->regionbase.first; ar; ar = ar->next) {
		if (ar->regiontype == RGN_TYPE_WINDOW) {
			RegionView3D *rv3d = ar->regiondata;

			if (rv3d->viewlock & RV3D_BOXCLIP) {
				rv3d->rflag |= RV3D_CLIPPING;
				memcpy(rv3d->clip, clip, sizeof(clip));
				if (rv3d->clipbb) MEM_freeN(rv3d->clipbb);
				rv3d->clipbb = MEM_dupallocN(bb);
			}
		}
	}
	MEM_freeN(bb);
}

/**
 * Find which axis values are shared between both views and copy to \a rv3d_dst
 * taking axis flipping into account.
 */
static void view3d_boxview_sync_axis(RegionView3D *rv3d_dst, RegionView3D *rv3d_src)
{
	/* absolute axis values above this are considered to be set (will be ~1.0f) */
	const float axis_eps = 0.5f;
	float viewinv[4];

	/* use the view rotation to identify which axis to sync on */
	float view_axis_all[4][3] = {
	    {1.0f, 0.0f, 0.0f},
	    {0.0f, 1.0f, 0.0f},
	    {1.0f, 0.0f, 0.0f},
	    {0.0f, 1.0f, 0.0f}};

	float *view_src_x = &view_axis_all[0][0];
	float *view_src_y = &view_axis_all[1][0];

	float *view_dst_x = &view_axis_all[2][0];
	float *view_dst_y = &view_axis_all[3][0];
	int i;


	/* we could use rv3d->viewinv, but better not depend on view matrix being updated */
	if (UNLIKELY(ED_view3d_quat_from_axis_view(rv3d_src->view, viewinv) == false)) {
		return;
	}
	invert_qt_normalized(viewinv);
	mul_qt_v3(viewinv, view_src_x);
	mul_qt_v3(viewinv, view_src_y);

	if (UNLIKELY(ED_view3d_quat_from_axis_view(rv3d_dst->view, viewinv) == false)) {
		return;
	}
	invert_qt_normalized(viewinv);
	mul_qt_v3(viewinv, view_dst_x);
	mul_qt_v3(viewinv, view_dst_y);

	/* check source and dest have a matching axis */
	for (i = 0; i < 3; i++) {
		if (((fabsf(view_src_x[i]) > axis_eps) || (fabsf(view_src_y[i]) > axis_eps)) &&
		    ((fabsf(view_dst_x[i]) > axis_eps) || (fabsf(view_dst_y[i]) > axis_eps)))
		{
			rv3d_dst->ofs[i] = rv3d_src->ofs[i];
		}
	}
}

/* sync center/zoom view of region to others, for view transforms */
static void view3d_boxview_sync(ScrArea *sa, ARegion *ar)
{
	ARegion *artest;
	RegionView3D *rv3d = ar->regiondata;
	short clip = 0;

	for (artest = sa->regionbase.first; artest; artest = artest->next) {
		if (artest != ar && artest->regiontype == RGN_TYPE_WINDOW) {
			RegionView3D *rv3dtest = artest->regiondata;

			if (rv3dtest->viewlock & RV3D_LOCKED) {
				rv3dtest->dist = rv3d->dist;
				view3d_boxview_sync_axis(rv3dtest, rv3d);
				clip |= rv3dtest->viewlock & RV3D_BOXCLIP;

				ED_region_tag_redraw(artest);
			}
		}
	}

	if (clip) {
		view3d_boxview_clip(sa);
	}
}

/* for home, center etc */
void view3d_boxview_copy(ScrArea *sa, ARegion *ar)
{
	ARegion *artest;
	RegionView3D *rv3d = ar->regiondata;
	bool clip = false;

	for (artest = sa->regionbase.first; artest; artest = artest->next) {
		if (artest != ar && artest->regiontype == RGN_TYPE_WINDOW) {
			RegionView3D *rv3dtest = artest->regiondata;

			if (rv3dtest->viewlock) {
				rv3dtest->dist = rv3d->dist;
				copy_v3_v3(rv3dtest->ofs, rv3d->ofs);
				ED_region_tag_redraw(artest);

				clip |= ((rv3dtest->viewlock & RV3D_BOXCLIP) != 0);
			}
		}
	}

	if (clip) {
		view3d_boxview_clip(sa);
	}
}

/* 'clip' is used to know if our clip setting has changed */
void ED_view3d_quadview_update(ScrArea *sa, ARegion *ar, bool do_clip)
{
	ARegion *ar_sync = NULL;
	RegionView3D *rv3d = ar->regiondata;
	short viewlock;
	/* this function copies flags from the first of the 3 other quadview
	 * regions to the 2 other, so it assumes this is the region whose
	 * properties are always being edited, weak */
	viewlock = rv3d->viewlock;

	if ((viewlock & RV3D_LOCKED) == 0) {
		do_clip = (viewlock & RV3D_BOXCLIP) != 0;
		viewlock = 0;
	}
	else if ((viewlock & RV3D_BOXVIEW) == 0 && (viewlock & RV3D_BOXCLIP) != 0) {
		do_clip = true;
		viewlock &= ~RV3D_BOXCLIP;
	}

	for (; ar; ar = ar->prev) {
		if (ar->alignment == RGN_ALIGN_QSPLIT) {
			rv3d = ar->regiondata;
			rv3d->viewlock = viewlock;

			if (do_clip && (viewlock & RV3D_BOXCLIP) == 0) {
				rv3d->rflag &= ~RV3D_BOXCLIP;
			}

			/* use ar_sync so we sync with one of the aligned views below
			 * else the view jumps on changing view settings like 'clip'
			 * since it copies from the perspective view */
			ar_sync = ar;
		}
	}

	if (rv3d->viewlock & RV3D_BOXVIEW) {
		view3d_boxview_sync(sa, ar_sync ? ar_sync : sa->regionbase.last);
	}

	/* ensure locked regions have an axis, locked user views don't make much sense */
	if (viewlock & RV3D_LOCKED) {
		int index_qsplit = 0;
		for (ar = sa->regionbase.first; ar; ar = ar->next) {
			if (ar->alignment == RGN_ALIGN_QSPLIT) {
				rv3d = ar->regiondata;
				if (rv3d->viewlock) {
					if (!RV3D_VIEW_IS_AXIS(rv3d->view)) {
						rv3d->view = ED_view3d_lock_view_from_index(index_qsplit);
						rv3d->persp = RV3D_ORTHO;
						ED_view3d_lock(rv3d);
					}
				}
				index_qsplit++;
			}
		}
	}

	ED_area_tag_redraw(sa);
}

/* ************************** init for view ops **********************************/

typedef struct ViewOpsData {
	/* context pointers (assigned by viewops_data_alloc) */
	Scene *scene;
	ScrArea *sa;
	ARegion *ar;
	View3D *v3d;
	RegionView3D *rv3d;

	/* needed for continuous zoom */
	wmTimer *timer;
	double timer_lastdraw;

	float oldquat[4];
	float viewquat[4]; /* working copy of rv3d->viewquat */
	float trackvec[3];
	float mousevec[3]; /* dolly only */
	float reverse;
	float dist_prev, camzoom_prev;
	float grid, far;
	bool axis_snap;  /* view rotate only */
	float zfac;

	/* use for orbit selection and auto-dist */
	float ofs[3], dyn_ofs[3];
	bool use_dyn_ofs;

	int origx, origy, oldx, oldy;
	int origkey; /* the key that triggered the operator */

} ViewOpsData;

#define TRACKBALLSIZE  (1.1f)

static void calctrackballvec(const rcti *rect, int mx, int my, float vec[3])
{
	const float radius = TRACKBALLSIZE;
	const float t = radius / (float)M_SQRT2;
	float x, y, z, d;

	/* normalize x and y */
	x = BLI_rcti_cent_x(rect) - mx;
	x /= (float)(BLI_rcti_size_x(rect) / 4);
	y = BLI_rcti_cent_y(rect) - my;
	y /= (float)(BLI_rcti_size_y(rect) / 2);
	d = sqrtf(x * x + y * y);
	if (d < t) { /* Inside sphere */
		z = sqrtf(radius * radius - d * d);
	}
	else { /* On hyperbola */
		z = t * t / d;
	}

	vec[0] = x;
	vec[1] = y;
	vec[2] = -z;     /* yah yah! */
}


/* -------------------------------------------------------------------- */
/* ViewOpsData */

/** \name Generic View Operator Custom-Data.
 * \{ */

/**
 * Allocate and fill in context pointers for #ViewOpsData
 */
static void viewops_data_alloc(bContext *C, wmOperator *op)
{
	ViewOpsData *vod = MEM_callocN(sizeof(ViewOpsData), "viewops data");

	/* store data */
	op->customdata = vod;
	vod->scene = CTX_data_scene(C);
	vod->sa = CTX_wm_area(C);
	vod->ar = CTX_wm_region(C);
	vod->v3d = vod->sa->spacedata.first;
	vod->rv3d = vod->ar->regiondata;
}

void view3d_orbit_apply_dyn_ofs(
        float r_ofs[3], const float ofs_old[3], const float viewquat_old[4],
        const float viewquat_new[4], const float dyn_ofs[3])
{
	float q[4];
	invert_qt_qt_normalized(q, viewquat_old);
	mul_qt_qtqt(q, q, viewquat_new);

	invert_qt_normalized(q);

	sub_v3_v3v3(r_ofs, ofs_old, dyn_ofs);
	mul_qt_v3(q, r_ofs);
	add_v3_v3(r_ofs, dyn_ofs);
}

static bool view3d_orbit_calc_center(bContext *C, float r_dyn_ofs[3])
{
	static float lastofs[3] = {0, 0, 0};
	bool is_set = false;

	Scene *scene = CTX_data_scene(C);
	SceneLayer *sl = CTX_data_scene_layer(C);
	Object *ob_act = OBACT_NEW;

	if (ob_act && (ob_act->mode & OB_MODE_ALL_PAINT) &&
	    /* with weight-paint + pose-mode, fall through to using calculateTransformCenter */
	    ((ob_act->mode & OB_MODE_WEIGHT_PAINT) && BKE_object_pose_armature_get(ob_act)) == 0)
	{
		/* in case of sculpting use last average stroke position as a rotation
		 * center, in other cases it's not clear what rotation center shall be
		 * so just rotate around object origin
		 */
		if (ob_act->mode & (OB_MODE_SCULPT | OB_MODE_TEXTURE_PAINT | OB_MODE_VERTEX_PAINT | OB_MODE_WEIGHT_PAINT)) {
			float stroke[3];
			BKE_paint_stroke_get_average(scene, ob_act, stroke);
			copy_v3_v3(lastofs, stroke);
		}
		else {
			copy_v3_v3(lastofs, ob_act->obmat[3]);
		}
		is_set = true;
	}
	else if (ob_act && (ob_act->mode & OB_MODE_EDIT) && (ob_act->type == OB_FONT)) {
		Curve *cu = ob_act->data;
		EditFont *ef = cu->editfont;
		int i;

		zero_v3(lastofs);
		for (i = 0; i < 4; i++) {
			add_v2_v2(lastofs, ef->textcurs[i]);
		}
		mul_v2_fl(lastofs, 1.0f / 4.0f);

		mul_m4_v3(ob_act->obmat, lastofs);

		is_set = true;
	}
	else if (ob_act == NULL || ob_act->mode == OB_MODE_OBJECT) {
		/* object mode use boundbox centers */
		Base *base;
		unsigned int tot = 0;
		float select_center[3];

		zero_v3(select_center);
		for (base = FIRSTBASE_NEW; base; base = base->next) {
			if (TESTBASE_NEW(base)) {
				/* use the boundbox if we can */
				Object *ob = base->object;

				if (ob->bb && !(ob->bb->flag & BOUNDBOX_DIRTY)) {
					float cent[3];

					BKE_boundbox_calc_center_aabb(ob->bb, cent);

					mul_m4_v3(ob->obmat, cent);
					add_v3_v3(select_center, cent);
				}
				else {
					add_v3_v3(select_center, ob->obmat[3]);
				}
				tot++;
			}
		}
		if (tot) {
			mul_v3_fl(select_center, 1.0f / (float)tot);
			copy_v3_v3(lastofs, select_center);
			is_set = true;
		}
	}
	else {
		/* If there's no selection, lastofs is unmodified and last value since static */
		is_set = calculateTransformCenter(C, V3D_AROUND_CENTER_MEAN, lastofs, NULL);
	}

	copy_v3_v3(r_dyn_ofs, lastofs);

	return is_set;
}

enum eViewOpsOrbit {
	VIEWOPS_ORBIT_SELECT = (1 << 0),
	VIEWOPS_ORBIT_DEPTH = (1 << 1),
};

static enum eViewOpsOrbit viewops_orbit_mode_ex(bool use_select, bool use_depth)
{
	enum eViewOpsOrbit flag = 0;
	if (use_select) {
		flag |= VIEWOPS_ORBIT_SELECT;
	}
	if (use_depth) {
		flag |= VIEWOPS_ORBIT_DEPTH;
	}

	return flag;
}

static enum eViewOpsOrbit viewops_orbit_mode(void)
{
	return viewops_orbit_mode_ex(
	        (U.uiflag & USER_ORBIT_SELECTION) != 0,
	        (U.uiflag & USER_ZBUF_ORBIT) != 0);
}

/**
 * Calculate the values for #ViewOpsData
 */
static void viewops_data_create_ex(
        bContext *C, wmOperator *op, const wmEvent *event,
        bool switch_from_camera, enum eViewOpsOrbit orbit_mode)
{
	ViewOpsData *vod = op->customdata;
	RegionView3D *rv3d = vod->rv3d;

	/* we need the depth info before changing any viewport options */
	if (orbit_mode & VIEWOPS_ORBIT_DEPTH) {
		struct Depsgraph *graph = CTX_data_depsgraph(C);
		float fallback_depth_pt[3];

		view3d_operator_needs_opengl(C); /* needed for zbuf drawing */

		negate_v3_v3(fallback_depth_pt, rv3d->ofs);

		vod->use_dyn_ofs = ED_view3d_autodist(
		        C, graph, vod->ar, vod->v3d,
		        event->mval, vod->dyn_ofs, true, fallback_depth_pt);
	}
	else {
		vod->use_dyn_ofs = false;
	}

	if (switch_from_camera) {
		/* switch from camera view when: */
		if (view3d_ensure_persp(vod->v3d, vod->ar)) {
			/* If we're switching from camera view to the perspective one,
			 * need to tag viewport update, so camera vuew and borders
			 * are properly updated.
			 */
			ED_region_tag_redraw(vod->ar);
		}
	}

	/* set the view from the camera, if view locking is enabled.
	 * we may want to make this optional but for now its needed always */
	ED_view3d_camera_lock_init(vod->v3d, vod->rv3d);

	vod->dist_prev = rv3d->dist;
	vod->camzoom_prev = rv3d->camzoom;
	copy_qt_qt(vod->viewquat, rv3d->viewquat);
	copy_qt_qt(vod->oldquat, rv3d->viewquat);
	vod->origx = vod->oldx = event->x;
	vod->origy = vod->oldy = event->y;
	vod->origkey = event->type; /* the key that triggered the operator.  */
	copy_v3_v3(vod->ofs, rv3d->ofs);

	if (orbit_mode & VIEWOPS_ORBIT_SELECT) {
		float ofs[3];
		if (view3d_orbit_calc_center(C, ofs) || (vod->use_dyn_ofs == false)) {
			vod->use_dyn_ofs = true;
			negate_v3_v3(vod->dyn_ofs, ofs);
			orbit_mode &= ~VIEWOPS_ORBIT_DEPTH;
		}
	}

	if (orbit_mode & VIEWOPS_ORBIT_DEPTH) {
		if (vod->use_dyn_ofs) {
			if (rv3d->is_persp) {
				float my_origin[3]; /* original G.vd->ofs */
				float my_pivot[3]; /* view */
				float dvec[3];

				/* locals for dist correction */
				float mat[3][3];
				float upvec[3];

				negate_v3_v3(my_origin, rv3d->ofs);             /* ofs is flipped */

				/* Set the dist value to be the distance from this 3d point
				 * this means youll always be able to zoom into it and panning wont go bad when dist was zero */

				/* remove dist value */
				upvec[0] = upvec[1] = 0;
				upvec[2] = rv3d->dist;
				copy_m3_m4(mat, rv3d->viewinv);

				mul_m3_v3(mat, upvec);
				sub_v3_v3v3(my_pivot, rv3d->ofs, upvec);
				negate_v3(my_pivot);                /* ofs is flipped */

				/* find a new ofs value that is along the view axis (rather than the mouse location) */
				closest_to_line_v3(dvec, vod->dyn_ofs, my_pivot, my_origin);
				vod->dist_prev = rv3d->dist = len_v3v3(my_pivot, dvec);

				negate_v3_v3(rv3d->ofs, dvec);
			}
			else {
				const float mval_ar_mid[2] = {
				    (float)vod->ar->winx / 2.0f,
				    (float)vod->ar->winy / 2.0f};

				ED_view3d_win_to_3d(vod->v3d, vod->ar, vod->dyn_ofs, mval_ar_mid, rv3d->ofs);
				negate_v3(rv3d->ofs);
			}
			negate_v3(vod->dyn_ofs);
			copy_v3_v3(vod->ofs, rv3d->ofs);
		}
	}

	{
		/* for dolly */
		const float mval_f[2] = {(float)event->mval[0],
		                         (float)event->mval[1]};
		ED_view3d_win_to_vector(vod->ar, mval_f, vod->mousevec);
	}

	/* lookup, we don't pass on v3d to prevent confusement */
	vod->grid = vod->v3d->grid;
	vod->far = vod->v3d->far;

	calctrackballvec(&vod->ar->winrct, event->x, event->y, vod->trackvec);

	{
		float tvec[3];
		negate_v3_v3(tvec, rv3d->ofs);
		vod->zfac = ED_view3d_calc_zfac(rv3d, tvec, NULL);
	}

	vod->reverse = 1.0f;
	if (rv3d->persmat[2][1] < 0.0f)
		vod->reverse = -1.0f;

	rv3d->rflag |= RV3D_NAVIGATING;
}

static void viewops_data_create(bContext *C, wmOperator *op, const wmEvent *event, bool switch_from_camera)
{
	enum eViewOpsOrbit orbit_mode = viewops_orbit_mode();
	viewops_data_create_ex(C, op, event, switch_from_camera, orbit_mode);
}

static void viewops_data_free(bContext *C, wmOperator *op)
{
	ARegion *ar;
#if 0
	Paint *p = BKE_paint_get_active_from_context(C);
#endif
	if (op->customdata) {
		ViewOpsData *vod = op->customdata;
		ar = vod->ar;
		vod->rv3d->rflag &= ~RV3D_NAVIGATING;

		if (vod->timer)
			WM_event_remove_timer(CTX_wm_manager(C), vod->timer->win, vod->timer);

		MEM_freeN(vod);
		op->customdata = NULL;
	}
	else {
		ar = CTX_wm_region(C);
	}

#if 0
	if (p && (p->flags & PAINT_FAST_NAVIGATE))
#endif
		ED_region_tag_redraw(ar);
}
/** \} */


/* ************************** viewrotate **********************************/

enum {
	VIEW_PASS = 0,
	VIEW_APPLY,
	VIEW_CONFIRM
};

/* NOTE: these defines are saved in keymap files, do not change values but just add new ones */
#define VIEW_MODAL_CONFIRM              1 /* used for all view operations */
#define VIEWROT_MODAL_AXIS_SNAP_ENABLE  2
#define VIEWROT_MODAL_AXIS_SNAP_DISABLE 3
#define VIEWROT_MODAL_SWITCH_ZOOM       4
#define VIEWROT_MODAL_SWITCH_MOVE       5
#define VIEWROT_MODAL_SWITCH_ROTATE     6

/* called in transform_ops.c, on each regeneration of keymaps  */
void viewrotate_modal_keymap(wmKeyConfig *keyconf)
{
	static EnumPropertyItem modal_items[] = {
		{VIEW_MODAL_CONFIRM,    "CONFIRM", 0, "Confirm", ""},

		{VIEWROT_MODAL_AXIS_SNAP_ENABLE,    "AXIS_SNAP_ENABLE", 0, "Enable Axis Snap", ""},
		{VIEWROT_MODAL_AXIS_SNAP_DISABLE,   "AXIS_SNAP_DISABLE", 0, "Disable Axis Snap", ""},
		
		{VIEWROT_MODAL_SWITCH_ZOOM, "SWITCH_TO_ZOOM", 0, "Switch to Zoom"},
		{VIEWROT_MODAL_SWITCH_MOVE, "SWITCH_TO_MOVE", 0, "Switch to Move"},

		{0, NULL, 0, NULL, NULL}
	};

	wmKeyMap *keymap = WM_modalkeymap_get(keyconf, "View3D Rotate Modal");

	/* this function is called for each spacetype, only needs to add map once */
	if (keymap && keymap->modal_items) return;

	keymap = WM_modalkeymap_add(keyconf, "View3D Rotate Modal", modal_items);

	/* items for modal map */
	WM_modalkeymap_add_item(keymap, MIDDLEMOUSE, KM_RELEASE, KM_ANY, 0, VIEW_MODAL_CONFIRM);
	WM_modalkeymap_add_item(keymap, ESCKEY, KM_PRESS, KM_ANY, 0, VIEW_MODAL_CONFIRM);

	WM_modalkeymap_add_item(keymap, LEFTALTKEY, KM_PRESS, KM_ANY, 0, VIEWROT_MODAL_AXIS_SNAP_ENABLE);
	WM_modalkeymap_add_item(keymap, LEFTALTKEY, KM_RELEASE, KM_ANY, 0, VIEWROT_MODAL_AXIS_SNAP_DISABLE);

	/* disabled mode switching for now, can re-implement better, later on */
#if 0
	WM_modalkeymap_add_item(keymap, LEFTMOUSE, KM_PRESS, KM_ANY, 0, VIEWROT_MODAL_SWITCH_ZOOM);
	WM_modalkeymap_add_item(keymap, LEFTCTRLKEY, KM_PRESS, KM_ANY, 0, VIEWROT_MODAL_SWITCH_ZOOM);
	WM_modalkeymap_add_item(keymap, LEFTSHIFTKEY, KM_PRESS, KM_ANY, 0, VIEWROT_MODAL_SWITCH_MOVE);
#endif
	
	/* assign map to operators */
	WM_modalkeymap_assign(keymap, "VIEW3D_OT_rotate");

}

static void viewrotate_apply_dyn_ofs(ViewOpsData *vod, const float viewquat_new[4])
{
	if (vod->use_dyn_ofs) {
		RegionView3D *rv3d = vod->rv3d;
		view3d_orbit_apply_dyn_ofs(rv3d->ofs, vod->ofs, vod->oldquat, viewquat_new, vod->dyn_ofs);
	}
}

static void viewrotate_apply_snap(ViewOpsData *vod)
{
	const float axis_limit = DEG2RADF(45 / 3);

	RegionView3D *rv3d = vod->rv3d;

	float viewquat_inv[4];
	float zaxis[3] = {0, 0, 1};
	float zaxis_best[3];
	int x, y, z;
	bool found = false;

	invert_qt_qt_normalized(viewquat_inv, vod->viewquat);

	mul_qt_v3(viewquat_inv, zaxis);
	normalize_v3(zaxis);


	for (x = -1; x < 2; x++) {
		for (y = -1; y < 2; y++) {
			for (z = -1; z < 2; z++) {
				if (x || y || z) {
					float zaxis_test[3] = {x, y, z};

					normalize_v3(zaxis_test);

					if (angle_normalized_v3v3(zaxis_test, zaxis) < axis_limit) {
						copy_v3_v3(zaxis_best, zaxis_test);
						found = true;
					}
				}
			}
		}
	}

	if (found) {

		/* find the best roll */
		float quat_roll[4], quat_final[4], quat_best[4], quat_snap[4];
		float viewquat_align[4]; /* viewquat aligned to zaxis_best */
		float viewquat_align_inv[4]; /* viewquat aligned to zaxis_best */
		float best_angle = axis_limit;
		int j;

		/* viewquat_align is the original viewquat aligned to the snapped axis
		 * for testing roll */
		rotation_between_vecs_to_quat(viewquat_align, zaxis_best, zaxis);
		normalize_qt(viewquat_align);
		mul_qt_qtqt(viewquat_align, vod->viewquat, viewquat_align);
		normalize_qt(viewquat_align);
		invert_qt_qt_normalized(viewquat_align_inv, viewquat_align);

		vec_to_quat(quat_snap, zaxis_best, OB_NEGZ, OB_POSY);
		normalize_qt(quat_snap);
		invert_qt_normalized(quat_snap);

		/* check if we can find the roll */
		found = false;

		/* find best roll */
		for (j = 0; j < 8; j++) {
			float angle;
			float xaxis1[3] = {1, 0, 0};
			float xaxis2[3] = {1, 0, 0};
			float quat_final_inv[4];

			axis_angle_to_quat(quat_roll, zaxis_best, (float)j * DEG2RADF(45.0f));
			normalize_qt(quat_roll);

			mul_qt_qtqt(quat_final, quat_snap, quat_roll);
			normalize_qt(quat_final);

			/* compare 2 vector angles to find the least roll */
			invert_qt_qt_normalized(quat_final_inv, quat_final);
			mul_qt_v3(viewquat_align_inv, xaxis1);
			mul_qt_v3(quat_final_inv, xaxis2);
			angle = angle_v3v3(xaxis1, xaxis2);

			if (angle <= best_angle) {
				found = true;
				best_angle = angle;
				copy_qt_qt(quat_best, quat_final);
			}
		}

		if (found) {
			/* lock 'quat_best' to an axis view if we can */
			rv3d->view = ED_view3d_quat_to_axis_view(quat_best, 0.01f);
			if (rv3d->view != RV3D_VIEW_USER) {
				ED_view3d_quat_from_axis_view(rv3d->view, quat_best);
			}
		}
		else {
			copy_qt_qt(quat_best, viewquat_align);
		}

		copy_qt_qt(rv3d->viewquat, quat_best);

		viewrotate_apply_dyn_ofs(vod, rv3d->viewquat);
	}
}

static void viewrotate_apply(ViewOpsData *vod, int x, int y)
{
	RegionView3D *rv3d = vod->rv3d;

	rv3d->view = RV3D_VIEW_USER; /* need to reset every time because of view snapping */

	if (U.flag & USER_TRACKBALL) {
		float axis[3], q1[4], dvec[3], newvec[3];
		float angle;

		calctrackballvec(&vod->ar->winrct, x, y, newvec);

		sub_v3_v3v3(dvec, newvec, vod->trackvec);

		angle = (len_v3(dvec) / (2.0f * TRACKBALLSIZE)) * (float)M_PI;

		/* Allow for rotation beyond the interval [-pi, pi] */
		angle = angle_wrap_rad(angle);

		/* This relation is used instead of the actual angle between vectors
		 * so that the angle of rotation is linearly proportional to
		 * the distance that the mouse is dragged. */

		cross_v3_v3v3(axis, vod->trackvec, newvec);
		axis_angle_to_quat(q1, axis, angle);

		mul_qt_qtqt(vod->viewquat, q1, vod->oldquat);

		viewrotate_apply_dyn_ofs(vod, vod->viewquat);
	}
	else {
		/* New turntable view code by John Aughey */
		float quat_local_x[4], quat_global_z[4];
		float m[3][3];
		float m_inv[3][3];
		const float zvec_global[3] = {0.0f, 0.0f, 1.0f};
		float xaxis[3];

		/* Sensitivity will control how fast the viewport rotates.  0.007 was
		 * obtained experimentally by looking at viewport rotation sensitivities
		 * on other modeling programs. */
		/* Perhaps this should be a configurable user parameter. */
		const float sensitivity = 0.007f;

		/* Get the 3x3 matrix and its inverse from the quaternion */
		quat_to_mat3(m, vod->viewquat);
		invert_m3_m3(m_inv, m);

		/* avoid gimble lock */
#if 1
		if (len_squared_v3v3(zvec_global, m_inv[2]) > 0.001f) {
			float fac;
			cross_v3_v3v3(xaxis, zvec_global, m_inv[2]);
			if (dot_v3v3(xaxis, m_inv[0]) < 0) {
				negate_v3(xaxis);
			}
			fac = angle_normalized_v3v3(zvec_global, m_inv[2]) / (float)M_PI;
			fac = fabsf(fac - 0.5f) * 2;
			fac = fac * fac;
			interp_v3_v3v3(xaxis, xaxis, m_inv[0], fac);
		}
		else {
			copy_v3_v3(xaxis, m_inv[0]);
		}
#else
		copy_v3_v3(xaxis, m_inv[0]);
#endif

		/* Determine the direction of the x vector (for rotating up and down) */
		/* This can likely be computed directly from the quaternion. */

		/* Perform the up/down rotation */
		axis_angle_to_quat(quat_local_x, xaxis, sensitivity * -(y - vod->oldy));
		mul_qt_qtqt(quat_local_x, vod->viewquat, quat_local_x);

		/* Perform the orbital rotation */
		axis_angle_to_quat_single(quat_global_z, 'Z', sensitivity * vod->reverse * (x - vod->oldx));
		mul_qt_qtqt(vod->viewquat, quat_local_x, quat_global_z);

		viewrotate_apply_dyn_ofs(vod, vod->viewquat);
	}

	/* avoid precision loss over time */
	normalize_qt(vod->viewquat);

	/* use a working copy so view rotation locking doesnt overwrite the locked
	 * rotation back into the view we calculate with */
	copy_qt_qt(rv3d->viewquat, vod->viewquat);

	/* check for view snap,
	 * note: don't apply snap to vod->viewquat so the view wont jam up */
	if (vod->axis_snap) {
		viewrotate_apply_snap(vod);
	}
	vod->oldx = x;
	vod->oldy = y;

	ED_view3d_camera_lock_sync(vod->v3d, rv3d);

	ED_region_tag_redraw(vod->ar);
}

static int viewrotate_modal(bContext *C, wmOperator *op, const wmEvent *event)
{
	ViewOpsData *vod = op->customdata;
	short event_code = VIEW_PASS;
	bool use_autokey = false;
	int ret = OPERATOR_RUNNING_MODAL;

	/* execute the events */
	if (event->type == MOUSEMOVE) {
		event_code = VIEW_APPLY;
	}
	else if (event->type == EVT_MODAL_MAP) {
		switch (event->val) {
			case VIEW_MODAL_CONFIRM:
				event_code = VIEW_CONFIRM;
				break;
			case VIEWROT_MODAL_AXIS_SNAP_ENABLE:
				vod->axis_snap = true;
				event_code = VIEW_APPLY;
				break;
			case VIEWROT_MODAL_AXIS_SNAP_DISABLE:
				vod->axis_snap = false;
				event_code = VIEW_APPLY;
				break;
			case VIEWROT_MODAL_SWITCH_ZOOM:
				WM_operator_name_call(C, "VIEW3D_OT_zoom", WM_OP_INVOKE_DEFAULT, NULL);
				event_code = VIEW_CONFIRM;
				break;
			case VIEWROT_MODAL_SWITCH_MOVE:
				WM_operator_name_call(C, "VIEW3D_OT_move", WM_OP_INVOKE_DEFAULT, NULL);
				event_code = VIEW_CONFIRM;
				break;
		}
	}
	else if (event->type == vod->origkey && event->val == KM_RELEASE) {
		event_code = VIEW_CONFIRM;
	}

	if (event_code == VIEW_APPLY) {
		viewrotate_apply(vod, event->x, event->y);
		if (ED_screen_animation_playing(CTX_wm_manager(C))) {
			use_autokey = true;
		}
	}
	else if (event_code == VIEW_CONFIRM) {
		ED_view3d_depth_tag_update(vod->rv3d);
		use_autokey = true;
		ret = OPERATOR_FINISHED;
	}

	if (use_autokey) {
		ED_view3d_camera_lock_autokey(vod->v3d, vod->rv3d, C, true, true);
	}

	if (ret & OPERATOR_FINISHED) {
		viewops_data_free(C, op);
	}

	return ret;
}

/**
 * Action to take when rotating the view,
 * handle auto-persp and logic for switching out of views.
 *
 * shared with NDOF.
 */
static bool view3d_ensure_persp(struct View3D *v3d, ARegion *ar)
{
	RegionView3D *rv3d = ar->regiondata;
	const bool autopersp = (U.uiflag & USER_AUTOPERSP) != 0;

	BLI_assert((rv3d->viewlock & RV3D_LOCKED) == 0);

	if (ED_view3d_camera_lock_check(v3d, rv3d))
		return false;

	if (rv3d->persp != RV3D_PERSP) {
		if (rv3d->persp == RV3D_CAMOB) {
			/* If autopersp and previous view was an axis one, switch back to PERSP mode, else reuse previous mode. */
			char persp = (autopersp && RV3D_VIEW_IS_AXIS(rv3d->lview)) ? RV3D_PERSP : rv3d->lpersp;
			view3d_persp_switch_from_camera(v3d, rv3d, persp);
		}
		else if (autopersp && RV3D_VIEW_IS_AXIS(rv3d->view)) {
			rv3d->persp = RV3D_PERSP;
		}
		return true;
	}

	return false;
}

static int viewrotate_invoke(bContext *C, wmOperator *op, const wmEvent *event)
{
	ViewOpsData *vod;

	/* makes op->customdata */
	viewops_data_alloc(C, op);
	vod = op->customdata;

	/* poll should check but in some cases fails, see poll func for details */
	if (vod->rv3d->viewlock & RV3D_LOCKED) {
		viewops_data_free(C, op);
		return OPERATOR_PASS_THROUGH;
	}

	ED_view3d_smooth_view_force_finish(C, vod->v3d, vod->ar);

	viewops_data_create(C, op, event, true);

	if (ELEM(event->type, MOUSEPAN, MOUSEROTATE)) {
		/* Rotate direction we keep always same */
		int x, y;

		if (event->type == MOUSEPAN) {
			if (U.uiflag2 & USER_TRACKPAD_NATURAL) {
				x = 2 * event->x - event->prevx;
				y = 2 * event->y - event->prevy;
			}
			else {
				x = event->prevx;
				y = event->prevy;
			}
		}
		else {
			/* MOUSEROTATE performs orbital rotation, so y axis delta is set to 0 */
			x = event->prevx;
			y = event->y;
		}

		viewrotate_apply(vod, x, y);
		ED_view3d_depth_tag_update(vod->rv3d);

		viewops_data_free(C, op);

		return OPERATOR_FINISHED;
	}
	else {
		/* add temp handler */
		WM_event_add_modal_handler(C, op);

		return OPERATOR_RUNNING_MODAL;
	}
}

/* test for unlocked camera view in quad view */
static int view3d_camera_user_poll(bContext *C)
{
	View3D *v3d;
	ARegion *ar;

	if (ED_view3d_context_user_region(C, &v3d, &ar)) {
		RegionView3D *rv3d = ar->regiondata;
		if (rv3d->persp == RV3D_CAMOB) {
			return 1;
		}
	}

	return 0;
}

static int view3d_lock_poll(bContext *C)
{
	View3D *v3d = CTX_wm_view3d(C);
	if (v3d) {
		RegionView3D *rv3d = CTX_wm_region_view3d(C);
		if (rv3d) {
			return ED_view3d_offset_lock_check(v3d, rv3d);
		}
	}
	return false;
}

static void viewrotate_cancel(bContext *C, wmOperator *op)
{
	viewops_data_free(C, op);
}

void VIEW3D_OT_rotate(wmOperatorType *ot)
{
	/* identifiers */
	ot->name = "Rotate View";
	ot->description = "Rotate the view";
	ot->idname = "VIEW3D_OT_rotate";

	/* api callbacks */
	ot->invoke = viewrotate_invoke;
	ot->modal = viewrotate_modal;
	ot->poll = ED_operator_region_view3d_active;
	ot->cancel = viewrotate_cancel;

	/* flags */
	ot->flag = OPTYPE_BLOCKING | OPTYPE_GRAB_CURSOR;
}

#ifdef WITH_INPUT_NDOF

/** \name NDOF Utility Functions
 * \{ */

#define NDOF_HAS_TRANSLATE ((!ED_view3d_offset_lock_check(v3d, rv3d)) && !is_zero_v3(ndof->tvec))
#define NDOF_HAS_ROTATE    (((rv3d->viewlock & RV3D_LOCKED) == 0) && !is_zero_v3(ndof->rvec))

/**
 * \param depth_pt: A point to calculate the depth (in perspective mode)
 */
static float view3d_ndof_pan_speed_calc_ex(RegionView3D *rv3d, const float depth_pt[3])
{
	float speed = rv3d->pixsize * NDOF_PIXELS_PER_SECOND;

	if (rv3d->is_persp) {
		speed *= ED_view3d_calc_zfac(rv3d, depth_pt, NULL);
	}

	return speed;
}

static float view3d_ndof_pan_speed_calc_from_dist(RegionView3D *rv3d, const float dist)
{
	float viewinv[4];
	float tvec[3];

	BLI_assert(dist >= 0.0f);

	copy_v3_fl3(tvec, 0.0f, 0.0f, dist);
	/* rv3d->viewinv isn't always valid */
#if 0
	mul_mat3_m4_v3(rv3d->viewinv, tvec);
#else
	invert_qt_qt_normalized(viewinv, rv3d->viewquat);
	mul_qt_v3(viewinv, tvec);
#endif

	return view3d_ndof_pan_speed_calc_ex(rv3d, tvec);
}

static float view3d_ndof_pan_speed_calc(RegionView3D *rv3d)
{
	float tvec[3];
	negate_v3_v3(tvec, rv3d->ofs);

	return view3d_ndof_pan_speed_calc_ex(rv3d, tvec);
}

/**
 * Zoom and pan in the same function since sometimes zoom is interpreted as dolly (pan forward).
 *
 * \param has_zoom zoom, otherwise dolly, often `!rv3d->is_persp` since it doesnt make sense to dolly in ortho.
 */
static void view3d_ndof_pan_zoom(const struct wmNDOFMotionData *ndof, ScrArea *sa, ARegion *ar,
                                 const bool has_translate, const bool has_zoom)
{
	RegionView3D *rv3d = ar->regiondata;
	float view_inv[4];
	float pan_vec[3];

	if (has_translate == false && has_zoom == false) {
		return;
	}

	WM_event_ndof_pan_get(ndof, pan_vec, false);

	if (has_zoom) {
		/* zoom with Z */

		/* Zoom!
		 * velocity should be proportional to the linear velocity attained by rotational motion of same strength
		 * [got that?]
		 * proportional to arclength = radius * angle
		 */

		pan_vec[2] = 0.0f;

		/* "zoom in" or "translate"? depends on zoom mode in user settings? */
		if (ndof->tvec[2]) {
			float zoom_distance = rv3d->dist * ndof->dt * ndof->tvec[2];

			if (U.ndof_flag & NDOF_ZOOM_INVERT)
				zoom_distance = -zoom_distance;

			rv3d->dist += zoom_distance;
		}
	}
	else {
		/* dolly with Z */

		/* all callers must check */
		if (has_translate) {
			BLI_assert(ED_view3d_offset_lock_check((View3D *)sa->spacedata.first, rv3d) == false);
		}
	}

	if (has_translate) {
		const float speed = view3d_ndof_pan_speed_calc(rv3d);

		mul_v3_fl(pan_vec, speed * ndof->dt);

		/* transform motion from view to world coordinates */
		invert_qt_qt_normalized(view_inv, rv3d->viewquat);
		mul_qt_v3(view_inv, pan_vec);

		/* move center of view opposite of hand motion (this is camera mode, not object mode) */
		sub_v3_v3(rv3d->ofs, pan_vec);

		if (rv3d->viewlock & RV3D_BOXVIEW) {
			view3d_boxview_sync(sa, ar);
		}
	}
}


static void view3d_ndof_orbit(const struct wmNDOFMotionData *ndof, ScrArea *sa, ARegion *ar,
                              /* optional, can be NULL*/
                              ViewOpsData *vod)
{
	View3D *v3d = sa->spacedata.first;
	RegionView3D *rv3d = ar->regiondata;

	float view_inv[4];

	BLI_assert((rv3d->viewlock & RV3D_LOCKED) == 0);

	view3d_ensure_persp(v3d, ar);

	rv3d->view = RV3D_VIEW_USER;

	invert_qt_qt_normalized(view_inv, rv3d->viewquat);

	if (U.ndof_flag & NDOF_TURNTABLE) {
		float rot[3];

		/* turntable view code by John Aughey, adapted for 3D mouse by [mce] */
		float angle, quat[4];
		float xvec[3] = {1, 0, 0};

		/* only use XY, ignore Z */
		WM_event_ndof_rotate_get(ndof, rot);

		/* Determine the direction of the x vector (for rotating up and down) */
		mul_qt_v3(view_inv, xvec);

		/* Perform the up/down rotation */
		angle = ndof->dt * rot[0];
		axis_angle_to_quat(quat, xvec, angle);
		mul_qt_qtqt(rv3d->viewquat, rv3d->viewquat, quat);

		/* Perform the orbital rotation */
		angle = ndof->dt * rot[1];

		/* update the onscreen doo-dad */
		rv3d->rot_angle = angle;
		rv3d->rot_axis[0] = 0;
		rv3d->rot_axis[1] = 0;
		rv3d->rot_axis[2] = 1;

		axis_angle_to_quat_single(quat, 'Z', angle);
		mul_qt_qtqt(rv3d->viewquat, rv3d->viewquat, quat);

	}
	else {
		float quat[4];
		float axis[3];
		float angle = WM_event_ndof_to_axis_angle(ndof, axis);

		/* transform rotation axis from view to world coordinates */
		mul_qt_v3(view_inv, axis);

		/* update the onscreen doo-dad */
		rv3d->rot_angle = angle;
		copy_v3_v3(rv3d->rot_axis, axis);

		axis_angle_to_quat(quat, axis, angle);

		/* apply rotation */
		mul_qt_qtqt(rv3d->viewquat, rv3d->viewquat, quat);
	}

	if (vod) {
		viewrotate_apply_dyn_ofs(vod, rv3d->viewquat);
	}
}

/**
 * Called from both fly mode and walk mode,
 */
void view3d_ndof_fly(
        const wmNDOFMotionData *ndof,
        View3D *v3d, RegionView3D *rv3d,
        const bool use_precision, const short protectflag,
        bool *r_has_translate, bool *r_has_rotate)
{
	bool has_translate = NDOF_HAS_TRANSLATE;
	bool has_rotate = NDOF_HAS_ROTATE;

	float view_inv[4];
	invert_qt_qt_normalized(view_inv, rv3d->viewquat);

	rv3d->rot_angle = 0.0f;  /* disable onscreen rotation doo-dad */

	if (has_translate) {
		/* ignore real 'dist' since fly has its own speed settings,
		 * also its overwritten at this point. */
		float speed = view3d_ndof_pan_speed_calc_from_dist(rv3d, 1.0f);
		float trans[3], trans_orig_y;

		if (use_precision)
			speed *= 0.2f;

		WM_event_ndof_pan_get(ndof, trans, false);
		mul_v3_fl(trans, speed * ndof->dt);
		trans_orig_y = trans[1];

		if (U.ndof_flag & NDOF_FLY_HELICOPTER) {
			trans[1] = 0.0f;
		}

		/* transform motion from view to world coordinates */
		mul_qt_v3(view_inv, trans);

		if (U.ndof_flag & NDOF_FLY_HELICOPTER) {
			/* replace world z component with device y (yes it makes sense) */
			trans[2] = trans_orig_y;
		}

		if (rv3d->persp == RV3D_CAMOB) {
			/* respect camera position locks */
			if (protectflag & OB_LOCK_LOCX) trans[0] = 0.0f;
			if (protectflag & OB_LOCK_LOCY) trans[1] = 0.0f;
			if (protectflag & OB_LOCK_LOCZ) trans[2] = 0.0f;
		}

		if (!is_zero_v3(trans)) {
			/* move center of view opposite of hand motion (this is camera mode, not object mode) */
			sub_v3_v3(rv3d->ofs, trans);
			has_translate = true;
		}
		else {
			has_translate = false;
		}
	}

	if (has_rotate) {
		const float turn_sensitivity = 1.0f;

		float rotation[4];
		float axis[3];
		float angle = turn_sensitivity * WM_event_ndof_to_axis_angle(ndof, axis);

		if (fabsf(angle) > 0.0001f) {
			has_rotate = true;

			if (use_precision)
				angle *= 0.2f;

			/* transform rotation axis from view to world coordinates */
			mul_qt_v3(view_inv, axis);

			/* apply rotation to view */
			axis_angle_to_quat(rotation, axis, angle);
			mul_qt_qtqt(rv3d->viewquat, rv3d->viewquat, rotation);

			if (U.ndof_flag & NDOF_LOCK_HORIZON) {
				/* force an upright viewpoint
				 * TODO: make this less... sudden */
				float view_horizon[3] = {1.0f, 0.0f, 0.0f}; /* view +x */
				float view_direction[3] = {0.0f, 0.0f, -1.0f}; /* view -z (into screen) */

				/* find new inverse since viewquat has changed */
				invert_qt_qt_normalized(view_inv, rv3d->viewquat);
				/* could apply reverse rotation to existing view_inv to save a few cycles */

				/* transform view vectors to world coordinates */
				mul_qt_v3(view_inv, view_horizon);
				mul_qt_v3(view_inv, view_direction);


				/* find difference between view & world horizons
				 * true horizon lives in world xy plane, so look only at difference in z */
				angle = -asinf(view_horizon[2]);

				/* rotate view so view horizon = world horizon */
				axis_angle_to_quat(rotation, view_direction, angle);
				mul_qt_qtqt(rv3d->viewquat, rv3d->viewquat, rotation);
			}

			rv3d->view = RV3D_VIEW_USER;
		}
		else {
			has_rotate = false;
		}
	}

	*r_has_translate = has_translate;
	*r_has_rotate    = has_rotate;
}

/** \} */


/* -- "orbit" navigation (trackball/turntable)
 * -- zooming
 * -- panning in rotationally-locked views
 */
static int ndof_orbit_invoke(bContext *C, wmOperator *op, const wmEvent *event)
{
	
	if (event->type != NDOF_MOTION) {
		return OPERATOR_CANCELLED;
	}
	else {
		ViewOpsData *vod;
		View3D *v3d;
		RegionView3D *rv3d;

		const wmNDOFMotionData *ndof = event->customdata;

		viewops_data_alloc(C, op);
		viewops_data_create_ex(
		        C, op, event,
		        viewops_orbit_mode_ex((U.uiflag & USER_ORBIT_SELECTION) != 0, false), false);
		vod = op->customdata;

		ED_view3d_smooth_view_force_finish(C, vod->v3d, vod->ar);

		v3d = vod->v3d;
		rv3d = vod->rv3d;

		/* off by default, until changed later this function */
		rv3d->rot_angle = 0.0f;

		ED_view3d_camera_lock_init_ex(v3d, rv3d, false);

		if (ndof->progress != P_FINISHING) {
			const bool has_rotation = NDOF_HAS_ROTATE;
			/* if we can't rotate, fallback to translate (locked axis views) */
			const bool has_translate = NDOF_HAS_TRANSLATE && (rv3d->viewlock & RV3D_LOCKED);
			const bool has_zoom = (ndof->tvec[2] != 0.0f) && !rv3d->is_persp;

			if (has_translate || has_zoom) {
				view3d_ndof_pan_zoom(ndof, vod->sa, vod->ar, has_translate, has_zoom);
			}

			if (has_rotation) {
				view3d_ndof_orbit(ndof, vod->sa, vod->ar, vod);
			}
		}

		ED_view3d_camera_lock_sync(v3d, rv3d);

		ED_region_tag_redraw(vod->ar);

		viewops_data_free(C, op);

		return OPERATOR_FINISHED;
	}
}

void VIEW3D_OT_ndof_orbit(struct wmOperatorType *ot)
{
	/* identifiers */
	ot->name = "NDOF Orbit View";
	ot->description = "Orbit the view using the 3D mouse";
	ot->idname = "VIEW3D_OT_ndof_orbit";

	/* api callbacks */
	ot->invoke = ndof_orbit_invoke;
	ot->poll = ED_operator_view3d_active;

	/* flags */
	ot->flag = 0;
}

static int ndof_orbit_zoom_invoke(bContext *C, wmOperator *op, const wmEvent *event)
{
	
	if (event->type != NDOF_MOTION) {
		return OPERATOR_CANCELLED;
	}
	else {
		ViewOpsData *vod;
		View3D *v3d;
		RegionView3D *rv3d;

		const wmNDOFMotionData *ndof = event->customdata;

		viewops_data_alloc(C, op);
		viewops_data_create_ex(
		        C, op, event,
		        viewops_orbit_mode_ex((U.uiflag & USER_ORBIT_SELECTION) != 0, false), false);

		vod = op->customdata;

		ED_view3d_smooth_view_force_finish(C, vod->v3d, vod->ar);

		v3d = vod->v3d;
		rv3d = vod->rv3d;

		/* off by default, until changed later this function */
		rv3d->rot_angle = 0.0f;

		ED_view3d_camera_lock_init_ex(v3d, rv3d, false);

		if (ndof->progress == P_FINISHING) {
			/* pass */
		}
		else if ((rv3d->persp == RV3D_ORTHO) && RV3D_VIEW_IS_AXIS(rv3d->view)) {
			/* if we can't rotate, fallback to translate (locked axis views) */
			const bool has_translate = NDOF_HAS_TRANSLATE;
			const bool has_zoom = (ndof->tvec[2] != 0.0f) && ED_view3d_offset_lock_check(v3d, rv3d);

			if (has_translate || has_zoom) {
				view3d_ndof_pan_zoom(ndof, vod->sa, vod->ar, has_translate, true);
			}
		}
		else if ((U.ndof_flag & NDOF_MODE_ORBIT) ||
		         ED_view3d_offset_lock_check(v3d, rv3d))
		{
			const bool has_rotation = NDOF_HAS_ROTATE;
			const bool has_zoom = (ndof->tvec[2] != 0.0f);

			if (has_zoom) {
				view3d_ndof_pan_zoom(ndof, vod->sa, vod->ar, false, has_zoom);
			}

			if (has_rotation) {
				view3d_ndof_orbit(ndof, vod->sa, vod->ar, vod);
			}
		}
		else {  /* free/explore (like fly mode) */
			const bool has_rotation = NDOF_HAS_ROTATE;
			const bool has_translate = NDOF_HAS_TRANSLATE;
			const bool has_zoom = (ndof->tvec[2] != 0.0f) && !rv3d->is_persp;

			float dist_backup;

			if (has_translate || has_zoom) {
				view3d_ndof_pan_zoom(ndof, vod->sa, vod->ar, has_translate, has_zoom);
			}

			dist_backup = rv3d->dist;
			ED_view3d_distance_set(rv3d, 0.0f);

			if (has_rotation) {
				view3d_ndof_orbit(ndof, vod->sa, vod->ar, NULL);
			}

			ED_view3d_distance_set(rv3d, dist_backup);
		}

		ED_view3d_camera_lock_sync(v3d, rv3d);

		ED_region_tag_redraw(vod->ar);

		viewops_data_free(C, op);

		return OPERATOR_FINISHED;
	}
}

void VIEW3D_OT_ndof_orbit_zoom(struct wmOperatorType *ot)
{
	/* identifiers */
	ot->name = "NDOF Orbit View with Zoom";
	ot->description = "Orbit and zoom the view using the 3D mouse";
	ot->idname = "VIEW3D_OT_ndof_orbit_zoom";

	/* api callbacks */
	ot->invoke = ndof_orbit_zoom_invoke;
	ot->poll = ED_operator_view3d_active;

	/* flags */
	ot->flag = 0;
}

/* -- "pan" navigation
 * -- zoom or dolly?
 */
static int ndof_pan_invoke(bContext *C, wmOperator *UNUSED(op), const wmEvent *event)
{
	if (event->type != NDOF_MOTION) {
		return OPERATOR_CANCELLED;
	}
	else {
		View3D *v3d = CTX_wm_view3d(C);
		RegionView3D *rv3d = CTX_wm_region_view3d(C);
		const wmNDOFMotionData *ndof = event->customdata;

		const bool has_translate = NDOF_HAS_TRANSLATE;
		const bool has_zoom = (ndof->tvec[2] != 0.0f) && !rv3d->is_persp;

		/* we're panning here! so erase any leftover rotation from other operators */
		rv3d->rot_angle = 0.0f;

		if (!(has_translate || has_zoom))
			return OPERATOR_CANCELLED;

		ED_view3d_camera_lock_init_ex(v3d, rv3d, false);

		if (ndof->progress != P_FINISHING) {
			ScrArea *sa = CTX_wm_area(C);
			ARegion *ar = CTX_wm_region(C);

			if (has_translate || has_zoom) {
				view3d_ndof_pan_zoom(ndof, sa, ar, has_translate, has_zoom);
			}
		}

		ED_view3d_camera_lock_sync(v3d, rv3d);

		ED_region_tag_redraw(CTX_wm_region(C));

		return OPERATOR_FINISHED;
	}
}

void VIEW3D_OT_ndof_pan(struct wmOperatorType *ot)
{
	/* identifiers */
	ot->name = "NDOF Pan View";
	ot->description = "Pan the view with the 3D mouse";
	ot->idname = "VIEW3D_OT_ndof_pan";

	/* api callbacks */
	ot->invoke = ndof_pan_invoke;
	ot->poll = ED_operator_view3d_active;

	/* flags */
	ot->flag = 0;
}


/**
 * wraps #ndof_orbit_zoom but never restrict to orbit.
 */
static int ndof_all_invoke(bContext *C, wmOperator *op, const wmEvent *event)
{
	/* weak!, but it works */
	const int ndof_flag = U.ndof_flag;
	int ret;

	U.ndof_flag &= ~NDOF_MODE_ORBIT;

	ret = ndof_orbit_zoom_invoke(C, op, event);

	U.ndof_flag = ndof_flag;

	return ret;
}

void VIEW3D_OT_ndof_all(struct wmOperatorType *ot)
{
	/* identifiers */
	ot->name = "NDOF Move View";
	ot->description = "Pan and rotate the view with the 3D mouse";
	ot->idname = "VIEW3D_OT_ndof_all";

	/* api callbacks */
	ot->invoke = ndof_all_invoke;
	ot->poll = ED_operator_view3d_active;

	/* flags */
	ot->flag = 0;
}

#endif /* WITH_INPUT_NDOF */

/* ************************ viewmove ******************************** */


/* NOTE: these defines are saved in keymap files, do not change values but just add new ones */

/* called in transform_ops.c, on each regeneration of keymaps  */
void viewmove_modal_keymap(wmKeyConfig *keyconf)
{
	static EnumPropertyItem modal_items[] = {
		{VIEW_MODAL_CONFIRM,    "CONFIRM", 0, "Confirm", ""},
		
		{VIEWROT_MODAL_SWITCH_ZOOM, "SWITCH_TO_ZOOM", 0, "Switch to Zoom"},
		{VIEWROT_MODAL_SWITCH_ROTATE, "SWITCH_TO_ROTATE", 0, "Switch to Rotate"},

		{0, NULL, 0, NULL, NULL}
	};

	wmKeyMap *keymap = WM_modalkeymap_get(keyconf, "View3D Move Modal");

	/* this function is called for each spacetype, only needs to add map once */
	if (keymap && keymap->modal_items) return;

	keymap = WM_modalkeymap_add(keyconf, "View3D Move Modal", modal_items);

	/* items for modal map */
	WM_modalkeymap_add_item(keymap, MIDDLEMOUSE, KM_RELEASE, KM_ANY, 0, VIEW_MODAL_CONFIRM);
	WM_modalkeymap_add_item(keymap, ESCKEY, KM_PRESS, KM_ANY, 0, VIEW_MODAL_CONFIRM);

	/* disabled mode switching for now, can re-implement better, later on */
#if 0
	WM_modalkeymap_add_item(keymap, LEFTMOUSE, KM_PRESS, KM_ANY, 0, VIEWROT_MODAL_SWITCH_ZOOM);
	WM_modalkeymap_add_item(keymap, LEFTCTRLKEY, KM_PRESS, KM_ANY, 0, VIEWROT_MODAL_SWITCH_ZOOM);
	WM_modalkeymap_add_item(keymap, LEFTSHIFTKEY, KM_RELEASE, KM_ANY, 0, VIEWROT_MODAL_SWITCH_ROTATE);
#endif
	
	/* assign map to operators */
	WM_modalkeymap_assign(keymap, "VIEW3D_OT_move");
}


static void viewmove_apply(ViewOpsData *vod, int x, int y)
{
	if (ED_view3d_offset_lock_check(vod->v3d, vod->rv3d)) {
		vod->rv3d->ofs_lock[0] -= ((vod->oldx - x) * 2.0f) / (float)vod->ar->winx;
		vod->rv3d->ofs_lock[1] -= ((vod->oldy - y) * 2.0f) / (float)vod->ar->winy;
	}
	else if ((vod->rv3d->persp == RV3D_CAMOB) && !ED_view3d_camera_lock_check(vod->v3d, vod->rv3d)) {
		const float zoomfac = BKE_screen_view3d_zoom_to_fac(vod->rv3d->camzoom) * 2.0f;
		vod->rv3d->camdx += (vod->oldx - x) / (vod->ar->winx * zoomfac);
		vod->rv3d->camdy += (vod->oldy - y) / (vod->ar->winy * zoomfac);
		CLAMP(vod->rv3d->camdx, -1.0f, 1.0f);
		CLAMP(vod->rv3d->camdy, -1.0f, 1.0f);
	}
	else {
		float dvec[3];
		float mval_f[2];

		mval_f[0] = x - vod->oldx;
		mval_f[1] = y - vod->oldy;
		ED_view3d_win_to_delta(vod->ar, mval_f, dvec, vod->zfac);

		add_v3_v3(vod->rv3d->ofs, dvec);

		if (vod->rv3d->viewlock & RV3D_BOXVIEW)
			view3d_boxview_sync(vod->sa, vod->ar);
	}

	vod->oldx = x;
	vod->oldy = y;

	ED_view3d_camera_lock_sync(vod->v3d, vod->rv3d);

	ED_region_tag_redraw(vod->ar);
}


static int viewmove_modal(bContext *C, wmOperator *op, const wmEvent *event)
{

	ViewOpsData *vod = op->customdata;
	short event_code = VIEW_PASS;
	bool use_autokey = false;
	int ret = OPERATOR_RUNNING_MODAL;

	/* execute the events */
	if (event->type == MOUSEMOVE) {
		event_code = VIEW_APPLY;
	}
	else if (event->type == EVT_MODAL_MAP) {
		switch (event->val) {
			case VIEW_MODAL_CONFIRM:
				event_code = VIEW_CONFIRM;
				break;
			case VIEWROT_MODAL_SWITCH_ZOOM:
				WM_operator_name_call(C, "VIEW3D_OT_zoom", WM_OP_INVOKE_DEFAULT, NULL);
				event_code = VIEW_CONFIRM;
				break;
			case VIEWROT_MODAL_SWITCH_ROTATE:
				WM_operator_name_call(C, "VIEW3D_OT_rotate", WM_OP_INVOKE_DEFAULT, NULL);
				event_code = VIEW_CONFIRM;
				break;
		}
	}
	else if (event->type == vod->origkey && event->val == KM_RELEASE) {
		event_code = VIEW_CONFIRM;
	}

	if (event_code == VIEW_APPLY) {
		viewmove_apply(vod, event->x, event->y);
		if (ED_screen_animation_playing(CTX_wm_manager(C))) {
			use_autokey = true;
		}
	}
	else if (event_code == VIEW_CONFIRM) {
		ED_view3d_depth_tag_update(vod->rv3d);
		use_autokey = true;
		ret = OPERATOR_FINISHED;
	}

	if (use_autokey) {
		ED_view3d_camera_lock_autokey(vod->v3d, vod->rv3d, C, false, true);
	}

	if (ret & OPERATOR_FINISHED) {
		viewops_data_free(C, op);
	}

	return ret;
}

static int viewmove_invoke(bContext *C, wmOperator *op, const wmEvent *event)
{
	ViewOpsData *vod;

	/* makes op->customdata */
	viewops_data_alloc(C, op);
	viewops_data_create(C, op, event, false);
	vod = op->customdata;

	ED_view3d_smooth_view_force_finish(C, vod->v3d, vod->ar);

	if (event->type == MOUSEPAN) {
		/* invert it, trackpad scroll follows same principle as 2d windows this way */
		viewmove_apply(vod, 2 * event->x - event->prevx, 2 * event->y - event->prevy);
		ED_view3d_depth_tag_update(vod->rv3d);
		
		viewops_data_free(C, op);
		
		return OPERATOR_FINISHED;
	}
	else {
		/* add temp handler */
		WM_event_add_modal_handler(C, op);

		return OPERATOR_RUNNING_MODAL;
	}
}

static void viewmove_cancel(bContext *C, wmOperator *op)
{
	viewops_data_free(C, op);
}

void VIEW3D_OT_move(wmOperatorType *ot)
{

	/* identifiers */
	ot->name = "Move View";
	ot->description = "Move the view";
	ot->idname = "VIEW3D_OT_move";

	/* api callbacks */
	ot->invoke = viewmove_invoke;
	ot->modal = viewmove_modal;
	ot->poll = ED_operator_view3d_active;
	ot->cancel = viewmove_cancel;

	/* flags */
	ot->flag = OPTYPE_BLOCKING | OPTYPE_GRAB_CURSOR;
}

/* ************************ viewzoom ******************************** */

/* viewdolly_modal_keymap has an exact copy of this, apply fixes to both */
/* called in transform_ops.c, on each regeneration of keymaps  */
void viewzoom_modal_keymap(wmKeyConfig *keyconf)
{
	static EnumPropertyItem modal_items[] = {
		{VIEW_MODAL_CONFIRM,    "CONFIRM", 0, "Confirm", ""},
		
		{VIEWROT_MODAL_SWITCH_ROTATE, "SWITCH_TO_ROTATE", 0, "Switch to Rotate"},
		{VIEWROT_MODAL_SWITCH_MOVE, "SWITCH_TO_MOVE", 0, "Switch to Move"},

		{0, NULL, 0, NULL, NULL}
	};

	wmKeyMap *keymap = WM_modalkeymap_get(keyconf, "View3D Zoom Modal");

	/* this function is called for each spacetype, only needs to add map once */
	if (keymap && keymap->modal_items) return;

	keymap = WM_modalkeymap_add(keyconf, "View3D Zoom Modal", modal_items);

	/* items for modal map */
	WM_modalkeymap_add_item(keymap, MIDDLEMOUSE, KM_RELEASE, KM_ANY, 0, VIEW_MODAL_CONFIRM);
	WM_modalkeymap_add_item(keymap, ESCKEY, KM_PRESS, KM_ANY, 0, VIEW_MODAL_CONFIRM);

	/* disabled mode switching for now, can re-implement better, later on */
#if 0
	WM_modalkeymap_add_item(keymap, LEFTMOUSE, KM_RELEASE, KM_ANY, 0, VIEWROT_MODAL_SWITCH_ROTATE);
	WM_modalkeymap_add_item(keymap, LEFTCTRLKEY, KM_RELEASE, KM_ANY, 0, VIEWROT_MODAL_SWITCH_ROTATE);
	WM_modalkeymap_add_item(keymap, LEFTSHIFTKEY, KM_PRESS, KM_ANY, 0, VIEWROT_MODAL_SWITCH_MOVE);
#endif
	
	/* assign map to operators */
	WM_modalkeymap_assign(keymap, "VIEW3D_OT_zoom");
}

static void view_zoom_mouseloc_camera(
        Scene *scene, View3D *v3d,
        ARegion *ar, float dfac, int mx, int my)
{
	RegionView3D *rv3d = ar->regiondata;
	const float zoomfac = BKE_screen_view3d_zoom_to_fac(rv3d->camzoom);
	const float zoomfac_new = CLAMPIS(zoomfac * (1.0f / dfac), RV3D_CAMZOOM_MIN_FACTOR, RV3D_CAMZOOM_MAX_FACTOR);
	const float camzoom_new = BKE_screen_view3d_zoom_from_fac(zoomfac_new);


	if (U.uiflag & USER_ZOOM_TO_MOUSEPOS) {
		float zoomfac_px;
		rctf camera_frame_old;
		rctf camera_frame_new;

		const float pt_src[2] = {mx, my};
		float pt_dst[2];
		float delta_px[2];

		ED_view3d_calc_camera_border(scene, ar, v3d, rv3d, &camera_frame_old, false);
		BLI_rctf_translate(&camera_frame_old, ar->winrct.xmin, ar->winrct.ymin);

		rv3d->camzoom = camzoom_new;
		CLAMP(rv3d->camzoom, RV3D_CAMZOOM_MIN, RV3D_CAMZOOM_MAX);

		ED_view3d_calc_camera_border(scene, ar, v3d, rv3d, &camera_frame_new, false);
		BLI_rctf_translate(&camera_frame_new, ar->winrct.xmin, ar->winrct.ymin);

		BLI_rctf_transform_pt_v(&camera_frame_new, &camera_frame_old, pt_dst, pt_src);
		sub_v2_v2v2(delta_px, pt_dst, pt_src);

		/* translate the camera offset using pixel space delta
		 * mapped back to the camera (same logic as panning in camera view) */
		zoomfac_px = BKE_screen_view3d_zoom_to_fac(rv3d->camzoom) * 2.0f;

		rv3d->camdx += delta_px[0] / (ar->winx * zoomfac_px);
		rv3d->camdy += delta_px[1] / (ar->winy * zoomfac_px);
		CLAMP(rv3d->camdx, -1.0f, 1.0f);
		CLAMP(rv3d->camdy, -1.0f, 1.0f);
	}
	else {
		rv3d->camzoom = camzoom_new;
		CLAMP(rv3d->camzoom, RV3D_CAMZOOM_MIN, RV3D_CAMZOOM_MAX);
	}
}

static void view_zoom_mouseloc_3d(ARegion *ar, float dfac, int mx, int my)
{
	RegionView3D *rv3d = ar->regiondata;
	const float dist_new = rv3d->dist * dfac;

	if (U.uiflag & USER_ZOOM_TO_MOUSEPOS) {
		float dvec[3];
		float tvec[3];
		float tpos[3];
		float mval_f[2];

		float zfac;

		negate_v3_v3(tpos, rv3d->ofs);

		mval_f[0] = (float)(((mx - ar->winrct.xmin) * 2) - ar->winx) / 2.0f;
		mval_f[1] = (float)(((my - ar->winrct.ymin) * 2) - ar->winy) / 2.0f;

		/* Project cursor position into 3D space */
		zfac = ED_view3d_calc_zfac(rv3d, tpos, NULL);
		ED_view3d_win_to_delta(ar, mval_f, dvec, zfac);

		/* Calculate view target position for dolly */
		add_v3_v3v3(tvec, tpos, dvec);
		negate_v3(tvec);

		/* Offset to target position and dolly */
		copy_v3_v3(rv3d->ofs, tvec);
		rv3d->dist = dist_new;

		/* Calculate final offset */
		madd_v3_v3v3fl(rv3d->ofs, tvec, dvec, dfac);
	}
	else {
		rv3d->dist = dist_new;
	}
}

static float viewzoom_scale_value(
        const rcti *winrct,
        const short viewzoom,
        const bool zoom_invert, const bool zoom_invert_force,
        const int xy[2], const int xy_orig[2],
        const float val, const float val_orig,
        double *r_timer_lastdraw)
{
	float zfac;

	if (viewzoom == USER_ZOOM_CONT) {
		double time = PIL_check_seconds_timer();
		float time_step = (float)(time - *r_timer_lastdraw);
		float fac;

		if (U.uiflag & USER_ZOOM_HORIZ) {
			fac = (float)(xy_orig[0] - xy[0]);
		}
		else {
			fac = (float)(xy_orig[1] - xy[1]);
		}

		if (zoom_invert != zoom_invert_force) {
			fac = -fac;
		}

		/* oldstyle zoom */
		zfac = 1.0f + ((fac / 20.0f) * time_step);
		*r_timer_lastdraw = time;
	}
	else if (viewzoom == USER_ZOOM_SCALE) {
		/* method which zooms based on how far you move the mouse */

		const int ctr[2] = {
		    BLI_rcti_cent_x(winrct),
		    BLI_rcti_cent_y(winrct),
		};
		float len_new = 5 + len_v2v2_int(ctr, xy);
		float len_old = 5 + len_v2v2_int(ctr, xy_orig);

		/* intentionally ignore 'zoom_invert' for scale */
		if (zoom_invert_force) {
			SWAP(float, len_new, len_old);
		}

		zfac = val_orig * (len_old / max_ff(len_new, 1.0f)) / val;
	}
	else {  /* USER_ZOOM_DOLLY */
		float len_new = 5;
		float len_old = 5;

		if (U.uiflag & USER_ZOOM_HORIZ) {
			len_new += (winrct->xmax - xy[0]);
			len_old += (winrct->xmax - xy_orig[0]);
		}
		else {
			len_new += (winrct->ymax - xy[1]);
			len_old += (winrct->ymax - xy_orig[1]);
		}

		if (zoom_invert != zoom_invert_force) {
			SWAP(float, len_new, len_old);
		}

		zfac = val_orig * (2.0f * ((len_new / max_ff(len_old, 1.0f)) - 1.0f) + 1.0f) / val;
	}


	return zfac;
}

static void viewzoom_apply_camera(
        ViewOpsData *vod, const int xy[2],
        const short viewzoom, const bool zoom_invert)
{
	float zfac;
	float zoomfac_prev = BKE_screen_view3d_zoom_to_fac(vod->camzoom_prev) * 2.0f;
	float zoomfac =      BKE_screen_view3d_zoom_to_fac(vod->rv3d->camzoom) * 2.0f;

	zfac = viewzoom_scale_value(
	       &vod->ar->winrct, viewzoom, zoom_invert, true, xy, &vod->origx,
	       zoomfac, zoomfac_prev,
	       &vod->timer_lastdraw);

	if (zfac != 1.0f && zfac != 0.0f) {
		/* calculate inverted, then invert again (needed because of camera zoom scaling) */
		zfac = 1.0f / zfac;
		view_zoom_mouseloc_camera(
		        vod->scene, vod->v3d,
		        vod->ar, zfac, vod->oldx, vod->oldy);
	}

	ED_region_tag_redraw(vod->ar);
}

static void viewzoom_apply_3d(
        ViewOpsData *vod, const int xy[2],
        const short viewzoom, const bool zoom_invert)
{
	float zfac;
	float dist_range[2];

	ED_view3d_dist_range_get(vod->v3d, dist_range);

	zfac = viewzoom_scale_value(
	       &vod->ar->winrct, viewzoom, zoom_invert, false, xy, &vod->origx,
	       vod->rv3d->dist, vod->dist_prev,
	       &vod->timer_lastdraw);

	if (zfac != 1.0f) {
		const float zfac_min = dist_range[0] / vod->rv3d->dist;
		const float zfac_max = dist_range[1] / vod->rv3d->dist;
		CLAMP(zfac, zfac_min, zfac_max);

		view_zoom_mouseloc_3d(
		        vod->ar, zfac, vod->oldx, vod->oldy);
	}

	/* these limits were in old code too */
	CLAMP(vod->rv3d->dist, dist_range[0], dist_range[1]);

	if (vod->rv3d->viewlock & RV3D_BOXVIEW)
		view3d_boxview_sync(vod->sa, vod->ar);

	ED_view3d_camera_lock_sync(vod->v3d, vod->rv3d);

	ED_region_tag_redraw(vod->ar);
}

static void viewzoom_apply(
        ViewOpsData *vod, const int xy[2],
        const short viewzoom, const bool zoom_invert)
{
	if ((vod->rv3d->persp == RV3D_CAMOB) &&
	    (vod->rv3d->is_persp && ED_view3d_camera_lock_check(vod->v3d, vod->rv3d)) == 0)
	{
		viewzoom_apply_camera(vod, xy, viewzoom, zoom_invert);
	}
	else {
		viewzoom_apply_3d(vod, xy, viewzoom, zoom_invert);
	}
}

static int viewzoom_modal(bContext *C, wmOperator *op, const wmEvent *event)
{
	ViewOpsData *vod = op->customdata;
	short event_code = VIEW_PASS;
	bool use_autokey = false;
	int ret = OPERATOR_RUNNING_MODAL;

	/* execute the events */
	if (event->type == TIMER && event->customdata == vod->timer) {
		/* continuous zoom */
		event_code = VIEW_APPLY;
	}
	else if (event->type == MOUSEMOVE) {
		event_code = VIEW_APPLY;
	}
	else if (event->type == EVT_MODAL_MAP) {
		switch (event->val) {
			case VIEW_MODAL_CONFIRM:
				event_code = VIEW_CONFIRM;
				break;
			case VIEWROT_MODAL_SWITCH_MOVE:
				WM_operator_name_call(C, "VIEW3D_OT_move", WM_OP_INVOKE_DEFAULT, NULL);
				event_code = VIEW_CONFIRM;
				break;
			case VIEWROT_MODAL_SWITCH_ROTATE:
				WM_operator_name_call(C, "VIEW3D_OT_rotate", WM_OP_INVOKE_DEFAULT, NULL);
				event_code = VIEW_CONFIRM;
				break;
		}
	}
	else if (event->type == vod->origkey && event->val == KM_RELEASE) {
		event_code = VIEW_CONFIRM;
	}

	if (event_code == VIEW_APPLY) {
		viewzoom_apply(vod, &event->x, U.viewzoom, (U.uiflag & USER_ZOOM_INVERT) != 0);
		if (ED_screen_animation_playing(CTX_wm_manager(C))) {
			use_autokey = true;
		}
	}
	else if (event_code == VIEW_CONFIRM) {
		ED_view3d_depth_tag_update(vod->rv3d);
		use_autokey = true;
		ret = OPERATOR_FINISHED;
	}

	if (use_autokey) {
		ED_view3d_camera_lock_autokey(vod->v3d, vod->rv3d, C, false, true);
	}

	if (ret & OPERATOR_FINISHED) {
		viewops_data_free(C, op);
	}

	return ret;
}

static int viewzoom_exec(bContext *C, wmOperator *op)
{
	Scene *scene = CTX_data_scene(C);
	View3D *v3d;
	RegionView3D *rv3d;
	ScrArea *sa;
	ARegion *ar;
	bool use_cam_zoom;
	float dist_range[2];

	const int delta = RNA_int_get(op->ptr, "delta");
	int mx, my;

	if (op->customdata) {
		ViewOpsData *vod = op->customdata;

		sa = vod->sa;
		ar = vod->ar;
	}
	else {
		sa = CTX_wm_area(C);
		ar = CTX_wm_region(C);
	}

	v3d = sa->spacedata.first;
	rv3d = ar->regiondata;

	mx = RNA_struct_property_is_set(op->ptr, "mx") ? RNA_int_get(op->ptr, "mx") : ar->winx / 2;
	my = RNA_struct_property_is_set(op->ptr, "my") ? RNA_int_get(op->ptr, "my") : ar->winy / 2;

	use_cam_zoom = (rv3d->persp == RV3D_CAMOB) && !(rv3d->is_persp && ED_view3d_camera_lock_check(v3d, rv3d));

	ED_view3d_dist_range_get(v3d, dist_range);

	if (delta < 0) {
		const float step = 1.2f;
		/* this min and max is also in viewmove() */
		if (use_cam_zoom) {
			view_zoom_mouseloc_camera(scene, v3d, ar, step, mx, my);
		}
		else {
			if (rv3d->dist < dist_range[1]) {
				view_zoom_mouseloc_3d(ar, step, mx, my);
			}
		}
	}
	else {
		const float step = 1.0f / 1.2f;
		if (use_cam_zoom) {
			view_zoom_mouseloc_camera(scene, v3d, ar, step, mx, my);
		}
		else {
			if (rv3d->dist > dist_range[0]) {
				view_zoom_mouseloc_3d(ar, step, mx, my);
			}
		}
	}

	if (rv3d->viewlock & RV3D_BOXVIEW)
		view3d_boxview_sync(sa, ar);

	ED_view3d_depth_tag_update(rv3d);

	ED_view3d_camera_lock_sync(v3d, rv3d);
	ED_view3d_camera_lock_autokey(v3d, rv3d, C, false, true);

	ED_region_tag_redraw(ar);

	viewops_data_free(C, op);

	return OPERATOR_FINISHED;
}

/* this is an exact copy of viewzoom_modal_keymap */
/* called in transform_ops.c, on each regeneration of keymaps  */
void viewdolly_modal_keymap(wmKeyConfig *keyconf)
{
	static EnumPropertyItem modal_items[] = {
		{VIEW_MODAL_CONFIRM,    "CONFIRM", 0, "Confirm", ""},

		{VIEWROT_MODAL_SWITCH_ROTATE, "SWITCH_TO_ROTATE", 0, "Switch to Rotate"},
		{VIEWROT_MODAL_SWITCH_MOVE, "SWITCH_TO_MOVE", 0, "Switch to Move"},

		{0, NULL, 0, NULL, NULL}
	};

	wmKeyMap *keymap = WM_modalkeymap_get(keyconf, "View3D Dolly Modal");

	/* this function is called for each spacetype, only needs to add map once */
	if (keymap && keymap->modal_items) return;

	keymap = WM_modalkeymap_add(keyconf, "View3D Dolly Modal", modal_items);

	/* items for modal map */
	WM_modalkeymap_add_item(keymap, MIDDLEMOUSE, KM_RELEASE, KM_ANY, 0, VIEW_MODAL_CONFIRM);
	WM_modalkeymap_add_item(keymap, ESCKEY, KM_PRESS, KM_ANY, 0, VIEW_MODAL_CONFIRM);

	/* disabled mode switching for now, can re-implement better, later on */
#if 0
	WM_modalkeymap_add_item(keymap, LEFTMOUSE, KM_RELEASE, KM_ANY, 0, VIEWROT_MODAL_SWITCH_ROTATE);
	WM_modalkeymap_add_item(keymap, LEFTCTRLKEY, KM_RELEASE, KM_ANY, 0, VIEWROT_MODAL_SWITCH_ROTATE);
	WM_modalkeymap_add_item(keymap, LEFTSHIFTKEY, KM_PRESS, KM_ANY, 0, VIEWROT_MODAL_SWITCH_MOVE);
#endif
	
	/* assign map to operators */
	WM_modalkeymap_assign(keymap, "VIEW3D_OT_dolly");
}

/* viewdolly_invoke() copied this function, changes here may apply there */
static int viewzoom_invoke(bContext *C, wmOperator *op, const wmEvent *event)
{
	ViewOpsData *vod;

	/* makes op->customdata */
	viewops_data_alloc(C, op);
	viewops_data_create(C, op, event, false);
	vod = op->customdata;

	ED_view3d_smooth_view_force_finish(C, vod->v3d, vod->ar);

	/* if one or the other zoom position aren't set, set from event */
	if (!RNA_struct_property_is_set(op->ptr, "mx") || !RNA_struct_property_is_set(op->ptr, "my")) {
		RNA_int_set(op->ptr, "mx", event->x);
		RNA_int_set(op->ptr, "my", event->y);
	}

	if (RNA_struct_property_is_set(op->ptr, "delta")) {
		viewzoom_exec(C, op);
	}
	else {
		if (event->type == MOUSEZOOM || event->type == MOUSEPAN) {

			if (U.uiflag & USER_ZOOM_HORIZ) {
				vod->origx = vod->oldx = event->x;
				viewzoom_apply(vod, &event->prevx, USER_ZOOM_DOLLY, (U.uiflag & USER_ZOOM_INVERT) != 0);
			}
			else {
				/* Set y move = x move as MOUSEZOOM uses only x axis to pass magnification value */
				vod->origy = vod->oldy = vod->origy + event->x - event->prevx;
				viewzoom_apply(vod, &event->prevx, USER_ZOOM_DOLLY, (U.uiflag & USER_ZOOM_INVERT) != 0);
			}
			ED_view3d_camera_lock_autokey(vod->v3d, vod->rv3d, C, false, true);

			ED_view3d_depth_tag_update(vod->rv3d);

			viewops_data_free(C, op);
			return OPERATOR_FINISHED;
		}
		else {
			if (U.viewzoom == USER_ZOOM_CONT) {
				/* needs a timer to continue redrawing */
				vod->timer = WM_event_add_timer(CTX_wm_manager(C), CTX_wm_window(C), TIMER, 0.01f);
				vod->timer_lastdraw = PIL_check_seconds_timer();
			}

			/* add temp handler */
			WM_event_add_modal_handler(C, op);

			return OPERATOR_RUNNING_MODAL;
		}
	}
	return OPERATOR_FINISHED;
}

static void viewzoom_cancel(bContext *C, wmOperator *op)
{
	viewops_data_free(C, op);
}

void VIEW3D_OT_zoom(wmOperatorType *ot)
{
	PropertyRNA *prop;

	/* identifiers */
	ot->name = "Zoom View";
	ot->description = "Zoom in/out in the view";
	ot->idname = "VIEW3D_OT_zoom";

	/* api callbacks */
	ot->invoke = viewzoom_invoke;
	ot->exec = viewzoom_exec;
	ot->modal = viewzoom_modal;
	ot->poll = ED_operator_region_view3d_active;
	ot->cancel = viewzoom_cancel;

	/* flags */
	ot->flag = OPTYPE_BLOCKING | OPTYPE_GRAB_CURSOR;

	RNA_def_int(ot->srna, "delta", 0, INT_MIN, INT_MAX, "Delta", "", INT_MIN, INT_MAX);
	prop = RNA_def_int(ot->srna, "mx", 0, 0, INT_MAX, "Zoom Position X", "", 0, INT_MAX);
	RNA_def_property_flag(prop, PROP_HIDDEN);
	prop = RNA_def_int(ot->srna, "my", 0, 0, INT_MAX, "Zoom Position Y", "", 0, INT_MAX);
	RNA_def_property_flag(prop, PROP_HIDDEN);
}


/* ************************ viewdolly ******************************** */
static bool viewdolly_offset_lock_check(bContext *C, wmOperator *op)
{
	View3D *v3d = CTX_wm_view3d(C);
	RegionView3D *rv3d = CTX_wm_region_view3d(C);
	if (ED_view3d_offset_lock_check(v3d, rv3d)) {
		BKE_report(op->reports, RPT_WARNING, "Cannot dolly when the view offset is locked");
		return true;
	}
	else {
		return false;
	}
}

static void view_dolly_mouseloc(ARegion *ar, float orig_ofs[3], float dvec[3], float dfac)
{
	RegionView3D *rv3d = ar->regiondata;
	madd_v3_v3v3fl(rv3d->ofs, orig_ofs, dvec, -(1.0f - dfac));
}

static void viewdolly_apply(ViewOpsData *vod, int x, int y, const short zoom_invert)
{
	float zfac = 1.0;

	{
		float len1, len2;

		if (U.uiflag & USER_ZOOM_HORIZ) {
			len1 = (vod->ar->winrct.xmax - x) + 5;
			len2 = (vod->ar->winrct.xmax - vod->origx) + 5;
		}
		else {
			len1 = (vod->ar->winrct.ymax - y) + 5;
			len2 = (vod->ar->winrct.ymax - vod->origy) + 5;
		}
		if (zoom_invert)
			SWAP(float, len1, len2);

		zfac =  1.0f + ((len1 - len2) * 0.01f * vod->rv3d->dist);
	}

	if (zfac != 1.0f)
		view_dolly_mouseloc(vod->ar, vod->ofs, vod->mousevec, zfac);

	if (vod->rv3d->viewlock & RV3D_BOXVIEW)
		view3d_boxview_sync(vod->sa, vod->ar);

	ED_view3d_camera_lock_sync(vod->v3d, vod->rv3d);

	ED_region_tag_redraw(vod->ar);
}


static int viewdolly_modal(bContext *C, wmOperator *op, const wmEvent *event)
{
	ViewOpsData *vod = op->customdata;
	short event_code = VIEW_PASS;
	bool use_autokey = false;
	int ret = OPERATOR_RUNNING_MODAL;

	/* execute the events */
	if (event->type == MOUSEMOVE) {
		event_code = VIEW_APPLY;
	}
	else if (event->type == EVT_MODAL_MAP) {
		switch (event->val) {
			case VIEW_MODAL_CONFIRM:
				event_code = VIEW_CONFIRM;
				break;
			case VIEWROT_MODAL_SWITCH_MOVE:
				WM_operator_name_call(C, "VIEW3D_OT_move", WM_OP_INVOKE_DEFAULT, NULL);
				event_code = VIEW_CONFIRM;
				break;
			case VIEWROT_MODAL_SWITCH_ROTATE:
				WM_operator_name_call(C, "VIEW3D_OT_rotate", WM_OP_INVOKE_DEFAULT, NULL);
				event_code = VIEW_CONFIRM;
				break;
		}
	}
	else if (event->type == vod->origkey && event->val == KM_RELEASE) {
		event_code = VIEW_CONFIRM;
	}

	if (event_code == VIEW_APPLY) {
		viewdolly_apply(vod, event->x, event->y, (U.uiflag & USER_ZOOM_INVERT) != 0);
		if (ED_screen_animation_playing(CTX_wm_manager(C))) {
			use_autokey = true;
		}
	}
	else if (event_code == VIEW_CONFIRM) {
		ED_view3d_depth_tag_update(vod->rv3d);
		use_autokey = true;
		ret = OPERATOR_FINISHED;
	}

	if (use_autokey) {
		ED_view3d_camera_lock_autokey(vod->v3d, vod->rv3d, C, false, true);
	}

	if (ret & OPERATOR_FINISHED) {
		viewops_data_free(C, op);
	}

	return ret;
}

static int viewdolly_exec(bContext *C, wmOperator *op)
{
	View3D *v3d;
	RegionView3D *rv3d;
	ScrArea *sa;
	ARegion *ar;
	float mousevec[3];

	const int delta = RNA_int_get(op->ptr, "delta");

	if (op->customdata) {
		ViewOpsData *vod = op->customdata;

		sa = vod->sa;
		ar = vod->ar;
		copy_v3_v3(mousevec, vod->mousevec);
	}
	else {
		sa = CTX_wm_area(C);
		ar = CTX_wm_region(C);
		negate_v3_v3(mousevec, ((RegionView3D *)ar->regiondata)->viewinv[2]);
		normalize_v3(mousevec);
	}

	v3d = sa->spacedata.first;
	rv3d = ar->regiondata;

	/* overwrite the mouse vector with the view direction (zoom into the center) */
	if ((U.uiflag & USER_ZOOM_TO_MOUSEPOS) == 0) {
		normalize_v3_v3(mousevec, rv3d->viewinv[2]);
	}

	if (delta < 0) {
		view_dolly_mouseloc(ar, rv3d->ofs, mousevec, 0.2f);
	}
	else {
		view_dolly_mouseloc(ar, rv3d->ofs, mousevec, 1.8f);
	}

	if (rv3d->viewlock & RV3D_BOXVIEW)
		view3d_boxview_sync(sa, ar);

	ED_view3d_depth_tag_update(rv3d);

	ED_view3d_camera_lock_sync(v3d, rv3d);

	ED_region_tag_redraw(ar);

	viewops_data_free(C, op);

	return OPERATOR_FINISHED;
}

/* copied from viewzoom_invoke(), changes here may apply there */
static int viewdolly_invoke(bContext *C, wmOperator *op, const wmEvent *event)
{
	ViewOpsData *vod;

	if (viewdolly_offset_lock_check(C, op))
		return OPERATOR_CANCELLED;

	/* makes op->customdata */
	viewops_data_alloc(C, op);
	vod = op->customdata;

	/* poll should check but in some cases fails, see poll func for details */
	if (vod->rv3d->viewlock & RV3D_LOCKED) {
		viewops_data_free(C, op);
		return OPERATOR_PASS_THROUGH;
	}

	ED_view3d_smooth_view_force_finish(C, vod->v3d, vod->ar);

	/* needs to run before 'viewops_data_create' so the backup 'rv3d->ofs' is correct */
	/* switch from camera view when: */
	if (vod->rv3d->persp != RV3D_PERSP) {
		if (vod->rv3d->persp == RV3D_CAMOB) {
			/* ignore rv3d->lpersp because dolly only makes sense in perspective mode */
			view3d_persp_switch_from_camera(vod->v3d, vod->rv3d, RV3D_PERSP);
		}
		else {
			vod->rv3d->persp = RV3D_PERSP;
		}
		ED_region_tag_redraw(vod->ar);
	}

	viewops_data_create(C, op, event, false);


	/* if one or the other zoom position aren't set, set from event */
	if (!RNA_struct_property_is_set(op->ptr, "mx") || !RNA_struct_property_is_set(op->ptr, "my")) {
		RNA_int_set(op->ptr, "mx", event->x);
		RNA_int_set(op->ptr, "my", event->y);
	}

	if (RNA_struct_property_is_set(op->ptr, "delta")) {
		viewdolly_exec(C, op);
	}
	else {
		/* overwrite the mouse vector with the view direction (zoom into the center) */
		if ((U.uiflag & USER_ZOOM_TO_MOUSEPOS) == 0) {
			negate_v3_v3(vod->mousevec, vod->rv3d->viewinv[2]);
			normalize_v3(vod->mousevec);
		}

		if (event->type == MOUSEZOOM) {
			/* Bypass Zoom invert flag for track pads (pass false always) */

			if (U.uiflag & USER_ZOOM_HORIZ) {
				vod->origx = vod->oldx = event->x;
				viewdolly_apply(vod, event->prevx, event->prevy, (U.uiflag & USER_ZOOM_INVERT) == 0);
			}
			else {

				/* Set y move = x move as MOUSEZOOM uses only x axis to pass magnification value */
				vod->origy = vod->oldy = vod->origy + event->x - event->prevx;
				viewdolly_apply(vod, event->prevx, event->prevy, (U.uiflag & USER_ZOOM_INVERT) == 0);
			}
			ED_view3d_depth_tag_update(vod->rv3d);

			viewops_data_free(C, op);
			return OPERATOR_FINISHED;
		}
		else {
			/* add temp handler */
			WM_event_add_modal_handler(C, op);

			return OPERATOR_RUNNING_MODAL;
		}
	}
	return OPERATOR_FINISHED;
}

static void viewdolly_cancel(bContext *C, wmOperator *op)
{
	viewops_data_free(C, op);
}

void VIEW3D_OT_dolly(wmOperatorType *ot)
{
	/* identifiers */
	ot->name = "Dolly View";
	ot->description = "Dolly in/out in the view";
	ot->idname = "VIEW3D_OT_dolly";

	/* api callbacks */
	ot->invoke = viewdolly_invoke;
	ot->exec = viewdolly_exec;
	ot->modal = viewdolly_modal;
	ot->poll = ED_operator_region_view3d_active;
	ot->cancel = viewdolly_cancel;

	/* flags */
	ot->flag = OPTYPE_BLOCKING | OPTYPE_GRAB_CURSOR;

	RNA_def_int(ot->srna, "delta", 0, INT_MIN, INT_MAX, "Delta", "", INT_MIN, INT_MAX);
	RNA_def_int(ot->srna, "mx", 0, 0, INT_MAX, "Zoom Position X", "", 0, INT_MAX);
	RNA_def_int(ot->srna, "my", 0, 0, INT_MAX, "Zoom Position Y", "", 0, INT_MAX);
}

static void view3d_from_minmax(bContext *C, View3D *v3d, ARegion *ar,
                               const float min[3], const float max[3],
                               bool ok_dist, const int smooth_viewtx)
{
	RegionView3D *rv3d = ar->regiondata;
	float afm[3];
	float size;

	ED_view3d_smooth_view_force_finish(C, v3d, ar);

	/* SMOOTHVIEW */
	float new_ofs[3];
	float new_dist;

	sub_v3_v3v3(afm, max, min);
	size = max_fff(afm[0], afm[1], afm[2]);

	if (ok_dist) {
		char persp;

		if (rv3d->is_persp) {
			if (rv3d->persp == RV3D_CAMOB && ED_view3d_camera_lock_check(v3d, rv3d)) {
				persp = RV3D_CAMOB;
			}
			else {
				persp = RV3D_PERSP;
			}
		}
		else { /* ortho */
			if (size < 0.0001f) {
				/* bounding box was a single point so do not zoom */
				ok_dist = false;
			}
			else {
				/* adjust zoom so it looks nicer */
				persp = RV3D_ORTHO;
			}
		}

		if (ok_dist) {
			new_dist = ED_view3d_radius_to_dist(v3d, ar, persp, true, (size / 2) * VIEW3D_MARGIN);
			if (rv3d->is_persp) {
				/* don't zoom closer than the near clipping plane */
				new_dist = max_ff(new_dist, v3d->near * 1.5f);
			}
		}
	}

	mid_v3_v3v3(new_ofs, min, max);
	negate_v3(new_ofs);

	if (rv3d->persp == RV3D_CAMOB && !ED_view3d_camera_lock_check(v3d, rv3d)) {
		rv3d->persp = RV3D_PERSP;
		ED_view3d_smooth_view(
		        C, v3d, ar, smooth_viewtx,
		        &(const V3D_SmoothParams) {
		            .camera_old = v3d->camera, .ofs = new_ofs,
		            .dist = ok_dist ? &new_dist : NULL});
	}
	else {
		ED_view3d_smooth_view(
		        C, v3d, ar, smooth_viewtx,
		        &(const V3D_SmoothParams) {.ofs = new_ofs, .dist = ok_dist ? &new_dist : NULL});
	}

	/* smooth view does viewlock RV3D_BOXVIEW copy */
}

/* same as view3d_from_minmax but for all regions (except cameras) */
static void view3d_from_minmax_multi(bContext *C, View3D *v3d,
                                     const float min[3], const float max[3],
                                     const bool ok_dist, const int smooth_viewtx)
{
	ScrArea *sa = CTX_wm_area(C);
	ARegion *ar;
	for (ar = sa->regionbase.first; ar; ar = ar->next) {
		if (ar->regiontype == RGN_TYPE_WINDOW) {
			RegionView3D *rv3d = ar->regiondata;
			/* when using all regions, don't jump out of camera view,
			 * but _do_ allow locked cameras to be moved */
			if ((rv3d->persp != RV3D_CAMOB) || ED_view3d_camera_lock_check(v3d, rv3d)) {
				view3d_from_minmax(C, v3d, ar, min, max, ok_dist, smooth_viewtx);
			}
		}
	}
}

static int view3d_all_exec(bContext *C, wmOperator *op) /* was view3d_home() in 2.4x */
{
	ARegion *ar = CTX_wm_region(C);
	View3D *v3d = CTX_wm_view3d(C);
	Scene *scene = CTX_data_scene(C);
	SceneLayer *sl = CTX_data_scene_layer(C);
	Base *base;
	float *curs;
	const bool use_all_regions = RNA_boolean_get(op->ptr, "use_all_regions");
	const bool skip_camera = (ED_view3d_camera_lock_check(v3d, ar->regiondata) ||
	                          /* any one of the regions may be locked */
	                          (use_all_regions && v3d->flag2 & V3D_LOCK_CAMERA));
	const bool center = RNA_boolean_get(op->ptr, "center");
	const int smooth_viewtx = WM_operator_smooth_viewtx_get(op);

	float min[3], max[3];
	bool changed = false;

	if (center) {
		/* in 2.4x this also move the cursor to (0, 0, 0) (with shift+c). */
		curs = ED_view3d_cursor3d_get(scene, v3d);
		zero_v3(min);
		zero_v3(max);
		zero_v3(curs);
	}
	else {
		INIT_MINMAX(min, max);
	}

	for (base = sl->object_bases.first; base; base = base->next) {
		if (BASE_VISIBLE_NEW(base)) {
			changed = true;

			if (skip_camera && base->object == v3d->camera) {
				continue;
			}

			BKE_object_minmax(base->object, min, max, false);
		}
	}
	if (!changed) {
		ED_region_tag_redraw(ar);
		/* TODO - should this be cancel?
		 * I think no, because we always move the cursor, with or without
		 * object, but in this case there is no change in the scene,
		 * only the cursor so I choice a ED_region_tag like
		 * view3d_smooth_view do for the center_cursor.
		 * See bug #22640
		 */
		return OPERATOR_FINISHED;
	}

	if (use_all_regions) {
		view3d_from_minmax_multi(C, v3d, min, max, true, smooth_viewtx);
	}
	else {
		view3d_from_minmax(C, v3d, ar, min, max, true, smooth_viewtx);
	}

	return OPERATOR_FINISHED;
}


void VIEW3D_OT_view_all(wmOperatorType *ot)
{
	PropertyRNA *prop;

	/* identifiers */
	ot->name = "View All";
	ot->description = "View all objects in scene";
	ot->idname = "VIEW3D_OT_view_all";

	/* api callbacks */
	ot->exec = view3d_all_exec;
	ot->poll = ED_operator_region_view3d_active;

	/* flags */
	ot->flag = 0;

	prop = RNA_def_boolean(ot->srna, "use_all_regions", 0, "All Regions", "View selected for all regions");
	RNA_def_property_flag(prop, PROP_SKIP_SAVE);
	RNA_def_boolean(ot->srna, "center", 0, "Center", "");
}

/* like a localview without local!, was centerview() in 2.4x */
static int viewselected_exec(bContext *C, wmOperator *op)
{
	ARegion *ar = CTX_wm_region(C);
	View3D *v3d = CTX_wm_view3d(C);
	Scene *scene = CTX_data_scene(C);
	SceneLayer *sl = CTX_data_scene_layer(C);
	bGPdata *gpd = CTX_data_gpencil_data(C);
<<<<<<< HEAD
	const bool is_gp_edit = ((gpd) && (gpd->flag & (GP_DATA_STROKE_EDITMODE | GP_DATA_STROKE_PAINTMODE | GP_DATA_STROKE_SCULPTMODE)));
=======
	const bool is_gp_edit = ((gpd) && (gpd->flag & GP_DATA_STROKE_EDITMODE));
	const bool is_face_map = ((is_gp_edit == false) && ar->manipulator_map &&
	                          WM_manipulatormap_is_any_selected(ar->manipulator_map));
>>>>>>> 80e03e77
	Object *ob = OBACT_NEW;
	Object *obedit = CTX_data_edit_object(C);
	float min[3], max[3];
	bool ok = false, ok_dist = true;
	const bool use_all_regions = RNA_boolean_get(op->ptr, "use_all_regions");
	const bool skip_camera = (ED_view3d_camera_lock_check(v3d, ar->regiondata) ||
	                          /* any one of the regions may be locked */
	                          (use_all_regions && v3d->flag2 & V3D_LOCK_CAMERA));
	const int smooth_viewtx = WM_operator_smooth_viewtx_get(op);

	INIT_MINMAX(min, max);
	if (is_gp_edit || is_face_map) {
		ob = NULL;
	}

	if (ob && (ob->mode & OB_MODE_WEIGHT_PAINT)) {
		/* hard-coded exception, we look for the one selected armature */
		/* this is weak code this way, we should make a generic active/selection callback interface once... */
		Base *base;
		for (base = sl->object_bases.first; base; base = base->next) {
			if (TESTBASELIB_NEW(base)) {
				if (base->object->type == OB_ARMATURE)
					if (base->object->mode & OB_MODE_POSE)
						break;
			}
		}
		if (base)
			ob = base->object;
	}


	if (is_gp_edit) {
		CTX_DATA_BEGIN(C, bGPDstroke *, gps, editable_gpencil_strokes)
		{
			/* we're only interested in selected points here... */
			if ((gps->flag & GP_STROKE_SELECT) && (gps->flag & GP_STROKE_3DSPACE)) {
				if (ED_gpencil_stroke_minmax(gps, true, min, max)) {
					ok = true;
				}
			}
		}
		CTX_DATA_END;
	}
	else if (is_face_map) {
		ok = WM_manipulatormap_minmax(ar->manipulator_map, true, true, min, max);
	}
	else if (obedit) {
		ok = ED_view3d_minmax_verts(obedit, min, max);    /* only selected */
	}
	else if (ob && (ob->mode & OB_MODE_POSE)) {
		ok = BKE_pose_minmax(ob, min, max, true, true);
	}
	else if (BKE_paint_select_face_test(ob)) {
		ok = paintface_minmax(ob, min, max);
	}
	else if (ob && (ob->mode & OB_MODE_PARTICLE_EDIT)) {
		ok = PE_minmax(scene, sl, min, max);
	}
	else if (ob &&
	         (ob->mode & (OB_MODE_SCULPT | OB_MODE_VERTEX_PAINT | OB_MODE_WEIGHT_PAINT | OB_MODE_TEXTURE_PAINT)))
	{
		BKE_paint_stroke_get_average(scene, ob, min);
		copy_v3_v3(max, min);
		ok = true;
		ok_dist = 0; /* don't zoom */
	}
	else {
		Base *base;
		for (base = FIRSTBASE_NEW; base; base = base->next) {
			if (TESTBASE_NEW(base)) {

				if (skip_camera && base->object == v3d->camera) {
					continue;
				}

				/* account for duplis */
				if (BKE_object_minmax_dupli(scene, base->object, min, max, false) == 0)
					BKE_object_minmax(base->object, min, max, false);  /* use if duplis not found */

				ok = 1;
			}
		}
	}

	if (ok == 0) {
		return OPERATOR_FINISHED;
	}

	if (use_all_regions) {
		view3d_from_minmax_multi(C, v3d, min, max, ok_dist, smooth_viewtx);
	}
	else {
		view3d_from_minmax(C, v3d, ar, min, max, ok_dist, smooth_viewtx);
	}

	return OPERATOR_FINISHED;
}

void VIEW3D_OT_view_selected(wmOperatorType *ot)
{
	PropertyRNA *prop;

	/* identifiers */
	ot->name = "View Selected";
	ot->description = "Move the view to the selection center";
	ot->idname = "VIEW3D_OT_view_selected";

	/* api callbacks */
	ot->exec = viewselected_exec;
	ot->poll = ED_operator_region_view3d_active;

	/* flags */
	ot->flag = 0;

	/* rna later */
	prop = RNA_def_boolean(ot->srna, "use_all_regions", 0, "All Regions", "View selected for all regions");
	RNA_def_property_flag(prop, PROP_SKIP_SAVE);
}

static int view_lock_clear_exec(bContext *C, wmOperator *UNUSED(op))
{
	View3D *v3d = CTX_wm_view3d(C);

	if (v3d) {
		ED_view3D_lock_clear(v3d);

		WM_event_add_notifier(C, NC_SPACE | ND_SPACE_VIEW3D, v3d);

		return OPERATOR_FINISHED;
	}
	else {
		return OPERATOR_CANCELLED;
	}
}

void VIEW3D_OT_view_lock_clear(wmOperatorType *ot)
{

	/* identifiers */
	ot->name = "View Lock Clear";
	ot->description = "Clear all view locking";
	ot->idname = "VIEW3D_OT_view_lock_clear";

	/* api callbacks */
	ot->exec = view_lock_clear_exec;
	ot->poll = ED_operator_region_view3d_active;

	/* flags */
	ot->flag = 0;
}

static int view_lock_to_active_exec(bContext *C, wmOperator *UNUSED(op))
{
	View3D *v3d = CTX_wm_view3d(C);
	Object *obact = CTX_data_active_object(C);

	if (v3d) {

		ED_view3D_lock_clear(v3d);

		v3d->ob_centre = obact; /* can be NULL */

		if (obact && obact->type == OB_ARMATURE) {
			if (obact->mode & OB_MODE_POSE) {
				bPoseChannel *pcham_act = BKE_pose_channel_active(obact);
				if (pcham_act) {
					BLI_strncpy(v3d->ob_centre_bone, pcham_act->name, sizeof(v3d->ob_centre_bone));
				}
			}
			else {
				EditBone *ebone_act = ((bArmature *)obact->data)->act_edbone;
				if (ebone_act) {
					BLI_strncpy(v3d->ob_centre_bone, ebone_act->name, sizeof(v3d->ob_centre_bone));
				}
			}
		}

		WM_event_add_notifier(C, NC_SPACE | ND_SPACE_VIEW3D, v3d);

		return OPERATOR_FINISHED;
	}
	else {
		return OPERATOR_CANCELLED;
	}
}

void VIEW3D_OT_view_lock_to_active(wmOperatorType *ot)
{

	/* identifiers */
	ot->name = "View Lock to Active";
	ot->description = "Lock the view to the active object/bone";
	ot->idname = "VIEW3D_OT_view_lock_to_active";

	/* api callbacks */
	ot->exec = view_lock_to_active_exec;
	ot->poll = ED_operator_region_view3d_active;

	/* flags */
	ot->flag = 0;
}

static int viewcenter_cursor_exec(bContext *C, wmOperator *op)
{
	View3D *v3d = CTX_wm_view3d(C);
	RegionView3D *rv3d = CTX_wm_region_view3d(C);
	Scene *scene = CTX_data_scene(C);
	
	if (rv3d) {
		ARegion *ar = CTX_wm_region(C);
		const int smooth_viewtx = WM_operator_smooth_viewtx_get(op);

		ED_view3d_smooth_view_force_finish(C, v3d, ar);

		/* non camera center */
		float new_ofs[3];
		negate_v3_v3(new_ofs, ED_view3d_cursor3d_get(scene, v3d));
		ED_view3d_smooth_view(
		        C, v3d, ar, smooth_viewtx,
		        &(const V3D_SmoothParams) {.ofs = new_ofs});

		/* smooth view does viewlock RV3D_BOXVIEW copy */
	}
	
	return OPERATOR_FINISHED;
}

void VIEW3D_OT_view_center_cursor(wmOperatorType *ot)
{
	/* identifiers */
	ot->name = "Center View to Cursor";
	ot->description = "Center the view so that the cursor is in the middle of the view";
	ot->idname = "VIEW3D_OT_view_center_cursor";
	
	/* api callbacks */
	ot->exec = viewcenter_cursor_exec;
	ot->poll = ED_operator_view3d_active;
	
	/* flags */
	ot->flag = 0;
}

static int viewcenter_pick_invoke(bContext *C, wmOperator *op, const wmEvent *event)
{
	View3D *v3d = CTX_wm_view3d(C);
	RegionView3D *rv3d = CTX_wm_region_view3d(C);
	ARegion *ar = CTX_wm_region(C);

	if (rv3d) {
		struct Depsgraph *graph = CTX_data_depsgraph(C);
		float new_ofs[3];
		const int smooth_viewtx = WM_operator_smooth_viewtx_get(op);

		ED_view3d_smooth_view_force_finish(C, v3d, ar);

		view3d_operator_needs_opengl(C);

		if (ED_view3d_autodist(C, graph, ar, v3d, event->mval, new_ofs, false, NULL)) {
			/* pass */
		}
		else {
			/* fallback to simple pan */
			negate_v3_v3(new_ofs, rv3d->ofs);
			ED_view3d_win_to_3d_int(v3d, ar, new_ofs, event->mval, new_ofs);
		}
		negate_v3(new_ofs);
		ED_view3d_smooth_view(
		        C, v3d, ar, smooth_viewtx,
		        &(const V3D_SmoothParams) {.ofs = new_ofs});
	}

	return OPERATOR_FINISHED;
}

void VIEW3D_OT_view_center_pick(wmOperatorType *ot)
{
	/* identifiers */
	ot->name = "Center View to Mouse";
	ot->description = "Center the view to the Z-depth position under the mouse cursor";
	ot->idname = "VIEW3D_OT_view_center_pick";

	/* api callbacks */
	ot->invoke = viewcenter_pick_invoke;
	ot->poll = ED_operator_view3d_active;

	/* flags */
	ot->flag = 0;
}

static int view3d_center_camera_exec(bContext *C, wmOperator *UNUSED(op)) /* was view3d_home() in 2.4x */
{
	Scene *scene = CTX_data_scene(C);
	float xfac, yfac;
	float size[2];

	View3D *v3d;
	ARegion *ar;
	RegionView3D *rv3d;

	/* no NULL check is needed, poll checks */
	ED_view3d_context_user_region(C, &v3d, &ar);
	rv3d = ar->regiondata;

	rv3d->camdx = rv3d->camdy = 0.0f;

	ED_view3d_calc_camera_border_size(scene, ar, v3d, rv3d, size);

	/* 4px is just a little room from the edge of the area */
	xfac = (float)ar->winx / (float)(size[0] + 4);
	yfac = (float)ar->winy / (float)(size[1] + 4);

	rv3d->camzoom = BKE_screen_view3d_zoom_from_fac(min_ff(xfac, yfac));
	CLAMP(rv3d->camzoom, RV3D_CAMZOOM_MIN, RV3D_CAMZOOM_MAX);

	WM_event_add_notifier(C, NC_SPACE | ND_SPACE_VIEW3D, v3d);

	return OPERATOR_FINISHED;
}

void VIEW3D_OT_view_center_camera(wmOperatorType *ot)
{
	/* identifiers */
	ot->name = "View Camera Center";
	ot->description = "Center the camera view";
	ot->idname = "VIEW3D_OT_view_center_camera";

	/* api callbacks */
	ot->exec = view3d_center_camera_exec;
	ot->poll = view3d_camera_user_poll;

	/* flags */
	ot->flag = 0;
}

static int view3d_center_lock_exec(bContext *C, wmOperator *UNUSED(op)) /* was view3d_home() in 2.4x */
{
	RegionView3D *rv3d = CTX_wm_region_view3d(C);

	zero_v2(rv3d->ofs_lock);

	WM_event_add_notifier(C, NC_SPACE | ND_SPACE_VIEW3D, CTX_wm_view3d(C));

	return OPERATOR_FINISHED;
}

void VIEW3D_OT_view_center_lock(wmOperatorType *ot)
{
	/* identifiers */
	ot->name = "View Lock Center";
	ot->description = "Center the view lock offset";
	ot->idname = "VIEW3D_OT_view_center_lock";

	/* api callbacks */
	ot->exec = view3d_center_lock_exec;
	ot->poll = view3d_lock_poll;

	/* flags */
	ot->flag = 0;
}

/* ********************* Set render border operator ****************** */

static int render_border_exec(bContext *C, wmOperator *op)
{
	View3D *v3d = CTX_wm_view3d(C);
	ARegion *ar = CTX_wm_region(C);
	RegionView3D *rv3d = ED_view3d_context_rv3d(C);

	Scene *scene = CTX_data_scene(C);

	rcti rect;
	rctf vb, border;

	const bool camera_only = RNA_boolean_get(op->ptr, "camera_only");

	if (camera_only && rv3d->persp != RV3D_CAMOB)
		return OPERATOR_PASS_THROUGH;

	/* get border select values using rna */
	WM_operator_properties_border_to_rcti(op, &rect);

	/* calculate range */

	if (rv3d->persp == RV3D_CAMOB) {
		ED_view3d_calc_camera_border(scene, ar, v3d, rv3d, &vb, false);
	}
	else {
		vb.xmin = 0;
		vb.ymin = 0;
		vb.xmax = ar->winx;
		vb.ymax = ar->winy;
	}

	border.xmin = ((float)rect.xmin - vb.xmin) / BLI_rctf_size_x(&vb);
	border.ymin = ((float)rect.ymin - vb.ymin) / BLI_rctf_size_y(&vb);
	border.xmax = ((float)rect.xmax - vb.xmin) / BLI_rctf_size_x(&vb);
	border.ymax = ((float)rect.ymax - vb.ymin) / BLI_rctf_size_y(&vb);

	/* actually set border */
	CLAMP(border.xmin, 0.0f, 1.0f);
	CLAMP(border.ymin, 0.0f, 1.0f);
	CLAMP(border.xmax, 0.0f, 1.0f);
	CLAMP(border.ymax, 0.0f, 1.0f);

	if (rv3d->persp == RV3D_CAMOB) {
		scene->r.border = border;

		WM_event_add_notifier(C, NC_SCENE | ND_RENDER_OPTIONS, NULL);
	}
	else {
		v3d->render_border = border;

		WM_event_add_notifier(C, NC_SPACE | ND_SPACE_VIEW3D, NULL);
	}

	/* drawing a border outside the camera view switches off border rendering */
	if ((border.xmin == border.xmax || border.ymin == border.ymax)) {
		if (rv3d->persp == RV3D_CAMOB)
			scene->r.mode &= ~R_BORDER;
		else
			v3d->flag2 &= ~V3D_RENDER_BORDER;
	}
	else {
		if (rv3d->persp == RV3D_CAMOB)
			scene->r.mode |= R_BORDER;
		else
			v3d->flag2 |= V3D_RENDER_BORDER;
	}

	return OPERATOR_FINISHED;

}

void VIEW3D_OT_render_border(wmOperatorType *ot)
{
	PropertyRNA *prop;

	/* identifiers */
	ot->name = "Set Render Border";
	ot->description = "Set the boundaries of the border render and enable border render";
	ot->idname = "VIEW3D_OT_render_border";

	/* api callbacks */
	ot->invoke = WM_border_select_invoke;
	ot->exec = render_border_exec;
	ot->modal = WM_border_select_modal;
	ot->cancel = WM_border_select_cancel;

	ot->poll = ED_operator_view3d_active;

	/* flags */
	ot->flag = OPTYPE_REGISTER | OPTYPE_UNDO;

	/* rna */
	WM_operator_properties_border(ot);

	prop = RNA_def_boolean(ot->srna, "camera_only", false, "Camera Only",
	                       "Set render border for camera view and final render only");
	RNA_def_property_flag(prop, PROP_HIDDEN);
}

/* ********************* Clear render border operator ****************** */

static int clear_render_border_exec(bContext *C, wmOperator *UNUSED(op))
{
	View3D *v3d = CTX_wm_view3d(C);
	RegionView3D *rv3d = ED_view3d_context_rv3d(C);

	Scene *scene = CTX_data_scene(C);
	rctf *border = NULL;

	if (rv3d->persp == RV3D_CAMOB) {
		scene->r.mode &= ~R_BORDER;
		border = &scene->r.border;

		WM_event_add_notifier(C, NC_SCENE | ND_RENDER_OPTIONS, NULL);
	}
	else {
		v3d->flag2 &= ~V3D_RENDER_BORDER;
		border = &v3d->render_border;

		WM_event_add_notifier(C, NC_SPACE | ND_SPACE_VIEW3D, NULL);
	}

	border->xmin = 0.0f;
	border->ymin = 0.0f;
	border->xmax = 1.0f;
	border->ymax = 1.0f;

	return OPERATOR_FINISHED;

}

void VIEW3D_OT_clear_render_border(wmOperatorType *ot)
{
	/* identifiers */
	ot->name = "Clear Render Border";
	ot->description = "Clear the boundaries of the border render and disable border render";
	ot->idname = "VIEW3D_OT_clear_render_border";

	/* api callbacks */
	ot->exec = clear_render_border_exec;
	ot->poll = ED_operator_view3d_active;

	/* flags */
	ot->flag = OPTYPE_REGISTER | OPTYPE_UNDO;
}

/* ********************* Border Zoom operator ****************** */

static int view3d_zoom_border_exec(bContext *C, wmOperator *op)
{
	ARegion *ar = CTX_wm_region(C);
	View3D *v3d = CTX_wm_view3d(C);
	RegionView3D *rv3d = CTX_wm_region_view3d(C);
	int gesture_mode;
	const int smooth_viewtx = WM_operator_smooth_viewtx_get(op);

	/* Zooms in on a border drawn by the user */
	rcti rect;
	float dvec[3], vb[2], xscale, yscale;
	float dist_range[2];

	/* SMOOTHVIEW */
	float new_dist;
	float new_ofs[3];

	/* ZBuffer depth vars */
	float depth_close = FLT_MAX;
	float p[3];

	/* note; otherwise opengl won't work */
	view3d_operator_needs_opengl(C);

	/* get border select values using rna */
	WM_operator_properties_border_to_rcti(op, &rect);

	/* check if zooming in/out view */
	gesture_mode = RNA_int_get(op->ptr, "gesture_mode");

	ED_view3d_dist_range_get(v3d, dist_range);

	/* Get Z Depths, needed for perspective, nice for ortho */
	ED_view3d_draw_depth(C, CTX_data_depsgraph(C), ar, v3d, true);
	
	{
		/* avoid allocating the whole depth buffer */
		ViewDepths depth_temp = {0};

		/* avoid view3d_update_depths() for speed. */
		view3d_update_depths_rect(ar, &depth_temp, &rect);
	
		/* find the closest Z pixel */
		depth_close = view3d_depth_near(&depth_temp);
	
		MEM_SAFE_FREE(depth_temp.depths);
	}

	float centx = (((float)rect.xmin) + ((float)rect.xmax)) / 2;
	float centy = (((float)rect.ymin) + ((float)rect.ymax)) / 2;

	if (rv3d->is_persp) {
		float p_corner[3];

		/* no depths to use, we cant do anything! */
		if (depth_close == FLT_MAX) {
			BKE_report(op->reports, RPT_ERROR, "Depth too large");
			return OPERATOR_CANCELLED;
		}
		/* convert border to 3d coordinates */
		if ((!ED_view3d_unproject(ar, centx, centy, depth_close, p)) ||
		    (!ED_view3d_unproject(ar, rect.xmin, rect.ymin, depth_close, p_corner)))
		{
			return OPERATOR_CANCELLED;
		}

		sub_v3_v3v3(dvec, p, p_corner);
		negate_v3_v3(new_ofs, p);

		new_dist = len_v3(dvec);

		/* ignore dist_range min */
		dist_range[0] = v3d->near * 1.5f;
	}
	else { /* othographic */
		/* find the current window width and height */
		vb[0] = ar->winx;
		vb[1] = ar->winy;

		new_dist = rv3d->dist;

		/* convert the drawn rectangle into 3d space */
		if (depth_close != FLT_MAX && ED_view3d_unproject(ar, centx, centy, depth_close, p))
		{
			negate_v3_v3(new_ofs, p);
		}
		else {
			float mval_f[2];
			float zfac;

			/* We cant use the depth, fallback to the old way that dosnt set the center depth */
			copy_v3_v3(new_ofs, rv3d->ofs);

			{
				float tvec[3];
				negate_v3_v3(tvec, new_ofs);
				zfac = ED_view3d_calc_zfac(rv3d, tvec, NULL);
			}

			mval_f[0] = (rect.xmin + rect.xmax - vb[0]) / 2.0f;
			mval_f[1] = (rect.ymin + rect.ymax - vb[1]) / 2.0f;
			ED_view3d_win_to_delta(ar, mval_f, dvec, zfac);
			/* center the view to the center of the rectangle */
			sub_v3_v3(new_ofs, dvec);
		}

		/* work out the ratios, so that everything selected fits when we zoom */
		xscale = (BLI_rcti_size_x(&rect) / vb[0]);
		yscale = (BLI_rcti_size_y(&rect) / vb[1]);
		new_dist *= max_ff(xscale, yscale);
	}

	if (gesture_mode == GESTURE_MODAL_OUT) {
		sub_v3_v3v3(dvec, new_ofs, rv3d->ofs);
		new_dist = rv3d->dist * (rv3d->dist / new_dist);
		add_v3_v3v3(new_ofs, rv3d->ofs, dvec);
	}

	/* clamp after because we may have been zooming out */
	CLAMP(new_dist, dist_range[0], dist_range[1]);

	ED_view3d_smooth_view(
	        C, v3d, ar, smooth_viewtx,
	        &(const V3D_SmoothParams) {.ofs = new_ofs, .dist = &new_dist});

	if (rv3d->viewlock & RV3D_BOXVIEW)
		view3d_boxview_sync(CTX_wm_area(C), ar);

	return OPERATOR_FINISHED;
}

static int view3d_zoom_border_invoke(bContext *C, wmOperator *op, const wmEvent *event)
{
	View3D *v3d = CTX_wm_view3d(C);
	RegionView3D *rv3d = CTX_wm_region_view3d(C);

	/* if in camera view do not exec the operator so we do not conflict with set render border*/
	if ((rv3d->persp != RV3D_CAMOB) || ED_view3d_camera_lock_check(v3d, rv3d))
		return WM_border_select_invoke(C, op, event);
	else
		return OPERATOR_PASS_THROUGH;
}

void VIEW3D_OT_zoom_border(wmOperatorType *ot)
{
	/* identifiers */
	ot->name = "Zoom to Border";
	ot->description = "Zoom in the view to the nearest object contained in the border";
	ot->idname = "VIEW3D_OT_zoom_border";

	/* api callbacks */
	ot->invoke = view3d_zoom_border_invoke;
	ot->exec = view3d_zoom_border_exec;
	ot->modal = WM_border_select_modal;
	ot->cancel = WM_border_select_cancel;

	ot->poll = ED_operator_region_view3d_active;

	/* flags */
	ot->flag = 0;

	/* rna */
	WM_operator_properties_gesture_border(ot, false);
}

/* sets the view to 1:1 camera/render-pixel */
static void view3d_set_1_to_1_viewborder(Scene *scene, ARegion *ar, View3D *v3d)
{
	RegionView3D *rv3d = ar->regiondata;
	float size[2];
	int im_width = (scene->r.size * scene->r.xsch) / 100;
	
	ED_view3d_calc_camera_border_size(scene, ar, v3d, rv3d, size);

	rv3d->camzoom = BKE_screen_view3d_zoom_from_fac((float)im_width / size[0]);
	CLAMP(rv3d->camzoom, RV3D_CAMZOOM_MIN, RV3D_CAMZOOM_MAX);
}

static int view3d_zoom_1_to_1_camera_exec(bContext *C, wmOperator *UNUSED(op))
{
	Scene *scene = CTX_data_scene(C);

	View3D *v3d;
	ARegion *ar;

	/* no NULL check is needed, poll checks */
	ED_view3d_context_user_region(C, &v3d, &ar);

	view3d_set_1_to_1_viewborder(scene, ar, v3d);

	WM_event_add_notifier(C, NC_SPACE | ND_SPACE_VIEW3D, v3d);

	return OPERATOR_FINISHED;
}

void VIEW3D_OT_zoom_camera_1_to_1(wmOperatorType *ot)
{
	/* identifiers */
	ot->name = "Zoom Camera 1:1";
	ot->description = "Match the camera to 1:1 to the render output";
	ot->idname = "VIEW3D_OT_zoom_camera_1_to_1";

	/* api callbacks */
	ot->exec = view3d_zoom_1_to_1_camera_exec;
	ot->poll = view3d_camera_user_poll;

	/* flags */
	ot->flag = 0;
}

/* ********************* Changing view operator ****************** */

static EnumPropertyItem prop_view_items[] = {
	{RV3D_VIEW_LEFT, "LEFT", ICON_TRIA_LEFT, "Left", "View From the Left"},
	{RV3D_VIEW_RIGHT, "RIGHT", ICON_TRIA_RIGHT, "Right", "View From the Right"},
	{RV3D_VIEW_BOTTOM, "BOTTOM", ICON_TRIA_DOWN, "Bottom", "View From the Bottom"},
	{RV3D_VIEW_TOP, "TOP", ICON_TRIA_UP, "Top", "View From the Top"},
	{RV3D_VIEW_FRONT, "FRONT", 0, "Front", "View From the Front"},
	{RV3D_VIEW_BACK, "BACK", 0, "Back", "View From the Back"},
	{RV3D_VIEW_CAMERA, "CAMERA", ICON_CAMERA_DATA, "Camera", "View From the Active Camera"},
	{0, NULL, 0, NULL, NULL}
};


/* would like to make this a generic function - outside of transform */

static void axis_set_view(bContext *C, View3D *v3d, ARegion *ar,
                          const float quat_[4],
                          short view, int perspo, bool align_active,
                          const int smooth_viewtx)
{
	RegionView3D *rv3d = ar->regiondata; /* no NULL check is needed, poll checks */
	float quat[4];
	const short orig_persp = rv3d->persp;


	normalize_qt_qt(quat, quat_);

	if (align_active) {
		/* align to active object */
		Object *obact = CTX_data_active_object(C);
		if (obact == NULL) {
			/* no active object, ignore this option */
			align_active = false;
		}
		else {
			float obact_quat[4];
			float twmat[3][3];

			/* same as transform manipulator when normal is set */
			ED_getTransformOrientationMatrix(C, twmat, V3D_AROUND_ACTIVE);

			mat3_to_quat(obact_quat, twmat);
			invert_qt_normalized(obact_quat);
			mul_qt_qtqt(quat, quat, obact_quat);

			rv3d->view = view = RV3D_VIEW_USER;
		}
	}

	if (align_active == false) {
		rv3d->view = view;
	}

	if (rv3d->viewlock & RV3D_LOCKED) {
		ED_region_tag_redraw(ar);
		return;
	}

	if (U.uiflag & USER_AUTOPERSP) {
		rv3d->persp = RV3D_VIEW_IS_AXIS(view) ? RV3D_ORTHO : perspo;
	}
	else if (rv3d->persp == RV3D_CAMOB) {
		rv3d->persp = perspo;
	}

	if (rv3d->persp == RV3D_CAMOB && v3d->camera) {
		/* to camera */
		ED_view3d_smooth_view(
		        C, v3d, ar, smooth_viewtx,
		        &(const V3D_SmoothParams) {.camera_old = v3d->camera, .ofs = rv3d->ofs, .quat = quat});
	}
	else if (orig_persp == RV3D_CAMOB && v3d->camera) {
		/* from camera */
		float ofs[3], dist;

		copy_v3_v3(ofs, rv3d->ofs);
		dist = rv3d->dist;

		/* so we animate _from_ the camera location */
		ED_view3d_from_object(v3d->camera, rv3d->ofs, NULL, &rv3d->dist, NULL);

		ED_view3d_smooth_view(
		        C, v3d, ar, smooth_viewtx,
		        &(const V3D_SmoothParams) {.ofs = ofs, .quat = quat, .dist = &dist});
	}
	else {
		/* rotate around selection */
		const float *dyn_ofs_pt = NULL;
		float dyn_ofs[3];

		if (U.uiflag & USER_ORBIT_SELECTION) {
			if (view3d_orbit_calc_center(C, dyn_ofs)) {
				negate_v3(dyn_ofs);
				dyn_ofs_pt = dyn_ofs;
			}
		}

		/* no camera involved */
		ED_view3d_smooth_view(
		        C, v3d, ar, smooth_viewtx,
		        &(const V3D_SmoothParams) {.quat = quat, .dyn_ofs = dyn_ofs_pt});
	}
}

static int viewnumpad_exec(bContext *C, wmOperator *op)
{
	View3D *v3d;
	ARegion *ar;
	RegionView3D *rv3d;
	Scene *scene = CTX_data_scene(C);
	SceneLayer *sl = CTX_data_scene_layer(C);
	static int perspo = RV3D_PERSP;
	int viewnum, nextperspo;
	bool align_active;
	const int smooth_viewtx = WM_operator_smooth_viewtx_get(op);

	/* no NULL check is needed, poll checks */
	ED_view3d_context_user_region(C, &v3d, &ar);
	rv3d = ar->regiondata;

	ED_view3d_smooth_view_force_finish(C, v3d, ar);

	viewnum = RNA_enum_get(op->ptr, "type");
	align_active = RNA_boolean_get(op->ptr, "align_active");

	/* Use this to test if we started out with a camera */

	if (rv3d->persp == RV3D_CAMOB) {
		nextperspo = rv3d->lpersp;
	}
	else {
		nextperspo = perspo;
	}

	if (RV3D_VIEW_IS_AXIS(viewnum)) {
		float quat[4];

		ED_view3d_quat_from_axis_view(viewnum, quat);
		axis_set_view(C, v3d, ar, quat, viewnum, nextperspo, align_active, smooth_viewtx);
	}
	else if (viewnum == RV3D_VIEW_CAMERA) {
		if ((rv3d->viewlock & RV3D_LOCKED) == 0) {
			/* lastview -  */

			if (rv3d->persp != RV3D_CAMOB) {
				Object *ob = OBACT_NEW;

				if (!rv3d->smooth_timer) {
					/* store settings of current view before allowing overwriting with camera view
					 * only if we're not currently in a view transition */

					ED_view3d_lastview_store(rv3d);
				}

#if 0
				if (G.qual == LR_ALTKEY) {
					if (oldcamera && is_an_active_object(oldcamera)) {
						v3d->camera = oldcamera;
					}
					handle_view3d_lock();
				}
#endif

				/* first get the default camera for the view lock type */
				if (v3d->scenelock) {
					/* sets the camera view if available */
					v3d->camera = scene->camera;
				}
				else {
					/* use scene camera if one is not set (even though we're unlocked) */
					if (v3d->camera == NULL) {
						v3d->camera = scene->camera;
					}
				}

				/* if the camera isn't found, check a number of options */
				if (v3d->camera == NULL && ob && ob->type == OB_CAMERA)
					v3d->camera = ob;

				if (v3d->camera == NULL)
					v3d->camera = BKE_scene_camera_find(scene);

				/* couldnt find any useful camera, bail out */
				if (v3d->camera == NULL)
					return OPERATOR_CANCELLED;

				/* important these don't get out of sync for locked scenes */
				if (v3d->scenelock)
					scene->camera = v3d->camera;

				/* finally do snazzy view zooming */
				rv3d->persp = RV3D_CAMOB;
				ED_view3d_smooth_view(
				        C, v3d, ar, smooth_viewtx,
				        &(const V3D_SmoothParams) {
				            .camera = v3d->camera, .ofs = rv3d->ofs, .quat = rv3d->viewquat,
				            .dist = &rv3d->dist, .lens = &v3d->lens});

			}
			else {
				/* return to settings of last view */
				/* does view3d_smooth_view too */
				axis_set_view(C, v3d, ar,
				              rv3d->lviewquat,
				              rv3d->lview, rv3d->lpersp, 0,
				              smooth_viewtx);
			}
		}
	}

	if (rv3d->persp != RV3D_CAMOB) perspo = rv3d->persp;

	return OPERATOR_FINISHED;
}


void VIEW3D_OT_viewnumpad(wmOperatorType *ot)
{
	PropertyRNA *prop;

	/* identifiers */
	ot->name = "View Numpad";
	ot->description = "Use a preset viewpoint";
	ot->idname = "VIEW3D_OT_viewnumpad";

	/* api callbacks */
	ot->exec = viewnumpad_exec;
	ot->poll = ED_operator_rv3d_user_region_poll;

	/* flags */
	ot->flag = 0;

	ot->prop = RNA_def_enum(ot->srna, "type", prop_view_items, 0, "View", "Preset viewpoint to use");
	RNA_def_property_flag(ot->prop, PROP_SKIP_SAVE);
	prop = RNA_def_boolean(ot->srna, "align_active", 0, "Align Active", "Align to the active object's axis");
	RNA_def_property_flag(prop, PROP_SKIP_SAVE);
}

static EnumPropertyItem prop_view_orbit_items[] = {
	{V3D_VIEW_STEPLEFT, "ORBITLEFT", 0, "Orbit Left", "Orbit the view around to the Left"},
	{V3D_VIEW_STEPRIGHT, "ORBITRIGHT", 0, "Orbit Right", "Orbit the view around to the Right"},
	{V3D_VIEW_STEPUP, "ORBITUP", 0, "Orbit Up", "Orbit the view Up"},
	{V3D_VIEW_STEPDOWN, "ORBITDOWN", 0, "Orbit Down", "Orbit the view Down"},
	{0, NULL, 0, NULL, NULL}
};

static int vieworbit_exec(bContext *C, wmOperator *op)
{
	View3D *v3d;
	ARegion *ar;
	RegionView3D *rv3d;
	int orbitdir;
	char view_opposite;
	PropertyRNA *prop_angle = RNA_struct_find_property(op->ptr, "angle");
	float angle = RNA_property_is_set(op->ptr, prop_angle) ?
	              RNA_property_float_get(op->ptr, prop_angle) : DEG2RADF(U.pad_rot_angle);

	/* no NULL check is needed, poll checks */
	v3d = CTX_wm_view3d(C);
	ar = CTX_wm_region(C);
	rv3d = ar->regiondata;

	/* support for switching to the opposite view (even when in locked views) */
	view_opposite = (fabsf(angle) == (float)M_PI) ? ED_view3d_axis_view_opposite(rv3d->view) : RV3D_VIEW_USER;
	orbitdir = RNA_enum_get(op->ptr, "type");

	if ((rv3d->viewlock & RV3D_LOCKED) && (view_opposite == RV3D_VIEW_USER)) {
		/* no NULL check is needed, poll checks */
		ED_view3d_context_user_region(C, &v3d, &ar);
		rv3d = ar->regiondata;
	}

	ED_view3d_smooth_view_force_finish(C, v3d, ar);

	if ((rv3d->viewlock & RV3D_LOCKED) == 0 || (view_opposite != RV3D_VIEW_USER)) {
		if ((rv3d->persp != RV3D_CAMOB) || ED_view3d_camera_lock_check(v3d, rv3d)) {
			int smooth_viewtx = WM_operator_smooth_viewtx_get(op);
			float quat_mul[4];
			float quat_new[4];

			if (view_opposite == RV3D_VIEW_USER) {
				view3d_ensure_persp(v3d, ar);
			}

			if (ELEM(orbitdir, V3D_VIEW_STEPLEFT, V3D_VIEW_STEPRIGHT)) {
				if (orbitdir == V3D_VIEW_STEPRIGHT) {
					angle = -angle;
				}

				/* z-axis */
				axis_angle_to_quat_single(quat_mul, 'Z', angle);
			}
			else {

				if (orbitdir == V3D_VIEW_STEPDOWN) {
					angle = -angle;
				}

				/* horizontal axis */
				axis_angle_to_quat(quat_mul, rv3d->viewinv[0], angle);
			}

			mul_qt_qtqt(quat_new, rv3d->viewquat, quat_mul);

			/* avoid precision loss over time */
			normalize_qt(quat_new);

			if (view_opposite != RV3D_VIEW_USER) {
				rv3d->view = view_opposite;
				/* avoid float in-precision, just get a new orientation */
				ED_view3d_quat_from_axis_view(view_opposite, quat_new);
			}
			else {
				rv3d->view = RV3D_VIEW_USER;
			}


			float dyn_ofs[3], *dyn_ofs_pt = NULL;

			if (U.uiflag & USER_ORBIT_SELECTION) {
				if (view3d_orbit_calc_center(C, dyn_ofs)) {
					negate_v3(dyn_ofs);
					dyn_ofs_pt = dyn_ofs;
				}
			}

			ED_view3d_smooth_view(
			        C, v3d, ar, smooth_viewtx,
			        &(const V3D_SmoothParams) {.quat = quat_new, .dyn_ofs = dyn_ofs_pt});

			return OPERATOR_FINISHED;
		}
	}

	return OPERATOR_CANCELLED;
}

void VIEW3D_OT_view_orbit(wmOperatorType *ot)
{
	PropertyRNA *prop;

	/* identifiers */
	ot->name = "View Orbit";
	ot->description = "Orbit the view";
	ot->idname = "VIEW3D_OT_view_orbit";

	/* api callbacks */
	ot->exec = vieworbit_exec;
	ot->poll = ED_operator_rv3d_user_region_poll;

	/* flags */
	ot->flag = 0;
	
	/* properties */
	prop = RNA_def_float(ot->srna, "angle", 0, -FLT_MAX, FLT_MAX, "Roll", "", -FLT_MAX, FLT_MAX);
	RNA_def_property_flag(prop, PROP_SKIP_SAVE);

	ot->prop = RNA_def_enum(ot->srna, "type", prop_view_orbit_items, 0, "Orbit", "Direction of View Orbit");

}


/* ************************ viewroll ******************************** */

static void view_roll_angle(ARegion *ar, float quat[4], const float orig_quat[4], const float dvec[3], float angle)
{
	RegionView3D *rv3d = ar->regiondata;
	float quat_mul[4];

	/* camera axis */
	axis_angle_normalized_to_quat(quat_mul, dvec, angle);

	mul_qt_qtqt(quat, orig_quat, quat_mul);

	/* avoid precision loss over time */
	normalize_qt(quat);

	rv3d->view = RV3D_VIEW_USER;
}

static void viewroll_apply(ViewOpsData *vod, int x, int UNUSED(y))
{
	float angle = 0.0;

	{
		float len1, len2, tot;

		tot = vod->ar->winrct.xmax - vod->ar->winrct.xmin;
		len1 = (vod->ar->winrct.xmax - x) / tot;
		len2 = (vod->ar->winrct.xmax - vod->origx) / tot;
		angle = (len1 - len2) * (float)M_PI * 4.0f;
	}

	if (angle != 0.0f)
		view_roll_angle(vod->ar, vod->rv3d->viewquat, vod->oldquat, vod->mousevec, angle);

	if (vod->use_dyn_ofs) {
		view3d_orbit_apply_dyn_ofs(vod->rv3d->ofs, vod->ofs, vod->oldquat, vod->rv3d->viewquat, vod->dyn_ofs);
	}

	if (vod->rv3d->viewlock & RV3D_BOXVIEW)
		view3d_boxview_sync(vod->sa, vod->ar);

	ED_view3d_camera_lock_sync(vod->v3d, vod->rv3d);

	ED_region_tag_redraw(vod->ar);
}

static int viewroll_modal(bContext *C, wmOperator *op, const wmEvent *event)
{
	ViewOpsData *vod = op->customdata;
	short event_code = VIEW_PASS;
	bool use_autokey = false;
	int ret = OPERATOR_RUNNING_MODAL;

	/* execute the events */
	if (event->type == MOUSEMOVE) {
		event_code = VIEW_APPLY;
	}
	else if (event->type == EVT_MODAL_MAP) {
		switch (event->val) {
			case VIEW_MODAL_CONFIRM:
				event_code = VIEW_CONFIRM;
				break;
			case VIEWROT_MODAL_SWITCH_MOVE:
				WM_operator_name_call(C, "VIEW3D_OT_move", WM_OP_INVOKE_DEFAULT, NULL);
				event_code = VIEW_CONFIRM;
				break;
			case VIEWROT_MODAL_SWITCH_ROTATE:
				WM_operator_name_call(C, "VIEW3D_OT_rotate", WM_OP_INVOKE_DEFAULT, NULL);
				event_code = VIEW_CONFIRM;
				break;
		}
	}
	else if (event->type == vod->origkey && event->val == KM_RELEASE) {
		event_code = VIEW_CONFIRM;
	}

	if (event_code == VIEW_APPLY) {
		viewroll_apply(vod, event->x, event->y);
		if (ED_screen_animation_playing(CTX_wm_manager(C))) {
			use_autokey = true;
		}
	}
	else if (event_code == VIEW_CONFIRM) {
		ED_view3d_depth_tag_update(vod->rv3d);
		use_autokey = true;
		ret = OPERATOR_FINISHED;
	}

	if (use_autokey) {
		ED_view3d_camera_lock_autokey(vod->v3d, vod->rv3d, C, true, false);
	}

	if (ret & OPERATOR_FINISHED) {
		viewops_data_free(C, op);
	}

	return ret;
}

static EnumPropertyItem prop_view_roll_items[] = {
	{0, "ANGLE", 0, "Roll Angle", "Roll the view using an angle value"},
	{V3D_VIEW_STEPLEFT, "LEFT", 0, "Roll Left", "Roll the view around to the Left"},
	{V3D_VIEW_STEPRIGHT, "RIGHT", 0, "Roll Right", "Roll the view around to the Right"},
	{0, NULL, 0, NULL, NULL}
};


static int viewroll_exec(bContext *C, wmOperator *op)
{
	View3D *v3d;
	RegionView3D *rv3d;
	ARegion *ar;

	if (op->customdata) {
		ViewOpsData *vod = op->customdata;
		ar = vod->ar;
		v3d = vod->v3d;
	}
	else {
		ED_view3d_context_user_region(C, &v3d, &ar);
	}

	rv3d = ar->regiondata;
	if ((rv3d->persp != RV3D_CAMOB) || ED_view3d_camera_lock_check(v3d, rv3d)) {

		ED_view3d_smooth_view_force_finish(C, v3d, ar);

		int type = RNA_enum_get(op->ptr, "type");
		float angle = (type == 0) ? RNA_float_get(op->ptr, "angle") : DEG2RADF(U.pad_rot_angle);
		float mousevec[3];
		float quat_new[4];

		const int smooth_viewtx = WM_operator_smooth_viewtx_get(op);

		if (type == V3D_VIEW_STEPLEFT) {
			angle = -angle;
		}

		normalize_v3_v3(mousevec, rv3d->viewinv[2]);
		negate_v3(mousevec);
		view_roll_angle(ar, quat_new, rv3d->viewquat, mousevec, angle);

		const float *dyn_ofs_pt = NULL;
		float dyn_ofs[3];
		if (U.uiflag & USER_ORBIT_SELECTION) {
			if (view3d_orbit_calc_center(C, dyn_ofs)) {
				negate_v3(dyn_ofs);
				dyn_ofs_pt = dyn_ofs;
			}
		}

		ED_view3d_smooth_view(
		        C, v3d, ar, smooth_viewtx,
		        &(const V3D_SmoothParams) {.quat = quat_new, .dyn_ofs = dyn_ofs_pt});

		viewops_data_free(C, op);
		return OPERATOR_FINISHED;
	}
	else {
		viewops_data_free(C, op);
		return OPERATOR_CANCELLED;
	}
}

static int viewroll_invoke(bContext *C, wmOperator *op, const wmEvent *event)
{
	ViewOpsData *vod;

	bool use_angle = RNA_enum_get(op->ptr, "type") != 0;

	if (use_angle || RNA_struct_property_is_set(op->ptr, "angle")) {
		viewroll_exec(C, op);
	}
	else {
		/* makes op->customdata */
		viewops_data_alloc(C, op);
		viewops_data_create(C, op, event, false);
		vod = op->customdata;

		ED_view3d_smooth_view_force_finish(C, vod->v3d, vod->ar);

		/* overwrite the mouse vector with the view direction */
		normalize_v3_v3(vod->mousevec, vod->rv3d->viewinv[2]);
		negate_v3(vod->mousevec);

		if (event->type == MOUSEROTATE) {
			vod->origx = vod->oldx = event->x;
			viewroll_apply(vod, event->prevx, event->prevy);
			ED_view3d_depth_tag_update(vod->rv3d);

			viewops_data_free(C, op);
			return OPERATOR_FINISHED;
		}
		else {
			/* add temp handler */
			WM_event_add_modal_handler(C, op);

			return OPERATOR_RUNNING_MODAL;
		}
	}
	return OPERATOR_FINISHED;
}

static void viewroll_cancel(bContext *C, wmOperator *op)
{
	viewops_data_free(C, op);
}

void VIEW3D_OT_view_roll(wmOperatorType *ot)
{
	PropertyRNA *prop;

	/* identifiers */
	ot->name = "View Roll";
	ot->description = "Roll the view";
	ot->idname = "VIEW3D_OT_view_roll";

	/* api callbacks */
	ot->invoke = viewroll_invoke;
	ot->exec = viewroll_exec;
	ot->modal = viewroll_modal;
	ot->poll = ED_operator_rv3d_user_region_poll;
	ot->cancel = viewroll_cancel;

	/* flags */
	ot->flag = 0;

	/* properties */
	ot->prop = prop = RNA_def_float(ot->srna, "angle", 0, -FLT_MAX, FLT_MAX, "Roll", "", -FLT_MAX, FLT_MAX);
	RNA_def_property_flag(prop, PROP_SKIP_SAVE);
	prop = RNA_def_enum(ot->srna, "type", prop_view_roll_items, 0, "Roll Angle Source", "How roll angle is calculated");
	RNA_def_property_flag(prop, PROP_SKIP_SAVE);
}

static EnumPropertyItem prop_view_pan_items[] = {
	{V3D_VIEW_PANLEFT, "PANLEFT", 0, "Pan Left", "Pan the view to the Left"},
	{V3D_VIEW_PANRIGHT, "PANRIGHT", 0, "Pan Right", "Pan the view to the Right"},
	{V3D_VIEW_PANUP, "PANUP", 0, "Pan Up", "Pan the view Up"},
	{V3D_VIEW_PANDOWN, "PANDOWN", 0, "Pan Down", "Pan the view Down"},
	{0, NULL, 0, NULL, NULL}
};

static int viewpan_invoke(bContext *C, wmOperator *op, const wmEvent *event)
{
	int x = 0, y = 0;
	int pandir = RNA_enum_get(op->ptr, "type");

	if      (pandir == V3D_VIEW_PANRIGHT)  { x = -32; }
	else if (pandir == V3D_VIEW_PANLEFT)   { x =  32; }
	else if (pandir == V3D_VIEW_PANUP)     { y = -25; }
	else if (pandir == V3D_VIEW_PANDOWN)   { y =  25; }

	viewops_data_alloc(C, op);
	viewops_data_create(C, op, event, false);
	ViewOpsData *vod = op->customdata;

	viewmove_apply(vod, vod->oldx + x, vod->oldy + y);

	ED_view3d_depth_tag_update(vod->rv3d);
	viewops_data_free(C, op);

	return OPERATOR_FINISHED;
}

void VIEW3D_OT_view_pan(wmOperatorType *ot)
{
	/* identifiers */
	ot->name = "View Pan";
	ot->description = "Pan the view";
	ot->idname = "VIEW3D_OT_view_pan";

	/* api callbacks */
	ot->invoke = viewpan_invoke;
	ot->poll = ED_operator_region_view3d_active;

	/* flags */
	ot->flag = 0;
	
	/* Properties */
	ot->prop = RNA_def_enum(ot->srna, "type", prop_view_pan_items, 0, "Pan", "Direction of View Pan");
}

static int viewpersportho_exec(bContext *C, wmOperator *UNUSED(op))
{
	View3D *v3d_dummy;
	ARegion *ar;
	RegionView3D *rv3d;

	/* no NULL check is needed, poll checks */
	ED_view3d_context_user_region(C, &v3d_dummy, &ar);
	rv3d = ar->regiondata;

	if ((rv3d->viewlock & RV3D_LOCKED) == 0) {
		if (rv3d->persp != RV3D_ORTHO)
			rv3d->persp = RV3D_ORTHO;
		else rv3d->persp = RV3D_PERSP;
		ED_region_tag_redraw(ar);
	}

	return OPERATOR_FINISHED;

}

void VIEW3D_OT_view_persportho(wmOperatorType *ot)
{
	/* identifiers */
	ot->name = "View Persp/Ortho";
	ot->description = "Switch the current view from perspective/orthographic projection";
	ot->idname = "VIEW3D_OT_view_persportho";

	/* api callbacks */
	ot->exec = viewpersportho_exec;
	ot->poll = ED_operator_rv3d_user_region_poll;

	/* flags */
	ot->flag = 0;
}

static int view3d_navigate_invoke(bContext *C, wmOperator *UNUSED(op), const wmEvent *UNUSED(event))
{
	eViewNavigation_Method mode = U.navigation_mode;

	switch (mode) {
		case VIEW_NAVIGATION_FLY:
			WM_operator_name_call(C, "VIEW3D_OT_fly", WM_OP_INVOKE_DEFAULT, NULL);
			break;
		case VIEW_NAVIGATION_WALK:
		default:
			WM_operator_name_call(C, "VIEW3D_OT_walk", WM_OP_INVOKE_DEFAULT, NULL);
			break;
	}

	return OPERATOR_FINISHED;
}

void VIEW3D_OT_navigate(wmOperatorType *ot)
{
	/* identifiers */
	ot->name = "View Navigation";
	ot->description = "Interactively navigate around the scene (uses the mode (walk/fly) preference)";
	ot->idname = "VIEW3D_OT_navigate";

	/* api callbacks */
	ot->invoke = view3d_navigate_invoke;
	ot->poll = ED_operator_view3d_active;
}


/* ******************** add background image operator **************** */

static BGpic *background_image_add(bContext *C)
{
	View3D *v3d = CTX_wm_view3d(C);

	return ED_view3D_background_image_new(v3d);
}

static int background_image_add_exec(bContext *C, wmOperator *UNUSED(op))
{
	background_image_add(C);

	return OPERATOR_FINISHED;
}

static int background_image_add_invoke(bContext *C, wmOperator *op, const wmEvent *UNUSED(event))
{
	View3D *v3d = CTX_wm_view3d(C);
	Image *ima;
	BGpic *bgpic;
	
	ima = (Image *)WM_operator_drop_load_path(C, op, ID_IM);
	/* may be NULL, continue anyway */

	bgpic = background_image_add(C);
	bgpic->ima = ima;

	v3d->flag |= V3D_DISPBGPICS;
	
	WM_event_add_notifier(C, NC_SPACE | ND_SPACE_VIEW3D, v3d);
	
	return OPERATOR_FINISHED;
}

void VIEW3D_OT_background_image_add(wmOperatorType *ot)
{
	/* identifiers */
	/* note: having key shortcut here is bad practice,
	 * but for now keep because this displays when dragging an image over the 3D viewport */
	ot->name   = "Add Background Image (Ctrl for Empty Object)";
	ot->description = "Add a new background image (Ctrl for Empty Object)";
	ot->idname = "VIEW3D_OT_background_image_add";

	/* api callbacks */
	ot->invoke = background_image_add_invoke;
	ot->exec   = background_image_add_exec;
	ot->poll   = ED_operator_view3d_active;

	/* flags */
	ot->flag   = OPTYPE_UNDO;
	
	/* properties */
	RNA_def_string(ot->srna, "name", "Image", MAX_ID_NAME - 2, "Name", "Image name to assign");
	WM_operator_properties_filesel(
	        ot, FILE_TYPE_FOLDER | FILE_TYPE_IMAGE | FILE_TYPE_MOVIE, FILE_SPECIAL, FILE_OPENFILE,
	        WM_FILESEL_FILEPATH | WM_FILESEL_RELPATH, FILE_DEFAULTDISPLAY, FILE_SORT_ALPHA);
}


/* ***** remove image operator ******* */
static int background_image_remove_exec(bContext *C, wmOperator *op)
{
	View3D *v3d = CTX_wm_view3d(C);
	const int index = RNA_int_get(op->ptr, "index");
	BGpic *bgpic_rem = BLI_findlink(&v3d->bgpicbase, index);

	if (bgpic_rem) {
		if (bgpic_rem->source == V3D_BGPIC_IMAGE) {
			id_us_min((ID *)bgpic_rem->ima);
		}
		else if (bgpic_rem->source == V3D_BGPIC_MOVIE) {
			id_us_min((ID *)bgpic_rem->clip);
		}

		ED_view3D_background_image_remove(v3d, bgpic_rem);

		WM_event_add_notifier(C, NC_SPACE | ND_SPACE_VIEW3D, v3d);
		return OPERATOR_FINISHED;
	}
	else {
		return OPERATOR_CANCELLED;
	}

}

void VIEW3D_OT_background_image_remove(wmOperatorType *ot)
{
	/* identifiers */
	ot->name   = "Remove Background Image";
	ot->description = "Remove a background image from the 3D view";
	ot->idname = "VIEW3D_OT_background_image_remove";

	/* api callbacks */
	ot->exec   = background_image_remove_exec;
	ot->poll   = ED_operator_view3d_active;

	/* flags */
	ot->flag   = 0;
	
	/* properties */
	RNA_def_int(ot->srna, "index", 0, 0, INT_MAX, "Index", "Background image index to remove", 0, INT_MAX);
}

/* ********************* set clipping operator ****************** */

static void calc_local_clipping(float clip_local[6][4], BoundBox *clipbb, float mat[4][4])
{
	BoundBox clipbb_local;
	float imat[4][4];
	int i;

	invert_m4_m4(imat, mat);

	for (i = 0; i < 8; i++) {
		mul_v3_m4v3(clipbb_local.vec[i], imat, clipbb->vec[i]);
	}

	ED_view3d_clipping_calc_from_boundbox(clip_local, &clipbb_local, is_negative_m4(mat));
}

void ED_view3d_clipping_local(RegionView3D *rv3d, float mat[4][4])
{
	if (rv3d->rflag & RV3D_CLIPPING)
		calc_local_clipping(rv3d->clip_local, rv3d->clipbb, mat);
}

static int view3d_clipping_exec(bContext *C, wmOperator *op)
{
	ARegion *ar = CTX_wm_region(C);
	RegionView3D *rv3d = CTX_wm_region_view3d(C);
	rcti rect;

	WM_operator_properties_border_to_rcti(op, &rect);

	rv3d->rflag |= RV3D_CLIPPING;
	rv3d->clipbb = MEM_callocN(sizeof(BoundBox), "clipbb");

	/* NULL object because we don't want it in object space */
	ED_view3d_clipping_calc(rv3d->clipbb, rv3d->clip, ar, NULL, &rect);

	return OPERATOR_FINISHED;
}

static int view3d_clipping_invoke(bContext *C, wmOperator *op, const wmEvent *event)
{
	RegionView3D *rv3d = CTX_wm_region_view3d(C);
	ARegion *ar = CTX_wm_region(C);

	if (rv3d->rflag & RV3D_CLIPPING) {
		rv3d->rflag &= ~RV3D_CLIPPING;
		ED_region_tag_redraw(ar);
		if (rv3d->clipbb) MEM_freeN(rv3d->clipbb);
		rv3d->clipbb = NULL;
		return OPERATOR_FINISHED;
	}
	else {
		return WM_border_select_invoke(C, op, event);
	}
}

/* toggles */
void VIEW3D_OT_clip_border(wmOperatorType *ot)
{

	/* identifiers */
	ot->name = "Clipping Border";
	ot->description = "Set the view clipping border";
	ot->idname = "VIEW3D_OT_clip_border";

	/* api callbacks */
	ot->invoke = view3d_clipping_invoke;
	ot->exec = view3d_clipping_exec;
	ot->modal = WM_border_select_modal;
	ot->cancel = WM_border_select_cancel;

	ot->poll = ED_operator_region_view3d_active;

	/* flags */
	ot->flag = 0;

	/* rna */
	WM_operator_properties_border(ot);
}

/* ***************** 3d cursor cursor op ******************* */

/* cursor position in vec, result in vec, mval in region coords */
/* note: cannot use event->mval here (called by object_add() */
void ED_view3d_cursor3d_position(bContext *C, float fp[3], const int mval[2])
{
	ARegion *ar = CTX_wm_region(C);
	View3D *v3d = CTX_wm_view3d(C);
	RegionView3D *rv3d = ar->regiondata;
	bool flip;
	bool depth_used = false;
	
	/* normally the caller should ensure this,
	 * but this is called from areas that aren't already dealing with the viewport */
	if (rv3d == NULL)
		return;

	ED_view3d_calc_zfac(rv3d, fp, &flip);
	
	/* reset the depth based on the view offset (we _know_ the offset is infront of us) */
	if (flip) {
		negate_v3_v3(fp, rv3d->ofs);
		/* re initialize, no need to check flip again */
		ED_view3d_calc_zfac(rv3d, fp, NULL /* &flip */ );
	}

	if (U.uiflag & USER_ZBUF_CURSOR) {  /* maybe this should be accessed some other way */
		struct Depsgraph *graph = CTX_data_depsgraph(C);
		view3d_operator_needs_opengl(C);
		if (ED_view3d_autodist(C, graph, ar, v3d, mval, fp, true, NULL)) {
			depth_used = true;
		}
	}

	if (depth_used == false) {
		float depth_pt[3];
		copy_v3_v3(depth_pt, fp);
		ED_view3d_win_to_3d_int(v3d, ar, depth_pt, mval, fp);
	}
}

void ED_view3d_cursor3d_update(bContext *C, const int mval[2])
{
	Scene *scene = CTX_data_scene(C);
	View3D *v3d = CTX_wm_view3d(C);

	float *fp_curr = ED_view3d_cursor3d_get(scene, v3d);
	float  fp_prev[3];

	copy_v3_v3(fp_prev, fp_curr);

	ED_view3d_cursor3d_position(C, fp_curr, mval);

	/* offset the cursor lock to avoid jumping to new offset */
	if (v3d->ob_centre_cursor) {
		ARegion *ar = CTX_wm_region(C);
		RegionView3D *rv3d = ar->regiondata;

		float co_curr[2], co_prev[2];

		if ((ED_view3d_project_float_global(ar, fp_prev, co_prev, V3D_PROJ_TEST_NOP) == V3D_PROJ_RET_OK) &&
		    (ED_view3d_project_float_global(ar, fp_curr, co_curr, V3D_PROJ_TEST_NOP) == V3D_PROJ_RET_OK))
		{
			rv3d->ofs_lock[0] += (co_curr[0] - co_prev[0]) / (ar->winx * 0.5f);
			rv3d->ofs_lock[1] += (co_curr[1] - co_prev[1]) / (ar->winy * 0.5f);
		}
	}

	if (v3d->localvd)
		WM_event_add_notifier(C, NC_SPACE | ND_SPACE_VIEW3D, v3d);
	else
		WM_event_add_notifier(C, NC_SCENE | NA_EDITED, scene);
}

static int view3d_cursor3d_invoke(bContext *C, wmOperator *UNUSED(op), const wmEvent *event)
{
	ED_view3d_cursor3d_update(C, event->mval);

	return OPERATOR_FINISHED;
}

void VIEW3D_OT_cursor3d(wmOperatorType *ot)
{

	/* identifiers */
	ot->name = "Set 3D Cursor";
	ot->description = "Set the location of the 3D cursor";
	ot->idname = "VIEW3D_OT_cursor3d";

	/* api callbacks */
	ot->invoke = view3d_cursor3d_invoke;

	ot->poll = ED_operator_region_view3d_active;

	/* flags */
//	ot->flag = OPTYPE_REGISTER|OPTYPE_UNDO;

	/* rna later */

}

/* ***************** manipulator op ******************* */

static int enable_manipulator_invoke(bContext *C, wmOperator *op, const wmEvent *UNUSED(event))
{
	View3D *v3d = CTX_wm_view3d(C);

	v3d->twtype = 0;
	
	if (RNA_boolean_get(op->ptr, "translate"))
		v3d->twtype |= V3D_MANIP_TRANSLATE;
	if (RNA_boolean_get(op->ptr, "rotate"))
		v3d->twtype |= V3D_MANIP_ROTATE;
	if (RNA_boolean_get(op->ptr, "scale"))
		v3d->twtype |= V3D_MANIP_SCALE;
		
	WM_event_add_notifier(C, NC_SPACE | ND_SPACE_VIEW3D, v3d);

	return OPERATOR_FINISHED;
}

void VIEW3D_OT_enable_manipulator(wmOperatorType *ot)
{
	PropertyRNA *prop;

	/* identifiers */
	ot->name = "Enable 3D Manipulator";
	ot->description = "Enable the transform manipulator for use";
	ot->idname = "VIEW3D_OT_enable_manipulator";
	
	/* api callbacks */
	ot->invoke = enable_manipulator_invoke;
	ot->poll = ED_operator_view3d_active;
	
	/* rna later */
	prop = RNA_def_boolean(ot->srna, "translate", 0, "Translate", "Enable the translate manipulator");
	RNA_def_property_flag(prop, PROP_SKIP_SAVE);
	prop = RNA_def_boolean(ot->srna, "rotate", 0, "Rotate", "Enable the rotate manipulator");
	RNA_def_property_flag(prop, PROP_SKIP_SAVE);
	prop = RNA_def_boolean(ot->srna, "scale", 0, "Scale", "Enable the scale manipulator");
	RNA_def_property_flag(prop, PROP_SKIP_SAVE);
}

/* ************************* Toggle rendered shading *********************** */

static int toggle_render_exec(bContext *C, wmOperator *UNUSED(op))
{
	View3D *v3d = CTX_wm_view3d(C);
	if (v3d->drawtype == OB_RENDER) {
		v3d->drawtype = v3d->prev_drawtype;
	}
	else {
		v3d->prev_drawtype = v3d->drawtype;
		v3d->drawtype = OB_RENDER;
	}
	ED_view3d_shade_update(CTX_data_main(C), CTX_data_scene(C), v3d, CTX_wm_area(C));
	WM_event_add_notifier(C, NC_SPACE | ND_SPACE_VIEW3D, v3d);
	return OPERATOR_FINISHED;
}

void VIEW3D_OT_toggle_render(wmOperatorType *ot)
{
	/* identifiers */
	ot->name = "Toggle Rendered Shading";
	ot->description = "Toggle rendered shading mode of the viewport";
	ot->idname = "VIEW3D_OT_toggle_render";

	/* api callbacks */
	ot->exec = toggle_render_exec;
	ot->poll = ED_operator_view3d_active;
}

/* ************************* below the line! *********************** */


static float view_autodist_depth_margin(ARegion *ar, const int mval[2], int margin)
{
	ViewDepths depth_temp = {0};
	rcti rect;
	float depth_close;

	if (margin == 0) {
		/* Get Z Depths, needed for perspective, nice for ortho */
		rect.xmin = mval[0];
		rect.ymin = mval[1];
		rect.xmax = mval[0] + 1;
		rect.ymax = mval[1] + 1;
	}
	else {
		BLI_rcti_init_pt_radius(&rect, mval, margin);
	}

	view3d_update_depths_rect(ar, &depth_temp, &rect);
	depth_close = view3d_depth_near(&depth_temp);
	MEM_SAFE_FREE(depth_temp.depths);
	return depth_close;
}

/**
 * Get the world-space 3d location from a screen-space 2d point.
 *
 * \param mval: Input screen-space pixel location.
 * \param mouse_worldloc: Output world-space location.
 * \param fallback_depth_pt: Use this points depth when no depth can be found.
 */
bool ED_view3d_autodist(
        const bContext *C, struct Depsgraph *graph, ARegion *ar, View3D *v3d,
        const int mval[2], float mouse_worldloc[3],
        const bool alphaoverride, const float fallback_depth_pt[3])
{
	float depth_close;
	int margin_arr[] = {0, 2, 4};
	int i;
	bool depth_ok = false;

	/* Get Z Depths, needed for perspective, nice for ortho */
	ED_view3d_draw_depth(C, graph, ar, v3d, alphaoverride);

	/* Attempt with low margin's first */
	i = 0;
	do {
		depth_close = view_autodist_depth_margin(ar, mval, margin_arr[i++] * U.pixelsize);
		depth_ok = (depth_close != FLT_MAX);
	} while ((depth_ok == false) && (i < ARRAY_SIZE(margin_arr)));

	if (depth_ok) {
		float centx = (float)mval[0] + 0.5f;
		float centy = (float)mval[1] + 0.5f;

		if (ED_view3d_unproject(ar, centx, centy, depth_close, mouse_worldloc))
		{
			return true;
		}
	}

	if (fallback_depth_pt) {
		ED_view3d_win_to_3d_int(v3d, ar, fallback_depth_pt, mval, mouse_worldloc);
		return true;
	}
	else {
		return false;
	}
}

void ED_view3d_autodist_init(
        const bContext *C, struct Depsgraph *graph,
        ARegion *ar, View3D *v3d, int mode)
{
	/* Get Z Depths, needed for perspective, nice for ortho */
	switch (mode) {
		case 0:
			ED_view3d_draw_depth(C, graph, ar, v3d, true);
			break;
		case 1:
		{
			Scene *scene = DEG_get_evaluated_scene(graph);
			ED_view3d_draw_depth_gpencil(C, scene, ar, v3d);
			break;
		}
	}
}

/* no 4x4 sampling, run #ED_view3d_autodist_init first */
bool ED_view3d_autodist_simple(ARegion *ar, const int mval[2], float mouse_worldloc[3],
                               int margin, float *force_depth)
{
	float depth;

	/* Get Z Depths, needed for perspective, nice for ortho */
	if (force_depth)
		depth = *force_depth;
	else
		depth = view_autodist_depth_margin(ar, mval, margin);

	if (depth == FLT_MAX)
		return false;

	float centx = (float)mval[0] + 0.5f;
	float centy = (float)mval[1] + 0.5f;
	return ED_view3d_unproject(ar, centx, centy, depth, mouse_worldloc);
}

bool ED_view3d_autodist_depth(ARegion *ar, const int mval[2], int margin, float *depth)
{
	*depth = view_autodist_depth_margin(ar, mval, margin);

	return (*depth != FLT_MAX);
}

static bool depth_segment_cb(int x, int y, void *userData)
{
	struct { ARegion *ar; int margin; float depth; } *data = userData;
	int mval[2];
	float depth;

	mval[0] = x;
	mval[1] = y;

	depth = view_autodist_depth_margin(data->ar, mval, data->margin);

	if (depth != FLT_MAX) {
		data->depth = depth;
		return 0;
	}
	else {
		return 1;
	}
}

bool ED_view3d_autodist_depth_seg(ARegion *ar, const int mval_sta[2], const int mval_end[2],
                                  int margin, float *depth)
{
	struct { ARegion *ar; int margin; float depth; } data = {NULL};
	int p1[2];
	int p2[2];

	data.ar = ar;
	data.margin = margin;
	data.depth = FLT_MAX;

	copy_v2_v2_int(p1, mval_sta);
	copy_v2_v2_int(p2, mval_end);

	BLI_bitmap_draw_2d_line_v2v2i(p1, p2, depth_segment_cb, &data);

	*depth = data.depth;

	return (*depth != FLT_MAX);
}

/* problem - ofs[3] can be on same location as camera itself.
 * Blender needs proper dist value for zoom.
 * use fallback_dist to override small values
 */
float ED_view3d_offset_distance(float mat[4][4], const float ofs[3], const float fallback_dist)
{
	float pos[4] = {0.0f, 0.0f, 0.0f, 1.0f};
	float dir[4] = {0.0f, 0.0f, 1.0f, 0.0f};
	float dist;
	
	mul_m4_v4(mat, pos);
	add_v3_v3(pos, ofs);
	mul_m4_v4(mat, dir);
	normalize_v3(dir);

	dist = dot_v3v3(pos, dir);

	if ((dist < FLT_EPSILON) && (fallback_dist != 0.0f)) {
		dist = fallback_dist;
	}

	return dist;
}

/**
 * Set the dist without moving the view (compensate with #RegionView3D.ofs)
 *
 * \note take care that viewinv is up to date, #ED_view3d_update_viewmat first.
 */
void ED_view3d_distance_set(RegionView3D *rv3d, const float dist)
{
	float viewinv[4];
	float tvec[3];

	BLI_assert(dist >= 0.0f);

	copy_v3_fl3(tvec, 0.0f, 0.0f, rv3d->dist - dist);
	/* rv3d->viewinv isn't always valid */
#if 0
	mul_mat3_m4_v3(rv3d->viewinv, tvec);
#else
	invert_qt_qt_normalized(viewinv, rv3d->viewquat);
	mul_qt_v3(viewinv, tvec);
#endif
	sub_v3_v3(rv3d->ofs, tvec);

	rv3d->dist = dist;
}

/**
 * Set the view transformation from a 4x4 matrix.
 *
 * \param mat The view 4x4 transformation matrix to assign.
 * \param ofs The view offset, normally from RegionView3D.ofs.
 * \param quat The view rotation, quaternion normally from RegionView3D.viewquat.
 * \param dist The view distance from ofs, normally from RegionView3D.dist.
 */
void ED_view3d_from_m4(float mat[4][4], float ofs[3], float quat[4], float *dist)
{
	float nmat[3][3];

	/* dist depends on offset */
	BLI_assert(dist == NULL || ofs != NULL);

	copy_m3_m4(nmat, mat);
	normalize_m3(nmat);

	/* Offset */
	if (ofs)
		negate_v3_v3(ofs, mat[3]);

	/* Quat */
	if (quat) {
		mat3_normalized_to_quat(quat, nmat);
		invert_qt_normalized(quat);
	}

	if (ofs && dist) {
		madd_v3_v3fl(ofs, nmat[2], *dist);
	}
}

/**
 * Calculate the view transformation matrix from RegionView3D input.
 * The resulting matrix is equivalent to RegionView3D.viewinv
 * \param mat The view 4x4 transformation matrix to calculate.
 * \param ofs The view offset, normally from RegionView3D.ofs.
 * \param quat The view rotation, quaternion normally from RegionView3D.viewquat.
 * \param dist The view distance from ofs, normally from RegionView3D.dist.
 */
void ED_view3d_to_m4(float mat[4][4], const float ofs[3], const float quat[4], const float dist)
{
	float iviewquat[4] = {-quat[0], quat[1], quat[2], quat[3]};
	float dvec[3] = {0.0f, 0.0f, dist};

	quat_to_mat4(mat, iviewquat);
	mul_mat3_m4_v3(mat, dvec);
	sub_v3_v3v3(mat[3], dvec, ofs);
}

/**
 * Set the RegionView3D members from an objects transformation and optionally lens.
 * \param ob The object to set the view to.
 * \param ofs The view offset to be set, normally from RegionView3D.ofs.
 * \param quat The view rotation to be set, quaternion normally from RegionView3D.viewquat.
 * \param dist The view distance from ofs to be set, normally from RegionView3D.dist.
 * \param lens The view lens angle set for cameras and lamps, normally from View3D.lens.
 */
void ED_view3d_from_object(Object *ob, float ofs[3], float quat[4], float *dist, float *lens)
{
	ED_view3d_from_m4(ob->obmat, ofs, quat, dist);

	if (lens) {
		CameraParams params;

		BKE_camera_params_init(&params);
		BKE_camera_params_from_object(&params, ob);
		*lens = params.lens;
	}
}

/**
 * Set the object transformation from RegionView3D members.
 * \param ob The object which has the transformation assigned.
 * \param ofs The view offset, normally from RegionView3D.ofs.
 * \param quat The view rotation, quaternion normally from RegionView3D.viewquat.
 * \param dist The view distance from ofs, normally from RegionView3D.dist.
 */
void ED_view3d_to_object(Object *ob, const float ofs[3], const float quat[4], const float dist)
{
	float mat[4][4];

	ED_view3d_to_m4(mat, ofs, quat, dist);
	BKE_object_apply_mat4(ob, mat, true, true);
}

/**
 * Use to store the last view, before entering camera view.
 */
void ED_view3d_lastview_store(RegionView3D *rv3d)
{
	copy_qt_qt(rv3d->lviewquat, rv3d->viewquat);
	rv3d->lview = rv3d->view;
	if (rv3d->persp != RV3D_CAMOB) {
		rv3d->lpersp = rv3d->persp;
	}
}

BGpic *ED_view3D_background_image_new(View3D *v3d)
{
	BGpic *bgpic = MEM_callocN(sizeof(BGpic), "Background Image");

	bgpic->rotation = 0.0f;
	bgpic->size = 5.0f;
	bgpic->blend = 0.5f;
	bgpic->iuser.fie_ima = 2;
	bgpic->iuser.ok = 1;
	bgpic->view = 0; /* 0 for all */
	bgpic->flag |= V3D_BGPIC_EXPANDED;

	BLI_addtail(&v3d->bgpicbase, bgpic);

	return bgpic;
}

void ED_view3D_background_image_remove(View3D *v3d, BGpic *bgpic)
{
	BLI_remlink(&v3d->bgpicbase, bgpic);

	MEM_freeN(bgpic);
}

void ED_view3D_background_image_clear(View3D *v3d)
{
	BGpic *bgpic = v3d->bgpicbase.first;

	while (bgpic) {
		BGpic *next_bgpic = bgpic->next;

		ED_view3D_background_image_remove(v3d, bgpic);

		bgpic = next_bgpic;
	}
}

void ED_view3D_lock_clear(View3D *v3d)
{
	v3d->ob_centre = NULL;
	v3d->ob_centre_bone[0] = '\0';
	v3d->ob_centre_cursor = false;
	v3d->flag2 &= ~V3D_LOCK_CAMERA;
}<|MERGE_RESOLUTION|>--- conflicted
+++ resolved
@@ -3068,13 +3068,9 @@
 	Scene *scene = CTX_data_scene(C);
 	SceneLayer *sl = CTX_data_scene_layer(C);
 	bGPdata *gpd = CTX_data_gpencil_data(C);
-<<<<<<< HEAD
 	const bool is_gp_edit = ((gpd) && (gpd->flag & (GP_DATA_STROKE_EDITMODE | GP_DATA_STROKE_PAINTMODE | GP_DATA_STROKE_SCULPTMODE)));
-=======
-	const bool is_gp_edit = ((gpd) && (gpd->flag & GP_DATA_STROKE_EDITMODE));
 	const bool is_face_map = ((is_gp_edit == false) && ar->manipulator_map &&
 	                          WM_manipulatormap_is_any_selected(ar->manipulator_map));
->>>>>>> 80e03e77
 	Object *ob = OBACT_NEW;
 	Object *obedit = CTX_data_edit_object(C);
 	float min[3], max[3];
