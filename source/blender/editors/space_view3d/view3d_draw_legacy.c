/*
 * ***** BEGIN GPL LICENSE BLOCK *****
 *
 * This program is free software; you can redistribute it and/or
 * modify it under the terms of the GNU General Public License
 * as published by the Free Software Foundation; either version 2
 * of the License, or (at your option) any later version. 
 *
 * This program is distributed in the hope that it will be useful,
 * but WITHOUT ANY WARRANTY; without even the implied warranty of
 * MERCHANTABILITY or FITNESS FOR A PARTICULAR PURPOSE.  See the
 * GNU General Public License for more details.
 *
 * You should have received a copy of the GNU General Public License
 * along with this program; if not, write to the Free Software Foundation,
 * Inc., 51 Franklin Street, Fifth Floor, Boston, MA 02110-1301, USA.
 *
 * The Original Code is Copyright (C) 2008 Blender Foundation.
 * All rights reserved.
 *
 * 
 * Contributor(s): Blender Foundation
 *
 * ***** END GPL LICENSE BLOCK *****
 */

/** \file blender/editors/space_view3d/view3d_draw_legacy.c
 *  \ingroup spview3d
 */

#include <string.h>
#include <stdio.h>
#include <math.h>

#include "DNA_armature_types.h"
#include "DNA_camera_types.h"
#include "DNA_customdata_types.h"
#include "DNA_object_types.h"
#include "DNA_group_types.h"
#include "DNA_mesh_types.h"
#include "DNA_key_types.h"
#include "DNA_lamp_types.h"
#include "DNA_scene_types.h"
#include "DNA_world_types.h"
#include "DNA_brush_types.h"

#include "MEM_guardedalloc.h"

#include "BLI_blenlib.h"
#include "BLI_math.h"
#include "BLI_jitter.h"
#include "BLI_utildefines.h"
#include "BLI_endian_switch.h"
#include "BLI_threads.h"

#include "BKE_anim.h"
#include "BKE_camera.h"
#include "BKE_context.h"
#include "BKE_customdata.h"
#include "BKE_DerivedMesh.h"
#include "BKE_image.h"
#include "BKE_key.h"
#include "BKE_layer.h"
#include "BKE_main.h"
#include "BKE_object.h"
#include "BKE_global.h"
#include "BKE_paint.h"
#include "BKE_scene.h"
#include "BKE_screen.h"
#include "BKE_unit.h"
#include "BKE_movieclip.h"

#include "DEG_depsgraph.h"

#include "IMB_imbuf_types.h"
#include "IMB_imbuf.h"
#include "IMB_colormanagement.h"

#include "BIF_glutil.h"

#include "WM_api.h"
#include "WM_types.h"

#include "BLF_api.h"
#include "BLT_translation.h"

#include "ED_armature.h"
#include "ED_keyframing.h"
#include "ED_gpencil.h"
#include "ED_screen.h"
#include "ED_space_api.h"
#include "ED_screen_types.h"
#include "ED_transform.h"

#include "UI_interface.h"
#include "UI_interface_icons.h"
#include "UI_resources.h"

#include "GPU_draw.h"
#include "GPU_framebuffer.h"
#include "GPU_lamp.h"
#include "GPU_material.h"
#include "GPU_compositing.h"
#include "GPU_extensions.h"
#include "GPU_immediate.h"
#include "GPU_immediate_util.h"
#include "GPU_select.h"
#include "GPU_matrix.h"

#include "RE_engine.h"

#include "DRW_engine.h"

#include "view3d_intern.h"  /* own include */

/* ********* custom clipping *********** */

static void view3d_draw_clipping(RegionView3D *rv3d)
{
	BoundBox *bb = rv3d->clipbb;

	if (bb) {
		const unsigned int clipping_index[6][4] = {
			{0, 1, 2, 3},
			{0, 4, 5, 1},
			{4, 7, 6, 5},
			{7, 3, 2, 6},
			{1, 5, 6, 2},
			{7, 4, 0, 3}
		};

		/* fill in zero alpha for rendering & re-projection [#31530] */
		unsigned char col[4];
		UI_GetThemeColor4ubv(TH_V3D_CLIPPING_BORDER, col);
		glColor4ubv(col);

		glEnable(GL_BLEND);
		glEnableClientState(GL_VERTEX_ARRAY);
		glVertexPointer(3, GL_FLOAT, 0, bb->vec);
		glDrawElements(GL_QUADS, sizeof(clipping_index) / sizeof(unsigned int), GL_UNSIGNED_INT, clipping_index);
		glDisableClientState(GL_VERTEX_ARRAY);
		glDisable(GL_BLEND);
	}
}

void ED_view3d_clipping_set(RegionView3D *rv3d)
{
	double plane[4];
	const unsigned int tot = (rv3d->viewlock & RV3D_BOXCLIP) ? 4 : 6;

	for (unsigned a = 0; a < tot; a++) {
		copy_v4db_v4fl(plane, rv3d->clip[a]);
		glClipPlane(GL_CLIP_PLANE0 + a, plane);
		glEnable(GL_CLIP_PLANE0 + a);
	}
}

/* use these to temp disable/enable clipping when 'rv3d->rflag & RV3D_CLIPPING' is set */
void ED_view3d_clipping_disable(void)
{
	for (unsigned a = 0; a < 6; a++) {
		glDisable(GL_CLIP_PLANE0 + a);
	}
}
void ED_view3d_clipping_enable(void)
{
	for (unsigned a = 0; a < 6; a++) {
		glEnable(GL_CLIP_PLANE0 + a);
	}
}

static bool view3d_clipping_test(const float co[3], const float clip[6][4])
{
	if (plane_point_side_v3(clip[0], co) > 0.0f)
		if (plane_point_side_v3(clip[1], co) > 0.0f)
			if (plane_point_side_v3(clip[2], co) > 0.0f)
				if (plane_point_side_v3(clip[3], co) > 0.0f)
					return false;

	return true;
}

/* for 'local' ED_view3d_clipping_local must run first
 * then all comparisons can be done in localspace */
bool ED_view3d_clipping_test(const RegionView3D *rv3d, const float co[3], const bool is_local)
{
	return view3d_clipping_test(co, is_local ? rv3d->clip_local : rv3d->clip);
}

/* ********* end custom clipping *********** */

static void draw_view_icon(RegionView3D *rv3d, rcti *rect)
{
	BIFIconID icon;
	
	if (ELEM(rv3d->view, RV3D_VIEW_TOP, RV3D_VIEW_BOTTOM))
		icon = ICON_AXIS_TOP;
	else if (ELEM(rv3d->view, RV3D_VIEW_FRONT, RV3D_VIEW_BACK))
		icon = ICON_AXIS_FRONT;
	else if (ELEM(rv3d->view, RV3D_VIEW_RIGHT, RV3D_VIEW_LEFT))
		icon = ICON_AXIS_SIDE;
	else return;
	
	glEnable(GL_BLEND);
	glBlendFunc(GL_SRC_ALPHA,  GL_ONE_MINUS_SRC_ALPHA); 
	
	UI_icon_draw(5.0 + rect->xmin, 5.0 + rect->ymin, icon);
	
	glDisable(GL_BLEND);
}

/* *********************** backdraw for selection *************** */

static void backdrawview3d(
        const struct EvaluationContext *eval_ctx, Scene *scene, ViewLayer *view_layer,
        wmWindow *win, ARegion *ar, View3D *v3d)
{
	RegionView3D *rv3d = ar->regiondata;
	struct Base *base = view_layer->basact;
	int multisample_enabled;

	BLI_assert(ar->regiontype == RGN_TYPE_WINDOW);

	if (base && (eval_ctx->object_mode & (OB_MODE_VERTEX_PAINT | OB_MODE_WEIGHT_PAINT) ||
	             BKE_paint_select_face_test(base->object, eval_ctx->object_mode)))
	{
		/* do nothing */
	}
	/* texture paint mode sampling */
	else if (base && (eval_ctx->object_mode & OB_MODE_TEXTURE_PAINT) &&
	         (v3d->drawtype > OB_WIRE))
	{
		/* do nothing */
	}
	else if ((base && (eval_ctx->object_mode & OB_MODE_PARTICLE_EDIT)) &&
	         V3D_IS_ZBUF(v3d))
	{
		/* do nothing */
	}
<<<<<<< HEAD
	else if ((eval_ctx->object_mode & OB_MODE_POSE) &&
=======
	else if ((eval_ctx->object_mode & OB_MODE_EDIT) &&
>>>>>>> 754d3a2f
	         V3D_IS_ZBUF(v3d))
	{
		/* do nothing */
	}
	else {
		v3d->flag &= ~V3D_INVALID_BACKBUF;
		return;
	}

	if (!(v3d->flag & V3D_INVALID_BACKBUF))
		return;

#if 0
	if (test) {
		if (qtest()) {
			addafterqueue(ar->win, BACKBUFDRAW, 1);
			return;
		}
	}
#endif

	if (v3d->drawtype > OB_WIRE) v3d->zbuf = true;
	
	/* dithering and AA break color coding, so disable */
	glDisable(GL_DITHER);

	multisample_enabled = glIsEnabled(GL_MULTISAMPLE);
	if (multisample_enabled)
		glDisable(GL_MULTISAMPLE);

	if (win->multisamples != USER_MULTISAMPLE_NONE) {
		/* for multisample we use an offscreen FBO. multisample drawing can fail
		 * with color coded selection drawing, and reading back depths from such
		 * a buffer can also cause a few seconds freeze on OS X / NVidia. */
		int w = BLI_rcti_size_x(&ar->winrct);
		int h = BLI_rcti_size_y(&ar->winrct);
		char error[256];

		if (rv3d->gpuoffscreen) {
			if (GPU_offscreen_width(rv3d->gpuoffscreen)  != w ||
			    GPU_offscreen_height(rv3d->gpuoffscreen) != h)
			{
				GPU_offscreen_free(rv3d->gpuoffscreen);
				rv3d->gpuoffscreen = NULL;
			}
		}

		if (!rv3d->gpuoffscreen) {
			rv3d->gpuoffscreen = GPU_offscreen_create(w, h, 0, false, error);

			if (!rv3d->gpuoffscreen)
				fprintf(stderr, "Failed to create offscreen selection buffer for multisample: %s\n", error);
		}
	}

	if (rv3d->gpuoffscreen)
		GPU_offscreen_bind(rv3d->gpuoffscreen, true);
	else
		glScissor(ar->winrct.xmin, ar->winrct.ymin, BLI_rcti_size_x(&ar->winrct), BLI_rcti_size_y(&ar->winrct));

	glClearColor(0.0, 0.0, 0.0, 0.0);
	if (v3d->zbuf) {
		glEnable(GL_DEPTH_TEST);
		glClear(GL_COLOR_BUFFER_BIT | GL_DEPTH_BUFFER_BIT);
	}
	else {
		glClear(GL_COLOR_BUFFER_BIT);
		glDisable(GL_DEPTH_TEST);
	}
	
	if (rv3d->rflag & RV3D_CLIPPING)
		ED_view3d_clipping_set(rv3d);
	
	G.f |= G_BACKBUFSEL;
	
	if (base && ((base->flag & BASE_VISIBLED) != 0))
		draw_object_backbufsel(eval_ctx, scene, v3d, rv3d, base->object);
	
	if (rv3d->gpuoffscreen)
		GPU_offscreen_unbind(rv3d->gpuoffscreen, true);
	else
		ar->swap = 0; /* mark invalid backbuf for wm draw */

	v3d->flag &= ~V3D_INVALID_BACKBUF;

	G.f &= ~G_BACKBUFSEL;
	v3d->zbuf = false;
	glDisable(GL_DEPTH_TEST);
	glEnable(GL_DITHER);
	if (multisample_enabled)
		glEnable(GL_MULTISAMPLE);

	if (rv3d->rflag & RV3D_CLIPPING)
		ED_view3d_clipping_disable();
}

void view3d_opengl_read_pixels(ARegion *ar, int x, int y, int w, int h, int format, int type, void *data)
{
	RegionView3D *rv3d = ar->regiondata;

	if (rv3d->gpuoffscreen) {
		GPU_offscreen_bind(rv3d->gpuoffscreen, true);
		glReadBuffer(GL_COLOR_ATTACHMENT0);
		glReadPixels(x, y, w, h, format, type, data);
		GPU_offscreen_unbind(rv3d->gpuoffscreen, true);
	}
	else {
		glReadPixels(ar->winrct.xmin + x, ar->winrct.ymin + y, w, h, format, type, data);
	}
}

/* XXX depth reading exception, for code not using gpu offscreen */
static void view3d_opengl_read_Z_pixels(ARegion *ar, int x, int y, int w, int h, int format, int type, void *data)
{
	glReadPixels(ar->winrct.xmin + x, ar->winrct.ymin + y, w, h, format, type, data);
}

void ED_view3d_backbuf_validate(const struct EvaluationContext *eval_ctx, ViewContext *vc)
{
	if (vc->v3d->flag & V3D_INVALID_BACKBUF) {
		backdrawview3d(eval_ctx, vc->scene, vc->view_layer, vc->win, vc->ar, vc->v3d);
	}
}

/**
 * allow for small values [0.5 - 2.5],
 * and large values, FLT_MAX by clamping by the area size
 */
int ED_view3d_backbuf_sample_size_clamp(ARegion *ar, const float dist)
{
	return (int)min_ff(ceilf(dist), (float)max_ii(ar->winx, ar->winx));
}

/* samples a single pixel (copied from vpaint) */
unsigned int ED_view3d_backbuf_sample(
        const EvaluationContext *eval_ctx, ViewContext *vc, int x, int y)
{
	if (x >= vc->ar->winx || y >= vc->ar->winy) {
		return 0;
	}

	ED_view3d_backbuf_validate(eval_ctx, vc);

	unsigned int col;
	view3d_opengl_read_pixels(vc->ar, x, y, 1, 1, GL_RGBA, GL_UNSIGNED_BYTE, &col);
	glReadBuffer(GL_BACK);

	if (ENDIAN_ORDER == B_ENDIAN) {
		BLI_endian_switch_uint32(&col);
	}

	return GPU_select_to_index(col);
}

/* reads full rect, converts indices */
ImBuf *ED_view3d_backbuf_read(
        const EvaluationContext *eval_ctx, ViewContext *vc, int xmin, int ymin, int xmax, int ymax)
{
	/* clip */
	const rcti clip = {
	    max_ii(xmin, 0), min_ii(xmax, vc->ar->winx - 1),
	    max_ii(ymin, 0), min_ii(ymax, vc->ar->winy - 1)};
	const int size_clip[2] = {
	    BLI_rcti_size_x(&clip) + 1,
	    BLI_rcti_size_y(&clip) + 1};

	if (UNLIKELY((clip.xmin > clip.xmax) ||
	             (clip.ymin > clip.ymax)))
	{
		return NULL;
	}

	ImBuf *ibuf_clip = IMB_allocImBuf(size_clip[0], size_clip[1], 32, IB_rect);

	ED_view3d_backbuf_validate(eval_ctx, vc);

	view3d_opengl_read_pixels(vc->ar, clip.xmin, clip.ymin, size_clip[0], size_clip[1], GL_RGBA, GL_UNSIGNED_BYTE, ibuf_clip->rect);

	glReadBuffer(GL_BACK);

	if (ENDIAN_ORDER == B_ENDIAN) {
		IMB_convert_rgba_to_abgr(ibuf_clip);
	}

	GPU_select_to_index_array(ibuf_clip->rect, size_clip[0] * size_clip[1]);
	
	if ((clip.xmin == xmin) &&
	    (clip.xmax == xmax) &&
	    (clip.ymin == ymin) &&
	    (clip.ymax == ymax))
	{
		return ibuf_clip;
	}
	else {
		/* put clipped result into a non-clipped buffer */
		const int size[2] = {
		    (xmax - xmin + 1),
		    (ymax - ymin + 1)};

		ImBuf *ibuf_full = IMB_allocImBuf(size[0], size[1], 32, IB_rect);

		IMB_rectcpy(
		        ibuf_full, ibuf_clip,
		        clip.xmin - xmin, clip.ymin - ymin,
		        0, 0,
		        size_clip[0], size_clip[1]);
		IMB_freeImBuf(ibuf_clip);
		return ibuf_full;
	}
}

/* smart function to sample a rect spiralling outside, nice for backbuf selection */
unsigned int ED_view3d_backbuf_sample_rect(
        const EvaluationContext *eval_ctx, ViewContext *vc, const int mval[2], int size,
        unsigned int min, unsigned int max, float *r_dist)
{
	int dirvec[4][2];

	const int amount = (size - 1) / 2;

	const int minx = mval[0] - (amount + 1);
	const int miny = mval[1] - (amount + 1);
	ImBuf *buf = ED_view3d_backbuf_read(eval_ctx, vc, minx, miny, minx + size - 1, miny + size - 1);
	if (!buf) return 0;

	unsigned index = 0;
	int rc = 0;
	
	dirvec[0][0] = 1; dirvec[0][1] = 0;
	dirvec[1][0] = 0; dirvec[1][1] = -size;
	dirvec[2][0] = -1; dirvec[2][1] = 0;
	dirvec[3][0] = 0; dirvec[3][1] = size;
	
	const unsigned *bufmin = buf->rect;
	const unsigned *tbuf = buf->rect;
	const unsigned *bufmax = buf->rect + size * size;
	tbuf += amount * size + amount;
	
	for (int nr = 1; nr <= size; nr++) {
		for (int a = 0; a < 2; a++) {
			for (int b = 0; b < nr; b++) {
				if (*tbuf && *tbuf >= min && *tbuf < max) {
					/* we got a hit */

					/* get x,y pixel coords from the offset
					 * (manhatten distance in keeping with other screen-based selection) */
					*r_dist = (float)(
					        abs(((int)(tbuf - buf->rect) % size) - (size / 2)) +
					        abs(((int)(tbuf - buf->rect) / size) - (size / 2)));

					/* indices start at 1 here */
					index = (*tbuf - min) + 1;
					goto exit;
				}
				
				tbuf += (dirvec[rc][0] + dirvec[rc][1]);
				
				if (tbuf < bufmin || tbuf >= bufmax) {
					goto exit;
				}
			}
			rc++;
			rc &= 3;
		}
	}

exit:
	IMB_freeImBuf(buf);
	return index;
}


/* ************************************************************* */

static void view3d_stereo_bgpic_setup(Scene *scene, View3D *v3d, Image *ima, ImageUser *iuser)
{
	if (BKE_image_is_stereo(ima)) {
		iuser->flag |= IMA_SHOW_STEREO;

		if ((scene->r.scemode & R_MULTIVIEW) == 0) {
			iuser->multiview_eye = STEREO_LEFT_ID;
		}
		else if (v3d->stereo3d_camera != STEREO_3D_ID) {
			/* show only left or right camera */
			iuser->multiview_eye = v3d->stereo3d_camera;
		}

		BKE_image_multiview_index(ima, iuser);
	}
	else {
		iuser->flag &= ~IMA_SHOW_STEREO;
	}
}

static void view3d_draw_bgpic(Scene *scene, const Depsgraph *depsgraph,
                              ARegion *ar, View3D *v3d,
                              const bool do_foreground, const bool do_camera_frame)
{
	RegionView3D *rv3d = ar->regiondata;
	int fg_flag = do_foreground ? CAM_BGIMG_FLAG_FOREGROUND : 0;
	if (v3d->camera == NULL || v3d->camera->type != OB_CAMERA) {
		return;
	}
	Camera *cam = v3d->camera->data;

	for (CameraBGImage *bgpic = cam->bg_images.first; bgpic; bgpic = bgpic->next) {
		bgpic->iuser.scene = scene;  /* Needed for render results. */

		if ((bgpic->flag & CAM_BGIMG_FLAG_FOREGROUND) != fg_flag)
			continue;

		{
			float image_aspect[2];
			float x1, y1, x2, y2, centx, centy;

			void *lock;

			Image *ima = NULL;

			/* disable individual images */
			if ((bgpic->flag & CAM_BGIMG_FLAG_DISABLED))
				continue;

			ImBuf *ibuf = NULL;
			ImBuf *freeibuf = NULL;
			ImBuf *releaseibuf = NULL;
			if (bgpic->source == CAM_BGIMG_SOURCE_IMAGE) {
				ima = bgpic->ima;
				if (ima == NULL)
					continue;
				BKE_image_user_frame_calc(&bgpic->iuser, CFRA, 0);
				if (ima->source == IMA_SRC_SEQUENCE && !(bgpic->iuser.flag & IMA_USER_FRAME_IN_RANGE)) {
					ibuf = NULL; /* frame is out of range, dont show */
				}
				else {
					view3d_stereo_bgpic_setup(scene, v3d, ima, &bgpic->iuser);
					ibuf = BKE_image_acquire_ibuf(ima, &bgpic->iuser, &lock);
					releaseibuf = ibuf;
				}

				image_aspect[0] = ima->aspx;
				image_aspect[1] = ima->aspy;
			}
			else if (bgpic->source == CAM_BGIMG_SOURCE_MOVIE) {
				/* TODO: skip drawing when out of frame range (as image sequences do above) */
				MovieClip *clip = NULL;

				if (bgpic->flag & CAM_BGIMG_FLAG_CAMERACLIP) {
					if (scene->camera)
						clip = BKE_object_movieclip_get(scene, scene->camera, true);
				}
				else {
					clip = bgpic->clip;
				}

				if (clip == NULL)
					continue;

				BKE_movieclip_user_set_frame(&bgpic->cuser, CFRA);
				ibuf = BKE_movieclip_get_ibuf(clip, &bgpic->cuser);

				image_aspect[0] = clip->aspx;
				image_aspect[1] = clip->aspy;

				/* working with ibuf from image and clip has got different workflow now.
				 * ibuf acquired from clip is referenced by cache system and should
				 * be dereferenced after usage. */
				freeibuf = ibuf;
			}
			else {
				/* perhaps when loading future files... */
				BLI_assert(0);
				copy_v2_fl(image_aspect, 1.0f);
			}

			if (ibuf == NULL)
				continue;

			if ((ibuf->rect == NULL && ibuf->rect_float == NULL) || ibuf->channels != 4) { /* invalid image format */
				if (freeibuf)
					IMB_freeImBuf(freeibuf);
				if (releaseibuf)
					BKE_image_release_ibuf(ima, releaseibuf, lock);

				continue;
			}

			if (ibuf->rect == NULL)
				IMB_rect_from_float(ibuf);

			BLI_assert(rv3d->persp == RV3D_CAMOB);
			{
				if (do_camera_frame) {
					rctf vb;
					ED_view3d_calc_camera_border(scene, depsgraph, ar, v3d, rv3d, &vb, false);
					x1 = vb.xmin;
					y1 = vb.ymin;
					x2 = vb.xmax;
					y2 = vb.ymax;
				}
				else {
					x1 = ar->winrct.xmin;
					y1 = ar->winrct.ymin;
					x2 = ar->winrct.xmax;
					y2 = ar->winrct.ymax;
				}

				/* apply offset last - camera offset is different to offset in blender units */
				/* so this has some sane way of working - this matches camera's shift _exactly_ */
				{
					const float max_dim = max_ff(x2 - x1, y2 - y1);
					const float xof_scale = bgpic->offset[0] * max_dim;
					const float yof_scale = bgpic->offset[1] * max_dim;

					x1 += xof_scale;
					y1 += yof_scale;
					x2 += xof_scale;
					y2 += yof_scale;
				}

				centx = (x1 + x2) * 0.5f;
				centy = (y1 + y2) * 0.5f;

				/* aspect correction */
				if (bgpic->flag & CAM_BGIMG_FLAG_CAMERA_ASPECT) {
					/* apply aspect from clip */
					const float w_src = ibuf->x * image_aspect[0];
					const float h_src = ibuf->y * image_aspect[1];

					/* destination aspect is already applied from the camera frame */
					const float w_dst = x1 - x2;
					const float h_dst = y1 - y2;

					const float asp_src = w_src / h_src;
					const float asp_dst = w_dst / h_dst;

					if (fabsf(asp_src - asp_dst) >= FLT_EPSILON) {
						if ((asp_src > asp_dst) == ((bgpic->flag & CAM_BGIMG_FLAG_CAMERA_CROP) != 0)) {
							/* fit X */
							const float div = asp_src / asp_dst;
							x1 = ((x1 - centx) * div) + centx;
							x2 = ((x2 - centx) * div) + centx;
						}
						else {
							/* fit Y */
							const float div = asp_dst / asp_src;
							y1 = ((y1 - centy) * div) + centy;
							y2 = ((y2 - centy) * div) + centy;
						}
					}
				}
			}

			/* complete clip? */
			rctf clip_rect;
			BLI_rctf_init(&clip_rect, x1, x2, y1, y2);
			if (bgpic->rotation) {
				BLI_rctf_rotate_expand(&clip_rect, &clip_rect, bgpic->rotation);
			}

			if (clip_rect.xmax < 0 || clip_rect.ymax < 0 || clip_rect.xmin > ar->winx || clip_rect.ymin > ar->winy) {
				if (freeibuf)
					IMB_freeImBuf(freeibuf);
				if (releaseibuf)
					BKE_image_release_ibuf(ima, releaseibuf, lock);

				continue;
			}

			float zoomx = (x2 - x1) / ibuf->x;
			float zoomy = (y2 - y1) / ibuf->y;

			/* for some reason; zoomlevels down refuses to use GL_ALPHA_SCALE */
			if (zoomx < 1.0f || zoomy < 1.0f) {
				float tzoom = min_ff(zoomx, zoomy);
				int mip = 0;

				if ((ibuf->userflags & IB_MIPMAP_INVALID) != 0) {
					IMB_remakemipmap(ibuf, 0);
					ibuf->userflags &= ~IB_MIPMAP_INVALID;
				}
				else if (ibuf->mipmap[0] == NULL)
					IMB_makemipmap(ibuf, 0);

				while (tzoom < 1.0f && mip < 8 && ibuf->mipmap[mip]) {
					tzoom *= 2.0f;
					zoomx *= 2.0f;
					zoomy *= 2.0f;
					mip++;
				}
				if (mip > 0)
					ibuf = ibuf->mipmap[mip - 1];
			}

			if (v3d->zbuf) glDisable(GL_DEPTH_TEST);
			glDepthMask(GL_FALSE);

			glEnable(GL_BLEND);
			glBlendFunc(GL_SRC_ALPHA,  GL_ONE_MINUS_SRC_ALPHA);

			gpuPushProjectionMatrix();
			gpuPushMatrix();
			ED_region_pixelspace(ar);

			gpuTranslate2f(centx, centy);
			gpuScaleUniform(bgpic->scale);
			gpuRotate2D(RAD2DEGF(-bgpic->rotation));

			if (bgpic->flag & CAM_BGIMG_FLAG_FLIP_X) {
				zoomx *= -1.0f;
				x1 = x2;
			}
			if (bgpic->flag & CAM_BGIMG_FLAG_FLIP_Y) {
				zoomy *= -1.0f;
				y1 = y2;
			}

			float col[4] = {1.0f, 1.0f, 1.0f, bgpic->alpha};
			IMMDrawPixelsTexState state = immDrawPixelsTexSetup(GPU_SHADER_2D_IMAGE_COLOR);
			immDrawPixelsTex(&state, x1 - centx, y1 - centy, ibuf->x, ibuf->y, GL_RGBA, GL_UNSIGNED_BYTE, GL_LINEAR, ibuf->rect,
			                 zoomx, zoomy, col);

			gpuPopProjectionMatrix();
			gpuPopMatrix();

			glDisable(GL_BLEND);

			glDepthMask(GL_TRUE);
			if (v3d->zbuf) glEnable(GL_DEPTH_TEST);

			if (freeibuf)
				IMB_freeImBuf(freeibuf);
			if (releaseibuf)
				BKE_image_release_ibuf(ima, releaseibuf, lock);
		}
	}
}

void ED_view3d_draw_bgpic_test(
        Scene *scene, const Depsgraph *depsgraph,
        ARegion *ar, View3D *v3d,
        const bool do_foreground, const bool do_camera_frame)
{
	RegionView3D *rv3d = ar->regiondata;

	if ((rv3d->persp == RV3D_CAMOB) && v3d->camera && (v3d->camera->type == OB_CAMERA)) {
		Camera *cam = v3d->camera->data;
		if ((cam->flag & CAM_SHOW_BG_IMAGE) == 0) {
			return;
		}
	}
	else {
		return;
	}

	/* disabled - mango request, since footage /w only render is quite useful
	 * and this option is easy to disable all background images at once */
#if 0
	if (v3d->flag2 & V3D_RENDER_OVERRIDE)
		return;
#endif

	if ((rv3d->view == RV3D_VIEW_USER) || (rv3d->persp != RV3D_ORTHO)) {
		if (rv3d->persp == RV3D_CAMOB) {
			view3d_draw_bgpic(scene, depsgraph, ar, v3d, do_foreground, do_camera_frame);
		}
	}
	else {
		view3d_draw_bgpic(scene, depsgraph, ar, v3d, do_foreground, do_camera_frame);
	}
}

/* ****************** View3d afterdraw *************** */

typedef struct View3DAfter {
	struct View3DAfter *next, *prev;
	struct Base *base;
	short dflag;
} View3DAfter;

/* temp storage of Objects that need to be drawn as last */
void ED_view3d_after_add(ListBase *lb, Base *base, const short dflag)
{
	View3DAfter *v3da = MEM_callocN(sizeof(View3DAfter), "View 3d after");
	BLI_assert((base->flag_legacy & OB_FROMDUPLI) == 0);
	BLI_addtail(lb, v3da);
	v3da->base = base;
	v3da->dflag = dflag;
}

/* disables write in zbuffer and draws it over */
static void view3d_draw_transp(
        const EvaluationContext *eval_ctx, Scene *scene, ViewLayer *view_layer, ARegion *ar, View3D *v3d)
{
	View3DAfter *v3da;
	
	glDepthMask(GL_FALSE);
	v3d->transp = true;
	
	while ((v3da = BLI_pophead(&v3d->afterdraw_transp))) {
		draw_object(eval_ctx, scene, view_layer, ar, v3d, v3da->base, v3da->dflag);
		MEM_freeN(v3da);
	}
	v3d->transp = false;
	
	glDepthMask(GL_TRUE);
	
}

/* clears zbuffer and draws it over */
static void view3d_draw_xray(
        const EvaluationContext *eval_ctx, Scene *scene, ViewLayer *view_layer, ARegion *ar, View3D *v3d, bool *clear)
{
	if (*clear && v3d->zbuf) {
		glClear(GL_DEPTH_BUFFER_BIT);
		*clear = false;
	}

	v3d->xray = true;
	View3DAfter *v3da;
	while ((v3da = BLI_pophead(&v3d->afterdraw_xray))) {
		draw_object(eval_ctx, scene, view_layer, ar, v3d, v3da->base, v3da->dflag);
		MEM_freeN(v3da);
	}
	v3d->xray = false;
}


/* clears zbuffer and draws it over */
static void view3d_draw_xraytransp(
        const EvaluationContext *eval_ctx, Scene *scene, ViewLayer *view_layer, ARegion *ar, View3D *v3d, const bool clear)
{
	if (clear && v3d->zbuf)
		glClear(GL_DEPTH_BUFFER_BIT);

	v3d->xray = true;
	v3d->transp = true;
	
	glDepthMask(GL_FALSE);

	View3DAfter *v3da;
	while ((v3da = BLI_pophead(&v3d->afterdraw_xraytransp))) {
		draw_object(eval_ctx, scene, view_layer, ar, v3d, v3da->base, v3da->dflag);
		MEM_freeN(v3da);
	}

	v3d->transp = false;
	v3d->xray = false;

	glDepthMask(GL_TRUE);
}

/* clears zbuffer and draws it over,
 * note that in the select version we don't care about transparent flag as with regular drawing */
static void view3d_draw_xray_select(
        const struct EvaluationContext *eval_ctx, Scene *scene, ViewLayer *view_layer, ARegion *ar, View3D *v3d, bool *clear)
{
	/* Not ideal, but we need to read from the previous depths before clearing
	 * otherwise we could have a function to load the depths after drawing.
	 *
	 * Clearing the depth buffer isn't all that common between drawing objects so accept this for now.
	 */
	if (U.gpu_select_pick_deph) {
		GPU_select_load_id(-1);
	}

	View3DAfter *v3da;
	if (*clear && v3d->zbuf) {
		glClear(GL_DEPTH_BUFFER_BIT);
		*clear = false;
	}

	v3d->xray = true;
	while ((v3da = BLI_pophead(&v3d->afterdraw_xray))) {
		if (GPU_select_load_id(v3da->base->object->select_color)) {
			draw_object_select(eval_ctx, scene, view_layer, ar, v3d, v3da->base, v3da->dflag);
		}
		MEM_freeN(v3da);
	}
	v3d->xray = false;
}

/* *********************** */

/*
 * In most cases call draw_dupli_objects,
 * draw_dupli_objects_color was added because when drawing set dupli's
 * we need to force the color
 */

#if 0
int dupli_ob_sort(void *arg1, void *arg2)
{
	void *p1 = ((DupliObject *)arg1)->ob;
	void *p2 = ((DupliObject *)arg2)->ob;
	int val = 0;
	if (p1 < p2) val = -1;
	else if (p1 > p2) val = 1;
	return val;
}
#endif


static DupliObject *dupli_step(DupliObject *dob)
{
	while (dob && dob->no_draw)
		dob = dob->next;
	return dob;
}

static void draw_dupli_objects_color(
        const EvaluationContext *eval_ctx, Scene *scene, ViewLayer *view_layer, ARegion *ar, View3D *v3d, Base *base,
        const short dflag, const int color)
{
	RegionView3D *rv3d = ar->regiondata;
	ListBase *lb;
	LodLevel *savedlod;
	Base tbase = {NULL};
	BoundBox bb, *bb_tmp; /* use a copy because draw_object, calls clear_mesh_caches */
	unsigned char color_rgb[3];
	const short dflag_dupli = dflag | DRAW_CONSTCOLOR;
	short transflag;
	char dt;
	short dtx;
	DupliApplyData *apply_data;

	if ((base->flag & BASE_VISIBLED) == 0) return;
	if ((base->object->restrictflag & OB_RESTRICT_RENDER) && (v3d->flag2 & V3D_RENDER_OVERRIDE)) return;

	if (dflag & DRAW_CONSTCOLOR) {
		BLI_assert(color == TH_UNDEFINED);
	}
	else {
		UI_GetThemeColorBlend3ubv(color, TH_BACK, 0.5f, color_rgb);
	}

	tbase.flag_legacy = OB_FROMDUPLI | base->flag_legacy;
	tbase.flag = base->flag;
	lb = object_duplilist(eval_ctx, scene, base->object);
	// BLI_listbase_sort(lb, dupli_ob_sort); /* might be nice to have if we have a dupli list with mixed objects. */

	apply_data = duplilist_apply(eval_ctx, base->object, scene, lb);

	DupliObject *dob_next = NULL;
	DupliObject *dob = dupli_step(lb->first);
	if (dob) dob_next = dupli_step(dob->next);

	for (; dob; dob = dob_next, dob_next = dob_next ? dupli_step(dob_next->next) : NULL) {
		bool testbb = false;

		tbase.object = dob->ob;

		/* Make sure lod is updated from dupli's position */
		savedlod = dob->ob->currentlod;

#ifdef WITH_GAMEENGINE
		if (rv3d->rflag & RV3D_IS_GAME_ENGINE) {
			BKE_object_lod_update(dob->ob, rv3d->viewinv[3]);
		}
#endif

		/* extra service: draw the duplicator in drawtype of parent, minimum taken
		 * to allow e.g. boundbox box objects in groups for LOD */
		dt = tbase.object->dt;
		tbase.object->dt = MIN2(tbase.object->dt, base->object->dt);

		/* inherit draw extra, but not if a boundbox under the assumption that this
		 * is intended to speed up drawing, and drawing extra (especially wire) can
		 * slow it down too much */
		dtx = tbase.object->dtx;
		if (tbase.object->dt != OB_BOUNDBOX)
			tbase.object->dtx = base->object->dtx;

		/* negative scale flag has to propagate */
		transflag = tbase.object->transflag;

		if (is_negative_m4(dob->mat))
			tbase.object->transflag |= OB_NEG_SCALE;
		else
			tbase.object->transflag &= ~OB_NEG_SCALE;
		
		/* should move outside the loop but possible color is set in draw_object still */
		if ((dflag & DRAW_CONSTCOLOR) == 0) {
			glColor3ubv(color_rgb);
		}
		
		if ((bb_tmp = BKE_object_boundbox_get(dob->ob))) {
			bb = *bb_tmp; /* must make a copy  */
			testbb = true;
		}

		if (!testbb || ED_view3d_boundbox_clip_ex(rv3d, &bb, dob->mat)) {
			copy_m4_m4(dob->ob->obmat, dob->mat);
			GPU_begin_dupli_object(dob);
			draw_object(eval_ctx, scene, view_layer, ar, v3d, &tbase, dflag_dupli);
			GPU_end_dupli_object();
		}
		
		tbase.object->dt = dt;
		tbase.object->dtx = dtx;
		tbase.object->transflag = transflag;
		tbase.object->currentlod = savedlod;
	}

	if (apply_data) {
		duplilist_restore(lb, apply_data);
		duplilist_free_apply_data(apply_data);
	}

	free_object_duplilist(lb);
}

void draw_dupli_objects(const EvaluationContext *eval_ctx, Scene *scene, ViewLayer *view_layer, ARegion *ar, View3D *v3d, Base *base)
{
	/* define the color here so draw_dupli_objects_color can be called
	 * from the set loop */
	
	int color = (base->flag & BASE_SELECTED) ? TH_SELECT : TH_WIRE;
	/* debug */
	if (base->object->dup_group && base->object->dup_group->id.us < 1)
		color = TH_REDALERT;
	
	draw_dupli_objects_color(eval_ctx, scene, view_layer, ar, v3d, base, 0, color);
}

/* XXX warning, not using gpu offscreen here */
void view3d_update_depths_rect(ARegion *ar, ViewDepths *d, rcti *rect)
{
	/* clamp rect by region */
	rcti r = {
		.xmin = 0,
		.xmax = ar->winx - 1,
		.ymin = 0,
		.ymax = ar->winy - 1
	};

	/* Constrain rect to depth bounds */
	BLI_rcti_isect(&r, rect, rect);

	/* assign values to compare with the ViewDepths */
	int x = rect->xmin;
	int y = rect->ymin;

	int w = BLI_rcti_size_x(rect);
	int h = BLI_rcti_size_y(rect);

	if (w <= 0 || h <= 0) {
		if (d->depths)
			MEM_freeN(d->depths);
		d->depths = NULL;

		d->damaged = false;
	}
	else if (d->w != w ||
	         d->h != h ||
	         d->x != x ||
	         d->y != y ||
	         d->depths == NULL
	         )
	{
		d->x = x;
		d->y = y;
		d->w = w;
		d->h = h;

		if (d->depths)
			MEM_freeN(d->depths);

		d->depths = MEM_mallocN(sizeof(float) * d->w * d->h, "View depths Subset");
		
		d->damaged = true;
	}

	if (d->damaged) {
		/* XXX using special function here, it doesn't use the gpu offscreen system */
		view3d_opengl_read_Z_pixels(ar, d->x, d->y, d->w, d->h, GL_DEPTH_COMPONENT, GL_FLOAT, d->depths);
		glGetDoublev(GL_DEPTH_RANGE, d->depth_range);
		d->damaged = false;
	}
}

/* note, with nouveau drivers the glReadPixels() is very slow. [#24339] */
void ED_view3d_depth_update(ARegion *ar)
{
	RegionView3D *rv3d = ar->regiondata;
	
	/* Create storage for, and, if necessary, copy depth buffer */
	if (!rv3d->depths) rv3d->depths = MEM_callocN(sizeof(ViewDepths), "ViewDepths");
	if (rv3d->depths) {
		ViewDepths *d = rv3d->depths;
		if (d->w != ar->winx ||
		    d->h != ar->winy ||
		    !d->depths)
		{
			d->w = ar->winx;
			d->h = ar->winy;
			if (d->depths)
				MEM_freeN(d->depths);
			d->depths = MEM_mallocN(sizeof(float) * d->w * d->h, "View depths");
			d->damaged = true;
		}
		
		if (d->damaged) {
			view3d_opengl_read_pixels(ar, 0, 0, d->w, d->h, GL_DEPTH_COMPONENT, GL_FLOAT, d->depths);
			glGetDoublev(GL_DEPTH_RANGE, d->depth_range);
			
			d->damaged = false;
		}
	}
}

/* utility function to find the closest Z value, use for autodepth */
float view3d_depth_near(ViewDepths *d)
{
	/* convert to float for comparisons */
	const float near = (float)d->depth_range[0];
	const float far_real = (float)d->depth_range[1];
	float far = far_real;

	const float *depths = d->depths;
	float depth = FLT_MAX;
	int i = (int)d->w * (int)d->h; /* cast to avoid short overflow */

	/* far is both the starting 'far' value
	 * and the closest value found. */
	while (i--) {
		depth = *depths++;
		if ((depth < far) && (depth > near)) {
			far = depth;
		}
	}

	return far == far_real ? FLT_MAX : far;
}

void ED_view3d_draw_depth_gpencil(
        const EvaluationContext *eval_ctx, Scene *scene, ARegion *ar, View3D *v3d)
{
	bool zbuf = v3d->zbuf;

	/* Setup view matrix. */
	ED_view3d_draw_setup_view(NULL, eval_ctx, scene, ar, v3d, NULL, NULL, NULL);

	glClear(GL_DEPTH_BUFFER_BIT);

	v3d->zbuf = true;
	glEnable(GL_DEPTH_TEST);

	if (v3d->flag2 & V3D_SHOW_GPENCIL) {
		ED_gpencil_draw_view3d(NULL, scene, eval_ctx->view_layer, eval_ctx->depsgraph, v3d, ar, true);
	}

	v3d->zbuf = zbuf;
	if (!zbuf) glDisable(GL_DEPTH_TEST);
}

void ED_view3d_draw_depth_loop(const EvaluationContext *eval_ctx, Scene *scene, ARegion *ar, View3D *v3d)
{
	Base *base;
	ViewLayer *view_layer = eval_ctx->view_layer;
	/* no need for color when drawing depth buffer */
	const short dflag_depth = DRAW_CONSTCOLOR;

	/* draw set first */
	if (scene->set) {
		Scene *sce_iter;
		for (SETLOOPER(scene->set, sce_iter, base)) {
			if ((base->flag & BASE_VISIBLED) != 0) {
				draw_object(eval_ctx, scene, view_layer, ar, v3d, base, 0);
				if (base->object->transflag & OB_DUPLI) {
					draw_dupli_objects_color(eval_ctx, scene, view_layer, ar, v3d, base, dflag_depth, TH_UNDEFINED);
				}
			}
		}
	}
	
	for (base = view_layer->object_bases.first; base; base = base->next) {
		if ((base->flag & BASE_VISIBLED) != 0) {
			/* dupli drawing */
			if (base->object->transflag & OB_DUPLI) {
				draw_dupli_objects_color(eval_ctx, scene, view_layer, ar, v3d, base, dflag_depth, TH_UNDEFINED);
			}
			draw_object(eval_ctx, scene, view_layer, ar, v3d, base, dflag_depth);
		}
	}
	
	/* this isn't that nice, draw xray objects as if they are normal */
	if (v3d->afterdraw_transp.first ||
	    v3d->afterdraw_xray.first ||
	    v3d->afterdraw_xraytransp.first)
	{
		View3DAfter *v3da;
		int mask_orig;

		v3d->xray = true;
		
		/* transp materials can change the depth mask, see #21388 */
		glGetIntegerv(GL_DEPTH_WRITEMASK, &mask_orig);


		if (v3d->afterdraw_xray.first || v3d->afterdraw_xraytransp.first) {
			glDepthFunc(GL_ALWAYS); /* always write into the depth bufer, overwriting front z values */
			for (v3da = v3d->afterdraw_xray.first; v3da; v3da = v3da->next) {
				draw_object(eval_ctx, scene, view_layer, ar, v3d, v3da->base, dflag_depth);
			}
			glDepthFunc(GL_LEQUAL); /* Now write the depth buffer normally */
		}

		/* draw 3 passes, transp/xray/xraytransp */
		v3d->xray = false;
		v3d->transp = true;
		while ((v3da = BLI_pophead(&v3d->afterdraw_transp))) {
			draw_object(eval_ctx, scene, view_layer, ar, v3d, v3da->base, dflag_depth);
			MEM_freeN(v3da);
		}

		v3d->xray = true;
		v3d->transp = false;
		while ((v3da = BLI_pophead(&v3d->afterdraw_xray))) {
			draw_object(eval_ctx, scene, view_layer, ar, v3d, v3da->base, dflag_depth);
			MEM_freeN(v3da);
		}

		v3d->xray = true;
		v3d->transp = true;
		while ((v3da = BLI_pophead(&v3d->afterdraw_xraytransp))) {
			draw_object(eval_ctx, scene, view_layer, ar, v3d, v3da->base, dflag_depth);
			MEM_freeN(v3da);
		}

		
		v3d->xray = false;
		v3d->transp = false;

		glDepthMask(mask_orig);
	}
}

void ED_view3d_draw_select_loop(
        const struct EvaluationContext *eval_ctx, ViewContext *vc, Scene *scene, ViewLayer *view_layer,
        View3D *v3d, ARegion *ar, bool use_obedit_skip, bool use_nearest)
{
	struct bThemeState theme_state;

	short code = 1;
	const short dflag = DRAW_PICKING | DRAW_CONSTCOLOR;

	/* Tools may request depth outside of regular drawing code. */
	UI_Theme_Store(&theme_state);
	UI_SetTheme(SPACE_VIEW3D, RGN_TYPE_WINDOW);

	if (vc->obedit && vc->obedit->type == OB_MBALL) {
		draw_object(eval_ctx, scene, view_layer, ar, v3d, BASACT(view_layer), dflag);
	}
	else if ((vc->obedit && vc->obedit->type == OB_ARMATURE)) {
		/* if not drawing sketch, draw bones */
		if (!BDR_drawSketchNames(vc)) {
			draw_object(eval_ctx, scene, view_layer, ar, v3d, BASACT(view_layer), dflag);
		}
	}
	else {
		Base *base;

		for (base = view_layer->object_bases.first; base; base = base->next) {
			if ((base->flag & BASE_VISIBLED) != 0) {
				if (((base->flag & BASE_SELECTABLED) == 0) ||
				    (use_obedit_skip && (vc->obedit->data == base->object->data)))
				{
					base->object->select_color = 0;
				}
				else {
					base->object->select_color = code;

					if (use_nearest && (base->object->dtx & OB_DRAWXRAY)) {
						ED_view3d_after_add(&v3d->afterdraw_xray, base, dflag);
					}
					else {
						if (GPU_select_load_id(code)) {
							draw_object(eval_ctx, scene, view_layer, ar, v3d, base, dflag);
						}
					}
					code++;
				}
			}
		}

		if (use_nearest) {
			bool xrayclear = true;
			if (v3d->afterdraw_xray.first) {
				view3d_draw_xray_select(eval_ctx, scene, view_layer, ar, v3d, &xrayclear);
			}
		}
	}

	UI_Theme_Restore(&theme_state);
}

typedef struct View3DShadow {
	struct View3DShadow *next, *prev;
	GPULamp *lamp;
} View3DShadow;

static void gpu_render_lamp_update(Scene *scene, View3D *v3d,
                                   Object *ob, Object *par,
                                   float obmat[4][4], unsigned int lay,
                                   ListBase *shadows)
{
	GPULamp *lamp = GPU_lamp_from_blender(scene, ob, par);
	
	if (lamp) {
		Lamp *la = (Lamp *)ob->data;

		GPU_lamp_update(lamp, lay, (ob->restrictflag & OB_RESTRICT_RENDER), obmat);
		GPU_lamp_update_colors(lamp, la->r, la->g, la->b, la->energy);
		
		unsigned int layers = lay & v3d->lay;

		if (layers &&
		    GPU_lamp_has_shadow_buffer(lamp) &&
		    /* keep last, may do string lookup */
		    GPU_lamp_visible(lamp, NULL))
		{
			View3DShadow *shadow = MEM_callocN(sizeof(View3DShadow), "View3DShadow");
			shadow->lamp = lamp;
			BLI_addtail(shadows, shadow);
		}
	}
}

static void gpu_update_lamps_shadows_world(const EvaluationContext *eval_ctx, Scene *scene, View3D *v3d)
{
	ListBase shadows;
	Scene *sce_iter;
	Base *base;
	World *world = scene->world;
	
	BLI_listbase_clear(&shadows);
	
	/* update lamp transform and gather shadow lamps */
	for (SETLOOPER(scene, sce_iter, base)) {
		Object *ob = base->object;
		
		if (ob->type == OB_LAMP)
			gpu_render_lamp_update(scene, v3d, ob, NULL, ob->obmat, ob->lay, &shadows);
		
		if (ob->transflag & OB_DUPLI) {
			DupliObject *dob;
			ListBase *lb = object_duplilist(G.main->eval_ctx, scene, ob);
			
			for (dob = lb->first; dob; dob = dob->next)
				if (dob->ob->type == OB_LAMP)
					gpu_render_lamp_update(scene, v3d, dob->ob, ob, dob->mat, ob->lay, &shadows);
			
			free_object_duplilist(lb);
		}
	}
	
	/* render shadows after updating all lamps, nested object_duplilist
	 * don't work correct since it's replacing object matrices */
	for (View3DShadow *shadow = shadows.first; shadow; shadow = shadow->next) {
		/* this needs to be done better .. */
		float viewmat[4][4], winmat[4][4];
		ARegion ar = {NULL};
		RegionView3D rv3d = {{{0}}};

		int drawtype = v3d->drawtype;
		int lay = v3d->lay;
		int flag2 = v3d->flag2;

		v3d->drawtype = OB_SOLID;
		v3d->lay &= GPU_lamp_shadow_layer(shadow->lamp);
		v3d->flag2 &= ~(V3D_SOLID_TEX | V3D_SHOW_SOLID_MATCAP);
		v3d->flag2 |= V3D_RENDER_OVERRIDE | V3D_RENDER_SHADOW;
		
		int winsize;
		GPU_lamp_shadow_buffer_bind(shadow->lamp, viewmat, &winsize, winmat);

		ar.regiondata = &rv3d;
		ar.regiontype = RGN_TYPE_WINDOW;
		rv3d.persp = RV3D_CAMOB;
		copy_m4_m4(rv3d.winmat, winmat);
		copy_m4_m4(rv3d.viewmat, viewmat);
		invert_m4_m4(rv3d.viewinv, rv3d.viewmat);
		mul_m4_m4m4(rv3d.persmat, rv3d.winmat, rv3d.viewmat);
		invert_m4_m4(rv3d.persinv, rv3d.viewinv);

		/* no need to call ED_view3d_draw_offscreen_init since shadow buffers were already updated */
		ED_view3d_draw_offscreen(
		            eval_ctx, scene, eval_ctx->view_layer, v3d, &ar, winsize, winsize, viewmat, winmat,
		            false, false, true,
		            NULL, NULL, NULL, NULL, NULL);
		GPU_lamp_shadow_buffer_unbind(shadow->lamp);
		
		v3d->drawtype = drawtype;
		v3d->lay = lay;
		v3d->flag2 = flag2;
	}

	BLI_freelistN(&shadows);

	/* update world values */
	if (world) {
		GPU_mist_update_enable(world->mode & WO_MIST);
		GPU_mist_update_values(world->mistype, world->miststa, world->mistdist, world->misi, &world->horr);
		GPU_horizon_update_color(&world->horr);
		GPU_ambient_update_color(&world->ambr);
		GPU_zenith_update_color(&world->zenr);
	}
}

/* *********************** customdata **************** */

CustomDataMask ED_view3d_datamask(const Scene *scene, const View3D *v3d)
{
	CustomDataMask mask = 0;
	const int drawtype = view3d_effective_drawtype(v3d);

	if (ELEM(drawtype, OB_TEXTURE, OB_MATERIAL) ||
	    ((drawtype == OB_SOLID) && (v3d->flag2 & V3D_SOLID_TEX)))
	{
		mask |= CD_MASK_MLOOPUV | CD_MASK_MLOOPCOL;

		if (BKE_scene_use_new_shading_nodes(scene)) {
			if (drawtype == OB_MATERIAL)
				mask |= CD_MASK_ORCO;
		}
		else {
			if ((scene->gm.matmode == GAME_MAT_GLSL && drawtype == OB_TEXTURE) || 
			    (drawtype == OB_MATERIAL))
			{
				mask |= CD_MASK_ORCO;
			}
		}
	}

	return mask;
}

/* goes over all modes and view3d settings */
CustomDataMask ED_view3d_screen_datamask(const Scene *scene, const bScreen *screen)
{
	CustomDataMask mask = CD_MASK_BAREMESH;
	
	/* check if we need tfaces & mcols due to view mode */
	for (const ScrArea *sa = screen->areabase.first; sa; sa = sa->next) {
		if (sa->spacetype == SPACE_VIEW3D) {
			mask |= ED_view3d_datamask(scene, sa->spacedata.first);
		}
	}

	return mask;
}

/**
 * Shared by #ED_view3d_draw_offscreen and #view3d_main_region_draw_objects
 *
 * \note \a C and \a grid_unit will be NULL when \a draw_offscreen is set.
 * \note Drawing lamps and opengl render uses this, so dont do grease pencil or view widgets here.
 */
static void view3d_draw_objects(
        const bContext *C,
        const EvaluationContext *eval_ctx,
        Scene *scene, View3D *v3d, ARegion *ar,
        const char **grid_unit,
        const bool do_bgpic, const bool draw_offscreen, GPUFX *fx)
{
	ViewLayer *view_layer = C ? CTX_data_view_layer(C) : BKE_view_layer_from_scene_get(scene);
	Depsgraph *depsgraph = CTX_data_depsgraph(C);
	RegionView3D *rv3d = ar->regiondata;
	Base *base;
	Object *obedit = OBEDIT_FROM_EVAL_CTX(eval_ctx);
	const bool do_camera_frame = !draw_offscreen;
	const bool draw_grids = !draw_offscreen && (v3d->flag2 & V3D_RENDER_OVERRIDE) == 0;
	const bool draw_floor = (rv3d->view == RV3D_VIEW_USER) || (rv3d->persp != RV3D_ORTHO);
	/* only draw grids after in solid modes, else it hovers over mesh wires */
	const bool draw_grids_after = draw_grids && draw_floor && (v3d->drawtype > OB_WIRE) && fx;
	bool do_composite_xray = false;
	bool xrayclear = true;

	if (!draw_offscreen) {
		ED_region_draw_cb_draw(C, ar, REGION_DRAW_PRE_VIEW);
	}

	if (rv3d->rflag & RV3D_CLIPPING)
		view3d_draw_clipping(rv3d);

	/* set zbuffer after we draw clipping region */
	v3d->zbuf = VP_legacy_use_depth(v3d, obedit);

	if (v3d->zbuf) {
		glEnable(GL_DEPTH_TEST);
	}

	/* ortho grid goes first, does not write to depth buffer and doesn't need depth test so it will override
	 * objects if done last */
	if (draw_grids) {
		/* needs to be done always, gridview is adjusted in drawgrid() now, but only for ortho views. */
		rv3d->gridview = ED_view3d_grid_scale(scene, v3d, grid_unit);

		if (!draw_floor) {
			ED_region_pixelspace(ar);
			*grid_unit = NULL;  /* drawgrid need this to detect/affect smallest valid unit... */
			VP_legacy_drawgrid(&scene->unit, ar, v3d, grid_unit);
			gpuLoadProjectionMatrix(rv3d->winmat);
			gpuLoadMatrix(rv3d->viewmat);
		}
		else if (!draw_grids_after) {
			VP_legacy_drawfloor(scene, v3d, grid_unit, true);
		}
	}

	/* important to do before clipping */
	if (do_bgpic) {
		ED_view3d_draw_bgpic_test(scene, depsgraph, ar, v3d, false, do_camera_frame);
	}

	if (rv3d->rflag & RV3D_CLIPPING) {
		ED_view3d_clipping_set(rv3d);
	}

	/* draw set first */
	if (scene->set) {
		const short dflag = DRAW_CONSTCOLOR | DRAW_SCENESET;
		Scene *sce_iter;
		for (SETLOOPER(scene->set, sce_iter, base)) {
			if ((base->flag & BASE_VISIBLED) != 0) {
				UI_ThemeColorBlend(TH_WIRE, TH_BACK, 0.6f);
				draw_object(eval_ctx, scene, view_layer, ar, v3d, base, dflag);

				if (base->object->transflag & OB_DUPLI) {
					draw_dupli_objects_color(eval_ctx, scene, view_layer, ar, v3d, base, dflag, TH_UNDEFINED);
				}
			}
		}

		/* Transp and X-ray afterdraw stuff for sets is done later */
	}

	if (draw_offscreen) {
		for (base = view_layer->object_bases.first; base; base = base->next) {
			if ((base->flag & BASE_VISIBLED) != 0) {
				/* dupli drawing */
				if (base->object->transflag & OB_DUPLI) {
					draw_dupli_objects(eval_ctx, scene, view_layer, ar, v3d, base);
				}

				draw_object(eval_ctx, scene, view_layer, ar, v3d, base, 0);
			}
		}
	}
	else {
		unsigned int lay_used = 0;

		/* then draw not selected and the duplis, but skip editmode object */
		for (base = view_layer->object_bases.first; base; base = base->next) {
			lay_used |= base->lay;

			if ((base->flag & BASE_VISIBLED) != 0) {

				/* dupli drawing */
				if (base->object->transflag & OB_DUPLI) {
					draw_dupli_objects(eval_ctx, scene, view_layer, ar, v3d, base);
				}
				if ((base->flag & BASE_SELECTED) == 0) {
					if (base->object != obedit)
						draw_object(eval_ctx, scene, view_layer, ar, v3d, base, 0);
				}
			}
		}

		/* mask out localview */
		v3d->lay_used = lay_used & ((1 << 20) - 1);

		/* draw selected and editmode */
		for (base = view_layer->object_bases.first; base; base = base->next) {
			if ((base->flag & BASE_VISIBLED) != 0) {
<<<<<<< HEAD
				if (base->object == obedit || (base->flag & BASE_SELECTED)) {
=======
				if ((base->object == scene->obedit) || (base->flag & BASE_SELECTED)) {
>>>>>>> 754d3a2f
					draw_object(eval_ctx, scene, view_layer, ar, v3d, base, 0);
				}
			}
		}
	}

	/* perspective floor goes last to use scene depth and avoid writing to depth buffer */
	if (draw_grids_after) {
		VP_legacy_drawfloor(scene, v3d, grid_unit, false);
	}

	/* must be before xray draw which clears the depth buffer */
	if (v3d->flag2 & V3D_SHOW_GPENCIL) {
		wmWindowManager *wm = (C != NULL) ? CTX_wm_manager(C) : NULL;
		
		/* must be before xray draw which clears the depth buffer */
		if (v3d->zbuf) glDisable(GL_DEPTH_TEST);
		ED_gpencil_draw_view3d(wm, scene, view_layer, depsgraph, v3d, ar, true);
		if (v3d->zbuf) glEnable(GL_DEPTH_TEST);
	}

	/* transp and X-ray afterdraw stuff */
	if (v3d->afterdraw_transp.first)     view3d_draw_transp(eval_ctx, scene, view_layer, ar, v3d);

	/* always do that here to cleanup depth buffers if none needed */
	if (fx) {
		do_composite_xray = v3d->zbuf && (v3d->afterdraw_xray.first || v3d->afterdraw_xraytransp.first);
		GPU_fx_compositor_setup_XRay_pass(fx, do_composite_xray);
	}

	if (v3d->afterdraw_xray.first)       view3d_draw_xray(eval_ctx, scene, view_layer, ar, v3d, &xrayclear);
	if (v3d->afterdraw_xraytransp.first) view3d_draw_xraytransp(eval_ctx, scene, view_layer, ar, v3d, xrayclear);

	if (fx && do_composite_xray) {
		GPU_fx_compositor_XRay_resolve(fx);
	}

	if (!draw_offscreen) {
		ED_region_draw_cb_draw(C, ar, REGION_DRAW_POST_VIEW);
	}

	if (rv3d->rflag & RV3D_CLIPPING)
		ED_view3d_clipping_disable();

	/* important to do after clipping */
	if (do_bgpic) {
		ED_view3d_draw_bgpic_test(scene, depsgraph, ar, v3d, true, do_camera_frame);
	}

	/* cleanup */
	if (v3d->zbuf) {
		v3d->zbuf = false;
		glDisable(GL_DEPTH_TEST);
	}

	if ((v3d->flag2 & V3D_RENDER_SHADOW) == 0) {
		GPU_free_images_old();
	}
}

/**
 * Store values from #RegionView3D, set when drawing.
 * This is needed when we draw with to a viewport using a different matrix (offscreen drawing for example).
 *
 * Values set by #ED_view3d_update_viewmat should be handled here.
 */
struct RV3DMatrixStore {
	float winmat[4][4];
	float viewmat[4][4];
	float viewinv[4][4];
	float persmat[4][4];
	float persinv[4][4];
	float viewcamtexcofac[4];
	float pixsize;
};

struct RV3DMatrixStore *ED_view3d_mats_rv3d_backup(struct RegionView3D *rv3d)
{
	struct RV3DMatrixStore *rv3dmat = MEM_mallocN(sizeof(*rv3dmat), __func__);
	copy_m4_m4(rv3dmat->winmat, rv3d->winmat);
	copy_m4_m4(rv3dmat->viewmat, rv3d->viewmat);
	copy_m4_m4(rv3dmat->persmat, rv3d->persmat);
	copy_m4_m4(rv3dmat->persinv, rv3d->persinv);
	copy_m4_m4(rv3dmat->viewinv, rv3d->viewinv);
	copy_v4_v4(rv3dmat->viewcamtexcofac, rv3d->viewcamtexcofac);
	rv3dmat->pixsize = rv3d->pixsize;
	return (void *)rv3dmat;
}

void ED_view3d_mats_rv3d_restore(struct RegionView3D *rv3d, struct RV3DMatrixStore *rv3dmat_pt)
{
	struct RV3DMatrixStore *rv3dmat = rv3dmat_pt;
	copy_m4_m4(rv3d->winmat, rv3dmat->winmat);
	copy_m4_m4(rv3d->viewmat, rv3dmat->viewmat);
	copy_m4_m4(rv3d->persmat, rv3dmat->persmat);
	copy_m4_m4(rv3d->persinv, rv3dmat->persinv);
	copy_m4_m4(rv3d->viewinv, rv3dmat->viewinv);
	copy_v4_v4(rv3d->viewcamtexcofac, rv3dmat->viewcamtexcofac);
	rv3d->pixsize = rv3dmat->pixsize;
}

/**
 * \note The info that this uses is updated in #ED_refresh_viewport_fps,
 * which currently gets called during #SCREEN_OT_animation_step.
 */
void ED_scene_draw_fps(Scene *scene, const rcti *rect)
{
	ScreenFrameRateInfo *fpsi = scene->fps_info;
	char printable[16];
	
	if (!fpsi || !fpsi->lredrawtime || !fpsi->redrawtime)
		return;
	
	printable[0] = '\0';
	
#if 0
	/* this is too simple, better do an average */
	fps = (float)(1.0 / (fpsi->lredrawtime - fpsi->redrawtime))
#else
	fpsi->redrawtimes_fps[fpsi->redrawtime_index] = (float)(1.0 / (fpsi->lredrawtime - fpsi->redrawtime));
	
	float fps = 0.0f;
	int tot = 0;
	for (int i = 0; i < REDRAW_FRAME_AVERAGE; i++) {
		if (fpsi->redrawtimes_fps[i]) {
			fps += fpsi->redrawtimes_fps[i];
			tot++;
		}
	}
	if (tot) {
		fpsi->redrawtime_index = (fpsi->redrawtime_index + 1) % REDRAW_FRAME_AVERAGE;
		
		//fpsi->redrawtime_index++;
		//if (fpsi->redrawtime >= REDRAW_FRAME_AVERAGE)
		//	fpsi->redrawtime = 0;
		
		fps = fps / tot;
	}
#endif

	const int font_id = BLF_default();

	/* is this more than half a frame behind? */
	if (fps + 0.5f < (float)(FPS)) {
		UI_FontThemeColor(font_id, TH_REDALERT);
		BLI_snprintf(printable, sizeof(printable), IFACE_("fps: %.2f"), fps);
	}
	else {
		UI_FontThemeColor(font_id, TH_TEXT_HI);
		BLI_snprintf(printable, sizeof(printable), IFACE_("fps: %i"), (int)(fps + 0.5f));
	}

#ifdef WITH_INTERNATIONAL
	BLF_draw_default(rect->xmin + U.widget_unit,  rect->ymax - U.widget_unit, 0.0f, printable, sizeof(printable));
#else
	BLF_draw_default_ascii(rect->xmin + U.widget_unit,  rect->ymax - U.widget_unit, 0.0f, printable, sizeof(printable));
#endif
}

static bool view3d_main_region_do_render_draw(const Scene *scene)
{
	RenderEngineType *type = RE_engines_find(scene->view_render.engine_id);
	return (type && type->view_update && type->render_to_view);
}

bool ED_view3d_calc_render_border(const Scene *scene, const Depsgraph *depsgraph, View3D *v3d, ARegion *ar, rcti *rect)
{
	RegionView3D *rv3d = ar->regiondata;
	bool use_border;

	/* test if there is a 3d view rendering */
	if (v3d->drawtype != OB_RENDER || !view3d_main_region_do_render_draw(scene))
		return false;

	/* test if there is a border render */
	if (rv3d->persp == RV3D_CAMOB)
		use_border = (scene->r.mode & R_BORDER) != 0;
	else
		use_border = (v3d->flag2 & V3D_RENDER_BORDER) != 0;
	
	if (!use_border)
		return false;

	/* compute border */
	if (rv3d->persp == RV3D_CAMOB) {
		rctf viewborder;
		ED_view3d_calc_camera_border(scene, depsgraph, ar, v3d, rv3d, &viewborder, false);

		rect->xmin = viewborder.xmin + scene->r.border.xmin * BLI_rctf_size_x(&viewborder);
		rect->ymin = viewborder.ymin + scene->r.border.ymin * BLI_rctf_size_y(&viewborder);
		rect->xmax = viewborder.xmin + scene->r.border.xmax * BLI_rctf_size_x(&viewborder);
		rect->ymax = viewborder.ymin + scene->r.border.ymax * BLI_rctf_size_y(&viewborder);
	}
	else {
		rect->xmin = v3d->render_border.xmin * ar->winx;
		rect->xmax = v3d->render_border.xmax * ar->winx;
		rect->ymin = v3d->render_border.ymin * ar->winy;
		rect->ymax = v3d->render_border.ymax * ar->winy;
	}

	BLI_rcti_translate(rect, ar->winrct.xmin, ar->winrct.ymin);
	BLI_rcti_isect(&ar->winrct, rect, rect);

	return true;
}

/**
  * IMPORTANT: this is deprecated, any changes made in this function should
  * be mirrored in view3d_draw_render_draw() in view3d_draw.c
  */
static bool view3d_main_region_draw_engine(
        const bContext *C, const EvaluationContext *eval_ctx, Scene *scene,
        ARegion *ar, View3D *v3d,
        bool clip_border, const rcti *border_rect)
{
	const Depsgraph *depsgraph = CTX_data_depsgraph(C);
	RegionView3D *rv3d = ar->regiondata;
	RenderEngineType *type;
	GLint scissor[4];

	/* create render engine */
	if (!rv3d->render_engine) {
		RenderEngine *engine;
		type = RE_engines_find(scene->view_render.engine_id);

		if (!(type->view_update && type->render_to_view))
			return false;

		engine = RE_engine_create_ex(type, true);

		engine->tile_x = scene->r.tilex;
		engine->tile_y = scene->r.tiley;

		type->view_update(engine, C);

		rv3d->render_engine = engine;
	}

	/* setup view matrices */
	VP_legacy_view3d_main_region_setup_view(eval_ctx, scene, v3d, ar, NULL, NULL);

	/* background draw */
	ED_region_pixelspace(ar);

	if (clip_border) {
		/* for border draw, we only need to clear a subset of the 3d view */
		if (border_rect->xmax > border_rect->xmin && border_rect->ymax > border_rect->ymin) {
			glGetIntegerv(GL_SCISSOR_BOX, scissor);
			glScissor(border_rect->xmin, border_rect->ymin,
			          BLI_rcti_size_x(border_rect), BLI_rcti_size_y(border_rect));
		}
		else {
			return false;
		}
	}

	glClearColor(0.0f, 0.0f, 0.0f, 0.0f);
	glClear(GL_COLOR_BUFFER_BIT | GL_DEPTH_BUFFER_BIT);

	bool show_image = false;
	{
		Camera *cam = ED_view3d_camera_data_get(v3d, rv3d);
		if (cam->flag & CAM_SHOW_BG_IMAGE) {
			show_image = true;
			ED_view3d_draw_bgpic_test(scene, depsgraph, ar, v3d, false, true);
		}
		else {
			imm_draw_box_checker_2d(0, 0, ar->winx, ar->winy);
		}
	}

	if (show_image) {
		ED_view3d_draw_bgpic_test(scene, depsgraph, ar, v3d, false, true);
	}
	else {
		imm_draw_box_checker_2d(0, 0, ar->winx, ar->winy);
	}

	/* render result draw */
	type = rv3d->render_engine->type;
	type->render_to_view(rv3d->render_engine, C);

	if (show_image) {
		ED_view3d_draw_bgpic_test(scene, depsgraph, ar, v3d, true, true);
	}

	if (clip_border) {
		/* restore scissor as it was before */
		glScissor(scissor[0], scissor[1], scissor[2], scissor[3]);
	}

	return true;
}

static void view3d_main_region_draw_engine_info(View3D *v3d, RegionView3D *rv3d, ARegion *ar, bool render_border)
{
	float fill_color[4] = {0.0f, 0.0f, 0.0f, 0.25f};

	if (!rv3d->render_engine || !rv3d->render_engine->text[0])
		return;
	
	if (render_border) {
		/* draw darkened background color. no alpha because border render does
		 * partial redraw and will not redraw the region behind this info bar */
		float alpha = 1.0f - fill_color[3];
		Camera *camera = ED_view3d_camera_data_get(v3d, rv3d);

		if (camera) {
			if (camera->flag & CAM_SHOWPASSEPARTOUT) {
				alpha *= (1.0f - camera->passepartalpha);
			}
		}

		UI_GetThemeColor3fv(TH_HIGH_GRAD, fill_color);
		mul_v3_fl(fill_color, alpha);
		fill_color[3] = 1.0f;
	}

	ED_region_info_draw(ar, rv3d->render_engine->text, fill_color, true);
}

#ifdef WITH_GAMEENGINE
static void update_lods(Scene *scene, float camera_pos[3])
{
	Scene *sce_iter;
	Base *base;

	for (SETLOOPER(scene, sce_iter, base)) {
		Object *ob = base->object;
		BKE_object_lod_update(ob, camera_pos);
	}
}
#endif

static void view3d_main_region_draw_objects(
        const bContext *C, Scene *scene, ViewLayer *view_layer, View3D *v3d,
        ARegion *ar, const char **grid_unit)
{
	wmWindow *win = CTX_wm_window(C);
	EvaluationContext eval_ctx;
	RegionView3D *rv3d = ar->regiondata;
	unsigned int lay_used = v3d->lay_used;
	
	CTX_data_eval_ctx(C, &eval_ctx);

	/* post processing */
	bool do_compositing = false;
	
	/* shadow buffers, before we setup matrices */
	if (draw_glsl_material(&eval_ctx, scene, view_layer, NULL, v3d, v3d->drawtype))
		gpu_update_lamps_shadows_world(&eval_ctx, scene, v3d);

	/* reset default OpenGL lights if needed (i.e. after preferences have been altered) */
	if (rv3d->rflag & RV3D_GPULIGHT_UPDATE) {
		rv3d->rflag &= ~RV3D_GPULIGHT_UPDATE;
		GPU_default_lights();
	}

	/* setup the view matrix */
	if (VP_legacy_view3d_stereo3d_active(win, scene, v3d, rv3d)) {
		VP_legacy_view3d_stereo3d_setup(&eval_ctx, scene, v3d, ar);
	}
	else {
		VP_legacy_view3d_main_region_setup_view(&eval_ctx, scene, v3d, ar, NULL, NULL);
	}

	rv3d->rflag &= ~RV3D_IS_GAME_ENGINE;
#ifdef WITH_GAMEENGINE
	if (STREQ(scene->view_render.engine_id, RE_engine_id_BLENDER_GAME)) {
		rv3d->rflag |= RV3D_IS_GAME_ENGINE;

		/* Make sure LoDs are up to date */
		update_lods(scene, rv3d->viewinv[3]);
	}
#endif

	/* framebuffer fx needed, we need to draw offscreen first */
	if (v3d->fx_settings.fx_flag && v3d->drawtype >= OB_SOLID) {
		BKE_screen_gpu_fx_validate(&v3d->fx_settings);
		GPUFXSettings fx_settings = v3d->fx_settings;
		if (!rv3d->compositor)
			rv3d->compositor = GPU_fx_compositor_create();
		
		if (rv3d->persp == RV3D_CAMOB && v3d->camera)
			BKE_camera_to_gpu_dof(v3d->camera, &fx_settings);
		else {
			fx_settings.dof = NULL;
		}

		do_compositing = GPU_fx_compositor_initialize_passes(rv3d->compositor, &ar->winrct, &ar->drawrct, &fx_settings);
	}
	
	/* enables anti-aliasing for 3D view drawing */
	if (win->multisamples != USER_MULTISAMPLE_NONE) {
		glEnable(GL_MULTISAMPLE);
	}

	/* main drawing call */
	view3d_draw_objects(C, &eval_ctx, scene, v3d, ar, grid_unit, true, false, do_compositing ? rv3d->compositor : NULL);

	/* post process */
	if (do_compositing) {
		GPU_fx_do_composite_pass(rv3d->compositor, rv3d->winmat, rv3d->is_persp, scene, NULL);
	}

	/* Disable back anti-aliasing */
	if (win->multisamples != USER_MULTISAMPLE_NONE) {
		glDisable(GL_MULTISAMPLE);
	}

	if (v3d->lay_used != lay_used) { /* happens when loading old files or loading with UI load */
		/* find header and force tag redraw */
		ScrArea *sa = CTX_wm_area(C);
		ARegion *ar_header = BKE_area_find_region_type(sa, RGN_TYPE_HEADER);
		ED_region_tag_redraw(ar_header); /* can be NULL */
	}

	if ((v3d->flag2 & V3D_RENDER_OVERRIDE) == 0) {
		BDR_drawSketch(C);
	}
}

static void view3d_main_region_draw_info(
        const bContext *C, Scene *scene,
        ARegion *ar, View3D *v3d,
        const char *grid_unit, bool render_border)
{
	EvaluationContext eval_ctx;
	CTX_data_eval_ctx(C, &eval_ctx);
	const Depsgraph *depsgraph = CTX_data_depsgraph(C);
	ViewLayer *view_layer = CTX_data_view_layer(C);
	wmWindowManager *wm = CTX_wm_manager(C);
	RegionView3D *rv3d = ar->regiondata;
	rcti rect;
	
	/* local coordinate visible rect inside region, to accomodate overlapping ui */
	ED_region_visible_rect(ar, &rect);

	if (rv3d->persp == RV3D_CAMOB) {
		VP_drawviewborder(scene, CTX_data_depsgraph(C), ar, v3d);
	}
	else if (v3d->flag2 & V3D_RENDER_BORDER) {
		VP_drawrenderborder(ar, v3d);
	}

	if (v3d->flag2 & V3D_SHOW_GPENCIL) {
		/* draw grease-pencil stuff - needed to get paint-buffer shown too (since it's 2D) */
		ED_gpencil_draw_view3d(wm, scene, view_layer, depsgraph, v3d, ar, false);
	}

	if ((v3d->flag2 & V3D_RENDER_OVERRIDE) == 0) {
		VP_legacy_drawcursor(&eval_ctx, scene, view_layer, ar, v3d); /* 3D cursor */

		if (U.uiflag & USER_SHOW_ROTVIEWICON)
			VP_legacy_draw_view_axis(rv3d, &rect);
		else
			draw_view_icon(rv3d, &rect);

		if (U.uiflag & USER_DRAWVIEWINFO) {
			Object *ob = OBACT(view_layer);
			VP_legacy_draw_selected_name(scene, ob, eval_ctx.object_mode, &rect);
		}
	}

	if (rv3d->render_engine) {
		view3d_main_region_draw_engine_info(v3d, rv3d, ar, render_border);
		return;
	}

	if ((v3d->flag2 & V3D_RENDER_OVERRIDE) == 0) {
		if ((U.uiflag & USER_SHOW_FPS) && ED_screen_animation_no_scrub(wm)) {
			ED_scene_draw_fps(scene, &rect);
		}
		else if (U.uiflag & USER_SHOW_VIEWPORTNAME) {
			VP_legacy_draw_viewport_name(ar, v3d, &rect);
		}

		if (grid_unit) { /* draw below the viewport name */
			char numstr[32] = "";

			UI_FontThemeColor(BLF_default(), TH_TEXT_HI);
			if (v3d->grid != 1.0f) {
				BLI_snprintf(numstr, sizeof(numstr), "%s x %.4g", grid_unit, v3d->grid);
			}

			BLF_draw_default_ascii(rect.xmin + U.widget_unit,
			                       rect.ymax - (USER_SHOW_VIEWPORTNAME ? 2 * U.widget_unit : U.widget_unit), 0.0f,
			                       numstr[0] ? numstr : grid_unit, sizeof(numstr));
		}
	}
}

void view3d_main_region_draw_legacy(const bContext *C, ARegion *ar)
{
	const Depsgraph *depsgraph = CTX_data_depsgraph(C);
	EvaluationContext eval_ctx;
	Scene *scene = CTX_data_scene(C);
	ViewLayer *view_layer = CTX_data_view_layer(C);
	View3D *v3d = CTX_wm_view3d(C);
	const char *grid_unit = NULL;
	rcti border_rect;

	/* if we only redraw render border area, skip opengl draw and also
	 * don't do scissor because it's already set */
	bool render_border = ED_view3d_calc_render_border(scene, depsgraph, v3d, ar, &border_rect);
	bool clip_border = (render_border && !BLI_rcti_compare(&ar->drawrct, &border_rect));

	gpuPushProjectionMatrix();
	gpuLoadIdentityProjectionMatrix();
	gpuPushMatrix();
	gpuLoadIdentity();

	CTX_data_eval_ctx(C, &eval_ctx);

	/* draw viewport using opengl */
	if (v3d->drawtype != OB_RENDER || !view3d_main_region_do_render_draw(scene) || clip_border) {
		VP_view3d_main_region_clear(scene, v3d, ar); /* background */
		view3d_main_region_draw_objects(C, scene, view_layer, v3d, ar, &grid_unit);

		if (G.debug & G_DEBUG_SIMDATA)
			draw_sim_debug_data(scene, v3d, ar);

		glDisable(GL_DEPTH_TEST);
		ED_region_pixelspace(ar);
	}

	/* draw viewport using external renderer */
	if (v3d->drawtype == OB_RENDER) {
		view3d_main_region_draw_engine(C, &eval_ctx, scene, ar, v3d, clip_border, &border_rect);
	}

	VP_legacy_view3d_main_region_setup_view(&eval_ctx, scene, v3d, ar, NULL, NULL);
	glClear(GL_DEPTH_BUFFER_BIT);

	WM_manipulatormap_draw(ar->manipulator_map, C, WM_MANIPULATORMAP_DRAWSTEP_3D);

	ED_region_pixelspace(ar);

	view3d_main_region_draw_info(C, scene, ar, v3d, grid_unit, render_border);

	WM_manipulatormap_draw(ar->manipulator_map, C, WM_MANIPULATORMAP_DRAWSTEP_2D);

	gpuPopProjectionMatrix();
	gpuPopMatrix();

	v3d->flag |= V3D_INVALID_BACKBUF;

	BLI_assert(BLI_listbase_is_empty(&v3d->afterdraw_transp));
	BLI_assert(BLI_listbase_is_empty(&v3d->afterdraw_xray));
	BLI_assert(BLI_listbase_is_empty(&v3d->afterdraw_xraytransp));
}


/* -------------------------------------------------------------------- */

/** \name Deprecated Interface
 *
 * New viewport sometimes has a check for new/old viewport code.
 * Use these functions so new viewport can *optionally* call.
 *
 * \{ */


void VP_deprecated_view3d_draw_objects(
        const bContext *C,
        const EvaluationContext *eval_ctx,
        Scene *scene, View3D *v3d, ARegion *ar,
        const char **grid_unit,
        const bool do_bgpic, const bool draw_offscreen, GPUFX *fx)
{
	view3d_draw_objects(C, eval_ctx, scene, v3d, ar, grid_unit, do_bgpic, draw_offscreen, fx);
}

void VP_deprecated_gpu_update_lamps_shadows_world(const EvaluationContext *eval_ctx, Scene *scene, View3D *v3d)
{
	gpu_update_lamps_shadows_world(eval_ctx, scene, v3d);
}

/** \} */<|MERGE_RESOLUTION|>--- conflicted
+++ resolved
@@ -237,11 +237,7 @@
 	{
 		/* do nothing */
 	}
-<<<<<<< HEAD
-	else if ((eval_ctx->object_mode & OB_MODE_POSE) &&
-=======
 	else if ((eval_ctx->object_mode & OB_MODE_EDIT) &&
->>>>>>> 754d3a2f
 	         V3D_IS_ZBUF(v3d))
 	{
 		/* do nothing */
@@ -1618,11 +1614,7 @@
 		/* draw selected and editmode */
 		for (base = view_layer->object_bases.first; base; base = base->next) {
 			if ((base->flag & BASE_VISIBLED) != 0) {
-<<<<<<< HEAD
 				if (base->object == obedit || (base->flag & BASE_SELECTED)) {
-=======
-				if ((base->object == scene->obedit) || (base->flag & BASE_SELECTED)) {
->>>>>>> 754d3a2f
 					draw_object(eval_ctx, scene, view_layer, ar, v3d, base, 0);
 				}
 			}
