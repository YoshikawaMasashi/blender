/*
 * ***** BEGIN GPL LICENSE BLOCK *****
 *
 * This program is free software; you can redistribute it and/or
 * modify it under the terms of the GNU General Public License
 * as published by the Free Software Foundation; either version 2
 * of the License, or (at your option) any later version. 
 *
 * This program is distributed in the hope that it will be useful,
 * but WITHOUT ANY WARRANTY; without even the implied warranty of
 * MERCHANTABILITY or FITNESS FOR A PARTICULAR PURPOSE.  See the
 * GNU General Public License for more details.
 *
 * You should have received a copy of the GNU General Public License
 * along with this program; if not, write to the Free Software Foundation,
 * Inc., 51 Franklin Street, Fifth Floor, Boston, MA 02110-1301, USA.
 *
 * The Original Code is Copyright (C) 2008 Blender Foundation.
 * All rights reserved.
 *
 * 
 * Contributor(s): Blender Foundation
 *
 * ***** END GPL LICENSE BLOCK *****
 */

/** \file blender/editors/space_view3d/view3d_view.c
 *  \ingroup spview3d
 */


#include "DNA_camera_types.h"
#include "DNA_scene_types.h"
#include "DNA_object_types.h"

#include "MEM_guardedalloc.h"

#include "BLI_math.h"
#include "BLI_rect.h"
#include "BLI_utildefines.h"

#include "BKE_anim.h"
#include "BKE_action.h"
#include "BKE_camera.h"
#include "BKE_context.h"
#include "BKE_depsgraph.h"
#include "BKE_object.h"
#include "BKE_global.h"
#include "BKE_main.h"
#include "BKE_report.h"
#include "BKE_scene.h"
#include "BKE_screen.h"

#include "BIF_gl.h"
#include "BIF_glutil.h"

#include "GPU_select.h"

#include "WM_api.h"
#include "WM_types.h"

#include "ED_screen.h"
#include "ED_armature.h"


#ifdef WITH_GAMEENGINE
#  include "BLI_listbase.h"
#  include "BLI_callbacks.h"

#  include "GPU_draw.h"

#  include "BL_System.h"
#endif


#include "view3d_intern.h"  /* own include */

/* use this call when executing an operator,
 * event system doesn't set for each event the
 * opengl drawing context */
void view3d_operator_needs_opengl(const bContext *C)
{
	wmWindow *win = CTX_wm_window(C);
	ARegion *ar = CTX_wm_region(C);
	
	view3d_region_operator_needs_opengl(win, ar);
}

void view3d_region_operator_needs_opengl(wmWindow *win, ARegion *ar)
{
	/* for debugging purpose, context should always be OK */
	if ((ar == NULL) || (ar->regiontype != RGN_TYPE_WINDOW)) {
		printf("view3d_region_operator_needs_opengl error, wrong region\n");
	}
	else {
		RegionView3D *rv3d = ar->regiondata;
		
		wmSubWindowSet(win, ar->swinid);
		glMatrixMode(GL_PROJECTION);
		glLoadMatrixf(rv3d->winmat);
		glMatrixMode(GL_MODELVIEW);
		glLoadMatrixf(rv3d->viewmat);
	}
}

float *ED_view3d_cursor3d_get(Scene *scene, View3D *v3d)
{
	if (v3d && v3d->localvd) return v3d->cursor;
	else return scene->cursor;
}

Camera *ED_view3d_camera_data_get(View3D *v3d, RegionView3D *rv3d)
{
	/* establish the camera object, so we can default to view mapping if anything is wrong with it */
	if ((rv3d->persp == RV3D_CAMOB) && v3d->camera && (v3d->camera->type == OB_CAMERA)) {
		return v3d->camera->data;
	}
	else {
		return NULL;
	}
}

/* ****************** smooth view operator ****************** */
/* This operator is one of the 'timer refresh' ones like animation playback */

struct SmoothView3DState {
	float dist;
	float lens;
	float quat[4];
	float ofs[3];
};

struct SmoothView3DStore {
	/* source*/
	struct SmoothView3DState src;  /* source */
	struct SmoothView3DState dst;  /* destination */
	struct SmoothView3DState org;  /* original */

	bool to_camera;

	bool use_dyn_ofs;
	float dyn_ofs[3];

	/* When smooth-view is enabled, store the 'rv3d->view' here,
	 * assign back when the view motion is completed. */
	char org_view;

	double time_allowed;
};

static void view3d_smooth_view_state_backup(struct SmoothView3DState *sms_state,
                                            const View3D *v3d, const RegionView3D *rv3d)
{
	copy_v3_v3(sms_state->ofs,   rv3d->ofs);
	copy_qt_qt(sms_state->quat,  rv3d->viewquat);
	sms_state->dist            = rv3d->dist;
	sms_state->lens            = v3d->lens;
}

static void view3d_smooth_view_state_restore(const struct SmoothView3DState *sms_state,
                                             View3D *v3d, RegionView3D *rv3d)
{
	copy_v3_v3(rv3d->ofs,      sms_state->ofs);
	copy_qt_qt(rv3d->viewquat, sms_state->quat);
	rv3d->dist               = sms_state->dist;
	v3d->lens                = sms_state->lens;
}

/* will start timer if appropriate */
/* the arguments are the desired situation */
void ED_view3d_smooth_view_ex(
        /* avoid passing in the context */
        wmWindowManager *wm, wmWindow *win, ScrArea *sa,
        View3D *v3d, ARegion *ar, const int smooth_viewtx,
        const V3D_SmoothParams *sview)
{
	RegionView3D *rv3d = ar->regiondata;
	struct SmoothView3DStore sms = {{0}};
	bool ok = false;
	
	/* initialize sms */
	view3d_smooth_view_state_backup(&sms.dst, v3d, rv3d);
	view3d_smooth_view_state_backup(&sms.src, v3d, rv3d);
	/* if smoothview runs multiple times... */
	if (rv3d->sms == NULL) {
		view3d_smooth_view_state_backup(&sms.org, v3d, rv3d);
	}
	else {
		sms.org = rv3d->sms->org;
	}
	sms.org_view = rv3d->view;

	/* sms.to_camera = false; */  /* initizlized to zero anyway */

	/* note on camera locking, this is a little confusing but works ok.
	 * we may be changing the view 'as if' there is no active camera, but in fact
	 * there is an active camera which is locked to the view.
	 *
	 * In the case where smooth view is moving _to_ a camera we don't want that
	 * camera to be moved or changed, so only when the camera is not being set should
	 * we allow camera option locking to initialize the view settings from the camera.
	 */
	if (sview->camera == NULL && sview->camera_old == NULL) {
		ED_view3d_camera_lock_init(v3d, rv3d);
	}

	/* store the options we want to end with */
	if (sview->ofs)
		copy_v3_v3(sms.dst.ofs, sview->ofs);
	if (sview->quat)
		copy_qt_qt(sms.dst.quat, sview->quat);
	if (sview->dist)
		sms.dst.dist = *sview->dist;
	if (sview->lens)
		sms.dst.lens = *sview->lens;

	if (sview->dyn_ofs) {
		BLI_assert(sview->ofs  == NULL);
		BLI_assert(sview->quat != NULL);

		copy_v3_v3(sms.dyn_ofs, sview->dyn_ofs);
		sms.use_dyn_ofs = true;

		/* calcualte the final destination offset */
		view3d_orbit_apply_dyn_ofs(sms.dst.ofs, sms.src.ofs, sms.src.quat, sms.dst.quat, sms.dyn_ofs);
	}

	if (sview->camera) {
		sms.dst.dist = ED_view3d_offset_distance(sview->camera->obmat, sview->ofs, VIEW3D_DIST_FALLBACK);
		ED_view3d_from_object(sview->camera, sms.dst.ofs, sms.dst.quat, &sms.dst.dist, &sms.dst.lens);
		sms.to_camera = true; /* restore view3d values in end */
	}
	
	/* skip smooth viewing for render engine draw */
	if (smooth_viewtx && v3d->drawtype != OB_RENDER) {
		bool changed = false; /* zero means no difference */
		
		if (sview->camera_old != sview->camera)
			changed = true;
		else if (sms.dst.dist != rv3d->dist)
			changed = true;
		else if (sms.dst.lens != v3d->lens)
			changed = true;
		else if (!equals_v3v3(sms.dst.ofs, rv3d->ofs))
			changed = true;
		else if (!equals_v4v4(sms.dst.quat, rv3d->viewquat))
			changed = true;
		
		/* The new view is different from the old one
		 * so animate the view */
		if (changed) {
			/* original values */
			if (sview->camera_old) {
				sms.src.dist = ED_view3d_offset_distance(sview->camera_old->obmat, rv3d->ofs, 0.0f);
				/* this */
				ED_view3d_from_object(sview->camera_old, sms.src.ofs, sms.src.quat, &sms.src.dist, &sms.src.lens);
			}
			/* grid draw as floor */
			if ((rv3d->viewlock & RV3D_LOCKED) == 0) {
				/* use existing if exists, means multiple calls to smooth view wont loose the original 'view' setting */
				rv3d->view = RV3D_VIEW_USER;
			}

			sms.time_allowed = (double)smooth_viewtx / 1000.0;
			
			/* if this is view rotation only
			 * we can decrease the time allowed by
			 * the angle between quats 
			 * this means small rotations wont lag */
			if (sview->quat && !sview->ofs && !sview->dist) {
				/* scale the time allowed by the rotation */
				sms.time_allowed *= (double)angle_normalized_qtqt(sms.dst.quat, sms.src.quat) / M_PI; /* 180deg == 1.0 */
			}

			/* ensure it shows correct */
			if (sms.to_camera) {
				/* use ortho if we move from an ortho view to an ortho camera */
				rv3d->persp = (((rv3d->is_persp == false) &&
				                (sview->camera->type == OB_CAMERA) &&
				                (((Camera *)sview->camera->data)->type == CAM_ORTHO)) ?
				                RV3D_ORTHO : RV3D_PERSP);
			}

			rv3d->rflag |= RV3D_NAVIGATING;
			
			/* not essential but in some cases the caller will tag the area for redraw,
			 * and in that case we can get a flicker of the 'org' user view but we want to see 'src' */
			view3d_smooth_view_state_restore(&sms.src, v3d, rv3d);

			/* keep track of running timer! */
			if (rv3d->sms == NULL) {
				rv3d->sms = MEM_mallocN(sizeof(struct SmoothView3DStore), "smoothview v3d");
			}
			*rv3d->sms = sms;
			if (rv3d->smooth_timer) {
				WM_event_remove_timer(wm, win, rv3d->smooth_timer);
			}
			/* TIMER1 is hardcoded in keymap */
			rv3d->smooth_timer = WM_event_add_timer(wm, win, TIMER1, 1.0 / 100.0); /* max 30 frs/sec */

			ok = true;
		}
	}
	
	/* if we get here nothing happens */
	if (ok == false) {
		if (sms.to_camera == false) {
			copy_v3_v3(rv3d->ofs, sms.dst.ofs);
			copy_qt_qt(rv3d->viewquat, sms.dst.quat);
			rv3d->dist = sms.dst.dist;
			v3d->lens = sms.dst.lens;

			ED_view3d_camera_lock_sync(v3d, rv3d);
		}

		if (rv3d->viewlock & RV3D_BOXVIEW) {
			view3d_boxview_copy(sa, ar);
		}

		ED_region_tag_redraw(ar);
	}
}

void ED_view3d_smooth_view(
        bContext *C,
        View3D *v3d, ARegion *ar, const int smooth_viewtx,
        const struct V3D_SmoothParams *sview)
{
	wmWindowManager *wm = CTX_wm_manager(C);
	wmWindow *win = CTX_wm_window(C);
	ScrArea *sa = CTX_wm_area(C);

	ED_view3d_smooth_view_ex(
	        wm, win, sa,
	        v3d, ar, smooth_viewtx,
	        sview);
}

/* only meant for timer usage */
static void view3d_smoothview_apply(bContext *C, View3D *v3d, ARegion *ar, bool sync_boxview)
{
	RegionView3D *rv3d = ar->regiondata;
	struct SmoothView3DStore *sms = rv3d->sms;
	float step, step_inv;
	
	if (sms->time_allowed != 0.0)
		step = (float)((rv3d->smooth_timer->duration) / sms->time_allowed);
	else
		step = 1.0f;
	
	/* end timer */
	if (step >= 1.0f) {
		
		/* if we went to camera, store the original */
		if (sms->to_camera) {
			rv3d->persp = RV3D_CAMOB;
			view3d_smooth_view_state_restore(&sms->org, v3d, rv3d);
		}
		else {
			view3d_smooth_view_state_restore(&sms->dst, v3d, rv3d);

			ED_view3d_camera_lock_sync(v3d, rv3d);
			ED_view3d_camera_lock_autokey(v3d, rv3d, C, true, true);
		}
		
		if ((rv3d->viewlock & RV3D_LOCKED) == 0) {
			rv3d->view = sms->org_view;
		}

		MEM_freeN(rv3d->sms);
		rv3d->sms = NULL;
		
		WM_event_remove_timer(CTX_wm_manager(C), CTX_wm_window(C), rv3d->smooth_timer);
		rv3d->smooth_timer = NULL;
		rv3d->rflag &= ~RV3D_NAVIGATING;
	}
	else {
		/* ease in/out */
		step = (3.0f * step * step - 2.0f * step * step * step);

		step_inv = 1.0f - step;

		interp_qt_qtqt(rv3d->viewquat, sms->src.quat, sms->dst.quat, step);

		if (sms->use_dyn_ofs) {
			view3d_orbit_apply_dyn_ofs(rv3d->ofs, sms->src.ofs, sms->src.quat, rv3d->viewquat, sms->dyn_ofs);
		}
		else {
			interp_v3_v3v3(rv3d->ofs, sms->src.ofs,  sms->dst.ofs,  step);
		}
		
		rv3d->dist = sms->dst.dist * step + sms->src.dist * step_inv;
		v3d->lens  = sms->dst.lens * step + sms->src.lens * step_inv;

		ED_view3d_camera_lock_sync(v3d, rv3d);
		if (ED_screen_animation_playing(CTX_wm_manager(C))) {
			ED_view3d_camera_lock_autokey(v3d, rv3d, C, true, true);
		}

	}
	
	if (sync_boxview && (rv3d->viewlock & RV3D_BOXVIEW)) {
		view3d_boxview_copy(CTX_wm_area(C), ar);
	}

	/* note: this doesn't work right because the v3d->lens is now used in ortho mode r51636,
	 * when switching camera in quad-view the other ortho views would zoom & reset.
	 *
	 * For now only redraw all regions when smoothview finishes.
	 */
	if (step >= 1.0f) {
		WM_event_add_notifier(C, NC_SPACE | ND_SPACE_VIEW3D, v3d);
	}
	else {
<<<<<<< HEAD
		WM_event_add_mousemove(C);
		ED_region_tag_redraw(CTX_wm_region(C));
=======
		ED_region_tag_redraw(ar);
>>>>>>> 75a31c36
	}
}

static int view3d_smoothview_invoke(bContext *C, wmOperator *UNUSED(op), const wmEvent *event)
{
	View3D *v3d = CTX_wm_view3d(C);
	ARegion *ar = CTX_wm_region(C);
	RegionView3D *rv3d = ar->regiondata;

	/* escape if not our timer */
	if (rv3d->smooth_timer == NULL || rv3d->smooth_timer != event->customdata) {
		return OPERATOR_PASS_THROUGH;
	}

	view3d_smoothview_apply(C, v3d, ar, true);

	return OPERATOR_FINISHED;
}

/**
 * Apply the smoothview immediately, use when we need to start a new view operation.
 * (so we don't end up half-applying a view operation when pressing keys quickly).
 */
void ED_view3d_smooth_view_force_finish(
        bContext *C,
        View3D *v3d, ARegion *ar)
{
	RegionView3D *rv3d = ar->regiondata;

	if (rv3d && rv3d->sms) {
		rv3d->sms->time_allowed = 0.0;  /* force finishing */
		view3d_smoothview_apply(C, v3d, ar, false);

		/* force update of view matrix so tools that run immediately after
		 * can use them without redrawing first */
		Scene *scene = CTX_data_scene(C);
		ED_view3d_update_viewmat(scene, v3d, ar, NULL, NULL);
	}
}

void VIEW3D_OT_smoothview(wmOperatorType *ot)
{
	
	/* identifiers */
	ot->name = "Smooth View";
	ot->description = "";
	ot->idname = "VIEW3D_OT_smoothview";
	
	/* api callbacks */
	ot->invoke = view3d_smoothview_invoke;
	
	/* flags */
	ot->flag = OPTYPE_INTERNAL;

	ot->poll = ED_operator_view3d_active;
}

/* ****************** change view operators ****************** */

static int view3d_camera_to_view_exec(bContext *C, wmOperator *UNUSED(op))
{
	View3D *v3d;
	ARegion *ar;
	RegionView3D *rv3d;

	ObjectTfmProtectedChannels obtfm;

	ED_view3d_context_user_region(C, &v3d, &ar);
	rv3d = ar->regiondata;

	ED_view3d_lastview_store(rv3d);

	BKE_object_tfm_protected_backup(v3d->camera, &obtfm);

	ED_view3d_to_object(v3d->camera, rv3d->ofs, rv3d->viewquat, rv3d->dist);

	BKE_object_tfm_protected_restore(v3d->camera, &obtfm, v3d->camera->protectflag);

	DAG_id_tag_update(&v3d->camera->id, OB_RECALC_OB);
	rv3d->persp = RV3D_CAMOB;
	
	WM_event_add_notifier(C, NC_OBJECT | ND_TRANSFORM, v3d->camera);
	
	return OPERATOR_FINISHED;

}

static int view3d_camera_to_view_poll(bContext *C)
{
	View3D *v3d;
	ARegion *ar;

	if (ED_view3d_context_user_region(C, &v3d, &ar)) {
		RegionView3D *rv3d = ar->regiondata;
		if (v3d && v3d->camera && v3d->camera->id.lib == NULL) {
			if (rv3d && (rv3d->viewlock & RV3D_LOCKED) == 0) {
				if (rv3d->persp != RV3D_CAMOB) {
					return 1;
				}
			}
		}
	}

	return 0;
}

void VIEW3D_OT_camera_to_view(wmOperatorType *ot)
{
	/* identifiers */
	ot->name = "Align Camera To View";
	ot->description = "Set camera view to active view";
	ot->idname = "VIEW3D_OT_camera_to_view";
	
	/* api callbacks */
	ot->exec = view3d_camera_to_view_exec;
	ot->poll = view3d_camera_to_view_poll;
	
	/* flags */
	ot->flag = OPTYPE_REGISTER | OPTYPE_UNDO;
}

/* unlike VIEW3D_OT_view_selected this is for framing a render and not
 * meant to take into account vertex/bone selection for eg. */
static int view3d_camera_to_view_selected_exec(bContext *C, wmOperator *op)
{
	Scene *scene = CTX_data_scene(C);
	View3D *v3d = CTX_wm_view3d(C);  /* can be NULL */
	Object *camera_ob = v3d ? v3d->camera : scene->camera;

	float r_co[3]; /* the new location to apply */
	float r_scale; /* only for ortho cameras */

	if (camera_ob == NULL) {
		BKE_report(op->reports, RPT_ERROR, "No active camera");
		return OPERATOR_CANCELLED;
	}

	/* this function does all the important stuff */
	if (BKE_camera_view_frame_fit_to_scene(scene, v3d, camera_ob, r_co, &r_scale)) {
		ObjectTfmProtectedChannels obtfm;
		float obmat_new[4][4];

		if ((camera_ob->type == OB_CAMERA) && (((Camera *)camera_ob->data)->type == CAM_ORTHO)) {
			((Camera *)camera_ob->data)->ortho_scale = r_scale;
		}

		copy_m4_m4(obmat_new, camera_ob->obmat);
		copy_v3_v3(obmat_new[3], r_co);

		/* only touch location */
		BKE_object_tfm_protected_backup(camera_ob, &obtfm);
		BKE_object_apply_mat4(camera_ob, obmat_new, true, true);
		BKE_object_tfm_protected_restore(camera_ob, &obtfm, OB_LOCK_SCALE | OB_LOCK_ROT4D);

		/* notifiers */
		DAG_id_tag_update(&camera_ob->id, OB_RECALC_OB);
		WM_event_add_notifier(C, NC_OBJECT | ND_TRANSFORM, camera_ob);
		return OPERATOR_FINISHED;
	}
	else {
		return OPERATOR_CANCELLED;
	}
}

void VIEW3D_OT_camera_to_view_selected(wmOperatorType *ot)
{
	/* identifiers */
	ot->name = "Camera Fit Frame to Selected";
	ot->description = "Move the camera so selected objects are framed";
	ot->idname = "VIEW3D_OT_camera_to_view_selected";

	/* api callbacks */
	ot->exec = view3d_camera_to_view_selected_exec;
	ot->poll = ED_operator_scene_editable;

	/* flags */
	ot->flag = OPTYPE_REGISTER | OPTYPE_UNDO;
}


static int view3d_setobjectascamera_exec(bContext *C, wmOperator *op)
{	
	View3D *v3d;
	ARegion *ar;
	RegionView3D *rv3d;

	Scene *scene = CTX_data_scene(C);
	Object *ob = CTX_data_active_object(C);

	const int smooth_viewtx = WM_operator_smooth_viewtx_get(op);

	/* no NULL check is needed, poll checks */
	ED_view3d_context_user_region(C, &v3d, &ar);
	rv3d = ar->regiondata;

	if (ob) {
		Object *camera_old = (rv3d->persp == RV3D_CAMOB) ? V3D_CAMERA_SCENE(scene, v3d) : NULL;
		rv3d->persp = RV3D_CAMOB;
		v3d->camera = ob;
		if (v3d->scenelock)
			scene->camera = ob;

		/* unlikely but looks like a glitch when set to the same */
		if (camera_old != ob) {
			ED_view3d_lastview_store(rv3d);

			ED_view3d_smooth_view(
			        C, v3d, ar, smooth_viewtx,
			        &(const V3D_SmoothParams) {
			            .camera_old = camera_old, .camera = v3d->camera,
			            .ofs = rv3d->ofs, .quat = rv3d->viewquat,
			            .dist = &rv3d->dist, .lens = &v3d->lens});
		}

		WM_event_add_notifier(C, NC_SCENE | ND_RENDER_OPTIONS | NC_OBJECT | ND_DRAW, CTX_data_scene(C));
	}
	
	return OPERATOR_FINISHED;
}

int ED_operator_rv3d_user_region_poll(bContext *C)
{
	View3D *v3d_dummy;
	ARegion *ar_dummy;

	return ED_view3d_context_user_region(C, &v3d_dummy, &ar_dummy);
}

void VIEW3D_OT_object_as_camera(wmOperatorType *ot)
{
	
	/* identifiers */
	ot->name = "Set Active Object as Camera";
	ot->description = "Set the active object as the active camera for this view or scene";
	ot->idname = "VIEW3D_OT_object_as_camera";
	
	/* api callbacks */
	ot->exec = view3d_setobjectascamera_exec;
	ot->poll = ED_operator_rv3d_user_region_poll;
	
	/* flags */
	ot->flag = OPTYPE_REGISTER | OPTYPE_UNDO;
}

/* ********************************** */

void ED_view3d_clipping_calc_from_boundbox(float clip[4][4], const BoundBox *bb, const bool is_flip)
{
	int val;

	for (val = 0; val < 4; val++) {
		normal_tri_v3(clip[val], bb->vec[val], bb->vec[val == 3 ? 0 : val + 1], bb->vec[val + 4]);
		if (UNLIKELY(is_flip)) {
			negate_v3(clip[val]);
		}

		clip[val][3] = -dot_v3v3(clip[val], bb->vec[val]);
	}
}

void ED_view3d_clipping_calc(BoundBox *bb, float planes[4][4], bglMats *mats, const rcti *rect)
{
	float modelview[4][4];
	double xs, ys, p[3];
	int val, flip_sign, a;

	/* near zero floating point values can give issues with gluUnProject
	 * in side view on some implementations */
	if (fabs(mats->modelview[0]) < 1e-6) mats->modelview[0] = 0.0;
	if (fabs(mats->modelview[5]) < 1e-6) mats->modelview[5] = 0.0;

	/* Set up viewport so that gluUnProject will give correct values */
	mats->viewport[0] = 0;
	mats->viewport[1] = 0;

	/* four clipping planes and bounding volume */
	/* first do the bounding volume */
	for (val = 0; val < 4; val++) {
		xs = (val == 0 || val == 3) ? rect->xmin : rect->xmax;
		ys = (val == 0 || val == 1) ? rect->ymin : rect->ymax;

		gluUnProject(xs, ys, 0.0, mats->modelview, mats->projection, mats->viewport, &p[0], &p[1], &p[2]);
		copy_v3fl_v3db(bb->vec[val], p);

		gluUnProject(xs, ys, 1.0, mats->modelview, mats->projection, mats->viewport, &p[0], &p[1], &p[2]);
		copy_v3fl_v3db(bb->vec[4 + val], p);
	}

	/* verify if we have negative scale. doing the transform before cross
	 * product flips the sign of the vector compared to doing cross product
	 * before transform then, so we correct for that. */
	for (a = 0; a < 16; a++)
		((float *)modelview)[a] = mats->modelview[a];
	flip_sign = is_negative_m4(modelview);

	ED_view3d_clipping_calc_from_boundbox(planes, bb, flip_sign);
}

static bool view3d_boundbox_clip_m4(const BoundBox *bb, float persmatob[4][4])
{
	int a, flag = -1, fl;

	for (a = 0; a < 8; a++) {
		float vec[4], min, max;
		copy_v3_v3(vec, bb->vec[a]);
		vec[3] = 1.0;
		mul_m4_v4(persmatob, vec);
		max = vec[3];
		min = -vec[3];

		fl = 0;
		if (vec[0] < min) fl += 1;
		if (vec[0] > max) fl += 2;
		if (vec[1] < min) fl += 4;
		if (vec[1] > max) fl += 8;
		if (vec[2] < min) fl += 16;
		if (vec[2] > max) fl += 32;

		flag &= fl;
		if (flag == 0) return true;
	}

	return false;
}

bool ED_view3d_boundbox_clip_ex(const RegionView3D *rv3d, const BoundBox *bb, float obmat[4][4])
{
	/* return 1: draw */

	float persmatob[4][4];

	if (bb == NULL) return true;
	if (bb->flag & BOUNDBOX_DISABLED) return true;

	mul_m4_m4m4(persmatob, (float(*)[4])rv3d->persmat, obmat);

	return view3d_boundbox_clip_m4(bb, persmatob);
}

bool ED_view3d_boundbox_clip(RegionView3D *rv3d, const BoundBox *bb)
{
	if (bb == NULL) return true;
	if (bb->flag & BOUNDBOX_DISABLED) return true;

	return view3d_boundbox_clip_m4(bb, rv3d->persmatob);
}

float ED_view3d_depth_read_cached(const ViewContext *vc, int x, int y)
{
	ViewDepths *vd = vc->rv3d->depths;
		
	x -= vc->ar->winrct.xmin;
	y -= vc->ar->winrct.ymin;

	if (vd && vd->depths && x > 0 && y > 0 && x < vd->w && y < vd->h)
		return vd->depths[y * vd->w + x];
	else
		return 1;
}

void ED_view3d_depth_tag_update(RegionView3D *rv3d)
{
	if (rv3d->depths)
		rv3d->depths->damaged = true;
}

void ED_view3d_dist_range_get(
        const View3D *v3d,
        float r_dist_range[2])
{
	r_dist_range[0] = v3d->grid * 0.001f;
	r_dist_range[1] = v3d->far * 10.0f;
}

/* copies logic of get_view3d_viewplane(), keep in sync */
bool ED_view3d_clip_range_get(
        const View3D *v3d, const RegionView3D *rv3d,
        float *r_clipsta, float *r_clipend,
        const bool use_ortho_factor)
{
	CameraParams params;

	BKE_camera_params_init(&params);
	BKE_camera_params_from_view3d(&params, v3d, rv3d);

	if (use_ortho_factor && params.is_ortho) {
		const float fac = 2.0f / (params.clipend - params.clipsta);
		params.clipsta *= fac;
		params.clipend *= fac;
	}

	if (r_clipsta) *r_clipsta = params.clipsta;
	if (r_clipend) *r_clipend = params.clipend;

	return params.is_ortho;
}

bool ED_view3d_viewplane_get(
        const View3D *v3d, const RegionView3D *rv3d, int winx, int winy,
        rctf *r_viewplane, float *r_clipsta, float *r_clipend, float *r_pixsize)
{
	CameraParams params;

	BKE_camera_params_init(&params);
	BKE_camera_params_from_view3d(&params, v3d, rv3d);
	BKE_camera_params_compute_viewplane(&params, winx, winy, 1.0f, 1.0f);

	if (r_viewplane) *r_viewplane = params.viewplane;
	if (r_clipsta) *r_clipsta = params.clipsta;
	if (r_clipend) *r_clipend = params.clipend;
	if (r_pixsize) *r_pixsize = params.viewdx;
	
	return params.is_ortho;
}

/**
 * Use instead of: ``bglPolygonOffset(rv3d->dist, ...)`` see bug [#37727]
 */
void ED_view3d_polygon_offset(const RegionView3D *rv3d, const float dist)
{
	float viewdist;

	if (rv3d->rflag & RV3D_ZOFFSET_DISABLED) {
		return;
	}

	viewdist = rv3d->dist;

	/* special exception for ortho camera (viewdist isnt used for perspective cameras) */
	if (dist != 0.0f) {
		if (rv3d->persp == RV3D_CAMOB) {
			if (rv3d->is_persp == false) {
				viewdist = 1.0f / max_ff(fabsf(rv3d->winmat[0][0]), fabsf(rv3d->winmat[1][1]));
			}
		}
	}

	bglPolygonOffset(viewdist, dist);
}

/**
 * \param rect optional for picking (can be NULL).
 */
void view3d_winmatrix_set(ARegion *ar, const View3D *v3d, const rctf *rect)
{
	RegionView3D *rv3d = ar->regiondata;
	rctf viewplane;
	float clipsta, clipend;
	bool is_ortho;
	
	is_ortho = ED_view3d_viewplane_get(v3d, rv3d, ar->winx, ar->winy, &viewplane, &clipsta, &clipend, NULL);
	rv3d->is_persp = !is_ortho;

#if 0
	printf("%s: %d %d %f %f %f %f %f %f\n", __func__, winx, winy,
	       viewplane.xmin, viewplane.ymin, viewplane.xmax, viewplane.ymax,
	       clipsta, clipend);
#endif

	if (rect) {  /* picking */
		rctf r;
		r.xmin = viewplane.xmin + (BLI_rctf_size_x(&viewplane) * (rect->xmin / (float)ar->winx));
		r.ymin = viewplane.ymin + (BLI_rctf_size_y(&viewplane) * (rect->ymin / (float)ar->winy));
		r.xmax = viewplane.xmin + (BLI_rctf_size_x(&viewplane) * (rect->xmax / (float)ar->winx));
		r.ymax = viewplane.ymin + (BLI_rctf_size_y(&viewplane) * (rect->ymax / (float)ar->winy));
		viewplane = r;
	}

	if (is_ortho) {
		wmOrtho(viewplane.xmin, viewplane.xmax, viewplane.ymin, viewplane.ymax, clipsta, clipend);
	}
	else {
		wmFrustum(viewplane.xmin, viewplane.xmax, viewplane.ymin, viewplane.ymax, clipsta, clipend);
	}

	/* update matrix in 3d view region */
	glGetFloatv(GL_PROJECTION_MATRIX, (float *)rv3d->winmat);
}

static void obmat_to_viewmat(RegionView3D *rv3d, Object *ob)
{
	float bmat[4][4];

	rv3d->view = RV3D_VIEW_USER; /* don't show the grid */

	normalize_m4_m4(bmat, ob->obmat);
	invert_m4_m4(rv3d->viewmat, bmat);

	/* view quat calculation, needed for add object */
	mat4_normalized_to_quat(rv3d->viewquat, rv3d->viewmat);
}

static float view3d_quat_axis[6][4] = {
	{M_SQRT1_2, -M_SQRT1_2, 0.0f, 0.0f},    /* RV3D_VIEW_FRONT */
	{0.0f, 0.0f, -M_SQRT1_2, -M_SQRT1_2},   /* RV3D_VIEW_BACK */
	{0.5f, -0.5f, 0.5f, 0.5f},              /* RV3D_VIEW_LEFT */
	{0.5f, -0.5f, -0.5f, -0.5f},            /* RV3D_VIEW_RIGHT */
	{1.0f, 0.0f, 0.0f, 0.0f},               /* RV3D_VIEW_TOP */
	{0.0f, -1.0f, 0.0f, 0.0f},              /* RV3D_VIEW_BOTTOM */
};


bool ED_view3d_quat_from_axis_view(const char view, float quat[4])
{
	if (RV3D_VIEW_IS_AXIS(view)) {
		copy_qt_qt(quat, view3d_quat_axis[view - RV3D_VIEW_FRONT]);
		return true;
	}
	else {
		return false;
	}
}

char ED_view3d_quat_to_axis_view(const float quat[4], const float epsilon)
{
	/* quat values are all unit length */

	char view;

	for (view = RV3D_VIEW_FRONT; view <= RV3D_VIEW_BOTTOM; view++) {
		if (angle_qtqt(quat, view3d_quat_axis[view - RV3D_VIEW_FRONT]) < epsilon) {
			return view;
		}
	}

	return RV3D_VIEW_USER;
}

char ED_view3d_lock_view_from_index(int index)
{
	switch (index) {
		case 0:  return RV3D_VIEW_FRONT;
		case 1:  return RV3D_VIEW_TOP;
		case 2:  return RV3D_VIEW_RIGHT;
		default: return RV3D_VIEW_USER;
	}

}

char ED_view3d_axis_view_opposite(char view)
{
	switch (view) {
		case RV3D_VIEW_FRONT:   return RV3D_VIEW_BACK;
		case RV3D_VIEW_BACK:    return RV3D_VIEW_FRONT;
		case RV3D_VIEW_LEFT:    return RV3D_VIEW_RIGHT;
		case RV3D_VIEW_RIGHT:   return RV3D_VIEW_LEFT;
		case RV3D_VIEW_TOP:     return RV3D_VIEW_BOTTOM;
		case RV3D_VIEW_BOTTOM:  return RV3D_VIEW_TOP;
	}

	return RV3D_VIEW_USER;
}


bool ED_view3d_lock(RegionView3D *rv3d)
{
	return ED_view3d_quat_from_axis_view(rv3d->view, rv3d->viewquat);
}

/* don't set windows active in here, is used by renderwin too */
void view3d_viewmatrix_set(Scene *scene, const View3D *v3d, RegionView3D *rv3d)
{
	if (rv3d->persp == RV3D_CAMOB) {      /* obs/camera */
		if (v3d->camera) {
			BKE_object_where_is_calc(scene, v3d->camera);
			obmat_to_viewmat(rv3d, v3d->camera);
		}
		else {
			quat_to_mat4(rv3d->viewmat, rv3d->viewquat);
			rv3d->viewmat[3][2] -= rv3d->dist;
		}
	}
	else {
		bool use_lock_ofs = false;


		/* should be moved to better initialize later on XXX */
		if (rv3d->viewlock & RV3D_LOCKED)
			ED_view3d_lock(rv3d);
		
		quat_to_mat4(rv3d->viewmat, rv3d->viewquat);
		if (rv3d->persp == RV3D_PERSP) rv3d->viewmat[3][2] -= rv3d->dist;
		if (v3d->ob_centre) {
			Object *ob = v3d->ob_centre;
			float vec[3];
			
			copy_v3_v3(vec, ob->obmat[3]);
			if (ob->type == OB_ARMATURE && v3d->ob_centre_bone[0]) {
				bPoseChannel *pchan = BKE_pose_channel_find_name(ob->pose, v3d->ob_centre_bone);
				if (pchan) {
					copy_v3_v3(vec, pchan->pose_mat[3]);
					mul_m4_v3(ob->obmat, vec);
				}
			}
			translate_m4(rv3d->viewmat, -vec[0], -vec[1], -vec[2]);
			use_lock_ofs = true;
		}
		else if (v3d->ob_centre_cursor) {
			float vec[3];
			copy_v3_v3(vec, ED_view3d_cursor3d_get(scene, (View3D *)v3d));
			translate_m4(rv3d->viewmat, -vec[0], -vec[1], -vec[2]);
			use_lock_ofs = true;
		}
		else {
			translate_m4(rv3d->viewmat, rv3d->ofs[0], rv3d->ofs[1], rv3d->ofs[2]);
		}

		/* lock offset */
		if (use_lock_ofs) {
			float persmat[4][4], persinv[4][4];
			float vec[3];

			/* we could calculate the real persmat/persinv here
			 * but it would be unreliable so better to later */
			mul_m4_m4m4(persmat, rv3d->winmat, rv3d->viewmat);
			invert_m4_m4(persinv, persmat);

			mul_v2_v2fl(vec, rv3d->ofs_lock, rv3d->is_persp ? rv3d->dist : 1.0f);
			vec[2] = 0.0f;
			mul_mat3_m4_v3(persinv, vec);
			translate_m4(rv3d->viewmat, vec[0], vec[1], vec[2]);
		}
		/* end lock offset */
	}
}

static void view3d_select_loop(ViewContext *vc, Scene *scene, View3D *v3d, ARegion *ar, bool use_obedit_skip)
{
	short code = 1;
	char dt;
	short dtx;

	if (vc->obedit && vc->obedit->type == OB_MBALL) {
		draw_object(scene, ar, v3d, BASACT, DRAW_PICKING | DRAW_CONSTCOLOR);
	}
	else if ((vc->obedit && vc->obedit->type == OB_ARMATURE)) {
		/* if not drawing sketch, draw bones */
		if (!BDR_drawSketchNames(vc)) {
			draw_object(scene, ar, v3d, BASACT, DRAW_PICKING | DRAW_CONSTCOLOR);
		}
	}
	else {
		Base *base;

		v3d->xray = true;  /* otherwise it postpones drawing */
		for (base = scene->base.first; base; base = base->next) {
			if (base->lay & v3d->lay) {

				if ((base->object->restrictflag & OB_RESTRICT_SELECT) ||
				    (use_obedit_skip && (scene->obedit->data == base->object->data)))
				{
					base->selcol = 0;
				}
				else {
					base->selcol = code;

					if (GPU_select_load_id(code)) {
						draw_object(scene, ar, v3d, base, DRAW_PICKING | DRAW_CONSTCOLOR);

						/* we draw duplicators for selection too */
						if ((base->object->transflag & OB_DUPLI)) {
							ListBase *lb;
							DupliObject *dob;
							Base tbase;

							tbase.flag = OB_FROMDUPLI;
							lb = object_duplilist(G.main->eval_ctx, scene, base->object);

							for (dob = lb->first; dob; dob = dob->next) {
								float omat[4][4];

								tbase.object = dob->ob;
								copy_m4_m4(omat, dob->ob->obmat);
								copy_m4_m4(dob->ob->obmat, dob->mat);

								/* extra service: draw the duplicator in drawtype of parent */
								/* MIN2 for the drawtype to allow bounding box objects in groups for lods */
								dt = tbase.object->dt;   tbase.object->dt = MIN2(tbase.object->dt, base->object->dt);
								dtx = tbase.object->dtx; tbase.object->dtx = base->object->dtx;

								draw_object(scene, ar, v3d, &tbase, DRAW_PICKING | DRAW_CONSTCOLOR);

								tbase.object->dt = dt;
								tbase.object->dtx = dtx;

								copy_m4_m4(dob->ob->obmat, omat);
							}
							free_object_duplilist(lb);
						}
					}
					code++;
				}
			}
		}
		v3d->xray = false;  /* restore */
	}
}

/**
 * \warning be sure to account for a negative return value
 * This is an error, "Too many objects in select buffer"
 * and no action should be taken (can crash blender) if this happens
 *
 * \note (vc->obedit == NULL) can be set to explicitly skip edit-object selection.
 */
short view3d_opengl_select(ViewContext *vc, unsigned int *buffer, unsigned int bufsize, const rcti *input, bool do_nearest)
{
	Scene *scene = vc->scene;
	View3D *v3d = vc->v3d;
	ARegion *ar = vc->ar;
	rctf rect;
	short hits;
	const bool use_obedit_skip = (scene->obedit != NULL) && (vc->obedit == NULL);
	const bool do_passes = do_nearest && GPU_select_query_check_active();

	G.f |= G_PICKSEL;
	
	/* case not a border select */
	if (input->xmin == input->xmax) {
		rect.xmin = input->xmin - 12;  /* seems to be default value for bones only now */
		rect.xmax = input->xmin + 12;
		rect.ymin = input->ymin - 12;
		rect.ymax = input->ymin + 12;
	}
	else {
		BLI_rctf_rcti_copy(&rect, input);
	}
	
	view3d_winmatrix_set(ar, v3d, &rect);
	mul_m4_m4m4(vc->rv3d->persmat, vc->rv3d->winmat, vc->rv3d->viewmat);
	
	if (v3d->drawtype > OB_WIRE) {
		v3d->zbuf = true;
		glEnable(GL_DEPTH_TEST);
	}
	
	if (vc->rv3d->rflag & RV3D_CLIPPING)
		ED_view3d_clipping_set(vc->rv3d);
	
	if (do_passes)
		GPU_select_begin(buffer, bufsize, &rect, GPU_SELECT_NEAREST_FIRST_PASS, 0);
	else
		GPU_select_begin(buffer, bufsize, &rect, GPU_SELECT_ALL, 0);

	view3d_select_loop(vc, scene, v3d, ar, use_obedit_skip);

	hits = GPU_select_end();
	
	/* second pass, to get the closest object to camera */
	if (do_passes) {
		GPU_select_begin(buffer, bufsize, &rect, GPU_SELECT_NEAREST_SECOND_PASS, hits);

		view3d_select_loop(vc, scene, v3d, ar, use_obedit_skip);

		GPU_select_end();
	}

	G.f &= ~G_PICKSEL;
	view3d_winmatrix_set(ar, v3d, NULL);
	mul_m4_m4m4(vc->rv3d->persmat, vc->rv3d->winmat, vc->rv3d->viewmat);
	
	if (v3d->drawtype > OB_WIRE) {
		v3d->zbuf = 0;
		glDisable(GL_DEPTH_TEST);
	}
	
	if (vc->rv3d->rflag & RV3D_CLIPPING)
		ED_view3d_clipping_disable();
	
	if (hits < 0) printf("Too many objects in select buffer\n");  /* XXX make error message */

	return hits;
}

/* ********************** local view operator ******************** */

static unsigned int free_localbit(Main *bmain)
{
	unsigned int lay;
	ScrArea *sa;
	bScreen *sc;
	
	lay = 0;
	
	/* sometimes we loose a localview: when an area is closed */
	/* check all areas: which localviews are in use? */
	for (sc = bmain->screen.first; sc; sc = sc->id.next) {
		for (sa = sc->areabase.first; sa; sa = sa->next) {
			SpaceLink *sl = sa->spacedata.first;
			for (; sl; sl = sl->next) {
				if (sl->spacetype == SPACE_VIEW3D) {
					View3D *v3d = (View3D *) sl;
					lay |= v3d->lay;
				}
			}
		}
	}
	
	if ((lay & 0x01000000) == 0) return 0x01000000;
	if ((lay & 0x02000000) == 0) return 0x02000000;
	if ((lay & 0x04000000) == 0) return 0x04000000;
	if ((lay & 0x08000000) == 0) return 0x08000000;
	if ((lay & 0x10000000) == 0) return 0x10000000;
	if ((lay & 0x20000000) == 0) return 0x20000000;
	if ((lay & 0x40000000) == 0) return 0x40000000;
	if ((lay & 0x80000000) == 0) return 0x80000000;
	
	return 0;
}

int ED_view3d_scene_layer_set(int lay, const int *values, int *active)
{
	int i, tot = 0;
	
	/* ensure we always have some layer selected */
	for (i = 0; i < 20; i++)
		if (values[i])
			tot++;
	
	if (tot == 0)
		return lay;
	
	for (i = 0; i < 20; i++) {
		
		if (active) {
			/* if this value has just been switched on, make that layer active */
			if (values[i] && (lay & (1 << i)) == 0) {
				*active = (1 << i);
			}
		}
			
		if (values[i]) lay |= (1 << i);
		else lay &= ~(1 << i);
	}
	
	/* ensure always an active layer */
	if (active && (lay & *active) == 0) {
		for (i = 0; i < 20; i++) {
			if (lay & (1 << i)) {
				*active = 1 << i;
				break;
			}
		}
	}
	
	return lay;
}

static bool view3d_localview_init(
        wmWindowManager *wm, wmWindow *win,
        Main *bmain, Scene *scene, ScrArea *sa, const int smooth_viewtx,
        ReportList *reports)
{
	View3D *v3d = sa->spacedata.first;
	Base *base;
	float min[3], max[3], box[3], mid[3];
	float size = 0.0f;
	unsigned int locallay;
	bool ok = false;

	if (v3d->localvd) {
		return ok;
	}

	INIT_MINMAX(min, max);

	locallay = free_localbit(bmain);

	if (locallay == 0) {
		BKE_report(reports, RPT_ERROR, "No more than 8 local views");
		ok = false;
	}
	else {
		if (scene->obedit) {
			BKE_object_minmax(scene->obedit, min, max, false);
			
			ok = true;
		
			BASACT->lay |= locallay;
			scene->obedit->lay = BASACT->lay;
		}
		else {
			for (base = FIRSTBASE; base; base = base->next) {
				if (TESTBASE(v3d, base)) {
					BKE_object_minmax(base->object, min, max, false);
					base->lay |= locallay;
					base->object->lay = base->lay;
					ok = true;
				}
			}
		}

		sub_v3_v3v3(box, max, min);
		size = max_fff(box[0], box[1], box[2]);
	}
	
	if (ok == true) {
		ARegion *ar;
		
		v3d->localvd = MEM_mallocN(sizeof(View3D), "localview");
		
		memcpy(v3d->localvd, v3d, sizeof(View3D));

		mid_v3_v3v3(mid, min, max);

		copy_v3_v3(v3d->cursor, mid);

		for (ar = sa->regionbase.first; ar; ar = ar->next) {
			if (ar->regiontype == RGN_TYPE_WINDOW) {
				RegionView3D *rv3d = ar->regiondata;
				bool ok_dist = true;

				/* new view values */
				Object *camera_old = NULL;
				float dist_new, ofs_new[3];

				rv3d->localvd = MEM_mallocN(sizeof(RegionView3D), "localview region");
				memcpy(rv3d->localvd, rv3d, sizeof(RegionView3D));

				negate_v3_v3(ofs_new, mid);

				if (rv3d->persp == RV3D_CAMOB) {
					rv3d->persp = RV3D_PERSP;
					camera_old = v3d->camera;
				}

				if (rv3d->persp == RV3D_ORTHO) {
					if (size < 0.0001f) {
						ok_dist = false;
					}
				}

				if (ok_dist) {
					dist_new = ED_view3d_radius_to_dist(v3d, ar, rv3d->persp, true, (size / 2) * VIEW3D_MARGIN);
					if (rv3d->persp == RV3D_PERSP) {
						/* don't zoom closer than the near clipping plane */
						dist_new = max_ff(dist_new, v3d->near * 1.5f);
					}
				}

				ED_view3d_smooth_view_ex(
				        wm, win, sa, v3d, ar, smooth_viewtx,
				            &(const V3D_SmoothParams) {
				                .camera_old = camera_old,
				                .ofs = ofs_new, .quat = rv3d->viewquat,
				                .dist = ok_dist ? &dist_new : NULL, .lens = &v3d->lens});
			}
		}
		
		v3d->lay = locallay;
	}
	else {
		/* clear flags */ 
		for (base = FIRSTBASE; base; base = base->next) {
			if (base->lay & locallay) {
				base->lay -= locallay;
				if (base->lay == 0) base->lay = v3d->layact;
				if (base->object != scene->obedit) base->flag |= SELECT;
				base->object->lay = base->lay;
			}
		}
	}

	return ok;
}

static void restore_localviewdata(wmWindowManager *wm, wmWindow *win, Main *bmain, Scene *scene, ScrArea *sa, const int smooth_viewtx)
{
	const bool free = true;
	ARegion *ar;
	View3D *v3d = sa->spacedata.first;
	Object *camera_old, *camera_new;
	
	if (v3d->localvd == NULL) return;
	
	camera_old = v3d->camera;
	camera_new = v3d->localvd->camera;

	v3d->near = v3d->localvd->near;
	v3d->far = v3d->localvd->far;
	v3d->lay = v3d->localvd->lay;
	v3d->layact = v3d->localvd->layact;
	v3d->drawtype = v3d->localvd->drawtype;
	v3d->camera = v3d->localvd->camera;
	
	if (free) {
		MEM_freeN(v3d->localvd);
		v3d->localvd = NULL;
	}
	
	for (ar = sa->regionbase.first; ar; ar = ar->next) {
		if (ar->regiontype == RGN_TYPE_WINDOW) {
			RegionView3D *rv3d = ar->regiondata;
			
			if (rv3d->localvd) {
				Object *camera_old_rv3d, *camera_new_rv3d;

				camera_old_rv3d = (rv3d->persp          == RV3D_CAMOB) ? camera_old : NULL;
				camera_new_rv3d = (rv3d->localvd->persp == RV3D_CAMOB) ? camera_new : NULL;

				rv3d->view = rv3d->localvd->view;
				rv3d->persp = rv3d->localvd->persp;
				rv3d->camzoom = rv3d->localvd->camzoom;

				ED_view3d_smooth_view_ex(
				        wm, win, sa,
				        v3d, ar, smooth_viewtx,
				        &(const V3D_SmoothParams) {
				            .camera_old = camera_old_rv3d, .camera = camera_new_rv3d,
				            .ofs = rv3d->localvd->ofs, .quat = rv3d->localvd->viewquat,
				            .dist = &rv3d->localvd->dist});

				if (free) {
					MEM_freeN(rv3d->localvd);
					rv3d->localvd = NULL;
				}
			}

			ED_view3d_shade_update(bmain, scene, v3d, sa);
		}
	}
}

static bool view3d_localview_exit(
        wmWindowManager *wm, wmWindow *win,
        Main *bmain, Scene *scene, ScrArea *sa, const int smooth_viewtx)
{
	View3D *v3d = sa->spacedata.first;
	struct Base *base;
	unsigned int locallay;
	
	if (v3d->localvd) {
		
		locallay = v3d->lay & 0xFF000000;

		restore_localviewdata(wm, win, bmain, scene, sa, smooth_viewtx);

		/* for when in other window the layers have changed */
		if (v3d->scenelock) v3d->lay = scene->lay;
		
		for (base = FIRSTBASE; base; base = base->next) {
			if (base->lay & locallay) {
				base->lay -= locallay;
				if (base->lay == 0) base->lay = v3d->layact;
				if (base->object != scene->obedit) {
					base->flag |= SELECT;
					base->object->flag |= SELECT;
				}
				base->object->lay = base->lay;
			}
		}
		
		DAG_on_visible_update(bmain, false);

		return true;
	}
	else {
		return false;
	}
}

static int localview_exec(bContext *C, wmOperator *op)
{
	const int smooth_viewtx = WM_operator_smooth_viewtx_get(op);
	wmWindowManager *wm = CTX_wm_manager(C);
	wmWindow *win = CTX_wm_window(C);
	Main *bmain = CTX_data_main(C);
	Scene *scene = CTX_data_scene(C);
	ScrArea *sa = CTX_wm_area(C);
	View3D *v3d = CTX_wm_view3d(C);
	bool changed;
	
	if (v3d->localvd) {
		changed = view3d_localview_exit(wm, win, bmain, scene, sa, smooth_viewtx);
	}
	else {
		changed = view3d_localview_init(wm, win, bmain, scene, sa, smooth_viewtx, op->reports);
	}

	if (changed) {
		DAG_id_type_tag(bmain, ID_OB);
		ED_area_tag_redraw(sa);

		/* unselected objects become selected when exiting */
		if (v3d->localvd == NULL) {
			WM_event_add_notifier(C, NC_SCENE | ND_OB_SELECT, scene);
		}

		return OPERATOR_FINISHED;
	}
	else {
		return OPERATOR_CANCELLED;
	}
}

void VIEW3D_OT_localview(wmOperatorType *ot)
{
	/* identifiers */
	ot->name = "Local View";
	ot->description = "Toggle display of selected object(s) separately and centered in view";
	ot->idname = "VIEW3D_OT_localview";
	
	/* api callbacks */
	ot->exec = localview_exec;
	ot->flag = OPTYPE_UNDO; /* localview changes object layer bitflags */
	
	ot->poll = ED_operator_view3d_active;
}

#ifdef WITH_GAMEENGINE

static ListBase queue_back;
static void SaveState(bContext *C, wmWindow *win)
{
	Object *obact = CTX_data_active_object(C);
	
	glPushAttrib(GL_ALL_ATTRIB_BITS);

	if (obact && obact->mode & OB_MODE_TEXTURE_PAINT)
		GPU_paint_set_mipmap(1);
	
	queue_back = win->queue;
	
	BLI_listbase_clear(&win->queue);
	
	//XXX waitcursor(1);
}

static void RestoreState(bContext *C, wmWindow *win)
{
	Object *obact = CTX_data_active_object(C);
	
	if (obact && obact->mode & OB_MODE_TEXTURE_PAINT)
		GPU_paint_set_mipmap(0);

	//XXX curarea->win_swap = 0;
	//XXX curarea->head_swap = 0;
	//XXX allqueue(REDRAWVIEW3D, 1);
	//XXX allqueue(REDRAWBUTSALL, 0);
	//XXX reset_slowparents();
	//XXX waitcursor(0);
	//XXX G.qual = 0;
	
	if (win) /* check because closing win can set to NULL */
		win->queue = queue_back;
	
	GPU_state_init();
	GPU_set_tpage(NULL, 0, 0);

	glPopAttrib();
}

/* was space_set_commmandline_options in 2.4x */
static void game_set_commmandline_options(GameData *gm)
{
	SYS_SystemHandle syshandle;
	int test;

	if ((syshandle = SYS_GetSystem())) {
		/* User defined settings */
		test = (U.gameflags & USER_DISABLE_MIPMAP);
		GPU_set_mipmap(!test);
		SYS_WriteCommandLineInt(syshandle, "nomipmap", test);

		/* File specific settings: */
		/* Only test the first one. These two are switched
		 * simultaneously. */
		test = (gm->flag & GAME_SHOW_FRAMERATE);
		SYS_WriteCommandLineInt(syshandle, "show_framerate", test);
		SYS_WriteCommandLineInt(syshandle, "show_profile", test);

		test = (gm->flag & GAME_SHOW_DEBUG_PROPS);
		SYS_WriteCommandLineInt(syshandle, "show_properties", test);

		test = (gm->flag & GAME_SHOW_PHYSICS);
		SYS_WriteCommandLineInt(syshandle, "show_physics", test);

		test = (gm->flag & GAME_ENABLE_ALL_FRAMES);
		SYS_WriteCommandLineInt(syshandle, "fixedtime", test);

		test = (gm->flag & GAME_ENABLE_ANIMATION_RECORD);
		SYS_WriteCommandLineInt(syshandle, "animation_record", test);

		test = (gm->flag & GAME_IGNORE_DEPRECATION_WARNINGS);
		SYS_WriteCommandLineInt(syshandle, "ignore_deprecation_warnings", test);

		test = (gm->matmode == GAME_MAT_MULTITEX);
		SYS_WriteCommandLineInt(syshandle, "blender_material", test);
		test = (gm->matmode == GAME_MAT_GLSL);
		SYS_WriteCommandLineInt(syshandle, "blender_glsl_material", test);
		test = (gm->flag & GAME_DISPLAY_LISTS);
		SYS_WriteCommandLineInt(syshandle, "displaylists", test);


	}
}

#endif /* WITH_GAMEENGINE */

static int game_engine_poll(bContext *C)
{
	bScreen *screen;
	/* we need a context and area to launch BGE
	 * it's a temporary solution to avoid crash at load time
	 * if we try to auto run the BGE. Ideally we want the
	 * context to be set as soon as we load the file. */

	if (CTX_wm_window(C) == NULL) return 0;
	if ((screen = CTX_wm_screen(C)) == NULL) return 0;

	if (CTX_data_mode_enum(C) != CTX_MODE_OBJECT)
		return 0;

	if (!BKE_scene_uses_blender_game(screen->scene))
		return 0;

	return 1;
}

bool ED_view3d_context_activate(bContext *C)
{
	bScreen *sc = CTX_wm_screen(C);
	ScrArea *sa = CTX_wm_area(C);
	ARegion *ar;

	/* sa can be NULL when called from python */
	if (sa == NULL || sa->spacetype != SPACE_VIEW3D) {
		sa = BKE_screen_find_big_area(sc, SPACE_VIEW3D, 0);
	}

	if (sa == NULL) {
		return false;
	}
	
	ar = BKE_area_find_region_active_win(sa);
	if (ar == NULL) {
		return false;
	}
	
	/* bad context switch .. */
	CTX_wm_area_set(C, sa);
	CTX_wm_region_set(C, ar);

	return true;
}

static int game_engine_exec(bContext *C, wmOperator *op)
{
#ifdef WITH_GAMEENGINE
	Scene *startscene = CTX_data_scene(C);
	Main *bmain = CTX_data_main(C);
	ScrArea /* *sa, */ /* UNUSED */ *prevsa = CTX_wm_area(C);
	ARegion *ar, *prevar = CTX_wm_region(C);
	wmWindow *prevwin = CTX_wm_window(C);
	RegionView3D *rv3d;
	rcti cam_frame;

	(void)op; /* unused */
	
	/* bad context switch .. */
	if (!ED_view3d_context_activate(C))
		return OPERATOR_CANCELLED;
	
	/* redraw to hide any menus/popups, we don't go back to
	 * the window manager until after this operator exits */
	WM_redraw_windows(C);

	BLI_callback_exec(bmain, &startscene->id, BLI_CB_EVT_GAME_PRE);

	rv3d = CTX_wm_region_view3d(C);
	/* sa = CTX_wm_area(C); */ /* UNUSED */
	ar = CTX_wm_region(C);

	view3d_operator_needs_opengl(C);
	
	game_set_commmandline_options(&startscene->gm);

	if ((rv3d->persp == RV3D_CAMOB) &&
	    (startscene->gm.framing.type == SCE_GAMEFRAMING_BARS) &&
	    (startscene->gm.stereoflag != STEREO_DOME))
	{
		/* Letterbox */
		rctf cam_framef;
		ED_view3d_calc_camera_border(startscene, ar, CTX_wm_view3d(C), rv3d, &cam_framef, false);
		cam_frame.xmin = cam_framef.xmin + ar->winrct.xmin;
		cam_frame.xmax = cam_framef.xmax + ar->winrct.xmin;
		cam_frame.ymin = cam_framef.ymin + ar->winrct.ymin;
		cam_frame.ymax = cam_framef.ymax + ar->winrct.ymin;
		BLI_rcti_isect(&ar->winrct, &cam_frame, &cam_frame);
	}
	else {
		cam_frame.xmin = ar->winrct.xmin;
		cam_frame.xmax = ar->winrct.xmax;
		cam_frame.ymin = ar->winrct.ymin;
		cam_frame.ymax = ar->winrct.ymax;
	}


	SaveState(C, prevwin);

	StartKetsjiShell(C, ar, &cam_frame, 1);

	/* window wasnt closed while the BGE was running */
	if (BLI_findindex(&CTX_wm_manager(C)->windows, prevwin) == -1) {
		prevwin = NULL;
		CTX_wm_window_set(C, NULL);
	}
	
	ED_area_tag_redraw(CTX_wm_area(C));

	if (prevwin) {
		/* restore context, in case it changed in the meantime, for
		 * example by working in another window or closing it */
		CTX_wm_region_set(C, prevar);
		CTX_wm_window_set(C, prevwin);
		CTX_wm_area_set(C, prevsa);
	}

	RestoreState(C, prevwin);

	//XXX restore_all_scene_cfra(scene_cfra_store);
	BKE_scene_set_background(CTX_data_main(C), startscene);
	//XXX BKE_scene_update_for_newframe(bmain->eval_ctx, bmain, scene, scene->lay);

	BLI_callback_exec(bmain, &startscene->id, BLI_CB_EVT_GAME_POST);

	return OPERATOR_FINISHED;
#else
	(void)C; /* unused */
	BKE_report(op->reports, RPT_ERROR, "Game engine is disabled in this build");
	return OPERATOR_CANCELLED;
#endif
}

void VIEW3D_OT_game_start(wmOperatorType *ot)
{
	
	/* identifiers */
	ot->name = "Start Game Engine";
	ot->description = "Start game engine";
	ot->idname = "VIEW3D_OT_game_start";
	
	/* api callbacks */
	ot->exec = game_engine_exec;
	
	ot->poll = game_engine_poll;
}

/* ************************************** */

float ED_view3d_pixel_size(const RegionView3D *rv3d, const float co[3])
{
	return mul_project_m4_v3_zfac((float(*)[4])rv3d->persmat, co) * rv3d->pixsize * U.pixelsize;
}

float ED_view3d_radius_to_dist_persp(const float angle, const float radius)
{
	return radius * (1.0f / tanf(angle / 2.0f));
}

float ED_view3d_radius_to_dist_ortho(const float lens, const float radius)
{
	return radius / (DEFAULT_SENSOR_WIDTH / lens);
}

/**
 * Return a new RegionView3D.dist value to fit the \a radius.
 *
 * \note Depth isn't taken into account, this will fit a flat plane exactly,
 * but points towards the view (with a perspective projection),
 * may be within the radius but outside the view. eg:
 *
 * <pre>
 *           +
 * pt --> + /^ radius
 *         / |
 *        /  |
 * view  +   +
 *        \  |
 *         \ |
 *          \|
 *           +
 * </pre>
 *
 * \param ar  Can be NULL if \a use_aspect is false.
 * \param persp  Allow the caller to tell what kind of perspective to use (ortho/view/camera)
 * \param use_aspect  Increase the distance to account for non 1:1 view aspect.
 * \param radius  The radius will be fitted exactly, typically pre-scaled by a margin (#VIEW3D_MARGIN).
 */
float ED_view3d_radius_to_dist(
        const View3D *v3d, const ARegion *ar,
        const char persp, const bool use_aspect,
        const float radius)
{
	float dist;

	BLI_assert(ELEM(persp, RV3D_ORTHO, RV3D_PERSP, RV3D_CAMOB));
	BLI_assert((persp != RV3D_CAMOB) || v3d->camera);

	if (persp == RV3D_ORTHO) {
		dist = ED_view3d_radius_to_dist_ortho(v3d->lens, radius);
	}
	else {
		float lens, sensor_size, zoom;
		float angle;

		if (persp == RV3D_CAMOB) {
			CameraParams params;
			BKE_camera_params_init(&params);
			params.clipsta = v3d->near;
			params.clipend = v3d->far;
			BKE_camera_params_from_object(&params, v3d->camera);

			lens = params.lens;
			sensor_size = BKE_camera_sensor_size(params.sensor_fit, params.sensor_x, params.sensor_y);

			/* ignore 'rv3d->camzoom' because we want to fit to the cameras frame */
			zoom = CAMERA_PARAM_ZOOM_INIT_CAMOB;
		}
		else {
			lens = v3d->lens;
			sensor_size = DEFAULT_SENSOR_WIDTH;
			zoom = CAMERA_PARAM_ZOOM_INIT_PERSP;
		}

		angle = focallength_to_fov(lens, sensor_size);

		/* zoom influences lens, correct this by scaling the angle as a distance (by the zoom-level) */
		angle = atanf(tanf(angle / 2.0f) * zoom) * 2.0f;

		dist = ED_view3d_radius_to_dist_persp(angle, radius);
	}

	if (use_aspect) {
		const RegionView3D *rv3d = ar->regiondata;

		float winx, winy;

		if (persp == RV3D_CAMOB) {
			/* camera frame x/y in pixels */
			winx = ar->winx / rv3d->viewcamtexcofac[0];
			winy = ar->winy / rv3d->viewcamtexcofac[1];
		}
		else {
			winx = ar->winx;
			winy = ar->winy;
		}

		if (winx && winy) {
			float aspect = winx / winy;
			if (aspect < 1.0f) {
				aspect = 1.0f / aspect;
			}
			dist *= aspect;
		}
	}

	return dist;
}

/* view matrix properties utilities */

/* unused */
#if 0
void ED_view3d_operator_properties_viewmat(wmOperatorType *ot)
{
	PropertyRNA *prop;

	prop = RNA_def_int(ot->srna, "region_width", 0, 0, INT_MAX, "Region Width", "", 0, INT_MAX);
	RNA_def_property_flag(prop, PROP_HIDDEN);

	prop = RNA_def_int(ot->srna, "region_height", 0, 0, INT_MAX, "Region height", "", 0, INT_MAX);
	RNA_def_property_flag(prop, PROP_HIDDEN);

	prop = RNA_def_float_matrix(ot->srna, "perspective_matrix", 4, 4, NULL, 0.0f, 0.0f, "", "Perspective Matrix", 0.0f, 0.0f);
	RNA_def_property_flag(prop, PROP_HIDDEN);
}

void ED_view3d_operator_properties_viewmat_set(bContext *C, wmOperator *op)
{
	ARegion *ar = CTX_wm_region(C);
	RegionView3D *rv3d = ED_view3d_context_rv3d(C);

	if (!RNA_struct_property_is_set(op->ptr, "region_width"))
		RNA_int_set(op->ptr, "region_width", ar->winx);

	if (!RNA_struct_property_is_set(op->ptr, "region_height"))
		RNA_int_set(op->ptr, "region_height", ar->winy);

	if (!RNA_struct_property_is_set(op->ptr, "perspective_matrix"))
		RNA_float_set_array(op->ptr, "perspective_matrix", (float *)rv3d->persmat);
}

void ED_view3d_operator_properties_viewmat_get(wmOperator *op, int *winx, int *winy, float persmat[4][4])
{
	*winx = RNA_int_get(op->ptr, "region_width");
	*winy = RNA_int_get(op->ptr, "region_height");

	RNA_float_get_array(op->ptr, "perspective_matrix", (float *)persmat);
}
#endif<|MERGE_RESOLUTION|>--- conflicted
+++ resolved
@@ -412,12 +412,7 @@
 		WM_event_add_notifier(C, NC_SPACE | ND_SPACE_VIEW3D, v3d);
 	}
 	else {
-<<<<<<< HEAD
-		WM_event_add_mousemove(C);
-		ED_region_tag_redraw(CTX_wm_region(C));
-=======
 		ED_region_tag_redraw(ar);
->>>>>>> 75a31c36
 	}
 }
 
