--- conflicted
+++ resolved
@@ -574,10 +574,6 @@
 	
 	/* identifiers */
 	ot->name= "Snap Selection to Grid";
-<<<<<<< HEAD
-=======
-	ot->description= "Snap selected item(s) to nearest grid node";
->>>>>>> 790d6ca2
 	ot->idname= "VIEW3D_OT_snap_selected_to_grid";
 	
 	/* api callbacks */
@@ -702,10 +698,6 @@
 	
 	/* identifiers */
 	ot->name= "Snap Selection to Cursor";
-<<<<<<< HEAD
-=======
-	ot->description= "Snap selected item(s) to cursor";
->>>>>>> 790d6ca2
 	ot->idname= "VIEW3D_OT_snap_selected_to_cursor";
 	
 	/* api callbacks */
@@ -742,10 +734,6 @@
 	
 	/* identifiers */
 	ot->name= "Snap Cursor to Grid";
-<<<<<<< HEAD
-=======
-	ot->description= "Snap cursor to nearest grid node";
->>>>>>> 790d6ca2
 	ot->idname= "VIEW3D_OT_snap_cursor_to_grid";
 	
 	/* api callbacks */
@@ -852,10 +840,6 @@
 	
 	/* identifiers */
 	ot->name= "Snap Cursor to Selected";
-<<<<<<< HEAD
-=======
-	ot->description= "Snap cursor to center of selected item(s)"; 
->>>>>>> 790d6ca2
 	ot->idname= "VIEW3D_OT_snap_cursor_to_selected";
 	
 	/* api callbacks */
@@ -906,10 +890,6 @@
 	
 	/* identifiers */
 	ot->name= "Snap Cursor to Active";
-<<<<<<< HEAD
-=======
-	ot->description= "Snap cursor to active item";
->>>>>>> 790d6ca2
 	ot->idname= "VIEW3D_OT_snap_cursor_to_active";
 	
 	/* api callbacks */
@@ -1106,10 +1086,6 @@
 	
 	/* identifiers */
 	ot->name= "Snap Selection to Center";
-<<<<<<< HEAD
-=======
-	ot->description= "Snap selected items to selections geometric center";
->>>>>>> 790d6ca2
 	ot->idname= "VIEW3D_OT_snap_selected_to_center";
 	
 	/* api callbacks */
