/*
 * ***** BEGIN GPL LICENSE BLOCK *****
 *
 * This program is free software; you can redistribute it and/or
 * modify it under the terms of the GNU General Public License
 * as published by the Free Software Foundation; either version 2
 * of the License, or (at your option) any later version.
 *
 * This program is distributed in the hope that it will be useful,
 * but WITHOUT ANY WARRANTY; without even the implied warranty of
 * MERCHANTABILITY or FITNESS FOR A PARTICULAR PURPOSE.  See the
 * GNU General Public License for more details.
 *
 * You should have received a copy of the GNU General Public License
 * along with this program; if not, write to the Free Software Foundation,
 * Inc., 51 Franklin Street, Fifth Floor, Boston, MA 02110-1301, USA.
 *
 * ***** END GPL LICENSE BLOCK *****
 */
#ifndef __BKE_BLENDER_VERSION_H__
#define __BKE_BLENDER_VERSION_H__

/** \file BKE_blender_version.h
 *  \ingroup bke
 */

/* these lines are grep'd, watch out for our not-so-awesome regex
 * and keep comment above the defines.
 * Use STRINGIFY() rather than defining with quotes */
#define BLENDER_VERSION         280
<<<<<<< HEAD
#define BLENDER_SUBVERSION      34
=======
#define BLENDER_SUBVERSION      35
>>>>>>> 4ee29d3f
/* Several breakages with 280, e.g. collections vs layers */
#define BLENDER_MINVERSION      280
#define BLENDER_MINSUBVERSION   0

/* used by packaging tools */
/* can be left blank, otherwise a,b,c... etc with no quotes */
#define BLENDER_VERSION_CHAR
/* alpha/beta/rc/release, docs use this */
#define BLENDER_VERSION_CYCLE   beta

extern char versionstr[]; /* from blender.c */

#endif  /* __BKE_BLENDER_VERSION_H__ */<|MERGE_RESOLUTION|>--- conflicted
+++ resolved
@@ -28,11 +28,7 @@
  * and keep comment above the defines.
  * Use STRINGIFY() rather than defining with quotes */
 #define BLENDER_VERSION         280
-<<<<<<< HEAD
-#define BLENDER_SUBVERSION      34
-=======
 #define BLENDER_SUBVERSION      35
->>>>>>> 4ee29d3f
 /* Several breakages with 280, e.g. collections vs layers */
 #define BLENDER_MINVERSION      280
 #define BLENDER_MINSUBVERSION   0
