--- conflicted
+++ resolved
@@ -47,16 +47,10 @@
 #include "IMB_imbuf.h"
 #include "IMB_moviecache.h"
 
-<<<<<<< HEAD
-#include "BKE_appdir.h"
 #include "BKE_asset.h"
-#include "BKE_blender.h"
-#include "BKE_bpath.h"
-=======
 #include "BKE_blender.h"  /* own include */
 #include "BKE_blender_version.h"  /* own include */
 #include "BKE_blendfile.h"
->>>>>>> a10b2fef
 #include "BKE_brush.h"
 #include "BKE_context.h"
 #include "BKE_depsgraph.h"
@@ -75,21 +69,6 @@
 
 #include "BLF_api.h"
 
-<<<<<<< HEAD
-#include "BLO_undofile.h"
-#include "BLO_readfile.h" 
-#include "BLO_writefile.h" 
-
-#include "WM_api.h" // XXXXX BAD, very BAD dependency (bad level call) - remove asap, elubie
-
-#include "IMB_colormanagement.h"
-
-#ifdef WITH_PYTHON
-#  include "BPY_extern.h"
-#endif
-=======
->>>>>>> a10b2fef
-
 Global G;
 UserDef U;
 
