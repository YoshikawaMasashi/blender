/*
 * ***** BEGIN GPL LICENSE BLOCK *****
 *
 * This program is free software; you can redistribute it and/or
 * modify it under the terms of the GNU General Public License
 * as published by the Free Software Foundation; either version 2
 * of the License, or (at your option) any later version.
 *
 * This program is distributed in the hope that it will be useful,
 * but WITHOUT ANY WARRANTY; without even the implied warranty of
 * MERCHANTABILITY or FITNESS FOR A PARTICULAR PURPOSE.  See the
 * GNU General Public License for more details.
 *
 * You should have received a copy of the GNU General Public License
 * along with this program; if not, write to the Free Software Foundation,
 * Inc., 51 Franklin Street, Fifth Floor, Boston, MA 02110-1301, USA.
 *
 * The Original Code is Copyright (C) 2001-2002 by NaN Holding BV.
 * All rights reserved.
 *
 * The Original Code is: all of this file.
 *
 * Contributor(s): none yet.
 *
 * ***** END GPL LICENSE BLOCK *****
 */

/** \file blender/blenkernel/intern/object_dupli.c
 *  \ingroup bke
 */

#include <limits.h>
#include <stdlib.h>
#include <stddef.h>

#include "MEM_guardedalloc.h"

#include "BLI_utildefines.h"
#include "BLI_ghash.h"
#include "BLI_listbase.h"
#include "BLI_path_util.h"
#include "BLI_string.h"
#include "BLI_string_utf8.h"

#include "BLI_math.h"
#include "BLI_rand.h"
#include "BLI_task.h"

#include "DNA_anim_types.h"
#include "DNA_group_types.h"
#include "DNA_mesh_types.h"
#include "DNA_scene_types.h"
#include "DNA_vfont_types.h"

#include "BKE_animsys.h"
#include "BKE_cache_library.h"
#include "BKE_DerivedMesh.h"
#include "BKE_depsgraph.h"
#include "BKE_font.h"
#include "BKE_group.h"
#include "BKE_global.h"
#include "BKE_lattice.h"
#include "BKE_main.h"
#include "BKE_mesh.h"
#include "BKE_mesh_sample.h"
#include "BKE_object.h"
#include "BKE_particle.h"
#include "BKE_scene.h"
#include "BKE_editmesh.h"
#include "BKE_anim.h"
#include "BKE_strands.h"

#include "BLI_strict_flags.h"

#include "BLF_translation.h"

/* Dupli-Geometry */

typedef struct DupliContext {
	EvaluationContext *eval_ctx;
	bool do_update;
	bool animated;
	Group *group; /* XXX child objects are selected from this group if set, could be nicer */

	Scene *scene;
	Object *object;
	float space_mat[4][4];
	unsigned int lay;

	int persistent_id[MAX_DUPLI_RECUR];
	int level;
	int index;

	const struct DupliGenerator *gen;

	/* result containers */
	ListBase *duplilist; /* legacy doubly-linked list */
} DupliContext;

typedef struct DupliGenerator {
	short type;				/* dupli type */
	void (*make_duplis)(const DupliContext *ctx);
} DupliGenerator;

static const DupliGenerator *get_dupli_generator(const DupliContext *ctx);

/* create initial context for root object */
static void init_context_ex(DupliContext *r_ctx, EvaluationContext *eval_ctx, Scene *scene, Object *ob, float space_mat[4][4], const DupliGenerator *gen, bool update)
{
	r_ctx->eval_ctx = eval_ctx;
	r_ctx->scene = scene;
	/* don't allow BKE_object_handle_update for viewport during render, can crash */
	r_ctx->do_update = update && !(G.is_rendering && eval_ctx->mode != DAG_EVAL_RENDER);
	r_ctx->animated = false;
	r_ctx->group = NULL;

	r_ctx->object = ob;
	if (space_mat)
		copy_m4_m4(r_ctx->space_mat, space_mat);
	else
		unit_m4(r_ctx->space_mat);
	r_ctx->lay = ob ? ob->lay : 0;
	r_ctx->level = 0;

	r_ctx->gen = gen ? gen : get_dupli_generator(r_ctx);

	r_ctx->duplilist = NULL;
}

static void init_context(DupliContext *r_ctx, EvaluationContext *eval_ctx, Scene *scene, Object *ob, bool update)
{
	init_context_ex(r_ctx, eval_ctx, scene, ob, NULL, NULL, update);
}

/* create sub-context for recursive duplis */
static void copy_dupli_context(DupliContext *r_ctx, const DupliContext *ctx, Object *ob, float mat[4][4], int index, bool animated)
{
	*r_ctx = *ctx;
	
	r_ctx->animated |= animated; /* object animation makes all children animated */

	/* XXX annoying, previously was done by passing an ID* argument, this at least is more explicit */
	if (ctx->gen->type == OB_DUPLIGROUP && ctx->object)
		r_ctx->group = ctx->object->dup_group;

	r_ctx->object = ob;
	if (mat)
		mul_m4_m4m4(r_ctx->space_mat, (float (*)[4])ctx->space_mat, mat);
	r_ctx->persistent_id[r_ctx->level] = index;
	++r_ctx->level;

	r_ctx->gen = get_dupli_generator(r_ctx);
}

/* generate a dupli instance
 * mat is transform of the object relative to current context (including object obmat)
 */
static DupliObject *make_dupli(const DupliContext *ctx,
                               Object *ob, float mat[4][4], int index,
                               bool animated, bool hide)
{
	DupliObject *dob;
	int i;

	/* add a DupliObject instance to the result container */
	if (ctx->duplilist) {
		dob = MEM_callocN(sizeof(DupliObject), "dupli object");
		BLI_addtail(ctx->duplilist, dob);
	}
	else {
		return NULL;
	}

	dob->ob = ob;
	mul_m4_m4m4(dob->mat, (float (*)[4])ctx->space_mat, mat);
	dob->type = ctx->gen->type;
	dob->animated = animated || ctx->animated; /* object itself or some parent is animated */

	/* set persistent id, which is an array with a persistent index for each level
	 * (particle number, vertex number, ..). by comparing this we can find the same
	 * dupli object between frames, which is needed for motion blur. last level
	 * goes first in the array. */
	dob->persistent_id[0] = index;
	for (i = 1; i < ctx->level + 1; i++)
		dob->persistent_id[i] = ctx->persistent_id[ctx->level - i];
	/* fill rest of values with INT_MAX which index will never have as value */
	for (; i < MAX_DUPLI_RECUR; i++)
		dob->persistent_id[i] = INT_MAX;

	if (hide)
		dob->no_draw = true;
	/* metaballs never draw in duplis, they are instead merged into one by the basis
	 * mball outside of the group. this does mean that if that mball is not in the
	 * scene, they will not show up at all, limitation that should be solved once. */
	if (ob->type == OB_MBALL)
		dob->no_draw = true;

	return dob;
}

/* recursive dupli objects
 * space_mat is the local dupli space (excluding dupli object obmat!)
 */
static void make_recursive_duplis(const DupliContext *ctx, Object *ob, float space_mat[4][4], int index, bool animated)
{
	/* simple preventing of too deep nested groups with MAX_DUPLI_RECUR */
	if (ctx->level < MAX_DUPLI_RECUR) {
		DupliContext rctx;
		copy_dupli_context(&rctx, ctx, ob, space_mat, index, animated);
		if (rctx.gen) {
			rctx.gen->make_duplis(&rctx);
		}
	}
}

/* ---- Child Duplis ---- */

typedef void (*MakeChildDuplisFunc)(const DupliContext *ctx, void *userdata, Object *child);

static bool is_child(const Object *ob, const Object *parent)
{
	const Object *ob_parent = ob->parent;
	while (ob_parent) {
		if (ob_parent == parent)
			return true;
		ob_parent = ob_parent->parent;
	}
	return false;
}

/* create duplis from every child in scene or group */
static void make_child_duplis(const DupliContext *ctx, void *userdata, MakeChildDuplisFunc make_child_duplis_cb)
{
	Object *parent = ctx->object;
	Object *obedit = ctx->scene->obedit;
	
	if (!parent)
		return;
	
	if (ctx->group) {
		unsigned int lay = ctx->group->layer;
		GroupObject *go;
		for (go = ctx->group->gobject.first; go; go = go->next) {
			Object *ob = go->ob;

			if ((ob->lay & lay) && ob != obedit && is_child(ob, parent)) {
				/* mballs have a different dupli handling */
				if (ob->type != OB_MBALL)
					ob->flag |= OB_DONE;  /* doesnt render */

				make_child_duplis_cb(ctx, userdata, ob);
			}
		}
	}
	else {
		unsigned int lay = ctx->scene->lay;
		Base *base;
		for (base = ctx->scene->base.first; base; base = base->next) {
			Object *ob = base->object;

			if ((base->lay & lay) && ob != obedit && is_child(ob, parent)) {
				/* mballs have a different dupli handling */
				if (ob->type != OB_MBALL)
					ob->flag |= OB_DONE;  /* doesnt render */

				make_child_duplis_cb(ctx, userdata, ob);
			}
		}
	}
}


/*---- Implementations ----*/

/* Intern function for creating instances of group content
 * with or without a parent (parent == NULL is allowed!)
 * Note: some of the group animation update functions use the parent object,
 * but this is old NLA code that is currently disabled and might be removed entirely.
 */
static void make_duplis_group_intern(const DupliContext *ctx, Group *group, Object *parent)
{
	const bool for_render = (ctx->eval_ctx->mode == DAG_EVAL_RENDER);
	
	GroupObject *go;
	float group_mat[4][4];
	int id;
	bool animated;
	
	unit_m4(group_mat);
	sub_v3_v3(group_mat[3], group->dupli_ofs);
	
	if (parent) {
		/* combine group offset and obmat */
		mul_m4_m4m4(group_mat, parent->obmat, group_mat);
		/* don't access 'parent->obmat' from now on. */
	}
	
	/* handles animated groups */
	
	/* we need to check update for objects that are not in scene... */
	if (ctx->do_update) {
		/* note: update is optional because we don't always need object
		 * transformations to be correct. Also fixes bug [#29616]. */
		BKE_group_handle_recalc_and_update(ctx->eval_ctx, ctx->scene, parent, group);
	}
	
	animated = BKE_group_is_animated(group, parent);
	
	for (go = group->gobject.first, id = 0; go; go = go->next, id++) {
		float mat[4][4];
		bool hide;
		
		/* note, if you check on layer here, render goes wrong... it still deforms verts and uses parent imat */
		if (go->ob == parent)
			continue;
		
		/* Special case for instancing dupli-groups, see: T40051
		 * this object may be instanced via dupli-verts/faces, in this case we don't want to render
		 * (blender convention), but _do_ show in the viewport.
		 *
		 * Regular objects work fine but not if we're instancing dupli-groups,
		 * because the rules for rendering aren't applied to objects they instance.
		 * We could recursively pass down the 'hide' flag instead, but that seems unnecessary.
		 */
		if (for_render && go->ob->parent && go->ob->parent->transflag & (OB_DUPLIVERTS | OB_DUPLIFACES)) {
			continue;
		}
		
		/* group dupli offset, should apply after everything else */
		mul_m4_m4m4(mat, group_mat, go->ob->obmat);
		
		/* check the group instance and object layers match, also that the object visible flags are ok. */
		hide = (go->ob->lay & group->layer) == 0 ||
		        (for_render ? go->ob->restrictflag & OB_RESTRICT_RENDER : go->ob->restrictflag & OB_RESTRICT_VIEW);
		
		make_dupli(ctx, go->ob, mat, id, animated, hide);
		
		/* recursion */
		make_recursive_duplis(ctx, go->ob, group_mat, id, animated);
	}
}

/* OB_DUPLIGROUP */
static void make_duplis_group(const DupliContext *ctx)
{
	Object *ob = ctx->object;
	if (!ob || !ob->dup_group)
		return;
	
	make_duplis_group_intern(ctx, ob->dup_group, ob);
}

const DupliGenerator gen_dupli_group = {
    OB_DUPLIGROUP,                  /* type */
    make_duplis_group               /* make_duplis */
};

/* OB_DUPLIFRAMES */
static void make_duplis_frames(const DupliContext *ctx)
{
	Scene *scene = ctx->scene;
	Object *ob = ctx->object;
	extern int enable_cu_speed; /* object.c */
	Object copyob;
	int cfrao = scene->r.cfra;

	if (!ob)
		return;
	/* dupliframes not supported inside groups */
	if (ctx->group)
		return;
	/* if we don't have any data/settings which will lead to object movement,
	 * don't waste time trying, as it will all look the same...
	 */
	if (ob->parent == NULL && BLI_listbase_is_empty(&ob->constraints) && ob->adt == NULL)
		return;
	
	/* make a copy of the object's original data (before any dupli-data overwrites it)
	 * as we'll need this to keep track of unkeyed data
	 *	- this doesn't take into account other data that can be reached from the object,
	 *	  for example it's shapekeys or bones, hence the need for an update flush at the end
	 */
	copyob = *ob;

	/* duplicate over the required range */
	if (ob->transflag & OB_DUPLINOSPEED) enable_cu_speed = 0;

	/* special flag to avoid setting recalc flags to notify the depsgraph of
	 * updates, as this is not a permanent change to the object */
	ob->id.flag |= LIB_ANIM_NO_RECALC;

	for (scene->r.cfra = ob->dupsta; scene->r.cfra <= ob->dupend; scene->r.cfra++) {
		int ok = 1;

		/* - dupoff = how often a frames within the range shouldn't be made into duplis
		 * - dupon = the length of each "skipping" block in frames
		 */
		if (ob->dupoff) {
			ok = scene->r.cfra - ob->dupsta;
			ok = ok % (ob->dupon + ob->dupoff);
			ok = (ok < ob->dupon);
		}

		if (ok) {
			/* WARNING: doing animation updates in this way is not terribly accurate, as the dependencies
			 * and/or other objects which may affect this object's transforms are not updated either.
			 * However, this has always been the way that this worked (i.e. pre 2.5), so I guess that it'll be fine!
			 */
			BKE_animsys_evaluate_animdata(scene, &ob->id, ob->adt, (float)scene->r.cfra, ADT_RECALC_ANIM); /* ob-eval will do drivers, so we don't need to do them */
			BKE_object_where_is_calc_time(scene, ob, (float)scene->r.cfra);

			make_dupli(ctx, ob, ob->obmat, scene->r.cfra, false, false);
		}
	}

	enable_cu_speed = 1;

	/* reset frame to original frame, then re-evaluate animation as above
	 * as 2.5 animation data may have far-reaching consequences
	 */
	scene->r.cfra = cfrao;

	BKE_animsys_evaluate_animdata(scene, &ob->id, ob->adt, (float)scene->r.cfra, ADT_RECALC_ANIM); /* ob-eval will do drivers, so we don't need to do them */
	BKE_object_where_is_calc_time(scene, ob, (float)scene->r.cfra);

	/* but, to make sure unkeyed object transforms are still sane,
	 * let's copy object's original data back over
	 */
	*ob = copyob;
}

const DupliGenerator gen_dupli_frames = {
    OB_DUPLIFRAMES,                 /* type */
    make_duplis_frames              /* make_duplis */
};

/* OB_DUPLIVERTS */
typedef struct VertexDupliData {
	DerivedMesh *dm;
	BMEditMesh *edit_btmesh;
	int totvert;
	float (*orco)[3];
	bool use_rotation;

	const DupliContext *ctx;
	Object *inst_ob; /* object to instantiate (argument for vertex map callback) */
	float child_imat[4][4];
} VertexDupliData;

static void get_duplivert_transform(const float co[3], const float nor_f[3], const short nor_s[3],
                                    bool use_rotation, short axis, short upflag, float mat[4][4])
{
	float quat[4];
	const float size[3] = {1.0f, 1.0f, 1.0f};

	if (use_rotation) {
		float nor[3];
		/* construct rotation matrix from normals */
		if (nor_f) {
			nor[0] = -nor_f[0];
			nor[1] = -nor_f[1];
			nor[2] = -nor_f[2];
		}
		else if (nor_s) {
			nor[0] = (float)-nor_s[0];
			nor[1] = (float)-nor_s[1];
			nor[2] = (float)-nor_s[2];
		}
		vec_to_quat(quat, nor, axis, upflag);
	}
	else
		unit_qt(quat);

	loc_quat_size_to_mat4(mat, co, quat, size);
}

static void vertex_dupli__mapFunc(void *userData, int index, const float co[3],
                                  const float nor_f[3], const short nor_s[3])
{
	const VertexDupliData *vdd = userData;
	Object *inst_ob = vdd->inst_ob;
	DupliObject *dob;
	float obmat[4][4], space_mat[4][4];

	/* obmat is transform to vertex */
	get_duplivert_transform(co, nor_f, nor_s, vdd->use_rotation, inst_ob->trackflag, inst_ob->upflag, obmat);
	/* make offset relative to inst_ob using relative child transform */
	mul_mat3_m4_v3((float (*)[4])vdd->child_imat, obmat[3]);
	/* apply obmat _after_ the local vertex transform */
	mul_m4_m4m4(obmat, inst_ob->obmat, obmat);

	/* space matrix is constructed by removing obmat transform,
	 * this yields the worldspace transform for recursive duplis
	 */
	mul_m4_m4m4(space_mat, obmat, inst_ob->imat);

	dob = make_dupli(vdd->ctx, vdd->inst_ob, obmat, index, false, false);

	if (vdd->orco)
		copy_v3_v3(dob->orco, vdd->orco[index]);

	/* recursion */
	make_recursive_duplis(vdd->ctx, vdd->inst_ob, space_mat, index, false);
}

static void make_child_duplis_verts(const DupliContext *ctx, void *userdata, Object *child)
{
	VertexDupliData *vdd = userdata;
	DerivedMesh *dm = vdd->dm;

	vdd->inst_ob = child;
	invert_m4_m4(child->imat, child->obmat);
	/* relative transform from parent to child space */
	mul_m4_m4m4(vdd->child_imat, child->imat, ctx->object->obmat);

	if (vdd->edit_btmesh) {
		dm->foreachMappedVert(dm, vertex_dupli__mapFunc, vdd,
		                      vdd->use_rotation ? DM_FOREACH_USE_NORMAL : 0);
	}
	else {
		int a, totvert = vdd->totvert;
		float vec[3], no[3];

		if (vdd->use_rotation) {
			for (a = 0; a < totvert; a++) {
				dm->getVertCo(dm, a, vec);
				dm->getVertNo(dm, a, no);

				vertex_dupli__mapFunc(vdd, a, vec, no, NULL);
			}
		}
		else {
			for (a = 0; a < totvert; a++) {
				dm->getVertCo(dm, a, vec);

				vertex_dupli__mapFunc(vdd, a, vec, NULL, NULL);
			}
		}
	}
}

static void make_duplis_verts(const DupliContext *ctx)
{
	Scene *scene = ctx->scene;
	Object *parent = ctx->object;
	bool use_texcoords = ELEM(ctx->eval_ctx->mode, DAG_EVAL_RENDER, DAG_EVAL_PREVIEW);
	VertexDupliData vdd;
	
	if (!parent)
		return;

	vdd.ctx = ctx;
	vdd.use_rotation = parent->transflag & OB_DUPLIROT;

	/* gather mesh info */
	{
		Mesh *me = parent->data;
		BMEditMesh *em = BKE_editmesh_from_object(parent);
		CustomDataMask dm_mask = (use_texcoords ? CD_MASK_BAREMESH | CD_MASK_ORCO : CD_MASK_BAREMESH);

		if (em)
			vdd.dm = editbmesh_get_derived_cage(scene, parent, em, dm_mask);
		else
			vdd.dm = mesh_get_derived_final(scene, parent, dm_mask);
		vdd.edit_btmesh = me->edit_btmesh;

		if (use_texcoords)
			vdd.orco = vdd.dm->getVertDataArray(vdd.dm, CD_ORCO);
		else
			vdd.orco = NULL;

		vdd.totvert = vdd.dm->getNumVerts(vdd.dm);
	}

	make_child_duplis(ctx, &vdd, make_child_duplis_verts);

	vdd.dm->release(vdd.dm);
}

const DupliGenerator gen_dupli_verts = {
    OB_DUPLIVERTS,                  /* type */
    make_duplis_verts               /* make_duplis */
};

/* OB_DUPLIVERTS - FONT */
static Object *find_family_object(const char *family, size_t family_len, unsigned int ch, GHash *family_gh)
{
	Object **ob_pt;
	Object *ob;
	void *ch_key = SET_UINT_IN_POINTER(ch);

	if ((ob_pt = (Object **)BLI_ghash_lookup_p(family_gh, ch_key))) {
		ob = *ob_pt;
	}
	else {
		char ch_utf8[7];
		size_t ch_utf8_len;

		ch_utf8_len = BLI_str_utf8_from_unicode(ch, ch_utf8);
		ch_utf8[ch_utf8_len] = '\0';
		ch_utf8_len += 1;  /* compare with null terminator */

		for (ob = G.main->object.first; ob; ob = ob->id.next) {
			if (STREQLEN(ob->id.name + 2 + family_len, ch_utf8, ch_utf8_len)) {
				if (STREQLEN(ob->id.name + 2, family, family_len)) {
					break;
				}
			}
		}

		/* inserted value can be NULL, just to save searches in future */
		BLI_ghash_insert(family_gh, ch_key, ob);
	}

	return ob;
}

static void make_duplis_font(const DupliContext *ctx)
{
	Object *par = ctx->object;
	GHash *family_gh;
	Object *ob;
	Curve *cu;
	struct CharTrans *ct, *chartransdata = NULL;
	float vec[3], obmat[4][4], pmat[4][4], fsize, xof, yof;
	int text_len, a;
	size_t family_len;
	const wchar_t *text = NULL;
	bool text_free = false;

	if (!par)
		return;
	/* font dupliverts not supported inside groups */
	if (ctx->group)
		return;

	copy_m4_m4(pmat, par->obmat);

	/* in par the family name is stored, use this to find the other objects */

	BKE_vfont_to_curve_ex(G.main, par, FO_DUPLI, NULL,
	                      &text, &text_len, &text_free, &chartransdata);

	if (text == NULL || chartransdata == NULL) {
		return;
	}

	cu = par->data;
	fsize = cu->fsize;
	xof = cu->xof;
	yof = cu->yof;

	ct = chartransdata;

	/* cache result */
	family_len = strlen(cu->family);
	family_gh = BLI_ghash_int_new_ex(__func__, 256);

	/* advance matching BLI_strncpy_wchar_from_utf8 */
	for (a = 0; a < text_len; a++, ct++) {

		ob = find_family_object(cu->family, family_len, (unsigned int)text[a], family_gh);
		if (ob) {
			vec[0] = fsize * (ct->xof - xof);
			vec[1] = fsize * (ct->yof - yof);
			vec[2] = 0.0;

			mul_m4_v3(pmat, vec);

			copy_m4_m4(obmat, par->obmat);

			if (UNLIKELY(ct->rot != 0.0f)) {
				float rmat[4][4];

				zero_v3(obmat[3]);
				unit_m4(rmat);
				rotate_m4(rmat, 'Z', -ct->rot);
				mul_m4_m4m4(obmat, obmat, rmat);
			}

			copy_v3_v3(obmat[3], vec);

			make_dupli(ctx, ob, obmat, a, false, false);
		}
	}

	if (text_free) {
		MEM_freeN((void *)text);
	}

	BLI_ghash_free(family_gh, NULL, NULL);

	MEM_freeN(chartransdata);
}

const DupliGenerator gen_dupli_verts_font = {
    OB_DUPLIVERTS,                  /* type */
    make_duplis_font                /* make_duplis */
};

/* OB_DUPLIFACES */
typedef struct FaceDupliData {
	DerivedMesh *dm;
	int totface;
	MPoly *mpoly;
	MLoop *mloop;
	MVert *mvert;
	float (*orco)[3];
	MLoopUV *mloopuv;
	bool use_scale;
} FaceDupliData;

static void get_dupliface_transform(MPoly *mpoly, MLoop *mloop, MVert *mvert,
                                    bool use_scale, float scale_fac, float mat[4][4])
{
	float loc[3], quat[4], scale, size[3];
	float f_no[3];

	/* location */
	BKE_mesh_calc_poly_center(mpoly, mloop, mvert, loc);
	/* rotation */
	{
		const float *v1, *v2, *v3;
		BKE_mesh_calc_poly_normal(mpoly, mloop, mvert, f_no);
		v1 = mvert[mloop[0].v].co;
		v2 = mvert[mloop[1].v].co;
		v3 = mvert[mloop[2].v].co;
		tri_to_quat_ex(quat, v1, v2, v3, f_no);
	}
	/* scale */
	if (use_scale) {
		float area = BKE_mesh_calc_poly_area(mpoly, mloop, mvert);
		scale = sqrtf(area) * scale_fac;
	}
	else
		scale = 1.0f;
	size[0] = size[1] = size[2] = scale;

	loc_quat_size_to_mat4(mat, loc, quat, size);
}

static void make_child_duplis_faces(const DupliContext *ctx, void *userdata, Object *inst_ob)
{
	FaceDupliData *fdd = userdata;
	MPoly *mpoly = fdd->mpoly, *mp;
	MLoop *mloop = fdd->mloop;
	MVert *mvert = fdd->mvert;
	float (*orco)[3] = fdd->orco;
	MLoopUV *mloopuv = fdd->mloopuv;
	int a, totface = fdd->totface;
	bool use_texcoords = ELEM(ctx->eval_ctx->mode, DAG_EVAL_RENDER, DAG_EVAL_PREVIEW);
	float child_imat[4][4];
	DupliObject *dob;

	invert_m4_m4(inst_ob->imat, inst_ob->obmat);
	/* relative transform from parent to child space */
	mul_m4_m4m4(child_imat, inst_ob->imat, ctx->object->obmat);

	for (a = 0, mp = mpoly; a < totface; a++, mp++) {
		MLoop *loopstart = mloop + mp->loopstart;
		float space_mat[4][4], obmat[4][4];

		if (UNLIKELY(mp->totloop < 3))
			continue;

		/* obmat is transform to face */
		get_dupliface_transform(mp, loopstart, mvert, fdd->use_scale, ctx->object->dupfacesca, obmat);
		/* make offset relative to inst_ob using relative child transform */
		mul_mat3_m4_v3(child_imat, obmat[3]);

		/* XXX ugly hack to ensure same behavior as in master
		 * this should not be needed, parentinv is not consistent
		 * outside of parenting.
		 */
		{
			float imat[3][3];
			copy_m3_m4(imat, inst_ob->parentinv);
			mul_m4_m3m4(obmat, imat, obmat);
		}

		/* apply obmat _after_ the local face transform */
		mul_m4_m4m4(obmat, inst_ob->obmat, obmat);

		/* space matrix is constructed by removing obmat transform,
		 * this yields the worldspace transform for recursive duplis
		 */
		mul_m4_m4m4(space_mat, obmat, inst_ob->imat);

		dob = make_dupli(ctx, inst_ob, obmat, a, false, false);
		if (use_texcoords) {
			float w = 1.0f / (float)mp->totloop;

			if (orco) {
				int j;
				for (j = 0; j < mp->totloop; j++) {
					madd_v3_v3fl(dob->orco, orco[loopstart[j].v], w);
				}
			}

			if (mloopuv) {
				int j;
				for (j = 0; j < mp->totloop; j++) {
					madd_v2_v2fl(dob->uv, mloopuv[mp->loopstart + j].uv, w);
				}
			}
		}

		/* recursion */
		make_recursive_duplis(ctx, inst_ob, space_mat, a, false);
	}
}

static void make_duplis_faces(const DupliContext *ctx)
{
	Scene *scene = ctx->scene;
	Object *parent = ctx->object;
	bool use_texcoords = ELEM(ctx->eval_ctx->mode, DAG_EVAL_RENDER, DAG_EVAL_PREVIEW);
	FaceDupliData fdd;

	if (!parent)
		return;

	fdd.use_scale = ((parent->transflag & OB_DUPLIFACES_SCALE) != 0);

	/* gather mesh info */
	{
		BMEditMesh *em = BKE_editmesh_from_object(parent);
		CustomDataMask dm_mask = (use_texcoords ? CD_MASK_BAREMESH | CD_MASK_ORCO | CD_MASK_MLOOPUV : CD_MASK_BAREMESH);

		if (em)
			fdd.dm = editbmesh_get_derived_cage(scene, parent, em, dm_mask);
		else
			fdd.dm = mesh_get_derived_final(scene, parent, dm_mask);

		if (use_texcoords) {
			fdd.orco = fdd.dm->getVertDataArray(fdd.dm, CD_ORCO);
			fdd.mloopuv = fdd.dm->getLoopDataArray(fdd.dm, CD_MLOOPUV);
		}
		else {
			fdd.orco = NULL;
			fdd.mloopuv = NULL;
		}

		fdd.totface = fdd.dm->getNumPolys(fdd.dm);
		fdd.mpoly = fdd.dm->getPolyArray(fdd.dm);
		fdd.mloop = fdd.dm->getLoopArray(fdd.dm);
		fdd.mvert = fdd.dm->getVertArray(fdd.dm);
	}

	make_child_duplis(ctx, &fdd, make_child_duplis_faces);

	fdd.dm->release(fdd.dm);
}

const DupliGenerator gen_dupli_faces = {
    OB_DUPLIFACES,                  /* type */
    make_duplis_faces               /* make_duplis */
};

/* OB_DUPLIPARTS */
static void make_duplis_particle_system(const DupliContext *ctx, ParticleSystem *psys)
{
	Scene *scene = ctx->scene;
	Object *par = ctx->object;
	bool for_render = ctx->eval_ctx->mode == DAG_EVAL_RENDER;
	bool use_texcoords = ELEM(ctx->eval_ctx->mode, DAG_EVAL_RENDER, DAG_EVAL_PREVIEW);

	GroupObject *go;
	Object *ob = NULL, **oblist = NULL, obcopy, *obcopylist = NULL;
	DupliObject *dob;
	ParticleDupliWeight *dw;
	ParticleSettings *part;
	ParticleData *pa;
	ChildParticle *cpa = NULL;
	ParticleKey state;
	ParticleCacheKey *cache;
	float ctime, pa_time, scale = 1.0f;
	float tmat[4][4], mat[4][4], pamat[4][4], vec[3], size = 0.0;
	float (*obmat)[4];
	int a, b, hair = 0;
	int totpart, totchild, totgroup = 0 /*, pa_num */;
	const bool dupli_type_hack = !BKE_scene_use_new_shading_nodes(scene);

	int no_draw_flag = PARS_UNEXIST;

	if (!psys)
		return;

	part = psys->part;

	if (part == NULL)
		return;

	if (!psys_check_enabled(par, psys))
		return;

	if (!for_render)
		no_draw_flag |= PARS_NO_DISP;

	ctime = BKE_scene_frame_get(scene); /* NOTE: in old animsys, used parent object's timeoffset... */

	totpart = psys->totpart;
	totchild = psys->totchild;

	BLI_srandom((unsigned int)(31415926 + psys->seed));

	if ((psys->renderdata || part->draw_as == PART_DRAW_REND) && ELEM(part->ren_as, PART_DRAW_OB, PART_DRAW_GR)) {
		ParticleSimulationData sim = {NULL};
		sim.scene = scene;
		sim.ob = par;
		sim.psys = psys;
		sim.psmd = psys_get_modifier(par, psys);
		/* make sure emitter imat is in global coordinates instead of render view coordinates */
		invert_m4_m4(par->imat, par->obmat);

		/* first check for loops (particle system object used as dupli object) */
		if (part->ren_as == PART_DRAW_OB) {
			if (ELEM(part->dup_ob, NULL, par))
				return;
		}
		else { /*PART_DRAW_GR */
			if (part->dup_group == NULL || BLI_listbase_is_empty(&part->dup_group->gobject))
				return;

			if (BLI_findptr(&part->dup_group->gobject, par, offsetof(GroupObject, ob))) {
				return;
			}
		}

		/* if we have a hair particle system, use the path cache */
		if (part->type == PART_HAIR) {
			if (psys->flag & PSYS_HAIR_DONE)
				hair = (totchild == 0 || psys->childcache) && psys->pathcache;
			if (!hair)
				return;

			/* we use cache, update totchild according to cached data */
			totchild = psys->totchildcache;
			totpart = psys->totcached;
		}

		psys_check_group_weights(part);

		psys->lattice_deform_data = psys_create_lattice_deform_data(&sim);

		/* gather list of objects or single object */
		if (part->ren_as == PART_DRAW_GR) {
			if (ctx->do_update) {
				BKE_group_handle_recalc_and_update(ctx->eval_ctx, scene, par, part->dup_group);
			}

			if (part->draw & PART_DRAW_COUNT_GR) {
				for (dw = part->dupliweights.first; dw; dw = dw->next)
					totgroup += dw->count;
			}
			else {
				for (go = part->dup_group->gobject.first; go; go = go->next)
					totgroup++;
			}

			/* we also copy the actual objects to restore afterwards, since
			 * BKE_object_where_is_calc_time will change the object which breaks transform */
			oblist = MEM_callocN((size_t)totgroup * sizeof(Object *), "dupgroup object list");
			obcopylist = MEM_callocN((size_t)totgroup * sizeof(Object), "dupgroup copy list");

			if (part->draw & PART_DRAW_COUNT_GR && totgroup) {
				dw = part->dupliweights.first;

				for (a = 0; a < totgroup; dw = dw->next) {
					for (b = 0; b < dw->count; b++, a++) {
						oblist[a] = dw->ob;
						obcopylist[a] = *dw->ob;
					}
				}
			}
			else {
				go = part->dup_group->gobject.first;
				for (a = 0; a < totgroup; a++, go = go->next) {
					oblist[a] = go->ob;
					obcopylist[a] = *go->ob;
				}
			}
		}
		else {
			ob = part->dup_ob;
			obcopy = *ob;
		}

		if (totchild == 0 || part->draw & PART_DRAW_PARENT)
			a = 0;
		else
			a = totpart;

		for (pa = psys->particles; a < totpart + totchild; a++, pa++) {
			if (a < totpart) {
				/* handle parent particle */
				if (pa->flag & no_draw_flag)
					continue;

				/* pa_num = pa->num; */ /* UNUSED */
				pa_time = pa->time;
				size = pa->size;
			}
			else {
				/* handle child particle */
				cpa = &psys->child[a - totpart];

				/* pa_num = a; */ /* UNUSED */
				pa_time = psys->particles[cpa->parent].time;
				size = psys_get_child_size(psys, cpa, ctime, NULL);
			}

			/* some hair paths might be non-existent so they can't be used for duplication */
			if (hair && psys->pathcache &&
			    ((a < totpart && psys->pathcache[a]->segments < 0) ||
			     (a >= totpart && psys->childcache[a - totpart]->segments < 0)))
			{
				continue;
			}

			if (part->ren_as == PART_DRAW_GR) {
				/* prevent divide by zero below [#28336] */
				if (totgroup == 0)
					continue;

				/* for groups, pick the object based on settings */
				if (part->draw & PART_DRAW_RAND_GR)
					b = (int)(psys_frand(psys, (unsigned int)(a + 974)) * (float)totgroup) % totgroup;
				else
					b = a % totgroup;

				ob = oblist[b];
				obmat = oblist[b]->obmat;
			}
			else {
				obmat = ob->obmat;
			}

			if (hair) {
				/* hair we handle separate and compute transform based on hair keys */
				if (a < totpart) {
					cache = psys->pathcache[a];
					psys_get_dupli_path_transform(&sim, pa, NULL, cache, pamat, &scale);
				}
				else {
					cache = psys->childcache[a - totpart];
					psys_get_dupli_path_transform(&sim, NULL, cpa, cache, pamat, &scale);
				}

				copy_v3_v3(pamat[3], cache->co);
				pamat[3][3] = 1.0f;

			}
			else {
				/* first key */
				state.time = ctime;
				if (psys_get_particle_state(&sim, a, &state, 0) == 0) {
					continue;
				}
				else {
					float tquat[4];
					normalize_qt_qt(tquat, state.rot);
					quat_to_mat4(pamat, tquat);
					copy_v3_v3(pamat[3], state.co);
					pamat[3][3] = 1.0f;
				}
			}

			if (part->ren_as == PART_DRAW_GR && psys->part->draw & PART_DRAW_WHOLE_GR) {
				for (go = part->dup_group->gobject.first, b = 0; go; go = go->next, b++) {

					copy_m4_m4(tmat, oblist[b]->obmat);
					/* apply particle scale */
					mul_mat3_m4_fl(tmat, size * scale);
					mul_v3_fl(tmat[3], size * scale);
					/* group dupli offset, should apply after everything else */
					if (!is_zero_v3(part->dup_group->dupli_ofs))
						sub_v3_v3(tmat[3], part->dup_group->dupli_ofs);
					/* individual particle transform */
					mul_m4_m4m4(mat, pamat, tmat);

					dob = make_dupli(ctx, go->ob, mat, a, false, false);
					dob->particle_system = psys;
					if (use_texcoords)
						psys_get_dupli_texture(psys, part, sim.psmd, pa, cpa, dob->uv, dob->orco);
				}
			}
			else {
				/* to give ipos in object correct offset */
				BKE_object_where_is_calc_time(scene, ob, ctime - pa_time);

				copy_v3_v3(vec, obmat[3]);
				obmat[3][0] = obmat[3][1] = obmat[3][2] = 0.0f;

				/* particle rotation uses x-axis as the aligned axis, so pre-rotate the object accordingly */
				if ((part->draw & PART_DRAW_ROTATE_OB) == 0) {
					float xvec[3], q[4], size_mat[4][4], original_size[3];

					mat4_to_size(original_size, obmat);
					size_to_mat4(size_mat, original_size);

					xvec[0] = -1.f;
					xvec[1] = xvec[2] = 0;
					vec_to_quat(q, xvec, ob->trackflag, ob->upflag);
					quat_to_mat4(obmat, q);
					obmat[3][3] = 1.0f;

					/* add scaling if requested */
					if ((part->draw & PART_DRAW_NO_SCALE_OB) == 0)
						mul_m4_m4m4(obmat, obmat, size_mat);
				}
				else if (part->draw & PART_DRAW_NO_SCALE_OB) {
					/* remove scaling */
					float size_mat[4][4], original_size[3];

					mat4_to_size(original_size, obmat);
					size_to_mat4(size_mat, original_size);
					invert_m4(size_mat);

					mul_m4_m4m4(obmat, obmat, size_mat);
				}

				mul_m4_m4m4(tmat, pamat, obmat);
				mul_mat3_m4_fl(tmat, size * scale);

				copy_m4_m4(mat, tmat);

				if (part->draw & PART_DRAW_GLOBAL_OB)
					add_v3_v3v3(mat[3], mat[3], vec);

				dob = make_dupli(ctx, ob, mat, a, false, false);
				dob->particle_system = psys;
				if (use_texcoords)
					psys_get_dupli_texture(psys, part, sim.psmd, pa, cpa, dob->uv, dob->orco);
				/* XXX blender internal needs this to be set to dupligroup to render
				 * groups correctly, but we don't want this hack for cycles */
				if (dupli_type_hack && ctx->group)
					dob->type = OB_DUPLIGROUP;
			}
		}

		/* restore objects since they were changed in BKE_object_where_is_calc_time */
		if (part->ren_as == PART_DRAW_GR) {
			for (a = 0; a < totgroup; a++)
				*(oblist[a]) = obcopylist[a];
		}
		else
			*ob = obcopy;
	}

	/* clean up */
	if (oblist)
		MEM_freeN(oblist);
	if (obcopylist)
		MEM_freeN(obcopylist);

	if (psys->lattice_deform_data) {
		end_latt_deform(psys->lattice_deform_data);
		psys->lattice_deform_data = NULL;
	}
}

static void make_duplis_particles(const DupliContext *ctx)
{
	ParticleSystem *psys;
	int psysid;

	if (!ctx->object)
		return;

	/* particle system take up one level in id, the particles another */
	for (psys = ctx->object->particlesystem.first, psysid = 0; psys; psys = psys->next, psysid++) {
		/* particles create one more level for persistent psys index */
		DupliContext pctx;
		copy_dupli_context(&pctx, ctx, ctx->object, NULL, psysid, false);
		make_duplis_particle_system(&pctx, psys);
	}
}

const DupliGenerator gen_dupli_particles = {
    OB_DUPLIPARTS,                  /* type */
    make_duplis_particles           /* make_duplis */
};

/* ------------- */

/* select dupli generator from given context */
static const DupliGenerator *get_dupli_generator(const DupliContext *ctx)
{
	int transflag, restrictflag;
	
	if (!ctx->object)
		return NULL;
	
	transflag = ctx->object->transflag;
	restrictflag = ctx->object->restrictflag;

	if ((transflag & OB_DUPLI) == 0)
		return NULL;

	/* Should the dupli's be generated for this object? - Respect restrict flags */
	if (ctx->eval_ctx->mode == DAG_EVAL_RENDER ? (restrictflag & OB_RESTRICT_RENDER) : (restrictflag & OB_RESTRICT_VIEW))
		return NULL;

	if (transflag & OB_DUPLIPARTS) {
		return &gen_dupli_particles;
	}
	else if (transflag & OB_DUPLIVERTS) {
		if (ctx->object->type == OB_MESH) {
			return &gen_dupli_verts;
		}
		else if (ctx->object->type == OB_FONT) {
			return &gen_dupli_verts_font;
		}
	}
	else if (transflag & OB_DUPLIFACES) {
		if (ctx->object->type == OB_MESH)
			return &gen_dupli_faces;
	}
	else if (transflag & OB_DUPLIFRAMES) {
		return &gen_dupli_frames;
	}
	else if (transflag & OB_DUPLIGROUP) {
		return &gen_dupli_group;
	}

	return NULL;
}


/* ---- ListBase dupli container implementation ---- */

/* Returns a list of DupliObject */
ListBase *object_duplilist_ex(EvaluationContext *eval_ctx, Scene *scene, Object *ob, bool update)
{
	if (update) {
		BKE_object_dupli_cache_update(scene, ob, eval_ctx, (float)scene->r.cfra);
	}
	
	if (ob->dup_cache && (ob->dup_cache->result != CACHE_READ_SAMPLE_INVALID)) {
		/* Note: duplis in the cache don't have the main duplicator obmat applied.
		 * duplilist also should return a full copy of duplis, so we copy
		 * the cached list and apply the obmat to each.
		 */
		ListBase *duplilist = MEM_callocN(sizeof(ListBase), "duplilist");
		DupliObject *dob;
		
		BLI_duplicatelist(duplilist, &ob->dup_cache->duplilist);
		
		for (dob = duplilist->first; dob; dob = dob->next) {
			mul_m4_m4m4(dob->mat, ob->obmat, dob->mat);
		}
		
		return duplilist;
	}
	else {
		ListBase *duplilist = MEM_callocN(sizeof(ListBase), "duplilist");
		DupliContext ctx;
		init_context(&ctx, eval_ctx, scene, ob, update);
		if (ctx.gen) {
			ctx.duplilist = duplilist;
			ctx.gen->make_duplis(&ctx);
		}
		return duplilist;
	}
}

/* note: previously updating was always done, this is why it defaults to be on
 * but there are likely places it can be called without updating */
ListBase *object_duplilist(EvaluationContext *eval_ctx, Scene *sce, Object *ob)
{
	return object_duplilist_ex(eval_ctx, sce, ob, true);
}

ListBase *group_duplilist_ex(EvaluationContext *eval_ctx, Scene *scene, Group *group, bool update)
{
	ListBase *duplilist = MEM_callocN(sizeof(ListBase), "duplilist");
	DupliContext ctx;
	
	init_context_ex(&ctx, eval_ctx, scene, NULL, NULL, &gen_dupli_group, update);
	ctx.duplilist = duplilist;
	
	make_duplis_group_intern(&ctx, group, NULL);
	
	return duplilist;
}

ListBase *group_duplilist(EvaluationContext *eval_ctx, Scene *scene, Group *group)
{
	return group_duplilist_ex(eval_ctx, scene, group, true);
}

void free_object_duplilist(ListBase *lb)
{
	BLI_freelistN(lb);
	MEM_freeN(lb);
}

int count_duplilist(Object *ob)
{
	if (ob->transflag & OB_DUPLI) {
		if (ob->transflag & OB_DUPLIVERTS) {
			if (ob->type == OB_MESH) {
				if (ob->transflag & OB_DUPLIVERTS) {
					ParticleSystem *psys = ob->particlesystem.first;
					int pdup = 0;

					for (; psys; psys = psys->next)
						pdup += psys->totpart;

					if (pdup == 0) {
						Mesh *me = ob->data;
						return me->totvert;
					}
					else
						return pdup;
				}
			}
		}
		else if (ob->transflag & OB_DUPLIFRAMES) {
			int tot = ob->dupend - ob->dupsta;
			tot /= (ob->dupon + ob->dupoff);
			return tot * ob->dupon;
		}
	}
	return 1;
}

/* ------------------------------------------------------------------------- */

static void dupli_cache_calc_boundbox(DupliObjectData *data)
{
	DupliObjectDataStrands *link;
	float min[3], max[3];
	bool has_data = false;
	
	INIT_MINMAX(min, max);
	if (data->dm) {
		data->dm->getMinMax(data->dm, min, max);
		has_data = true;
	}
	for (link = data->strands.first; link; link = link->next) {
		if (link->strands) {
			BKE_strands_get_minmax(link->strands, min, max, true);
			has_data = true;
		}
		if (link->strands_children) {
			BKE_strands_children_get_minmax(link->strands_children, min, max);
			has_data = true;
		}
	}
	
	if (!has_data) {
		zero_v3(min);
		zero_v3(max);
	}
	
	BKE_boundbox_init_from_minmax(&data->bb, min, max);
}

static bool UNUSED_FUNCTION(dupli_object_data_strands_unique_name)(ListBase *lb, DupliObjectDataStrands *link)
{
	if (lb && link) {
		return BLI_uniquename(lb, link, DATA_("Strands"), '.', offsetof(DupliObjectDataStrands, name), sizeof(link->name));
	}
	return false;
}

void BKE_dupli_object_data_init(DupliObjectData *data, Object *ob)
{
	data->ob = ob;
	
	data->dm = NULL;
	BLI_listbase_clear(&data->strands);
	
	memset(&data->bb, 0, sizeof(data->bb));
	dupli_cache_calc_boundbox(data);
}

void BKE_dupli_object_data_clear(DupliObjectData *data)
{
	DupliObjectDataStrands *link;
	
	if (data->dm) {
		/* we lock DMs in the cache to prevent freeing outside,
		 * now allow releasing again
		 */
		data->dm->needsFree = true;
		data->dm->release(data->dm);
	}
	
	for (link = data->strands.first; link; link = link->next) {
		if (link->strands)
			BKE_strands_free(link->strands);
		if (link->strands_children)
			BKE_strands_children_free(link->strands_children);
	}
	BLI_freelistN(&data->strands);
}

void BKE_dupli_object_data_set_mesh(DupliObjectData *data, DerivedMesh *dm)
{
	if (data->dm) {
		/* we lock DMs in the cache to prevent freeing outside,
		 * now allow releasing again
		 */
		data->dm->needsFree = true;
		data->dm->release(data->dm);
	}
	
	data->dm = dm;
	/* we own this dm now and need to protect it until we free it ourselves */
	dm->needsFree = false;
	
	dupli_cache_calc_boundbox(data);
}

void BKE_dupli_object_data_add_strands(DupliObjectData *data, const char *name, Strands *strands)
{
	DupliObjectDataStrands *link = NULL;
	for (link = data->strands.first; link; link = link->next) {
		if (STREQ(link->name, name))
			break;
	}
	
	if (!link) {
		link = MEM_callocN(sizeof(DupliObjectDataStrands), "strands link");
		BLI_strncpy(link->name, name, sizeof(link->name));
		link->strands = strands;
		
		BLI_addtail(&data->strands, link);
	}
	else {
		if (link->strands && link->strands != strands)
			BKE_strands_free(link->strands);
		link->strands = strands;
	}
	
	dupli_cache_calc_boundbox(data);
}

void BKE_dupli_object_data_add_strands_children(DupliObjectData *data, const char *name, StrandsChildren *children)
{
	DupliObjectDataStrands *link = NULL;
	for (link = data->strands.first; link; link = link->next) {
		if (STREQ(link->name, name))
			break;
	}
	
	if (!link) {
		link = MEM_callocN(sizeof(DupliObjectDataStrands), "strands link");
		BLI_strncpy(link->name, name, sizeof(link->name));
		link->strands_children = children;
		
		BLI_addtail(&data->strands, link);
	}
	else {
		if (link->strands_children && link->strands_children != children)
			BKE_strands_children_free(link->strands_children);
		link->strands_children = children;
	}

	dupli_cache_calc_boundbox(data);
}

Strands *BKE_dupli_object_data_find_strands(DupliObjectData *data, const char *name)
{
	DupliObjectDataStrands *link;
	for (link = data->strands.first; link; link = link->next) {
		if (STREQ(link->name, name))
			return link->strands;
	}
	return NULL;
}

StrandsChildren *BKE_dupli_object_data_find_strands_children(DupliObjectData *data, const char *name)
{
	DupliObjectDataStrands *link;
	for (link = data->strands.first; link; link = link->next) {
		if (STREQ(link->name, name))
			return link->strands_children;
	}
	return NULL;
}

bool BKE_dupli_object_data_acquire_strands(DupliObjectData *data, Strands *strands)
{
	DupliObjectDataStrands *link, *link_next;
	bool found = false;
	
	if (!data || !strands)
		return false;
	
	for (link = data->strands.first; link; link = link_next) {
		link_next = link->next;
		if (link->strands == strands) {
			link->strands = NULL;
			found = true;
		}
	}
	return found;
}

bool BKE_dupli_object_data_acquire_strands_children(DupliObjectData *data, StrandsChildren *children)
{
	DupliObjectDataStrands *link, *link_next;
	bool found = false;
	
	if (!data || !children)
		return false;
	
	for (link = data->strands.first; link; link = link_next) {
		link_next = link->next;
		if (link->strands_children == children) {
			link->strands_children = NULL;
			found = true;
		}
	}
	return found;
}

/* ------------------------------------------------------------------------- */

static void dupli_object_data_free(DupliObjectData *data)
{
	BKE_dupli_object_data_clear(data);
	MEM_freeN(data);
}

static void dupli_object_free(DupliObject *dob)
{
	MEM_freeN(dob);
}

DupliCache *BKE_dupli_cache_new(void)
{
	DupliCache *dupcache = MEM_callocN(sizeof(DupliCache), "dupli object cache");
	
	dupcache->ghash = BLI_ghash_new(BLI_ghashutil_ptrhash, BLI_ghashutil_ptrcmp, "dupli object data hash");
	
	return dupcache;
}

void BKE_dupli_cache_free(DupliCache *dupcache)
{
	BKE_dupli_cache_clear(dupcache);
	
	BLI_ghash_free(dupcache->ghash, NULL, (GHashValFreeFP)dupli_object_data_free);
	MEM_freeN(dupcache);
}

void BKE_dupli_cache_clear(DupliCache *dupcache)
{
	DupliObject *dob, *dob_next;
	for (dob = dupcache->duplilist.first; dob; dob = dob_next) {
		dob_next = dob->next;
		
		dupli_object_free(dob);
	}
	BLI_listbase_clear(&dupcache->duplilist);
	
	BLI_ghash_clear(dupcache->ghash, NULL, (GHashValFreeFP)dupli_object_data_free);
}

void BKE_dupli_cache_clear_instances(DupliCache *dupcache)
{
	DupliObject *dob, *dob_next;
	for (dob = dupcache->duplilist.first; dob; dob = dob_next) {
		dob_next = dob->next;
		
		dupli_object_free(dob);
	}
	BLI_listbase_clear(&dupcache->duplilist);
}

static DupliObjectData *dupli_cache_add_object_data(DupliCache *dupcache, Object *ob)
{
	DupliObjectData *data = MEM_callocN(sizeof(DupliObjectData), "dupli object data");
	
	data->ob = ob;
	BLI_ghash_insert(dupcache->ghash, data->ob, data);
	return data;
}

static DupliObject *dupli_cache_add_object(DupliCache *dupcache)
{
	DupliObject *dob = MEM_callocN(sizeof(DupliObject), "dupli object");
	
	unit_m4(dob->mat);
	
	BLI_addtail(&dupcache->duplilist, dob);
	return dob;
}

static int count_hair_verts(ParticleSystem *psys)
{
	int numverts = 0;
	int p;
	for (p = 0; p < psys->totpart; ++p) {
		numverts += psys->particles[p].totkey;
	}
	return numverts;
}

<<<<<<< HEAD
typedef struct DupliObjectDataFromGroupState {
	EvaluationContext *eval_ctx;
	Scene *scene;
} DupliObjectDataFromGroupState;

typedef struct DupliObjectDataFromGroupTask {
	Object *object;
=======
static void dupli_strands_data_update(CacheLibrary *cachelib, DupliObjectData *data,
                                      DupliObject *dob, bool calc_strands_base) {
	ParticleSystem *psys;
	for (psys = dob->ob->particlesystem.first; psys; psys = psys->next) {
		if (cachelib->data_types & CACHE_TYPE_HAIR) {
			if (psys->part && psys->part->type == PART_HAIR) {
				int numstrands = psys->totpart;
				int numverts = count_hair_verts(psys);
				ParticleData *pa;
				HairKey *hkey;
				int p, k;

				Strands *strands = BKE_strands_new(numstrands, numverts);
				StrandsCurve *scurve = strands->curves;
				StrandsVertex *svert = strands->verts;

				for (p = 0, pa = psys->particles; p < psys->totpart; ++p, ++pa) {
					float hairmat[4][4];
					psys_mat_hair_to_object(dob->ob, data->dm, psys->part->from, pa, hairmat);

					scurve->numverts = pa->totkey;
					copy_m3_m4(scurve->root_matrix, hairmat);
					BKE_mesh_sample_from_particle(&scurve->msurf, psys, data->dm, pa);

					for (k = 0, hkey = pa->hair; k < pa->totkey; ++k, ++hkey) {
						copy_v3_v3(svert->co, hkey->co);
						if (calc_strands_base)
							copy_v3_v3(svert->base, hkey->co);
						svert->time = hkey->time;
						svert->weight = hkey->weight;
						++svert;
					}
					++scurve;
				}

				BKE_dupli_object_data_add_strands(data, psys->name, strands);
			}
		}
	}
}

typedef struct DupliObjectDataFromGroupState {
	EvaluationContext *eval_ctx;
	Scene *scene;
	CacheLibrary *cachelib;
	bool calc_strands_base;
} DupliObjectDataFromGroupState;

typedef struct DupliObjectDataFromGroupTask {
	DupliObject *dob;
>>>>>>> af7fe835
	DupliObjectData *data;
} DupliObjectDataFromGroupTask;

static void dupli_object_data_from_group_func(TaskPool *pool, void *taskdata, int UNUSED(threadid))
{
	DupliObjectDataFromGroupState *state = (DupliObjectDataFromGroupState *)BLI_task_pool_userdata(pool);
	DupliObjectDataFromGroupTask *task = (DupliObjectDataFromGroupTask *)taskdata;
<<<<<<< HEAD
	DerivedMesh *dm;

	if (state->eval_ctx->mode == DAG_EVAL_RENDER) {
		dm = mesh_create_derived_render(state->scene, task->object, CD_MASK_BAREMESH);
	}
	else {
		dm = mesh_create_derived_view(state->scene, task->object, CD_MASK_BAREMESH);
=======
	Object *object = task->dob->ob;
	DerivedMesh *dm;

	if (state->eval_ctx->mode == DAG_EVAL_RENDER) {
		dm = mesh_create_derived_render(state->scene, object, CD_MASK_BAREMESH);
	}
	else {
		dm = mesh_create_derived_view(state->scene, object, CD_MASK_BAREMESH);
>>>>>>> af7fe835
	}

	if (dm != NULL) {
		BKE_dupli_object_data_set_mesh(task->data, dm);
	}
<<<<<<< HEAD
=======

	dupli_strands_data_update(state->cachelib, task->data, task->dob, state->calc_strands_base);
>>>>>>> af7fe835
}

void BKE_dupli_cache_from_group(Scene *scene, Group *group, CacheLibrary *cachelib, DupliCache *dupcache, EvaluationContext *eval_ctx, bool calc_strands_base)
{
	DupliObject *dob;
	TaskScheduler *task_scheduler = BLI_task_scheduler_get();
	TaskPool *task_pool;
	DupliObjectDataFromGroupState state;

	BKE_dupli_cache_clear(dupcache);
	
	if (!(group && cachelib))
		return;
	
	{
		/* copy duplilist to the cache */
		ListBase *duplilist = group_duplilist(eval_ctx, scene, group);
		BKE_cache_library_filter_duplilist(cachelib, duplilist);
		dupcache->duplilist = *duplilist;
		MEM_freeN(duplilist);
	}

	state.eval_ctx = eval_ctx;
	state.scene = scene;
<<<<<<< HEAD
=======
	state.cachelib = cachelib;
	state.calc_strands_base = calc_strands_base;
>>>>>>> af7fe835
	task_pool = BLI_task_pool_create(task_scheduler, &state);

	for (dob = dupcache->duplilist.first; dob; dob = dob->next) {
		DupliObjectData *data = BKE_dupli_cache_find_data(dupcache, dob->ob);
		if (!data) {
<<<<<<< HEAD
			ParticleSystem *psys;
			
			data = dupli_cache_add_object_data(dupcache, dob->ob);
			
=======
			bool strands_handled = false;
			data = dupli_cache_add_object_data(dupcache, dob->ob);
>>>>>>> af7fe835
			if (cachelib->data_types & CACHE_TYPE_DERIVED_MESH) {
				if (dob->ob->type == OB_MESH) {
					/* TODO(sergey): Consider using memory pool instead. */
					DupliObjectDataFromGroupTask *task = MEM_mallocN(sizeof(DupliObjectDataFromGroupTask),
<<<<<<< HEAD
					                                            "dupcache task");
					task->object = dob->ob;
					task->data = data;
					BLI_task_pool_push(task_pool, dupli_object_data_from_group_func, task, true, TASK_PRIORITY_LOW);
				}
			}
			
			for (psys = dob->ob->particlesystem.first; psys; psys = psys->next) {
				if (cachelib->data_types & CACHE_TYPE_HAIR) {
					if (psys->part && psys->part->type == PART_HAIR) {
						int numstrands = psys->totpart;
						int numverts = count_hair_verts(psys);
						ParticleData *pa;
						HairKey *hkey;
						int p, k;
						
						Strands *strands = BKE_strands_new(numstrands, numverts);
						StrandsCurve *scurve = strands->curves;
						StrandsVertex *svert = strands->verts;
						
						for (p = 0, pa = psys->particles; p < psys->totpart; ++p, ++pa) {
							float hairmat[4][4];
							psys_mat_hair_to_object(dob->ob, data->dm, psys->part->from, pa, hairmat);
							
							scurve->numverts = pa->totkey;
							copy_m3_m4(scurve->root_matrix, hairmat);
							
							for (k = 0, hkey = pa->hair; k < pa->totkey; ++k, ++hkey) {
								copy_v3_v3(svert->co, hkey->co);
								if (calc_strands_base)
									copy_v3_v3(svert->base, hkey->co);
								svert->time = hkey->time;
								svert->weight = hkey->weight;
								
								++svert;
							}
							
							++scurve;
						}
						
						BKE_dupli_object_data_add_strands(data, psys->name, strands);
					}
				}
=======
					                                                 "dupcache task");
					task->dob = dob;
					task->data = data;
					BLI_task_pool_push(task_pool, dupli_object_data_from_group_func, task, true, TASK_PRIORITY_LOW);
					/* Task is getting care of strands as well. */
					strands_handled = true;
				}
			}
			if (!strands_handled) {
				dupli_strands_data_update(cachelib, data, dob, calc_strands_base);
>>>>>>> af7fe835
			}
		}
	}

	BLI_task_pool_work_and_wait(task_pool);
	BLI_task_pool_free(task_pool);
}

/* ------------------------------------------------------------------------- */

<<<<<<< HEAD
=======
static void object_dupli_cache_apply_modifiers(Object *ob, Scene *scene, eCacheLibrary_EvalMode eval_mode)
{
	CacheLibrary *cachelib = ob->cache_library;
	int frame = scene->r.cfra;
	CacheProcessData process_data;
	
	process_data.lay = ob->lay;
	copy_m4_m4(process_data.mat, ob->obmat);
	process_data.dupcache = ob->dup_cache;
	
	BKE_cache_process_dupli_cache(cachelib, &process_data, scene, ob->dup_group, (float)frame, (float)frame, eval_mode);
}

>>>>>>> af7fe835
void BKE_object_dupli_cache_update(Scene *scene, Object *ob, EvaluationContext *eval_ctx, float frame)
{
	const eCacheLibrary_EvalMode eval_mode = eval_ctx->mode == DAG_EVAL_RENDER ? CACHE_LIBRARY_EVAL_RENDER : CACHE_LIBRARY_EVAL_REALTIME;
	
	bool is_dupligroup = (ob->transflag & OB_DUPLIGROUP) && ob->dup_group;
	bool is_cached = ob->cache_library && (ob->cache_library->source_mode == CACHE_LIBRARY_SOURCE_CACHE || ob->cache_library->display_mode == CACHE_LIBRARY_DISPLAY_RESULT);
<<<<<<< HEAD
=======
	bool do_modifiers = ob->cache_library && ob->cache_library->display_mode == CACHE_LIBRARY_DISPLAY_MODIFIERS;
>>>>>>> af7fe835
	
	/* cache is a group duplicator feature only */
	if (is_dupligroup && is_cached) {
		
		if (ob->dup_cache && !(ob->dup_cache->flag & DUPCACHE_FLAG_DIRTY)) {
			/* skip if cache is valid */
		}
		else {
			if (G.debug & G_DEBUG)
				printf("Update dupli cache for object '%s'\n", ob->id.name+2);
			
			if (ob->dup_cache) {
				BKE_dupli_cache_clear(ob->dup_cache);
			}
			else {
				ob->dup_cache = BKE_dupli_cache_new();
			}
			
			/* skip reading when the cachelib is baking, avoids unnecessary memory allocation */
			if (!(ob->cache_library->flag & CACHE_LIBRARY_BAKING)) {
				/* TODO at this point we could apply animation offset */
				BKE_cache_read_dupli_cache(ob->cache_library, ob->dup_cache, scene, ob->dup_group, frame, eval_mode, true);
<<<<<<< HEAD
=======
				
				if (do_modifiers) {
					object_dupli_cache_apply_modifiers(ob, scene, eval_mode);
				}
>>>>>>> af7fe835
			}
			
			ob->dup_cache->flag &= ~DUPCACHE_FLAG_DIRTY;
			ob->dup_cache->cfra = frame;
		}
	
	}
	else {
		if (ob->dup_cache) {
			BKE_dupli_cache_free(ob->dup_cache);
			ob->dup_cache = NULL;
		}
	}
}

void BKE_object_dupli_cache_clear(Object *ob)
{
	if (ob->dup_cache) {
		BKE_dupli_cache_clear(ob->dup_cache);
	}
}

void BKE_object_dupli_cache_free(Object *ob)
{
	if (ob->dup_cache) {
		BKE_dupli_cache_free(ob->dup_cache);
		ob->dup_cache = NULL;
	}
}

bool BKE_object_dupli_cache_contains(Object *ob, Object *other)
{
	if (ob->dup_cache) {
		DupliObject *dob;
		for (dob = ob->dup_cache->duplilist.first; dob; dob = dob->next) {
			if (dob->ob == other)
				return true;
		}
	}
	return false;
}


DupliObjectData *BKE_dupli_cache_find_data(DupliCache *dupcache, Object *ob)
{
	DupliObjectData *data = BLI_ghash_lookup(dupcache->ghash, ob);
	return data;
}

DupliObjectData *BKE_dupli_cache_add_object(DupliCache *dupcache, Object *ob)
{
	DupliObjectData *data = BKE_dupli_cache_find_data(dupcache, ob);
	if (!data) {
		data = dupli_cache_add_object_data(dupcache, ob);
	}
	return data;
}

DupliObject *BKE_dupli_cache_add_instance(DupliCache *dupcache, float obmat[4][4], DupliObjectData *data)
{
	DupliObject *dob = dupli_cache_add_object(dupcache);
	
	/* data must have been created correctly */
	BLI_assert(BLI_ghash_lookup(dupcache->ghash, data->ob) != NULL);
	
	dob->ob = data->ob;
	copy_m4_m4(dob->mat, obmat);
	
	dob->data = data;
	
	return dob;
}

/* ------------------------------------------------------------------------- */

typedef struct DupliCacheIterator {
	int unused;
} DupliCacheIterator;

DupliCacheIterator *BKE_dupli_cache_iter_new(struct DupliCache *dupcache)
{
	return (DupliCacheIterator *)BLI_ghashIterator_new(dupcache->ghash);
}

void BKE_dupli_cache_iter_free(DupliCacheIterator *iter)
{
	BLI_ghashIterator_free((GHashIterator *)iter);
}

bool BKE_dupli_cache_iter_valid(DupliCacheIterator *iter)
{
	return !BLI_ghashIterator_done((GHashIterator *)iter);
}

void BKE_dupli_cache_iter_next(DupliCacheIterator *iter)
{
	BLI_ghashIterator_step((GHashIterator *)iter);
}

DupliObjectData *BKE_dupli_cache_iter_get(DupliCacheIterator *iter)
{
	return BLI_ghashIterator_getValue((GHashIterator *)iter);
}

/* ------------------------------------------------------------------------- */

DupliApplyData *duplilist_apply(Object *ob, Scene *scene, ListBase *duplilist)
{
	DupliApplyData *apply_data = NULL;
	int num_objects = BLI_listbase_count(duplilist);
	
	if (num_objects > 0) {
		DupliObject *dob;
		int i;
		apply_data = MEM_mallocN(sizeof(DupliApplyData), "DupliObject apply data");
		apply_data->num_objects = num_objects;
		apply_data->extra = MEM_mallocN(sizeof(DupliExtraData) * (size_t) num_objects,
		                                "DupliObject apply extra data");

		for (dob = duplilist->first, i = 0; dob; dob = dob->next, ++i) {
			/* copy obmat from duplis */
			copy_m4_m4(apply_data->extra[i].obmat, dob->ob->obmat);

			/* make sure derivedmesh is calculated once, before drawing */
			if (scene && !(dob->ob->transflag & OB_DUPLICALCDERIVED) && dob->ob->type == OB_MESH) {
				mesh_get_derived_final(scene, dob->ob, scene->customdata_mask);
				dob->ob->transflag |= OB_DUPLICALCDERIVED;
			}

			copy_m4_m4(dob->ob->obmat, dob->mat);
			
			/* copy layers from the main duplicator object */
			apply_data->extra[i].lay = dob->ob->lay;
			dob->ob->lay = ob->lay;
		}
	}
	return apply_data;
}

void duplilist_restore(ListBase *duplilist, DupliApplyData *apply_data)
{
	DupliObject *dob;
	int i;
	/* Restore object matrices.
	 * NOTE: this has to happen in reverse order, since nested
	 * dupli objects can repeatedly override the obmat.
	 */
	for (dob = duplilist->last, i = apply_data->num_objects - 1; dob; dob = dob->prev, --i) {
		copy_m4_m4(dob->ob->obmat, apply_data->extra[i].obmat);
		dob->ob->transflag &= ~OB_DUPLICALCDERIVED;
		
		dob->ob->lay = apply_data->extra[i].lay;
	}
}

void duplilist_free_apply_data(DupliApplyData *apply_data)
{
	MEM_freeN(apply_data->extra);
	MEM_freeN(apply_data);
}<|MERGE_RESOLUTION|>--- conflicted
+++ resolved
@@ -1602,15 +1602,6 @@
 	return numverts;
 }
 
-<<<<<<< HEAD
-typedef struct DupliObjectDataFromGroupState {
-	EvaluationContext *eval_ctx;
-	Scene *scene;
-} DupliObjectDataFromGroupState;
-
-typedef struct DupliObjectDataFromGroupTask {
-	Object *object;
-=======
 static void dupli_strands_data_update(CacheLibrary *cachelib, DupliObjectData *data,
                                       DupliObject *dob, bool calc_strands_base) {
 	ParticleSystem *psys;
@@ -1661,7 +1652,6 @@
 
 typedef struct DupliObjectDataFromGroupTask {
 	DupliObject *dob;
->>>>>>> af7fe835
 	DupliObjectData *data;
 } DupliObjectDataFromGroupTask;
 
@@ -1669,15 +1659,6 @@
 {
 	DupliObjectDataFromGroupState *state = (DupliObjectDataFromGroupState *)BLI_task_pool_userdata(pool);
 	DupliObjectDataFromGroupTask *task = (DupliObjectDataFromGroupTask *)taskdata;
-<<<<<<< HEAD
-	DerivedMesh *dm;
-
-	if (state->eval_ctx->mode == DAG_EVAL_RENDER) {
-		dm = mesh_create_derived_render(state->scene, task->object, CD_MASK_BAREMESH);
-	}
-	else {
-		dm = mesh_create_derived_view(state->scene, task->object, CD_MASK_BAREMESH);
-=======
 	Object *object = task->dob->ob;
 	DerivedMesh *dm;
 
@@ -1686,17 +1667,13 @@
 	}
 	else {
 		dm = mesh_create_derived_view(state->scene, object, CD_MASK_BAREMESH);
->>>>>>> af7fe835
 	}
 
 	if (dm != NULL) {
 		BKE_dupli_object_data_set_mesh(task->data, dm);
 	}
-<<<<<<< HEAD
-=======
 
 	dupli_strands_data_update(state->cachelib, task->data, task->dob, state->calc_strands_base);
->>>>>>> af7fe835
 }
 
 void BKE_dupli_cache_from_group(Scene *scene, Group *group, CacheLibrary *cachelib, DupliCache *dupcache, EvaluationContext *eval_ctx, bool calc_strands_base)
@@ -1721,74 +1698,19 @@
 
 	state.eval_ctx = eval_ctx;
 	state.scene = scene;
-<<<<<<< HEAD
-=======
 	state.cachelib = cachelib;
 	state.calc_strands_base = calc_strands_base;
->>>>>>> af7fe835
 	task_pool = BLI_task_pool_create(task_scheduler, &state);
 
 	for (dob = dupcache->duplilist.first; dob; dob = dob->next) {
 		DupliObjectData *data = BKE_dupli_cache_find_data(dupcache, dob->ob);
 		if (!data) {
-<<<<<<< HEAD
-			ParticleSystem *psys;
-			
-			data = dupli_cache_add_object_data(dupcache, dob->ob);
-			
-=======
 			bool strands_handled = false;
 			data = dupli_cache_add_object_data(dupcache, dob->ob);
->>>>>>> af7fe835
 			if (cachelib->data_types & CACHE_TYPE_DERIVED_MESH) {
 				if (dob->ob->type == OB_MESH) {
 					/* TODO(sergey): Consider using memory pool instead. */
 					DupliObjectDataFromGroupTask *task = MEM_mallocN(sizeof(DupliObjectDataFromGroupTask),
-<<<<<<< HEAD
-					                                            "dupcache task");
-					task->object = dob->ob;
-					task->data = data;
-					BLI_task_pool_push(task_pool, dupli_object_data_from_group_func, task, true, TASK_PRIORITY_LOW);
-				}
-			}
-			
-			for (psys = dob->ob->particlesystem.first; psys; psys = psys->next) {
-				if (cachelib->data_types & CACHE_TYPE_HAIR) {
-					if (psys->part && psys->part->type == PART_HAIR) {
-						int numstrands = psys->totpart;
-						int numverts = count_hair_verts(psys);
-						ParticleData *pa;
-						HairKey *hkey;
-						int p, k;
-						
-						Strands *strands = BKE_strands_new(numstrands, numverts);
-						StrandsCurve *scurve = strands->curves;
-						StrandsVertex *svert = strands->verts;
-						
-						for (p = 0, pa = psys->particles; p < psys->totpart; ++p, ++pa) {
-							float hairmat[4][4];
-							psys_mat_hair_to_object(dob->ob, data->dm, psys->part->from, pa, hairmat);
-							
-							scurve->numverts = pa->totkey;
-							copy_m3_m4(scurve->root_matrix, hairmat);
-							
-							for (k = 0, hkey = pa->hair; k < pa->totkey; ++k, ++hkey) {
-								copy_v3_v3(svert->co, hkey->co);
-								if (calc_strands_base)
-									copy_v3_v3(svert->base, hkey->co);
-								svert->time = hkey->time;
-								svert->weight = hkey->weight;
-								
-								++svert;
-							}
-							
-							++scurve;
-						}
-						
-						BKE_dupli_object_data_add_strands(data, psys->name, strands);
-					}
-				}
-=======
 					                                                 "dupcache task");
 					task->dob = dob;
 					task->data = data;
@@ -1799,7 +1721,6 @@
 			}
 			if (!strands_handled) {
 				dupli_strands_data_update(cachelib, data, dob, calc_strands_base);
->>>>>>> af7fe835
 			}
 		}
 	}
@@ -1810,8 +1731,6 @@
 
 /* ------------------------------------------------------------------------- */
 
-<<<<<<< HEAD
-=======
 static void object_dupli_cache_apply_modifiers(Object *ob, Scene *scene, eCacheLibrary_EvalMode eval_mode)
 {
 	CacheLibrary *cachelib = ob->cache_library;
@@ -1825,17 +1744,13 @@
 	BKE_cache_process_dupli_cache(cachelib, &process_data, scene, ob->dup_group, (float)frame, (float)frame, eval_mode);
 }
 
->>>>>>> af7fe835
 void BKE_object_dupli_cache_update(Scene *scene, Object *ob, EvaluationContext *eval_ctx, float frame)
 {
 	const eCacheLibrary_EvalMode eval_mode = eval_ctx->mode == DAG_EVAL_RENDER ? CACHE_LIBRARY_EVAL_RENDER : CACHE_LIBRARY_EVAL_REALTIME;
 	
 	bool is_dupligroup = (ob->transflag & OB_DUPLIGROUP) && ob->dup_group;
 	bool is_cached = ob->cache_library && (ob->cache_library->source_mode == CACHE_LIBRARY_SOURCE_CACHE || ob->cache_library->display_mode == CACHE_LIBRARY_DISPLAY_RESULT);
-<<<<<<< HEAD
-=======
 	bool do_modifiers = ob->cache_library && ob->cache_library->display_mode == CACHE_LIBRARY_DISPLAY_MODIFIERS;
->>>>>>> af7fe835
 	
 	/* cache is a group duplicator feature only */
 	if (is_dupligroup && is_cached) {
@@ -1858,13 +1773,10 @@
 			if (!(ob->cache_library->flag & CACHE_LIBRARY_BAKING)) {
 				/* TODO at this point we could apply animation offset */
 				BKE_cache_read_dupli_cache(ob->cache_library, ob->dup_cache, scene, ob->dup_group, frame, eval_mode, true);
-<<<<<<< HEAD
-=======
 				
 				if (do_modifiers) {
 					object_dupli_cache_apply_modifiers(ob, scene, eval_mode);
 				}
->>>>>>> af7fe835
 			}
 			
 			ob->dup_cache->flag &= ~DUPCACHE_FLAG_DIRTY;
