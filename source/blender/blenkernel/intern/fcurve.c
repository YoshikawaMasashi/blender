--- conflicted
+++ resolved
@@ -1894,12 +1894,10 @@
     /* object ID types only, or idtype not yet initialized */
     if ((flags & DTAR_FLAG_ID_OB_ONLY) || (dtar->idtype == 0)) {
       dtar->idtype = ID_OB;
-<<<<<<< HEAD
+    }
 
     if (type == DVAR_TYPE_FUNCTION) {
       dtar->idtype = ID_NT;
-=======
->>>>>>> d7672ad0
     }
   }
   DRIVER_TARGETS_LOOPER_END;
