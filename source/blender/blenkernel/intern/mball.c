/*
 * ***** BEGIN GPL LICENSE BLOCK *****
 *
 * This program is free software; you can redistribute it and/or
 * modify it under the terms of the GNU General Public License
 * as published by the Free Software Foundation; either version 2
 * of the License, or (at your option) any later version.
 *
 * This program is distributed in the hope that it will be useful,
 * but WITHOUT ANY WARRANTY; without even the implied warranty of
 * MERCHANTABILITY or FITNESS FOR A PARTICULAR PURPOSE.  See the
 * GNU General Public License for more details.
 *
 * You should have received a copy of the GNU General Public License
 * along with this program; if not, write to the Free Software Foundation,
 * Inc., 51 Franklin Street, Fifth Floor, Boston, MA 02110-1301, USA.
 *
 * The Original Code is Copyright (C) 2001-2002 by NaN Holding BV.
 * All rights reserved.
 *
 * Contributor(s): Jiri Hnidek <jiri.hnidek@vslib.cz>.
 *
 * ***** END GPL LICENSE BLOCK *****
 *
 * MetaBalls are created from a single Object (with a name without number in it),
 * here the DispList and BoundBox also is located.
 * All objects with the same name (but with a number in it) are added to this.
 *
 * texture coordinates are patched within the displist
 */

/** \file blender/blenkernel/intern/mball.c
 *  \ingroup bke
 */

#include <stdio.h>
#include <string.h>
#include <math.h>
#include <stdlib.h>
#include <ctype.h>
#include <float.h>

#include "MEM_guardedalloc.h"

#include "DNA_material_types.h"
#include "DNA_object_types.h"
#include "DNA_meta_types.h"
#include "DNA_scene_types.h"

#include "BLI_blenlib.h"
#include "BLI_math.h"
#include "BLI_utildefines.h"

#include "BKE_global.h"
#include "BKE_main.h"

#include "BKE_animsys.h"
#include "BKE_curve.h"
#include "BKE_depsgraph.h"
#include "BKE_scene.h"
#include "BKE_library.h"
#include "BKE_displist.h"
#include "BKE_mball.h"
#include "BKE_object.h"
#include "BKE_material.h"

/* Functions */

/** Free (or release) any data used by this mball (does not free the mball itself). */
void BKE_mball_free(MetaBall *mb)
{
	BKE_animdata_free((ID *)mb);

	MEM_SAFE_FREE(mb->mat);

	BLI_freelistN(&mb->elems);
	BKE_displist_free(&mb->disp);
}

void BKE_mball_init(MetaBall *mb)
{
<<<<<<< HEAD
	BLI_assert(MEMCMP_NULL_STRUCT_OFS(mb, id));
=======
	BLI_assert(MEMCMP_STRUCT_OFS_IS_ZERO(mb, id));
>>>>>>> 505a31bd

	mb->size[0] = mb->size[1] = mb->size[2] = 1.0;
	mb->texflag = MB_AUTOSPACE;

	mb->wiresize = 0.4f;
	mb->rendersize = 0.2f;
	mb->thresh = 0.6f;
}

MetaBall *BKE_mball_add(Main *bmain, const char *name)
{
	MetaBall *mb;

	mb = BKE_libblock_alloc(bmain, ID_MB, name);

	BKE_mball_init(mb);

	return mb;
}

MetaBall *BKE_mball_copy(MetaBall *mb)
{
	MetaBall *mbn;
	int a;
	
	mbn = BKE_libblock_copy(&mb->id);

	BLI_duplicatelist(&mbn->elems, &mb->elems);
	
	mbn->mat = MEM_dupallocN(mb->mat);
	for (a = 0; a < mbn->totcol; a++) {
		id_us_plus((ID *)mbn->mat[a]);
	}

	mbn->editelems = NULL;
	mbn->lastelem = NULL;
	
	if (mb->id.lib) {
		BKE_id_lib_local_paths(G.main, mb->id.lib, &mbn->id);
	}

	return mbn;
}

static void extern_local_mball(MetaBall *mb)
{
	if (mb->mat) {
		extern_local_matarar(mb->mat, mb->totcol);
	}
}

void BKE_mball_make_local(MetaBall *mb)
{
	Main *bmain = G.main;
	Object *ob;
	bool is_local = false, is_lib = false;

	/* - only lib users: do nothing
	 * - only local users: set flag
	 * - mixed: make copy
	 */
	
	if (mb->id.lib == NULL) return;
	if (mb->id.us == 1) {
		id_clear_lib_data(bmain, &mb->id);
		extern_local_mball(mb);
		
		return;
	}

	for (ob = G.main->object.first; ob && ELEM(0, is_lib, is_local); ob = ob->id.next) {
		if (ob->data == mb) {
			if (ob->id.lib) is_lib = true;
			else is_local = true;
		}
	}
	
	if (is_local && is_lib == false) {
		id_clear_lib_data(bmain, &mb->id);
		extern_local_mball(mb);
	}
	else if (is_local && is_lib) {
		MetaBall *mb_new = BKE_mball_copy(mb);
		mb_new->id.us = 0;

		/* Remap paths of new ID using old library as base. */
		BKE_id_lib_local_paths(bmain, mb->id.lib, &mb_new->id);

		for (ob = G.main->object.first; ob; ob = ob->id.next) {
			if (ob->data == mb) {
				if (ob->id.lib == NULL) {
					ob->data = mb_new;
					mb_new->id.us++;
					mb->id.us--;
				}
			}
		}
	}
}

/* most simple meta-element adding function
 * don't do context manipulation here (rna uses) */
MetaElem *BKE_mball_element_add(MetaBall *mb, const int type)
{
	MetaElem *ml = MEM_callocN(sizeof(MetaElem), "metaelem");

	unit_qt(ml->quat);

	ml->rad = 2.0;
	ml->s = 2.0;
	ml->flag = MB_SCALE_RAD;

	switch (type) {
		case MB_BALL:
			ml->type = MB_BALL;
			ml->expx = ml->expy = ml->expz = 1.0;

			break;
		case MB_TUBE:
			ml->type = MB_TUBE;
			ml->expx = ml->expy = ml->expz = 1.0;

			break;
		case MB_PLANE:
			ml->type = MB_PLANE;
			ml->expx = ml->expy = ml->expz = 1.0;

			break;
		case MB_ELIPSOID:
			ml->type = MB_ELIPSOID;
			ml->expx = 1.2f;
			ml->expy = 0.8f;
			ml->expz = 1.0;

			break;
		case MB_CUBE:
			ml->type = MB_CUBE;
			ml->expx = ml->expy = ml->expz = 1.0;

			break;
		default:
			break;
	}

	BLI_addtail(&mb->elems, ml);

	return ml;
}
/** Compute bounding box of all MetaElems/MetaBalls.
 *
 * Bounding box is computed from polygonized surface. Object *ob is
 * basic MetaBall (usually with name Meta). All other MetaBalls (with
 * names Meta.001, Meta.002, etc) are included in this Bounding Box.
 */
void BKE_mball_texspace_calc(Object *ob)
{
	DispList *dl;
	BoundBox *bb;
	float *data, min[3], max[3] /*, loc[3], size[3] */;
	int tot;
	bool do_it = false;

	if (ob->bb == NULL) ob->bb = MEM_callocN(sizeof(BoundBox), "mb boundbox");
	bb = ob->bb;
	
	/* Weird one, this. */
/*      INIT_MINMAX(min, max); */
	(min)[0] = (min)[1] = (min)[2] = 1.0e30f;
	(max)[0] = (max)[1] = (max)[2] = -1.0e30f;

	dl = ob->curve_cache->disp.first;
	while (dl) {
		tot = dl->nr;
		if (tot) do_it = true;
		data = dl->verts;
		while (tot--) {
			/* Also weird... but longer. From utildefines. */
			minmax_v3v3_v3(min, max, data);
			data += 3;
		}
		dl = dl->next;
	}

	if (!do_it) {
		min[0] = min[1] = min[2] = -1.0f;
		max[0] = max[1] = max[2] = 1.0f;
	}
#if 0
	loc[0] = (min[0] + max[0]) / 2.0f;
	loc[1] = (min[1] + max[1]) / 2.0f;
	loc[2] = (min[2] + max[2]) / 2.0f;

	size[0] = (max[0] - min[0]) / 2.0f;
	size[1] = (max[1] - min[1]) / 2.0f;
	size[2] = (max[2] - min[2]) / 2.0f;
#endif
	BKE_boundbox_init_from_minmax(bb, min, max);
}

float *BKE_mball_make_orco(Object *ob, ListBase *dispbase)
{
	BoundBox *bb;
	DispList *dl;
	float *data, *orco, *orcodata;
	float loc[3], size[3];
	int a;

	/* restore size and loc */
	bb = ob->bb;
	loc[0] = (bb->vec[0][0] + bb->vec[4][0]) / 2.0f;
	size[0] = bb->vec[4][0] - loc[0];
	loc[1] = (bb->vec[0][1] + bb->vec[2][1]) / 2.0f;
	size[1] = bb->vec[2][1] - loc[1];
	loc[2] = (bb->vec[0][2] + bb->vec[1][2]) / 2.0f;
	size[2] = bb->vec[1][2] - loc[2];

	dl = dispbase->first;
	orcodata = MEM_mallocN(sizeof(float) * 3 * dl->nr, "MballOrco");

	data = dl->verts;
	orco = orcodata;
	a = dl->nr;
	while (a--) {
		orco[0] = (data[0] - loc[0]) / size[0];
		orco[1] = (data[1] - loc[1]) / size[1];
		orco[2] = (data[2] - loc[2]) / size[2];

		data += 3;
		orco += 3;
	}

	return orcodata;
}

/* Note on mball basis stuff 2.5x (this is a can of worms)
 * This really needs a rewrite/refactor its totally broken in anything other then basic cases
 * Multiple Scenes + Set Scenes & mixing mball basis SHOULD work but fails to update the depsgraph on rename
 * and linking into scenes or removal of basis mball. so take care when changing this code.
 * 
 * Main idiot thing here is that the system returns find_basis_mball() objects which fail a is_basis_mball() test.
 *
 * Not only that but the depsgraph and their areas depend on this behavior!, so making small fixes here isn't worth it.
 * - Campbell
 */


/** \brief Test, if Object *ob is basic MetaBall.
 *
 * It test last character of Object ID name. If last character
 * is digit it return 0, else it return 1.
 */
bool BKE_mball_is_basis(Object *ob)
{
	/* just a quick test */
	const int len = strlen(ob->id.name);
	return (!isdigit(ob->id.name[len - 1]));
}

/* return nonzero if ob1 is a basis mball for ob */
bool BKE_mball_is_basis_for(Object *ob1, Object *ob2)
{
	int basis1nr, basis2nr;
	char basis1name[MAX_ID_NAME], basis2name[MAX_ID_NAME];

	BLI_split_name_num(basis1name, &basis1nr, ob1->id.name + 2, '.');
	BLI_split_name_num(basis2name, &basis2nr, ob2->id.name + 2, '.');

	if (STREQ(basis1name, basis2name)) {
		return BKE_mball_is_basis(ob1);
	}
	else {
		return false;
	}
}

/* \brief copy some properties from object to other metaball object with same base name
 *
 * When some properties (wiresize, threshold, update flags) of metaball are changed, then this properties
 * are copied to all metaballs in same "group" (metaballs with same base name: MBall,
 * MBall.001, MBall.002, etc). The most important is to copy properties to the base metaball,
 * because this metaball influence polygonisation of metaballs. */
void BKE_mball_properties_copy(Scene *scene, Object *active_object)
{
	Scene *sce_iter = scene;
	Base *base;
	Object *ob;
	MetaBall *active_mball = (MetaBall *)active_object->data;
	int basisnr, obnr;
	char basisname[MAX_ID_NAME], obname[MAX_ID_NAME];
	SceneBaseIter iter;
	EvaluationContext *eval_ctx = G.main->eval_ctx;

	BLI_split_name_num(basisname, &basisnr, active_object->id.name + 2, '.');

	BKE_scene_base_iter_next(eval_ctx, &iter, &sce_iter, 0, NULL, NULL);
	while (BKE_scene_base_iter_next(eval_ctx, &iter, &sce_iter, 1, &base, &ob)) {
		if (ob->type == OB_MBALL) {
			if (ob != active_object) {
				BLI_split_name_num(obname, &obnr, ob->id.name + 2, '.');

				/* Object ob has to be in same "group" ... it means, that it has to have
				 * same base of its name */
				if (STREQ(obname, basisname)) {
					MetaBall *mb = ob->data;

					/* Copy properties from selected/edited metaball */
					mb->wiresize = active_mball->wiresize;
					mb->rendersize = active_mball->rendersize;
					mb->thresh = active_mball->thresh;
					mb->flag = active_mball->flag;
				}
			}
		}
	}
}

/** \brief This function finds basic MetaBall.
 *
 * Basic MetaBall doesn't include any number at the end of
 * its name. All MetaBalls with same base of name can be
 * blended. MetaBalls with different basic name can't be
 * blended.
 *
 * warning!, is_basis_mball() can fail on returned object, see long note above.
 */
Object *BKE_mball_basis_find(Scene *scene, Object *basis)
{
	Scene *sce_iter = scene;
	Base *base;
	Object *ob, *bob = basis;
	int basisnr, obnr;
	char basisname[MAX_ID_NAME], obname[MAX_ID_NAME];
	SceneBaseIter iter;
	EvaluationContext *eval_ctx = G.main->eval_ctx;

	BLI_split_name_num(basisname, &basisnr, basis->id.name + 2, '.');

	BKE_scene_base_iter_next(eval_ctx, &iter, &sce_iter, 0, NULL, NULL);
	while (BKE_scene_base_iter_next(eval_ctx, &iter, &sce_iter, 1, &base, &ob)) {
		if ((ob->type == OB_MBALL) && !(base->flag & OB_FROMDUPLI)) {
			if (ob != bob) {
				BLI_split_name_num(obname, &obnr, ob->id.name + 2, '.');

				/* object ob has to be in same "group" ... it means, that it has to have same base of its name */
				if (STREQ(obname, basisname)) {
					if (obnr < basisnr) {
						basis = ob;
						basisnr = obnr;
					}
				}
			}
		}
	}

	return basis;
}

bool BKE_mball_minmax_ex(MetaBall *mb, float min[3], float max[3],
                         float obmat[4][4], const short flag)
{
	const float scale = obmat ? mat4_to_scale(obmat) : 1.0f;
	MetaElem *ml;
	bool changed = false;
	float centroid[3], vec[3];

	INIT_MINMAX(min, max);

	for (ml = mb->elems.first; ml; ml = ml->next) {
		if ((ml->flag & flag) == flag) {
			const float scale_mb = (ml->rad * 0.5f) * scale;
			int i;

			if (obmat) {
				mul_v3_m4v3(centroid, obmat, &ml->x);
			}
			else {
				copy_v3_v3(centroid, &ml->x);
			}

			/* TODO, non circle shapes cubes etc, probably nobody notices - campbell */
			for (i = -1; i != 3; i += 2) {
				copy_v3_v3(vec, centroid);
				add_v3_fl(vec, scale_mb * i);
				minmax_v3v3_v3(min, max, vec);
			}
			changed = true;
		}
	}

	return changed;
}


/* basic vertex data functions */
bool BKE_mball_minmax(MetaBall *mb, float min[3], float max[3])
{
	MetaElem *ml;

	INIT_MINMAX(min, max);

	for (ml = mb->elems.first; ml; ml = ml->next) {
		minmax_v3v3_v3(min, max, &ml->x);
	}

	return (BLI_listbase_is_empty(&mb->elems) == false);
}

bool BKE_mball_center_median(MetaBall *mb, float r_cent[3])
{
	MetaElem *ml;
	int total = 0;

	zero_v3(r_cent);

	for (ml = mb->elems.first; ml; ml = ml->next) {
		add_v3_v3(r_cent, &ml->x);
		total++;
	}

	if (total) {
		mul_v3_fl(r_cent, 1.0f / (float)total);
	}

	return (total != 0);
}

bool BKE_mball_center_bounds(MetaBall *mb, float r_cent[3])
{
	float min[3], max[3];

	if (BKE_mball_minmax(mb, min, max)) {
		mid_v3_v3v3(r_cent, min, max);
		return true;
	}

	return false;
}

void BKE_mball_transform(MetaBall *mb, float mat[4][4])
{
	MetaElem *me;
	float quat[4];
	const float scale = mat4_to_scale(mat);
	const float scale_sqrt = sqrtf(scale);

	mat4_to_quat(quat, mat);

	for (me = mb->elems.first; me; me = me->next) {
		mul_m4_v3(mat, &me->x);
		mul_qt_qtqt(me->quat, quat, me->quat);
		me->rad *= scale;
		/* hrmf, probably elems shouldn't be
		 * treating scale differently - campbell */
		if (!MB_TYPE_SIZE_SQUARED(me->type)) {
			mul_v3_fl(&me->expx, scale);
		}
		else {
			mul_v3_fl(&me->expx, scale_sqrt);
		}
	}
}

void BKE_mball_translate(MetaBall *mb, const float offset[3])
{
	MetaElem *ml;

	for (ml = mb->elems.first; ml; ml = ml->next) {
		add_v3_v3(&ml->x, offset);
	}
}

/* *** select funcs *** */
void BKE_mball_select_all(struct MetaBall *mb)
{
	MetaElem *ml;

	for (ml = mb->editelems->first; ml; ml = ml->next) {
		ml->flag |= SELECT;
	}
}

void BKE_mball_deselect_all(MetaBall *mb)
{
	MetaElem *ml;

	for (ml = mb->editelems->first; ml; ml = ml->next) {
		ml->flag &= ~SELECT;
	}
}

void BKE_mball_select_swap(struct MetaBall *mb)
{
	MetaElem *ml;

	for (ml = mb->editelems->first; ml; ml = ml->next) {
		ml->flag ^= SELECT;
	}
}

/* **** Depsgraph evaluation **** */

void BKE_mball_eval_geometry(EvaluationContext *UNUSED(eval_ctx),
                             MetaBall *UNUSED(mball))
{
}<|MERGE_RESOLUTION|>--- conflicted
+++ resolved
@@ -74,20 +74,16 @@
 	MEM_SAFE_FREE(mb->mat);
 
 	BLI_freelistN(&mb->elems);
-	BKE_displist_free(&mb->disp);
+	if (mb->disp.first) BKE_displist_free(&mb->disp);
 }
 
 void BKE_mball_init(MetaBall *mb)
 {
-<<<<<<< HEAD
-	BLI_assert(MEMCMP_NULL_STRUCT_OFS(mb, id));
-=======
 	BLI_assert(MEMCMP_STRUCT_OFS_IS_ZERO(mb, id));
->>>>>>> 505a31bd
 
 	mb->size[0] = mb->size[1] = mb->size[2] = 1.0;
 	mb->texflag = MB_AUTOSPACE;
-
+	
 	mb->wiresize = 0.4f;
 	mb->rendersize = 0.2f;
 	mb->thresh = 0.6f;
