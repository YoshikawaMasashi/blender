/*
 * ***** BEGIN GPL LICENSE BLOCK *****
 *
 * This program is free software; you can redistribute it and/or
 * modify it under the terms of the GNU General Public License
 * as published by the Free Software Foundation; either version 2
 * of the License, or (at your option) any later version.
 *
 * This program is distributed in the hope that it will be useful,
 * but WITHOUT ANY WARRANTY; without even the implied warranty of
 * MERCHANTABILITY or FITNESS FOR A PARTICULAR PURPOSE.  See the
 * GNU General Public License for more details.
 *
 * You should have received a copy of the GNU General Public License
 * along with this program; if not, write to the Free Software Foundation,
 * Inc., 51 Franklin Street, Fifth Floor, Boston, MA 02110-1301, USA.
 *
 * The Original Code is Copyright (C) 2001-2002 by NaN Holding BV.
 * All rights reserved.
 *
 * The Original Code is: all of this file.
 *
 * Contributor(s): none yet.
 *
 * ***** END GPL LICENSE BLOCK *****
 */

/** \file blender/blenkernel/intern/anim.c
 *  \ingroup bke
 */

#include "MEM_guardedalloc.h"

#include <stdlib.h>

#include "BLI_listbase.h"
#include "BLI_math.h"
#include "BLI_dlrbTree.h"

#include "BLT_translation.h"

#include "DNA_anim_types.h"
#include "DNA_armature_types.h"
#include "DNA_key_types.h"
#include "DNA_scene_types.h"

#include "BKE_anim.h"
#include "BKE_animsys.h"
#include "BKE_action.h"
#include "BKE_context.h"
#include "BKE_curve.h"
#include "BKE_global.h"
#include "BKE_key.h"
#include "BKE_main.h"
#include "BKE_object.h"
#include "BKE_particle.h"
#include "BKE_scene.h"
#include "BKE_report.h"

#include "DEG_depsgraph.h"
#include "DEG_depsgraph_query.h"
#include "DEG_depsgraph_build.h"

#include "GPU_batch.h"

// XXX bad level call...
extern short compare_ak_cfraPtr(void *node, void *data);
extern void agroup_to_keylist(struct AnimData *adt, struct bActionGroup *agrp, struct DLRBT_Tree *keys, int saction_flag);
extern void action_to_keylist(struct AnimData *adt, struct bAction *act, struct DLRBT_Tree *keys, int saction_flag);

/* --------------------- */
/* forward declarations */

/* ******************************************************************** */
/* Animation Visualization */

/* Initialize the default settings for animation visualization */
void animviz_settings_init(bAnimVizSettings *avs)
{
	/* sanity check */
	if (avs == NULL)
		return;

	/* ghosting settings */
	avs->ghost_bc = avs->ghost_ac = 10;

	avs->ghost_sf = 1; /* xxx - take from scene instead? */
	avs->ghost_ef = 250; /* xxx - take from scene instead? */

	avs->ghost_step = 1;


	/* path settings */
	avs->path_bc = avs->path_ac = 10;

	avs->path_sf = 1; /* xxx - take from scene instead? */
	avs->path_ef = 250; /* xxx - take from scene instead? */

	avs->path_viewflag = (MOTIONPATH_VIEW_KFRAS | MOTIONPATH_VIEW_KFNOS);

	avs->path_step = 1;

	avs->path_bakeflag |= MOTIONPATH_BAKE_HEADS;
}

/* ------------------- */

/* Free the given motion path's cache */
void animviz_free_motionpath_cache(bMotionPath *mpath)
{
	/* sanity check */
	if (mpath == NULL)
		return;

	/* free the path if necessary */
	if (mpath->points)
		MEM_freeN(mpath->points);

	GPU_VERTBUF_DISCARD_SAFE(mpath->points_vbo);
	GPU_BATCH_DISCARD_SAFE(mpath->batch_line);
	GPU_BATCH_DISCARD_SAFE(mpath->batch_points);

	/* reset the relevant parameters */
	mpath->points = NULL;
	mpath->length = 0;
}

/* Free the given motion path instance and its data
 * NOTE: this frees the motion path given!
 */
void animviz_free_motionpath(bMotionPath *mpath)
{
	/* sanity check */
	if (mpath == NULL)
		return;

	/* free the cache first */
	animviz_free_motionpath_cache(mpath);

	/* now the instance itself */
	MEM_freeN(mpath);
}

/* ------------------- */

/* Make a copy of motionpath data, so that viewing with copy on write works */
bMotionPath *animviz_copy_motionpath(const bMotionPath *mpath_src)
{
	bMotionPath *mpath_dst;

	if (mpath_src == NULL)
		return NULL;

	mpath_dst = MEM_dupallocN(mpath_src);
	mpath_dst->points = MEM_dupallocN(mpath_src->points);

	/* should get recreated on draw... */
	mpath_dst->points_vbo = NULL;
	mpath_dst->batch_line = NULL;
	mpath_dst->batch_points = NULL;

	return mpath_dst;
}

/* ------------------- */

/**
 * Setup motion paths for the given data.
 * \note Only used when explicitly calculating paths on bones which may/may not be consider already
 *
 * \param scene Current scene (for frame ranges, etc.)
 * \param ob Object to add paths for (must be provided)
 * \param pchan Posechannel to add paths for (optional; if not provided, object-paths are assumed)
 */
bMotionPath *animviz_verify_motionpaths(ReportList *reports, Scene *scene, Object *ob, bPoseChannel *pchan)
{
	bAnimVizSettings *avs;
	bMotionPath *mpath, **dst;

	/* sanity checks */
	if (ELEM(NULL, scene, ob))
		return NULL;

	/* get destination data */
	if (pchan) {
		/* paths for posechannel - assume that posechannel belongs to the object */
		avs = &ob->pose->avs;
		dst = &pchan->mpath;
	}
	else {
		/* paths for object */
		avs = &ob->avs;
		dst = &ob->mpath;
	}

	/* avoid 0 size allocs */
	if (avs->path_sf >= avs->path_ef) {
		BKE_reportf(reports, RPT_ERROR,
		            "Motion path frame extents invalid for %s (%d to %d)%s",
		            (pchan) ? pchan->name : ob->id.name,
		            avs->path_sf, avs->path_ef,
		            (avs->path_sf == avs->path_ef) ? TIP_(", cannot have single-frame paths") : "");
		return NULL;
	}

	/* if there is already a motionpath, just return that,
	 * provided it's settings are ok (saves extra free+alloc)
	 */
	if (*dst != NULL) {
		int expected_length = avs->path_ef - avs->path_sf;

		mpath = *dst;

		/* path is "valid" if length is valid, but must also be of the same length as is being requested */
		if ((mpath->start_frame != mpath->end_frame) && (mpath->length > 0)) {
			/* outer check ensures that we have some curve data for this path */
			if (mpath->length == expected_length) {
				/* return/use this as it is already valid length */
				return mpath;
			}
			else {
				/* clear the existing path (as the range has changed), and reallocate below */
				animviz_free_motionpath_cache(mpath);
			}
		}
	}
	else {
		/* create a new motionpath, and assign it */
		mpath = MEM_callocN(sizeof(bMotionPath), "bMotionPath");
		*dst = mpath;
	}

	/* set settings from the viz settings */
	mpath->start_frame = avs->path_sf;
	mpath->end_frame = avs->path_ef;

	mpath->length = mpath->end_frame - mpath->start_frame;

	if (avs->path_bakeflag & MOTIONPATH_BAKE_HEADS)
		mpath->flag |= MOTIONPATH_FLAG_BHEAD;
	else
		mpath->flag &= ~MOTIONPATH_FLAG_BHEAD;

	/* set default custom values */
	mpath->color[0] = 1.0;    /* Red */
	mpath->color[1] = 0.0;
	mpath->color[2] = 0.0;

	mpath->line_thickness = 2;
	mpath->flag |= MOTIONPATH_FLAG_LINES;  /* draw lines by default */

	/* allocate a cache */
	mpath->points = MEM_callocN(sizeof(bMotionPathVert) * mpath->length, "bMotionPathVerts");

	/* tag viz settings as currently having some path(s) which use it */
	avs->path_bakeflag |= MOTIONPATH_BAKE_HAS_PATHS;

	/* return it */
	return mpath;
}

/* ------------------- */

/* Motion path needing to be baked (mpt) */
typedef struct MPathTarget {
	struct MPathTarget *next, *prev;

	bMotionPath *mpath;         /* motion path in question */

	DLRBT_Tree keys;         /* temp, to know where the keyframes are */

	/* Original (Source Objects) */
	Object *ob;                 /* source object */
	bPoseChannel *pchan;        /* source posechannel (if applicable) */

	/* "Evaluated" Copies (these come from the background COW copie
	 * that provide all the coordinates we want to save off)
	 */
	Object *ob_eval;             /* evaluated object */
} MPathTarget;

/* ........ */

/* get list of motion paths to be baked for the given object
 * - assumes the given list is ready to be used
 */
/* TODO: it would be nice in future to be able to update objects dependent on these bones too? */
void animviz_get_object_motionpaths(Object *ob, ListBase *targets)
{
	MPathTarget *mpt;

	/* object itself first */
	if ((ob->avs.recalc & ANIMVIZ_RECALC_PATHS) && (ob->mpath)) {
		/* new target for object */
		mpt = MEM_callocN(sizeof(MPathTarget), "MPathTarget Ob");
		BLI_addtail(targets, mpt);

		mpt->mpath = ob->mpath;
		mpt->ob = ob;
	}

	/* bones */
	if ((ob->pose) && (ob->pose->avs.recalc & ANIMVIZ_RECALC_PATHS)) {
		bArmature *arm = ob->data;
		bPoseChannel *pchan;

		for (pchan = ob->pose->chanbase.first; pchan; pchan = pchan->next) {
			if ((pchan->bone) && (arm->layer & pchan->bone->layer) && (pchan->mpath)) {
				/* new target for bone */
				mpt = MEM_callocN(sizeof(MPathTarget), "MPathTarget PoseBone");
				BLI_addtail(targets, mpt);

				mpt->mpath = pchan->mpath;
				mpt->ob = ob;
				mpt->pchan = pchan;
			}
		}
	}
}

/* ........ */

/* update scene for current frame */
static void motionpaths_calc_update_scene(Main *bmain,
                                          struct Depsgraph *depsgraph)
{
<<<<<<< HEAD
	/* Do all updates
	 *  - if this is too slow, resort to using a more efficient way
	 *    that doesn't force complete update, but for now, this is the
	 *    most accurate way!
	 *
	 * TODO(segey): Bring back partial updates, which became impossible
	 * with the new depsgraph due to unsorted nature of bases.
	 *
	 * TODO(sergey): Use evaluation context dedicated to motion paths.
=======
#if 1 // 'production' optimizations always on
	/* rigid body simulation needs complete update to work correctly for now */
	/* RB_TODO investigate if we could avoid updating everything */
	if (BKE_scene_check_rigidbody_active(scene)) {
		BKE_scene_update_for_newframe(bmain->eval_ctx, bmain, scene, scene->lay);
	}
	else { /* otherwise we can optimize by restricting updates */
		Base *base, *last = NULL;

		/* only stuff that moves or needs display still */
		DAG_scene_update_flags(bmain, scene, scene->lay, true, false);

		/* find the last object with the tag
		 * - all those afterwards are assumed to not be relevant for our calculations
		 */
		/* optimize further by moving out... */
		for (base = scene->base.first; base; base = base->next) {
			if (base->object->flag & BA_TEMP_TAG)
				last = base;
		}

		/* perform updates for tagged objects */
		/* XXX: this will break if rigs depend on scene or other data that
		 * is animated but not attached to/updatable from objects */
		for (base = scene->base.first; base; base = base->next) {
			/* update this object */
			BKE_object_handle_update(bmain, bmain->eval_ctx, scene, base->object);

			/* if this is the last one we need to update, let's stop to save some time */
			if (base == last)
				break;
		}
	}
#else // original, 'always correct' version
	/* do all updates
	 * - if this is too slow, resort to using a more efficient way
	 *   that doesn't force complete update, but for now, this is the
	 *   most accurate way!
>>>>>>> d7f55c4f
	 */
	BKE_scene_graph_update_for_newframe(depsgraph, bmain);
}

/* ........ */

/* perform baking for the targets on the current frame */
static void motionpaths_calc_bake_targets(ListBase *targets, int cframe)
{
	MPathTarget *mpt;

	/* for each target, check if it can be baked on the current frame */
	for (mpt = targets->first; mpt; mpt = mpt->next) {
		bMotionPath *mpath = mpt->mpath;

		/* current frame must be within the range the cache works for
		 * - is inclusive of the first frame, but not the last otherwise we get buffer overruns
		 */
		if ((cframe < mpath->start_frame) || (cframe >= mpath->end_frame)) {
			continue;
		}

		/* get the relevant cache vert to write to */
		bMotionPathVert *mpv = mpath->points + (cframe - mpath->start_frame);

		Object *ob_eval = mpt->ob_eval;

		/* Lookup evaluated pose channel, here because the depsgraph
		 * evaluation can change them so they are not cached in mpt. */
		bPoseChannel *pchan_eval = NULL;
		if (mpt->pchan) {
			pchan_eval = BKE_pose_channel_find_name(ob_eval->pose, mpt->pchan->name);
		}

		/* pose-channel or object path baking? */
		if (pchan_eval) {
			/* heads or tails */
			if (mpath->flag & MOTIONPATH_FLAG_BHEAD) {
				copy_v3_v3(mpv->co, pchan_eval->pose_head);
			}
			else {
				copy_v3_v3(mpv->co, pchan_eval->pose_tail);
			}

			/* result must be in worldspace */
			mul_m4_v3(ob_eval->obmat, mpv->co);
		}
		else {
			/* worldspace object location */
			copy_v3_v3(mpv->co, ob_eval->obmat[3]);
		}

		float mframe = (float)(cframe);

		/* Tag if it's a keyframe */
		if (BLI_dlrbTree_search_exact(&mpt->keys, compare_ak_cfraPtr, &mframe)) {
			mpv->flag |= MOTIONPATH_VERT_KEY;
		}

		/* Incremental update on evaluated object if possible, for fast updating
		 * while dragging in transform. */
		bMotionPath *mpath_eval = NULL;
		if (mpt->pchan) {
			mpath_eval = (pchan_eval) ? pchan_eval->mpath : NULL;
		}
		else {
			mpath_eval = ob_eval->mpath;
		}

		if (mpath_eval && mpath_eval->length == mpath->length) {
			bMotionPathVert *mpv_eval = mpath_eval->points + (cframe - mpath_eval->start_frame);
			*mpv_eval = *mpv;

			GPU_VERTBUF_DISCARD_SAFE(mpath_eval->points_vbo);
			GPU_BATCH_DISCARD_SAFE(mpath_eval->batch_line);
			GPU_BATCH_DISCARD_SAFE(mpath_eval->batch_points);
		}
	}
}

/* Perform baking of the given object's and/or its bones' transforms to motion paths
 * - scene: current scene
 * - ob: object whose flagged motionpaths should get calculated
 * - recalc: whether we need to
 */
/* TODO: include reports pointer? */
void animviz_calc_motionpaths(Depsgraph *depsgraph,
                              Main *bmain,
                              Scene *scene,
                              ListBase *targets,
                              bool restore,
                              bool current_frame_only)
{
	/* sanity check */
	if (ELEM(NULL, targets, targets->first))
		return;

	/* Compute frame range to bake within.
	 * TODO: this method could be improved...
	 * 1) max range for standard baking
	 * 2) minimum range for recalc baking (i.e. between keyframes, but how?) */
	int sfra = INT_MAX;
	int efra = INT_MIN;

	for (MPathTarget *mpt = targets->first; mpt; mpt = mpt->next) {
		/* try to increase area to do (only as much as needed) */
		sfra = MIN2(sfra, mpt->mpath->start_frame);
		efra = MAX2(efra, mpt->mpath->end_frame);
	}

	if (efra <= sfra) {
		return;
	}

	/* Limit frame range if we are updating just the current frame. */
	/* set frame values */
	int cfra = CFRA;
	if (current_frame_only) {
		if (cfra < sfra || cfra > efra) {
			return;
		}
		sfra = efra = cfra;
	}

	/* get copies of objects/bones to get the calculated results from
	 * (for copy-on-write evaluation), so that we actually get some results
	 */
	// TODO: Create a copy of background depsgraph that only contain these entities, and only evaluates them..
	for (MPathTarget *mpt = targets->first; mpt; mpt = mpt->next) {
		mpt->ob_eval = DEG_get_evaluated_object(depsgraph, mpt->ob);

		AnimData *adt = BKE_animdata_from_id(&mpt->ob_eval->id);

		/* build list of all keyframes in active action for object or pchan */
		BLI_dlrbTree_init(&mpt->keys);

		if (adt) {
			bAnimVizSettings *avs;

			/* get pointer to animviz settings for each target */
			if (mpt->pchan)
				avs = &mpt->ob->pose->avs;
			else
				avs = &mpt->ob->avs;

			/* it is assumed that keyframes for bones are all grouped in a single group
			 * unless an option is set to always use the whole action
			 */
			if ((mpt->pchan) && (avs->path_viewflag & MOTIONPATH_VIEW_KFACT) == 0) {
				bActionGroup *agrp = BKE_action_group_find_name(adt->action, mpt->pchan->name);

				if (agrp) {
					agroup_to_keylist(adt, agrp, &mpt->keys, 0);
				}
			}
			else {
				action_to_keylist(adt, adt->action, &mpt->keys, 0);
			}
		}
	}

	/* calculate path over requested range */
	printf("Calculating MotionPaths between frames %d - %d (%d frames)\n", sfra, efra, efra - sfra + 1);
	for (CFRA = sfra; CFRA <= efra; CFRA++) {
		if (current_frame_only) {
			/* For current frame, only update tagged. */
			BKE_scene_graph_update_tagged(depsgraph, bmain);
		}
		else {
			/* Update relevant data for new frame. */
			motionpaths_calc_update_scene(bmain, depsgraph);
		}

		/* perform baking for targets */
		motionpaths_calc_bake_targets(targets, CFRA);
	}

	/* reset original environment */
	/* NOTE: We don't always need to reevaluate the main scene, as the depsgraph
	 * may be a temporary one that works on a subset of the data. We always have
	 * to resoture the current frame though. */
	CFRA = cfra;
	if (!current_frame_only && restore) {
		motionpaths_calc_update_scene(bmain, depsgraph);
	}

	/* clear recalc flags from targets */
	for (MPathTarget *mpt = targets->first; mpt; mpt = mpt->next) {
		bAnimVizSettings *avs;
		bMotionPath *mpath = mpt->mpath;

		/* get pointer to animviz settings for each target */
		if (mpt->pchan)
			avs = &mpt->ob->pose->avs;
		else
			avs = &mpt->ob->avs;

		/* clear the flag requesting recalculation of targets */
		avs->recalc &= ~ANIMVIZ_RECALC_PATHS;

		/* Clean temp data */
		BLI_dlrbTree_free(&mpt->keys);

		/* Free previous batches to force update. */
		GPU_VERTBUF_DISCARD_SAFE(mpath->points_vbo);
		GPU_BATCH_DISCARD_SAFE(mpath->batch_line);
		GPU_BATCH_DISCARD_SAFE(mpath->batch_points);
	}
}

/* ******************************************************************** */
/* Curve Paths - for curve deforms and/or curve following */

/* free curve path data
 * NOTE: frees the path itself!
 * NOTE: this is increasingly inaccurate with non-uniform BevPoint subdivisions [#24633]
 */
void free_path(Path *path)
{
	if (path->data) MEM_freeN(path->data);
	MEM_freeN(path);
}

/* calculate a curve-deform path for a curve
 * - only called from displist.c -> do_makeDispListCurveTypes
 */
void calc_curvepath(Object *ob, ListBase *nurbs)
{
	BevList *bl;
	BevPoint *bevp, *bevpn, *bevpfirst, *bevplast;
	PathPoint *pp;
	Nurb *nu;
	Path *path;
	float *fp, *dist, *maxdist, xyz[3];
	float fac, d = 0, fac1, fac2;
	int a, tot, cycl = 0;

	/* in a path vertices are with equal differences: path->len = number of verts */
	/* NOW WITH BEVELCURVE!!! */

	if (ob == NULL || ob->type != OB_CURVE) {
		return;
	}

	if (ob->runtime.curve_cache->path) free_path(ob->runtime.curve_cache->path);
	ob->runtime.curve_cache->path = NULL;

	/* weak! can only use first curve */
	bl = ob->runtime.curve_cache->bev.first;
	if (bl == NULL || !bl->nr) {
		return;
	}

	nu = nurbs->first;

	ob->runtime.curve_cache->path = path = MEM_callocN(sizeof(Path), "calc_curvepath");

	/* if POLY: last vertice != first vertice */
	cycl = (bl->poly != -1);

	tot = cycl ? bl->nr : bl->nr - 1;

	path->len = tot + 1;
	/* exception: vector handle paths and polygon paths should be subdivided at least a factor resolu */
	if (path->len < nu->resolu * SEGMENTSU(nu)) {
		path->len = nu->resolu * SEGMENTSU(nu);
	}

	dist = (float *)MEM_mallocN(sizeof(float) * (tot + 1), "calcpathdist");

	/* all lengths in *dist */
	bevp = bevpfirst = bl->bevpoints;
	fp = dist;
	*fp = 0.0f;
	for (a = 0; a < tot; a++) {
		fp++;
		if (cycl && a == tot - 1)
			sub_v3_v3v3(xyz, bevpfirst->vec, bevp->vec);
		else
			sub_v3_v3v3(xyz, (bevp + 1)->vec, bevp->vec);

		*fp = *(fp - 1) + len_v3(xyz);
		bevp++;
	}

	path->totdist = *fp;

	/* the path verts  in path->data */
	/* now also with TILT value */
	pp = path->data = (PathPoint *)MEM_callocN(sizeof(PathPoint) * path->len, "pathdata");

	bevp = bevpfirst;
	bevpn = bevp + 1;
	bevplast = bevpfirst + (bl->nr - 1);
	if (UNLIKELY(bevpn > bevplast)) {
		bevpn = cycl ? bevpfirst : bevplast;
	}
	fp = dist + 1;
	maxdist = dist + tot;
	fac = 1.0f / ((float)path->len - 1.0f);
	fac = fac * path->totdist;

	for (a = 0; a < path->len; a++) {

		d = ((float)a) * fac;

		/* we're looking for location (distance) 'd' in the array */
		if (LIKELY(tot > 0)) {
			while ((fp < maxdist) && (d >= *fp)) {
				fp++;
				if (bevp < bevplast) bevp++;
				bevpn = bevp + 1;
				if (UNLIKELY(bevpn > bevplast)) {
					bevpn = cycl ? bevpfirst : bevplast;
				}
			}

			fac1 = (*(fp) - d) / (*(fp) - *(fp - 1));
			fac2 = 1.0f - fac1;
		}
		else {
			fac1 = 1.0f;
			fac2 = 0.0f;
		}

		interp_v3_v3v3(pp->vec, bevp->vec, bevpn->vec, fac2);
		pp->vec[3] = fac1 * bevp->alfa   + fac2 * bevpn->alfa;
		pp->radius = fac1 * bevp->radius + fac2 * bevpn->radius;
		pp->weight = fac1 * bevp->weight + fac2 * bevpn->weight;
		interp_qt_qtqt(pp->quat, bevp->quat, bevpn->quat, fac2);
		normalize_qt(pp->quat);

		pp++;
	}

	MEM_freeN(dist);
}

static int interval_test(const int min, const int max, int p1, const int cycl)
{
	if (cycl) {
		p1 = mod_i(p1 - min, (max - min + 1)) + min;
	}
	else {
		if      (p1 < min) p1 = min;
		else if (p1 > max) p1 = max;
	}
	return p1;
}


/* calculate the deformation implied by the curve path at a given parametric position,
 * and returns whether this operation succeeded.
 *
 * note: ctime is normalized range <0-1>
 *
 * returns OK: 1/0
 */
int where_on_path(Object *ob, float ctime, float vec[4], float dir[3], float quat[4], float *radius, float *weight)
{
	Curve *cu;
	Nurb *nu;
	BevList *bl;
	Path *path;
	PathPoint *pp, *p0, *p1, *p2, *p3;
	float fac;
	float data[4];
	int cycl = 0, s0, s1, s2, s3;
	ListBase *nurbs;

	if (ob == NULL || ob->type != OB_CURVE) return 0;
	cu = ob->data;
	if (ob->runtime.curve_cache == NULL || ob->runtime.curve_cache->path == NULL || ob->runtime.curve_cache->path->data == NULL) {
		printf("no path!\n");
		return 0;
	}
	path = ob->runtime.curve_cache->path;
	pp = path->data;

	/* test for cyclic */
	bl = ob->runtime.curve_cache->bev.first;
	if (!bl) return 0;
	if (!bl->nr) return 0;
	if (bl->poly > -1) cycl = 1;

	/* values below zero for non-cyclic curves give strange results */
	BLI_assert(cycl || ctime >= 0.0f);

	ctime *= (path->len - 1);

	s1 = (int)floor(ctime);
	fac = (float)(s1 + 1) - ctime;

	/* path->len is corrected for cyclic */
	s0 = interval_test(0, path->len - 1 - cycl, s1 - 1, cycl);
	s1 = interval_test(0, path->len - 1 - cycl, s1, cycl);
	s2 = interval_test(0, path->len - 1 - cycl, s1 + 1, cycl);
	s3 = interval_test(0, path->len - 1 - cycl, s1 + 2, cycl);

	p0 = pp + s0;
	p1 = pp + s1;
	p2 = pp + s2;
	p3 = pp + s3;

	/* NOTE: commented out for follow constraint
	 *
	 *       If it's ever be uncommented watch out for curve_deform_verts()
	 *       which used to temporary set CU_FOLLOW flag for the curve and no
	 *       longer does it (because of threading issues of such a thing.
	 */
	//if (cu->flag & CU_FOLLOW) {

	key_curve_tangent_weights(1.0f - fac, data, KEY_BSPLINE);

	interp_v3_v3v3v3v3(dir, p0->vec, p1->vec, p2->vec, p3->vec, data);

	/* make compatible with vectoquat */
	negate_v3(dir);
	//}

	nurbs = BKE_curve_editNurbs_get(cu);
	if (!nurbs)
		nurbs = &cu->nurb;
	nu = nurbs->first;

	/* make sure that first and last frame are included in the vectors here  */
	if (nu->type == CU_POLY) key_curve_position_weights(1.0f - fac, data, KEY_LINEAR);
	else if (nu->type == CU_BEZIER) key_curve_position_weights(1.0f - fac, data, KEY_LINEAR);
	else if (s0 == s1 || p2 == p3) key_curve_position_weights(1.0f - fac, data, KEY_CARDINAL);
	else key_curve_position_weights(1.0f - fac, data, KEY_BSPLINE);

	vec[0] = data[0] * p0->vec[0] + data[1] * p1->vec[0] + data[2] * p2->vec[0] + data[3] * p3->vec[0]; /* X */
	vec[1] = data[0] * p0->vec[1] + data[1] * p1->vec[1] + data[2] * p2->vec[1] + data[3] * p3->vec[1]; /* Y */
	vec[2] = data[0] * p0->vec[2] + data[1] * p1->vec[2] + data[2] * p2->vec[2] + data[3] * p3->vec[2]; /* Z */
	vec[3] = data[0] * p0->vec[3] + data[1] * p1->vec[3] + data[2] * p2->vec[3] + data[3] * p3->vec[3]; /* Tilt, should not be needed since we have quat still used */

	if (quat) {
		float totfac, q1[4], q2[4];

		totfac = data[0] + data[3];
		if (totfac > FLT_EPSILON) interp_qt_qtqt(q1, p0->quat, p3->quat, data[3] / totfac);
		else copy_qt_qt(q1, p1->quat);

		totfac = data[1] + data[2];
		if (totfac > FLT_EPSILON) interp_qt_qtqt(q2, p1->quat, p2->quat, data[2] / totfac);
		else copy_qt_qt(q2, p3->quat);

		totfac = data[0] + data[1] + data[2] + data[3];
		if (totfac > FLT_EPSILON) interp_qt_qtqt(quat, q1, q2, (data[1] + data[2]) / totfac);
		else copy_qt_qt(quat, q2);
	}

	if (radius)
		*radius = data[0] * p0->radius + data[1] * p1->radius + data[2] * p2->radius + data[3] * p3->radius;

	if (weight)
		*weight = data[0] * p0->weight + data[1] * p1->weight + data[2] * p2->weight + data[3] * p3->weight;

	return 1;
}<|MERGE_RESOLUTION|>--- conflicted
+++ resolved
@@ -324,7 +324,6 @@
 static void motionpaths_calc_update_scene(Main *bmain,
                                           struct Depsgraph *depsgraph)
 {
-<<<<<<< HEAD
 	/* Do all updates
 	 *  - if this is too slow, resort to using a more efficient way
 	 *    that doesn't force complete update, but for now, this is the
@@ -334,46 +333,6 @@
 	 * with the new depsgraph due to unsorted nature of bases.
 	 *
 	 * TODO(sergey): Use evaluation context dedicated to motion paths.
-=======
-#if 1 // 'production' optimizations always on
-	/* rigid body simulation needs complete update to work correctly for now */
-	/* RB_TODO investigate if we could avoid updating everything */
-	if (BKE_scene_check_rigidbody_active(scene)) {
-		BKE_scene_update_for_newframe(bmain->eval_ctx, bmain, scene, scene->lay);
-	}
-	else { /* otherwise we can optimize by restricting updates */
-		Base *base, *last = NULL;
-
-		/* only stuff that moves or needs display still */
-		DAG_scene_update_flags(bmain, scene, scene->lay, true, false);
-
-		/* find the last object with the tag
-		 * - all those afterwards are assumed to not be relevant for our calculations
-		 */
-		/* optimize further by moving out... */
-		for (base = scene->base.first; base; base = base->next) {
-			if (base->object->flag & BA_TEMP_TAG)
-				last = base;
-		}
-
-		/* perform updates for tagged objects */
-		/* XXX: this will break if rigs depend on scene or other data that
-		 * is animated but not attached to/updatable from objects */
-		for (base = scene->base.first; base; base = base->next) {
-			/* update this object */
-			BKE_object_handle_update(bmain, bmain->eval_ctx, scene, base->object);
-
-			/* if this is the last one we need to update, let's stop to save some time */
-			if (base == last)
-				break;
-		}
-	}
-#else // original, 'always correct' version
-	/* do all updates
-	 * - if this is too slow, resort to using a more efficient way
-	 *   that doesn't force complete update, but for now, this is the
-	 *   most accurate way!
->>>>>>> d7f55c4f
 	 */
 	BKE_scene_graph_update_for_newframe(depsgraph, bmain);
 }
