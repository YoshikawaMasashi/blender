/*
 * This program is free software; you can redistribute it and/or
 * modify it under the terms of the GNU General Public License
 * as published by the Free Software Foundation; either version 2
 * of the License, or (at your option) any later version.
 *
 * This program is distributed in the hope that it will be useful,
 * but WITHOUT ANY WARRANTY; without even the implied warranty of
 * MERCHANTABILITY or FITNESS FOR A PARTICULAR PURPOSE.  See the
 * GNU General Public License for more details.
 *
 * You should have received a copy of the GNU General Public License
 * along with this program; if not, write to the Free Software Foundation,
 * Inc., 51 Franklin Street, Fifth Floor, Boston, MA 02110-1301, USA.
 */

/** \file
 * \ingroup bke
 */

#include "MEM_guardedalloc.h"

#include "DNA_defaults.h"
#include "DNA_material_types.h"
#include "DNA_object_types.h"
#include "DNA_scene_types.h"
#include "DNA_volume_types.h"

#include "BLI_compiler_compat.h"
#include "BLI_fileops.h"
#include "BLI_float3.hh"
#include "BLI_float4x4.hh"
#include "BLI_ghash.h"
#include "BLI_index_range.hh"
#include "BLI_map.hh"
#include "BLI_math.h"
#include "BLI_path_util.h"
#include "BLI_string.h"
#include "BLI_string_ref.hh"
#include "BLI_task.hh"
#include "BLI_utildefines.h"

#include "BKE_anim_data.h"
#include "BKE_geometry_set.hh"
#include "BKE_global.h"
#include "BKE_idtype.h"
#include "BKE_lib_id.h"
#include "BKE_lib_query.h"
#include "BKE_lib_remap.h"
#include "BKE_main.h"
#include "BKE_modifier.h"
#include "BKE_object.h"
#include "BKE_packedFile.h"
#include "BKE_report.h"
#include "BKE_scene.h"
#include "BKE_volume.h"

#include "BLT_translation.h"

#include "DEG_depsgraph_query.h"

#include "BLO_read_write.h"

#include "CLG_log.h"

#ifdef WITH_OPENVDB
static CLG_LogRef LOG = {"bke.volume"};
#endif

#define VOLUME_FRAME_NONE INT_MAX

using blender::float3;
using blender::float4x4;
using blender::IndexRange;
using blender::StringRef;

#ifdef WITH_OPENVDB
#  include <atomic>
#  include <list>
#  include <mutex>
#  include <unordered_set>

#  include <openvdb/openvdb.h>
#  include <openvdb/points/PointDataGrid.h>
#  include <openvdb/tools/GridTransformer.h>

/* Global Volume File Cache
 *
 * Global cache of grids read from VDB files. This is used for sharing grids
 * between multiple volume datablocks with the same filepath, and sharing grids
 * between original and copy-on-write datablocks created by the depsgraph.
 *
 * There are two types of users. Some datablocks only need the grid metadata,
 * example an original datablock volume showing the list of grids in the
 * properties editor. Other datablocks also need the tree and voxel data, for
 * rendering for example. So, depending on the users the grid in the cache may
 * have a tree or not.
 *
 * When the number of users drops to zero, the grid data is immediately deleted.
 *
 * TODO: also add a cache for OpenVDB files rather than individual grids,
 * so getting the list of grids is also cached.
 * TODO: Further, we could cache openvdb::io::File so that loading a grid
 * does not re-open it every time. But then we have to take care not to run
 * out of file descriptors or prevent other applications from writing to it.
 */

static struct VolumeFileCache {
  /* Cache Entry */
  struct Entry {
    Entry(const std::string &filepath, const openvdb::GridBase::Ptr &grid)
        : filepath(filepath),
          grid_name(grid->getName()),
          grid(grid),
          is_loaded(false),
          num_metadata_users(0),
          num_tree_users(0)
    {
    }

    Entry(const Entry &other)
        : filepath(other.filepath),
          grid_name(other.grid_name),
          grid(other.grid),
          is_loaded(other.is_loaded),
          num_metadata_users(0),
          num_tree_users(0)
    {
    }

    /* Returns the original grid or a simplified version depending on the given #simplify_level. */
    openvdb::GridBase::Ptr simplified_grid(const int simplify_level)
    {
      BLI_assert(simplify_level >= 0);
      if (simplify_level == 0 || !is_loaded) {
        return grid;
      }

      std::lock_guard<std::mutex> lock(mutex);
      return simplified_grids.lookup_or_add_cb(simplify_level, [&]() {
        const float resolution_factor = 1.0f / (1 << simplify_level);
        const VolumeGridType grid_type = BKE_volume_grid_type_openvdb(*grid);
        return BKE_volume_grid_create_with_changed_resolution(grid_type, *grid, resolution_factor);
      });
    }

    /* Unique key: filename + grid name. */
    std::string filepath;
    std::string grid_name;

    /* OpenVDB grid. */
    openvdb::GridBase::Ptr grid;

    /* Simplified versions of #grid. The integer key is the simplification level. */
    blender::Map<int, openvdb::GridBase::Ptr> simplified_grids;

    /* Has the grid tree been loaded? */
    mutable bool is_loaded;
    /* Error message if an error occurred while loading. */
    std::string error_msg;
    /* User counting. */
    int num_metadata_users;
    int num_tree_users;
    /* Mutex for on-demand reading of tree. */
    mutable std::mutex mutex;
  };

  struct EntryHasher {
    std::size_t operator()(const Entry &entry) const
    {
      std::hash<std::string> string_hasher;
      return BLI_ghashutil_combine_hash(string_hasher(entry.filepath),
                                        string_hasher(entry.grid_name));
    }
  };

  struct EntryEqual {
    bool operator()(const Entry &a, const Entry &b) const
    {
      return a.filepath == b.filepath && a.grid_name == b.grid_name;
    }
  };

  /* Cache */
  ~VolumeFileCache()
  {
    BLI_assert(cache.empty());
  }

  Entry *add_metadata_user(const Entry &template_entry)
  {
    std::lock_guard<std::mutex> lock(mutex);
    EntrySet::iterator it = cache.find(template_entry);
    if (it == cache.end()) {
      it = cache.emplace(template_entry).first;
    }

    /* Casting const away is weak, but it's convenient having key and value in one. */
    Entry &entry = (Entry &)*it;
    entry.num_metadata_users++;

    /* NOTE: pointers to unordered_set values are not invalidated when adding
     * or removing other values. */
    return &entry;
  }

  void copy_user(Entry &entry, const bool tree_user)
  {
    std::lock_guard<std::mutex> lock(mutex);
    if (tree_user) {
      entry.num_tree_users++;
    }
    else {
      entry.num_metadata_users++;
    }
  }

  void remove_user(Entry &entry, const bool tree_user)
  {
    std::lock_guard<std::mutex> lock(mutex);
    if (tree_user) {
      entry.num_tree_users--;
    }
    else {
      entry.num_metadata_users--;
    }
    update_for_remove_user(entry);
  }

  void change_to_tree_user(Entry &entry)
  {
    std::lock_guard<std::mutex> lock(mutex);
    entry.num_tree_users++;
    entry.num_metadata_users--;
    update_for_remove_user(entry);
  }

  void change_to_metadata_user(Entry &entry)
  {
    std::lock_guard<std::mutex> lock(mutex);
    entry.num_metadata_users++;
    entry.num_tree_users--;
    update_for_remove_user(entry);
  }

 protected:
  void update_for_remove_user(Entry &entry)
  {
    if (entry.num_metadata_users + entry.num_tree_users == 0) {
      cache.erase(entry);
    }
    else if (entry.num_tree_users == 0) {
      /* Note we replace the grid rather than clearing, so that if there is
       * any other shared pointer to the grid it will keep the tree. */
      entry.grid = entry.grid->copyGridWithNewTree();
      entry.simplified_grids.clear();
      entry.is_loaded = false;
    }
  }

  /* Cache contents */
  using EntrySet = std::unordered_set<Entry, EntryHasher, EntryEqual>;
  EntrySet cache;
  /* Mutex for multithreaded access. */
  std::mutex mutex;
} GLOBAL_CACHE;

/* VolumeGrid
 *
 * Wrapper around OpenVDB grid. Grids loaded from OpenVDB files are always
 * stored in the global cache. Procedurally generated grids are not. */

struct VolumeGrid {
  VolumeGrid(const VolumeFileCache::Entry &template_entry, const int simplify_level)
      : entry(nullptr), simplify_level(simplify_level), is_loaded(false)
  {
    entry = GLOBAL_CACHE.add_metadata_user(template_entry);
  }

  VolumeGrid(const openvdb::GridBase::Ptr &grid)
      : entry(nullptr), local_grid(grid), is_loaded(true)
  {
  }

  VolumeGrid(const VolumeGrid &other)
      : entry(other.entry),
        simplify_level(other.simplify_level),
        local_grid(other.local_grid),
        is_loaded(other.is_loaded)
  {
    if (entry) {
      GLOBAL_CACHE.copy_user(*entry, is_loaded);
    }
  }

  ~VolumeGrid()
  {
    if (entry) {
      GLOBAL_CACHE.remove_user(*entry, is_loaded);
    }
  }

  void load(const char *volume_name, const char *filepath) const
  {
    /* If already loaded or not file-backed, nothing to do. */
    if (is_loaded || entry == nullptr) {
      return;
    }

    /* Double-checked lock. */
    std::lock_guard<std::mutex> lock(entry->mutex);
    if (is_loaded) {
      return;
    }

    /* Change metadata user to tree user. */
    GLOBAL_CACHE.change_to_tree_user(*entry);

    /* If already loaded by another user, nothing further to do. */
    if (entry->is_loaded) {
      is_loaded = true;
      return;
    }

    /* Load grid from file. */
    CLOG_INFO(&LOG, 1, "Volume %s: load grid '%s'", volume_name, name());

    openvdb::io::File file(filepath);

    /* Isolate file loading since that's potentially multithreaded and we are
     * holding a mutex lock. */
    blender::threading::isolate_task([&] {
      try {
        file.setCopyMaxBytes(0);
        file.open();
        openvdb::GridBase::Ptr vdb_grid = file.readGrid(name());
        entry->grid->setTree(vdb_grid->baseTreePtr());
      }
      catch (const openvdb::IoError &e) {
        entry->error_msg = e.what();
      }
    });

    std::atomic_thread_fence(std::memory_order_release);
    entry->is_loaded = true;
    is_loaded = true;
  }

  void unload(const char *volume_name) const
  {
    /* Not loaded or not file-backed, nothing to do. */
    if (!is_loaded || entry == nullptr) {
      return;
    }

    /* Double-checked lock. */
    std::lock_guard<std::mutex> lock(entry->mutex);
    if (!is_loaded) {
      return;
    }

    CLOG_INFO(&LOG, 1, "Volume %s: unload grid '%s'", volume_name, name());

    /* Change tree user to metadata user. */
    GLOBAL_CACHE.change_to_metadata_user(*entry);

    /* Indicate we no longer have a tree. The actual grid may still
     * have it due to another user. */
    std::atomic_thread_fence(std::memory_order_release);
    is_loaded = false;
  }

  void clear_reference(const char *UNUSED(volume_name))
  {
    /* Clear any reference to a grid in the file cache. */
    local_grid = grid()->copyGridWithNewTree();
    if (entry) {
      GLOBAL_CACHE.remove_user(*entry, is_loaded);
      entry = nullptr;
    }
    is_loaded = true;
  }

  void duplicate_reference(const char *volume_name, const char *filepath)
  {
    /* Make a deep copy of the grid and remove any reference to a grid in the
     * file cache. Load file grid into memory first if needed. */
    load(volume_name, filepath);
    /* TODO: avoid deep copy if we are the only user. */
    local_grid = grid()->deepCopyGrid();
    if (entry) {
      GLOBAL_CACHE.remove_user(*entry, is_loaded);
      entry = nullptr;
    }
    is_loaded = true;
  }

  const char *name() const
  {
    /* Don't use vdb.getName() since it copies the string, we want a pointer to the
     * original so it doesn't get freed out of scope. */
    openvdb::StringMetadata::ConstPtr name_meta =
        main_grid()->getMetadata<openvdb::StringMetadata>(openvdb::GridBase::META_GRID_NAME);
    return (name_meta) ? name_meta->value().c_str() : "";
  }

  const char *error_message() const
  {
    if (is_loaded && entry && !entry->error_msg.empty()) {
      return entry->error_msg.c_str();
    }

    return nullptr;
  }

  bool grid_is_loaded() const
  {
    return is_loaded;
  }

  openvdb::GridBase::Ptr grid() const
  {
    if (entry) {
      return entry->simplified_grid(simplify_level);
    }
    return local_grid;
  }

  void set_simplify_level(const int simplify_level)
  {
    BLI_assert(simplify_level >= 0);
    this->simplify_level = simplify_level;
  }

 private:
  const openvdb::GridBase::Ptr &main_grid() const
  {
    return (entry) ? entry->grid : local_grid;
  }

 protected:
  /* File cache entry when grid comes directly from a file and may be shared
   * with other volume datablocks. */
  VolumeFileCache::Entry *entry;
  /* If this volume grid is in the global file cache, we can reference a simplified version of it,
   * instead of the original high resolution grid. */
  int simplify_level = 0;
  /* OpenVDB grid if it's not shared through the file cache. */
  openvdb::GridBase::Ptr local_grid;
  /**
   * Indicates if the tree has been loaded for this grid. Note that vdb.tree()
   * may actually be loaded by another user while this is false. But only after
   * calling load() and is_loaded changes to true is it safe to access.
   *
   * Const write access to this must be protected by `entry->mutex`.
   */
  mutable bool is_loaded;
};

/* Volume Grid Vector
 *
 * List of grids contained in a volume datablock. This is runtime-only data,
 * the actual grids are always saved in a VDB file. */

struct VolumeGridVector : public std::list<VolumeGrid> {
  VolumeGridVector() : metadata(new openvdb::MetaMap())
  {
    filepath[0] = '\0';
  }

  VolumeGridVector(const VolumeGridVector &other)
      : std::list<VolumeGrid>(other), error_msg(other.error_msg), metadata(other.metadata)
  {
    memcpy(filepath, other.filepath, sizeof(filepath));
  }

  bool is_loaded() const
  {
    return filepath[0] != '\0';
  }

  void clear_all()
  {
    std::list<VolumeGrid>::clear();
    filepath[0] = '\0';
    error_msg.clear();
    metadata.reset();
  }

  /* Mutex for file loading of grids list. Const write access to the fields after this must be
   * protected by locking with this mutex. */
  mutable std::mutex mutex;
  /* Absolute file path that grids have been loaded from. */
  char filepath[FILE_MAX];
  /* File loading error message. */
  std::string error_msg;
  /* File Metadata. */
  openvdb::MetaMap::Ptr metadata;
};
#endif

/* Module */

void BKE_volumes_init()
{
#ifdef WITH_OPENVDB
  openvdb::initialize();
#endif
}

/* Volume datablock */

static void volume_init_data(ID *id)
{
  Volume *volume = (Volume *)id;
  BLI_assert(MEMCMP_STRUCT_AFTER_IS_ZERO(volume, id));

  MEMCPY_STRUCT_AFTER(volume, DNA_struct_default_get(Volume), id);

  BKE_volume_init_grids(volume);
}

static void volume_copy_data(Main *UNUSED(bmain),
                             ID *id_dst,
                             const ID *id_src,
                             const int UNUSED(flag))
{
  Volume *volume_dst = (Volume *)id_dst;
  const Volume *volume_src = (const Volume *)id_src;

  if (volume_src->packedfile) {
    volume_dst->packedfile = BKE_packedfile_duplicate(volume_src->packedfile);
  }

  volume_dst->mat = (Material **)MEM_dupallocN(volume_src->mat);
#ifdef WITH_OPENVDB
  if (volume_src->runtime.grids) {
    const VolumeGridVector &grids_src = *(volume_src->runtime.grids);
    volume_dst->runtime.grids = OBJECT_GUARDED_NEW(VolumeGridVector, grids_src);
  }
#endif

  volume_dst->batch_cache = nullptr;
}

static void volume_free_data(ID *id)
{
  Volume *volume = (Volume *)id;
  BKE_animdata_free(&volume->id, false);
  BKE_volume_batch_cache_free(volume);
  MEM_SAFE_FREE(volume->mat);
#ifdef WITH_OPENVDB
  OBJECT_GUARDED_SAFE_DELETE(volume->runtime.grids, VolumeGridVector);
#endif
}

static void volume_foreach_id(ID *id, LibraryForeachIDData *data)
{
  Volume *volume = (Volume *)id;
  for (int i = 0; i < volume->totcol; i++) {
    BKE_LIB_FOREACHID_PROCESS_IDSUPER(data, volume->mat[i], IDWALK_CB_USER);
  }
}

static void volume_foreach_cache(ID *id,
                                 IDTypeForeachCacheFunctionCallback function_callback,
                                 void *user_data)
{
  Volume *volume = (Volume *)id;
  IDCacheKey key = {
      /* id_session_uuid */ id->session_uuid,
      /*offset_in_ID*/ offsetof(Volume, runtime.grids),
      /* cache_v */ volume->runtime.grids,
  };

  function_callback(id, &key, (void **)&volume->runtime.grids, 0, user_data);
}

static void volume_blend_write(BlendWriter *writer, ID *id, const void *id_address)
{
  Volume *volume = (Volume *)id;
  const bool is_undo = BLO_write_is_undo(writer);

  /* Clean up, important in undo case to reduce false detection of changed datablocks. */
  volume->runtime.grids = nullptr;

  /* Do not store packed files in case this is a library override ID. */
  if (ID_IS_OVERRIDE_LIBRARY(volume) && !is_undo) {
    volume->packedfile = nullptr;
  }

  /* write LibData */
  BLO_write_id_struct(writer, Volume, id_address, &volume->id);
  BKE_id_blend_write(writer, &volume->id);

  /* direct data */
  BLO_write_pointer_array(writer, volume->totcol, volume->mat);
  if (volume->adt) {
    BKE_animdata_blend_write(writer, volume->adt);
  }

  BKE_packedfile_blend_write(writer, volume->packedfile);
}

static void volume_blend_read_data(BlendDataReader *reader, ID *id)
{
  Volume *volume = (Volume *)id;
  BLO_read_data_address(reader, &volume->adt);
  BKE_animdata_blend_read_data(reader, volume->adt);

  BKE_packedfile_blend_read(reader, &volume->packedfile);
  volume->runtime.frame = 0;

  /* materials */
  BLO_read_pointer_array(reader, (void **)&volume->mat);
}

static void volume_blend_read_lib(BlendLibReader *reader, ID *id)
{
  Volume *volume = (Volume *)id;
  /* Needs to be done *after* cache pointers are restored (call to
   * `foreach_cache`/`blo_cache_storage_entry_restore_in_new`), easier for now to do it in
   * lib_link... */
  BKE_volume_init_grids(volume);

  for (int a = 0; a < volume->totcol; a++) {
    BLO_read_id_address(reader, volume->id.lib, &volume->mat[a]);
  }
}

static void volume_blend_read_expand(BlendExpander *expander, ID *id)
{
  Volume *volume = (Volume *)id;
  for (int a = 0; a < volume->totcol; a++) {
    BLO_expand(expander, volume->mat[a]);
  }
}

IDTypeInfo IDType_ID_VO = {
    /* id_code */ ID_VO,
    /* id_filter */ FILTER_ID_VO,
    /* main_listbase_index */ INDEX_ID_VO,
    /* struct_size */ sizeof(Volume),
    /* name */ "Volume",
    /* name_plural */ "volumes",
    /* translation_context */ BLT_I18NCONTEXT_ID_VOLUME,
    /* flags */ IDTYPE_FLAGS_APPEND_IS_REUSABLE,

    /* init_data */ volume_init_data,
    /* copy_data */ volume_copy_data,
    /* free_data */ volume_free_data,
    /* make_local */ nullptr,
    /* foreach_id */ volume_foreach_id,
    /* foreach_cache */ volume_foreach_cache,
    /* owner_get */ nullptr,

    /* blend_write */ volume_blend_write,
    /* blend_read_data */ volume_blend_read_data,
    /* blend_read_lib */ volume_blend_read_lib,
    /* blend_read_expand */ volume_blend_read_expand,

    /* blend_read_undo_preserve */ nullptr,

    /* lib_override_apply_post */ nullptr,
};

void BKE_volume_init_grids(Volume *volume)
{
#ifdef WITH_OPENVDB
  if (volume->runtime.grids == nullptr) {
    volume->runtime.grids = OBJECT_GUARDED_NEW(VolumeGridVector);
  }
#else
  UNUSED_VARS(volume);
#endif
}

void *BKE_volume_add(Main *bmain, const char *name)
{
  Volume *volume = (Volume *)BKE_id_new(bmain, ID_VO, name);

  return volume;
}

/* Sequence */

static int volume_sequence_frame(const Depsgraph *depsgraph, const Volume *volume)
{
  if (!volume->is_sequence) {
    return 0;
  }

  char filepath[FILE_MAX];
  STRNCPY(filepath, volume->filepath);
  int path_frame, path_digits;
  if (!(volume->is_sequence && BLI_path_frame_get(filepath, &path_frame, &path_digits))) {
    return 0;
  }

  const int scene_frame = DEG_get_ctime(depsgraph);
  const VolumeSequenceMode mode = (VolumeSequenceMode)volume->sequence_mode;
  const int frame_duration = volume->frame_duration;
  const int frame_start = volume->frame_start;
  const int frame_offset = volume->frame_offset;

  if (frame_duration == 0) {
    return VOLUME_FRAME_NONE;
  }

  int frame = scene_frame - frame_start + 1;

  switch (mode) {
    case VOLUME_SEQUENCE_CLIP: {
      if (frame < 1 || frame > frame_duration) {
        return VOLUME_FRAME_NONE;
      }
      break;
    }
    case VOLUME_SEQUENCE_EXTEND: {
      frame = clamp_i(frame, 1, frame_duration);
      break;
    }
    case VOLUME_SEQUENCE_REPEAT: {
      frame = frame % frame_duration;
      if (frame < 0) {
        frame += frame_duration;
      }
      if (frame == 0) {
        frame = frame_duration;
      }
      break;
    }
    case VOLUME_SEQUENCE_PING_PONG: {
      const int pingpong_duration = frame_duration * 2 - 2;
      frame = frame % pingpong_duration;
      if (frame < 0) {
        frame += pingpong_duration;
      }
      if (frame == 0) {
        frame = pingpong_duration;
      }
      if (frame > frame_duration) {
        frame = frame_duration * 2 - frame;
      }
      break;
    }
  }

  /* Important to apply after, else we can't loop on e.g. frames 100 - 110. */
  frame += frame_offset;

  return frame;
}

#ifdef WITH_OPENVDB
static void volume_filepath_get(const Main *bmain, const Volume *volume, char r_filepath[FILE_MAX])
{
  BLI_strncpy(r_filepath, volume->filepath, FILE_MAX);
  BLI_path_abs(r_filepath, ID_BLEND_PATH(bmain, &volume->id));

  int path_frame, path_digits;
  if (volume->is_sequence && BLI_path_frame_get(r_filepath, &path_frame, &path_digits)) {
    char ext[32];
    BLI_path_frame_strip(r_filepath, ext);
    BLI_path_frame(r_filepath, volume->runtime.frame, path_digits);
    BLI_path_extension_ensure(r_filepath, FILE_MAX, ext);
  }
}
#endif

/* File Load */

bool BKE_volume_is_loaded(const Volume *volume)
{
#ifdef WITH_OPENVDB
  /* Test if there is a file to load, or if already loaded. */
  return (volume->filepath[0] == '\0' || volume->runtime.grids->is_loaded());
#else
  UNUSED_VARS(volume);
  return true;
#endif
}

bool BKE_volume_load(const Volume *volume, const Main *bmain)
{
#ifdef WITH_OPENVDB
  const VolumeGridVector &const_grids = *volume->runtime.grids;

  if (volume->runtime.frame == VOLUME_FRAME_NONE) {
    /* Skip loading this frame, outside of sequence range. */
    return true;
  }

  if (BKE_volume_is_loaded(volume)) {
    return const_grids.error_msg.empty();
  }

  /* Double-checked lock. */
  std::lock_guard<std::mutex> lock(const_grids.mutex);
  if (BKE_volume_is_loaded(volume)) {
    return const_grids.error_msg.empty();
  }

  /* Guarded by the lock, we can continue to access the grid vector,
   * adding error messages or a new grid, etc. */
  VolumeGridVector &grids = const_cast<VolumeGridVector &>(const_grids);

  /* Get absolute file path at current frame. */
  const char *volume_name = volume->id.name + 2;
  char filepath[FILE_MAX];
  volume_filepath_get(bmain, volume, filepath);

  CLOG_INFO(&LOG, 1, "Volume %s: load %s", volume_name, filepath);

  /* Test if file exists. */
  if (!BLI_exists(filepath)) {
    char filename[FILE_MAX];
    BLI_split_file_part(filepath, filename, sizeof(filename));
    grids.error_msg = filename + std::string(" not found");
    CLOG_INFO(&LOG, 1, "Volume %s: %s", volume_name, grids.error_msg.c_str());
    return false;
  }

  /* Open OpenVDB file. */
  openvdb::io::File file(filepath);
  openvdb::GridPtrVec vdb_grids;

  try {
    file.setCopyMaxBytes(0);
    file.open();
    vdb_grids = *(file.readAllGridMetadata());
    grids.metadata = file.getMetadata();
  }
  catch (const openvdb::IoError &e) {
    grids.error_msg = e.what();
    CLOG_INFO(&LOG, 1, "Volume %s: %s", volume_name, grids.error_msg.c_str());
  }

  /* Add grids read from file to own vector, filtering out any NULL pointers. */
  for (const openvdb::GridBase::Ptr &vdb_grid : vdb_grids) {
    if (vdb_grid) {
      VolumeFileCache::Entry template_entry(filepath, vdb_grid);
      grids.emplace_back(template_entry, volume->runtime.default_simplify_level);
    }
  }

  BLI_strncpy(grids.filepath, filepath, FILE_MAX);

  return grids.error_msg.empty();
#else
  UNUSED_VARS(bmain, volume);
  return true;
#endif
}

void BKE_volume_unload(Volume *volume)
{
#ifdef WITH_OPENVDB
  VolumeGridVector &grids = *volume->runtime.grids;
  if (grids.filepath[0] != '\0') {
    const char *volume_name = volume->id.name + 2;
    CLOG_INFO(&LOG, 1, "Volume %s: unload", volume_name);
    grids.clear_all();
  }
#else
  UNUSED_VARS(volume);
#endif
}

/* File Save */

bool BKE_volume_save(const Volume *volume,
                     const Main *bmain,
                     ReportList *reports,
                     const char *filepath)
{
#ifdef WITH_OPENVDB
  if (!BKE_volume_load(volume, bmain)) {
    BKE_reportf(reports, RPT_ERROR, "Could not load volume for writing");
    return false;
  }

  VolumeGridVector &grids = *volume->runtime.grids;
  openvdb::GridCPtrVec vdb_grids;

  for (VolumeGrid &grid : grids) {
    vdb_grids.push_back(BKE_volume_grid_openvdb_for_read(volume, &grid));
  }

  try {
    openvdb::io::File file(filepath);
    file.write(vdb_grids, *grids.metadata);
    file.close();
  }
  catch (const openvdb::IoError &e) {
    BKE_reportf(reports, RPT_ERROR, "Could not write volume: %s", e.what());
    return false;
  }

  return true;
#else
  UNUSED_VARS(volume, bmain, reports, filepath);
  return false;
#endif
}

bool BKE_volume_min_max(const Volume *volume, float3 &r_min, float3 &r_max)
{
  bool have_minmax = false;
#ifdef WITH_OPENVDB
  /* TODO: if we know the volume is going to be displayed, it may be good to
   * load it as part of dependency graph evaluation for better threading. We
   * could also share the bounding box computation in the global volume cache. */
  if (BKE_volume_load(const_cast<Volume *>(volume), G.main)) {
    for (const int i : IndexRange(BKE_volume_num_grids(volume))) {
      const VolumeGrid *volume_grid = BKE_volume_grid_get_for_read(volume, i);
      openvdb::GridBase::ConstPtr grid = BKE_volume_grid_openvdb_for_read(volume, volume_grid);
      float3 grid_min;
      float3 grid_max;
      if (BKE_volume_grid_bounds(grid, grid_min, grid_max)) {
        DO_MIN(grid_min, r_min);
        DO_MAX(grid_max, r_max);
        have_minmax = true;
      }
    }
  }
#else
  UNUSED_VARS(volume, r_min, r_max);
#endif
  return have_minmax;
}

BoundBox *BKE_volume_boundbox_get(Object *ob)
{
  BLI_assert(ob->type == OB_VOLUME);

  if (ob->runtime.bb != nullptr && (ob->runtime.bb->flag & BOUNDBOX_DIRTY) == 0) {
    return ob->runtime.bb;
  }

  if (ob->runtime.bb == nullptr) {
    ob->runtime.bb = (BoundBox *)MEM_callocN(sizeof(BoundBox), __func__);
  }

  const Volume *volume = (Volume *)ob->data;

  float3 min, max;
  INIT_MINMAX(min, max);
  if (!BKE_volume_min_max(volume, min, max)) {
    min = float3(-1);
    max = float3(1);
  }

  BKE_boundbox_init_from_minmax(ob->runtime.bb, min, max);

  return ob->runtime.bb;
}

bool BKE_volume_is_y_up(const Volume *volume)
{
  /* Simple heuristic for common files to open the right way up. */
#ifdef WITH_OPENVDB
  VolumeGridVector &grids = *volume->runtime.grids;
  if (grids.metadata) {
    openvdb::StringMetadata::ConstPtr creator =
        grids.metadata->getMetadata<openvdb::StringMetadata>("creator");
    if (!creator) {
      creator = grids.metadata->getMetadata<openvdb::StringMetadata>("Creator");
    }
    return (creator && creator->str().rfind("Houdini", 0) == 0);
  }
#else
  UNUSED_VARS(volume);
#endif

  return false;
}

bool BKE_volume_is_points_only(const Volume *volume)
{
  int num_grids = BKE_volume_num_grids(volume);
  if (num_grids == 0) {
    return false;
  }

  for (int i = 0; i < num_grids; i++) {
    const VolumeGrid *grid = BKE_volume_grid_get_for_read(volume, i);
    if (BKE_volume_grid_type(grid) != VOLUME_GRID_POINTS) {
      return false;
    }
  }

  return true;
}

/* Dependency Graph */

static void volume_update_simplify_level(Volume *volume, const Depsgraph *depsgraph)
{
#ifdef WITH_OPENVDB
  const int simplify_level = BKE_volume_simplify_level(depsgraph);
  if (volume->runtime.grids) {
    for (VolumeGrid &grid : *volume->runtime.grids) {
      grid.set_simplify_level(simplify_level);
    }
  }
  volume->runtime.default_simplify_level = simplify_level;
#else
  UNUSED_VARS(volume, depsgraph);
#endif
}

static void volume_evaluate_modifiers(struct Depsgraph *depsgraph,
                                      struct Scene *scene,
                                      Object *object,
                                      GeometrySet &geometry_set)
{
  /* Modifier evaluation modes. */
  const bool use_render = (DEG_get_mode(depsgraph) == DAG_EVAL_RENDER);
  const int required_mode = use_render ? eModifierMode_Render : eModifierMode_Realtime;
  ModifierApplyFlag apply_flag = use_render ? MOD_APPLY_RENDER : MOD_APPLY_USECACHE;
  const ModifierEvalContext mectx = {depsgraph, object, apply_flag};

  /* Get effective list of modifiers to execute. Some effects like shape keys
   * are added as virtual modifiers before the user created modifiers. */
  VirtualModifierData virtualModifierData;
  ModifierData *md = BKE_modifiers_get_virtual_modifierlist(object, &virtualModifierData);

  /* Evaluate modifiers. */
  for (; md; md = md->next) {
    const ModifierTypeInfo *mti = (const ModifierTypeInfo *)BKE_modifier_get_info(
        (ModifierType)md->type);

    if (!BKE_modifier_is_enabled(scene, md, required_mode)) {
      continue;
    }

    if (mti->modifyGeometrySet) {
      mti->modifyGeometrySet(md, &mectx, &geometry_set);
    }
  }
}

void BKE_volume_eval_geometry(struct Depsgraph *depsgraph, Volume *volume)
{
  volume_update_simplify_level(volume, depsgraph);

  /* TODO: can we avoid modifier re-evaluation when frame did not change? */
  int frame = volume_sequence_frame(depsgraph, volume);
  if (frame != volume->runtime.frame) {
    BKE_volume_unload(volume);
    volume->runtime.frame = frame;
  }

  /* Flush back to original. */
  if (DEG_is_active(depsgraph)) {
    Volume *volume_orig = (Volume *)DEG_get_original_id(&volume->id);
    if (volume_orig->runtime.frame != volume->runtime.frame) {
      BKE_volume_unload(volume_orig);
      volume_orig->runtime.frame = volume->runtime.frame;
    }
  }
}

static Volume *take_volume_ownership_from_geometry_set(GeometrySet &geometry_set)
{
  if (!geometry_set.has<VolumeComponent>()) {
    return nullptr;
  }
  VolumeComponent &volume_component = geometry_set.get_component_for_write<VolumeComponent>();
  Volume *volume = volume_component.release();
  if (volume != nullptr) {
    /* Add back, but only as read-only non-owning component. */
    volume_component.replace(volume, GeometryOwnershipType::ReadOnly);
  }
  else {
    /* The component was empty, we can remove it. */
    geometry_set.remove<VolumeComponent>();
  }
  return volume;
}

void BKE_volume_data_update(struct Depsgraph *depsgraph, struct Scene *scene, Object *object)
{
  /* Free any evaluated data and restore original data. */
  BKE_object_free_derived_caches(object);

  /* Evaluate modifiers. */
  Volume *volume = (Volume *)object->data;
  GeometrySet geometry_set;
  geometry_set.replace_volume(volume, GeometryOwnershipType::ReadOnly);
  volume_evaluate_modifiers(depsgraph, scene, object, geometry_set);

  Volume *volume_eval = take_volume_ownership_from_geometry_set(geometry_set);

  /* If the geometry set did not contain a volume, we still create an empty one. */
  if (volume_eval == nullptr) {
    volume_eval = BKE_volume_new_for_eval(volume);
  }

  /* Assign evaluated object. */
  const bool eval_is_owned = (volume != volume_eval);
  BKE_object_eval_assign_data(object, &volume_eval->id, eval_is_owned);
  object->runtime.geometry_set_eval = new GeometrySet(std::move(geometry_set));
}

void BKE_volume_grids_backup_restore(Volume *volume, VolumeGridVector *grids, const char *filepath)
{
#ifdef WITH_OPENVDB
  /* Restore grids after datablock was re-copied from original by depsgraph,
   * we don't want to load them again if possible. */
  BLI_assert(volume->id.tag & LIB_TAG_COPIED_ON_WRITE);
  BLI_assert(volume->runtime.grids != nullptr && grids != nullptr);

  if (!grids->is_loaded()) {
    /* No grids loaded in CoW datablock, nothing lost by discarding. */
    OBJECT_GUARDED_DELETE(grids, VolumeGridVector);
  }
  else if (!STREQ(volume->filepath, filepath)) {
    /* Filepath changed, discard grids from CoW datablock. */
    OBJECT_GUARDED_DELETE(grids, VolumeGridVector);
  }
  else {
    /* Keep grids from CoW datablock. We might still unload them a little
     * later in BKE_volume_eval_geometry if the frame changes. */
    OBJECT_GUARDED_DELETE(volume->runtime.grids, VolumeGridVector);
    volume->runtime.grids = grids;
  }
#else
  UNUSED_VARS(volume, grids, filepath);
#endif
}

/* Draw Cache */

void (*BKE_volume_batch_cache_dirty_tag_cb)(Volume *volume, int mode) = nullptr;
void (*BKE_volume_batch_cache_free_cb)(Volume *volume) = nullptr;

void BKE_volume_batch_cache_dirty_tag(Volume *volume, int mode)
{
  if (volume->batch_cache) {
    BKE_volume_batch_cache_dirty_tag_cb(volume, mode);
  }
}

void BKE_volume_batch_cache_free(Volume *volume)
{
  if (volume->batch_cache) {
    BKE_volume_batch_cache_free_cb(volume);
  }
}

/* Grids */

int BKE_volume_num_grids(const Volume *volume)
{
#ifdef WITH_OPENVDB
  return volume->runtime.grids->size();
#else
  UNUSED_VARS(volume);
  return 0;
#endif
}

const char *BKE_volume_grids_error_msg(const Volume *volume)
{
#ifdef WITH_OPENVDB
  return volume->runtime.grids->error_msg.c_str();
#else
  UNUSED_VARS(volume);
  return "";
#endif
}

const char *BKE_volume_grids_frame_filepath(const Volume *volume)
{
#ifdef WITH_OPENVDB
  return volume->runtime.grids->filepath;
#else
  UNUSED_VARS(volume);
  return "";
#endif
}

const VolumeGrid *BKE_volume_grid_get_for_read(const Volume *volume, int grid_index)
{
#ifdef WITH_OPENVDB
  const VolumeGridVector &grids = *volume->runtime.grids;
  for (const VolumeGrid &grid : grids) {
    if (grid_index-- == 0) {
      return &grid;
    }
  }
  return nullptr;
#else
  UNUSED_VARS(volume, grid_index);
  return nullptr;
#endif
}

VolumeGrid *BKE_volume_grid_get_for_write(Volume *volume, int grid_index)
{
#ifdef WITH_OPENVDB
  VolumeGridVector &grids = *volume->runtime.grids;
  for (VolumeGrid &grid : grids) {
    if (grid_index-- == 0) {
      return &grid;
    }
  }
  return nullptr;
#else
  UNUSED_VARS(volume, grid_index);
  return nullptr;
#endif
}

const VolumeGrid *BKE_volume_grid_active_get_for_read(const Volume *volume)
{
  const int num_grids = BKE_volume_num_grids(volume);
  if (num_grids == 0) {
    return nullptr;
  }

  const int index = clamp_i(volume->active_grid, 0, num_grids - 1);
  return BKE_volume_grid_get_for_read(volume, index);
}

/* Tries to find a grid with the given name. Make sure that the volume has been loaded. */
const VolumeGrid *BKE_volume_grid_find_for_read(const Volume *volume, const char *name)
{
  int num_grids = BKE_volume_num_grids(volume);
  for (int i = 0; i < num_grids; i++) {
    const VolumeGrid *grid = BKE_volume_grid_get_for_read(volume, i);
    if (STREQ(BKE_volume_grid_name(grid), name)) {
      return grid;
    }
  }

  return nullptr;
}

const VolumeGrid *BKE_volume_grid_find_for_write(struct Volume *volume, const char *name)
{
  int num_grids = BKE_volume_num_grids(volume);
  for (int i = 0; i < num_grids; i++) {
    const VolumeGrid *grid = BKE_volume_grid_get_for_read(volume, i);
    if (STREQ(BKE_volume_grid_name(grid), name)) {
      return grid;
    }
  }

  return nullptr;
}

/* Grid Loading */

bool BKE_volume_grid_load(const Volume *volume, const VolumeGrid *grid)
{
#ifdef WITH_OPENVDB
  VolumeGridVector &grids = *volume->runtime.grids;
  const char *volume_name = volume->id.name + 2;
  grid->load(volume_name, grids.filepath);
  const char *error_msg = grid->error_message();
  if (error_msg) {
    grids.error_msg = error_msg;
    return false;
  }
  return true;
#else
  UNUSED_VARS(volume, grid);
  return true;
#endif
}

void BKE_volume_grid_unload(const Volume *volume, const VolumeGrid *grid)
{
#ifdef WITH_OPENVDB
  const char *volume_name = volume->id.name + 2;
  grid->unload(volume_name);
#else
  UNUSED_VARS(volume, grid);
#endif
}

bool BKE_volume_grid_is_loaded(const VolumeGrid *grid)
{
#ifdef WITH_OPENVDB
  return grid->grid_is_loaded();
#else
  UNUSED_VARS(grid);
  return true;
#endif
}

/* Grid Metadata */

const char *BKE_volume_grid_name(const VolumeGrid *volume_grid)
{
#ifdef WITH_OPENVDB
  return volume_grid->name();
#else
  UNUSED_VARS(volume_grid);
  return "density";
#endif
}

#ifdef WITH_OPENVDB
VolumeGridType BKE_volume_grid_type_openvdb(const openvdb::GridBase &grid)
{
  if (grid.isType<openvdb::FloatGrid>()) {
    return VOLUME_GRID_FLOAT;
  }
  if (grid.isType<openvdb::Vec3fGrid>()) {
    return VOLUME_GRID_VECTOR_FLOAT;
  }
  if (grid.isType<openvdb::BoolGrid>()) {
    return VOLUME_GRID_BOOLEAN;
  }
  if (grid.isType<openvdb::DoubleGrid>()) {
    return VOLUME_GRID_DOUBLE;
  }
  if (grid.isType<openvdb::Int32Grid>()) {
    return VOLUME_GRID_INT;
  }
  if (grid.isType<openvdb::Int64Grid>()) {
    return VOLUME_GRID_INT64;
  }
  if (grid.isType<openvdb::Vec3IGrid>()) {
    return VOLUME_GRID_VECTOR_INT;
  }
  if (grid.isType<openvdb::Vec3dGrid>()) {
    return VOLUME_GRID_VECTOR_DOUBLE;
  }
  if (grid.isType<openvdb::StringGrid>()) {
    return VOLUME_GRID_STRING;
  }
  if (grid.isType<openvdb::MaskGrid>()) {
    return VOLUME_GRID_MASK;
  }
  if (grid.isType<openvdb::points::PointDataGrid>()) {
    return VOLUME_GRID_POINTS;
  }
  return VOLUME_GRID_UNKNOWN;
}
#endif

VolumeGridType BKE_volume_grid_type(const VolumeGrid *volume_grid)
{
#ifdef WITH_OPENVDB
  const openvdb::GridBase::Ptr grid = volume_grid->grid();
  return BKE_volume_grid_type_openvdb(*grid);
#else
  UNUSED_VARS(volume_grid);
#endif
  return VOLUME_GRID_UNKNOWN;
}

int BKE_volume_grid_channels(const VolumeGrid *grid)
{
  switch (BKE_volume_grid_type(grid)) {
    case VOLUME_GRID_BOOLEAN:
    case VOLUME_GRID_FLOAT:
    case VOLUME_GRID_DOUBLE:
    case VOLUME_GRID_INT:
    case VOLUME_GRID_INT64:
    case VOLUME_GRID_MASK:
      return 1;
    case VOLUME_GRID_VECTOR_FLOAT:
    case VOLUME_GRID_VECTOR_DOUBLE:
    case VOLUME_GRID_VECTOR_INT:
      return 3;
    case VOLUME_GRID_STRING:
    case VOLUME_GRID_POINTS:
    case VOLUME_GRID_UNKNOWN:
      return 0;
  }

  return 0;
}

/* Transformation from index space to object space. */
void BKE_volume_grid_transform_matrix(const VolumeGrid *volume_grid, float mat[4][4])
{
#ifdef WITH_OPENVDB
  const openvdb::GridBase::Ptr grid = volume_grid->grid();
  const openvdb::math::Transform &transform = grid->transform();

  /* Perspective not supported for now, getAffineMap() will leave out the
   * perspective part of the transform. */
  openvdb::math::Mat4f matrix = transform.baseMap()->getAffineMap()->getMat4();
  /* Blender column-major and OpenVDB right-multiplication conventions match. */
  for (int col = 0; col < 4; col++) {
    for (int row = 0; row < 4; row++) {
      mat[col][row] = matrix(col, row);
    }
  }
#else
  unit_m4(mat);
  UNUSED_VARS(volume_grid);
#endif
}

/* Grid Tree and Voxels */

/* Volume Editing */

Volume *BKE_volume_new_for_eval(const Volume *volume_src)
{
  Volume *volume_dst = (Volume *)BKE_id_new_nomain(ID_VO, nullptr);

  STRNCPY(volume_dst->id.name, volume_src->id.name);
  volume_dst->mat = (Material **)MEM_dupallocN(volume_src->mat);
  volume_dst->totcol = volume_src->totcol;
  volume_dst->render = volume_src->render;
  volume_dst->display = volume_src->display;
  BKE_volume_init_grids(volume_dst);

  return volume_dst;
}

Volume *BKE_volume_copy_for_eval(Volume *volume_src, bool reference)
{
  int flags = LIB_ID_COPY_LOCALIZE;

  if (reference) {
    flags |= LIB_ID_COPY_CD_REFERENCE;
  }

  Volume *result = (Volume *)BKE_id_copy_ex(nullptr, &volume_src->id, nullptr, flags);

  return result;
}

#ifdef WITH_OPENVDB
struct CreateGridOp {
  template<typename GridType> typename openvdb::GridBase::Ptr operator()()
  {
    if constexpr (std::is_same_v<GridType, openvdb::points::PointDataGrid>) {
      return {};
    }
    else {
      return GridType::create();
    }
  }
};
#endif

VolumeGrid *BKE_volume_grid_add(Volume *volume, const char *name, VolumeGridType type)
{
#ifdef WITH_OPENVDB
  VolumeGridVector &grids = *volume->runtime.grids;
  BLI_assert(BKE_volume_grid_find_for_read(volume, name) == nullptr);
  BLI_assert(type != VOLUME_GRID_UNKNOWN);

  openvdb::GridBase::Ptr vdb_grid = BKE_volume_grid_type_operation(type, CreateGridOp{});
  if (!vdb_grid) {
    return nullptr;
  }

  vdb_grid->setName(name);
  grids.emplace_back(vdb_grid);
  return &grids.back();
#else
  UNUSED_VARS(volume, name, type);
  return nullptr;
#endif
}

#ifdef WITH_OPENVDB
<<<<<<< HEAD
VolumeGrid *BKE_volume_grid_add_vdb(Volume *volume,
                                    const StringRef name,
                                    openvdb::GridBase::Ptr vdb_grid)
{
  VolumeGridVector &grids = *volume->runtime.grids;
  BLI_assert(BKE_volume_grid_find_for_read(volume, name.data()) == nullptr);
=======
VolumeGrid *BKE_volume_grid_add_vdb(Volume &volume,
                                    const StringRef name,
                                    openvdb::GridBase::Ptr vdb_grid)
{
  VolumeGridVector &grids = *volume.runtime.grids;
  BLI_assert(BKE_volume_grid_find_for_read(&volume, name.data()) == nullptr);
>>>>>>> ae9052a3
  BLI_assert(BKE_volume_grid_type_openvdb(*vdb_grid) != VOLUME_GRID_UNKNOWN);

  vdb_grid->setName(name);
  grids.emplace_back(vdb_grid);
  return &grids.back();
}
#endif

void BKE_volume_grid_remove(Volume *volume, VolumeGrid *grid)
{
#ifdef WITH_OPENVDB
  VolumeGridVector &grids = *volume->runtime.grids;
  for (VolumeGridVector::iterator it = grids.begin(); it != grids.end(); it++) {
    if (&*it == grid) {
      grids.erase(it);
      break;
    }
  }
#else
  UNUSED_VARS(volume, grid);
#endif
}

int BKE_volume_simplify_level(const Depsgraph *depsgraph)
{
  if (DEG_get_mode(depsgraph) != DAG_EVAL_RENDER) {
    const Scene *scene = DEG_get_input_scene(depsgraph);
    if (scene->r.mode & R_SIMPLIFY) {
      const float simplify = scene->r.simplify_volumes;
      if (simplify == 0.0f) {
        /* log2 is not defined at 0.0f, so just use some high simplify level. */
        return 16;
      }
      return ceilf(-log2(simplify));
    }
  }
  return 0;
}

float BKE_volume_simplify_factor(const Depsgraph *depsgraph)
{
  if (DEG_get_mode(depsgraph) != DAG_EVAL_RENDER) {
    const Scene *scene = DEG_get_input_scene(depsgraph);
    if (scene->r.mode & R_SIMPLIFY) {
      return scene->r.simplify_volumes;
    }
  }
  return 1.0f;
}

/* OpenVDB Grid Access */

#ifdef WITH_OPENVDB

bool BKE_volume_grid_bounds(openvdb::GridBase::ConstPtr grid, float3 &r_min, float3 &r_max)
{
  /* TODO: we can get this from grid metadata in some cases? */
  openvdb::CoordBBox coordbbox;
  if (!grid->baseTree().evalLeafBoundingBox(coordbbox)) {
    return false;
  }

  openvdb::BBoxd bbox = grid->transform().indexToWorld(coordbbox);

  r_min = float3((float)bbox.min().x(), (float)bbox.min().y(), (float)bbox.min().z());
  r_max = float3((float)bbox.max().x(), (float)bbox.max().y(), (float)bbox.max().z());

  return true;
}

/**
 * Return a new grid pointer with only the metadata and transform changed.
 * This is useful for instances, where there is a separate transform on top of the original
 * grid transform that must be applied for some operations that only take a grid argument.
 */
openvdb::GridBase::ConstPtr BKE_volume_grid_shallow_transform(openvdb::GridBase::ConstPtr grid,
                                                              const blender::float4x4 &transform)
{
  openvdb::math::Transform::Ptr grid_transform = grid->transform().copy();
  grid_transform->postMult(openvdb::Mat4d(((float *)transform.values)));

  /* Create a transformed grid. The underlying tree is shared. */
  return grid->copyGridReplacingTransform(grid_transform);
}

openvdb::GridBase::ConstPtr BKE_volume_grid_openvdb_for_metadata(const VolumeGrid *grid)
{
  return grid->grid();
}

openvdb::GridBase::ConstPtr BKE_volume_grid_openvdb_for_read(const Volume *volume,
                                                             const VolumeGrid *grid)
{
  BKE_volume_grid_load(volume, grid);
  return grid->grid();
}

openvdb::GridBase::Ptr BKE_volume_grid_openvdb_for_write(const Volume *volume, VolumeGrid *grid)
{
  const char *volume_name = volume->id.name + 2;
  VolumeGridVector &grids = *volume->runtime.grids;
  grid->duplicate_reference(volume_name, grids.filepath);

  return grid->grid();
}

/* Changing the resolution of a grid. */

/**
 * Returns a grid of the same type as the input, but with more/less resolution. If
 * resolution_factor is 1/2, the resolution on each axis is halved. The transform of the returned
 * grid is adjusted to match the original grid. */
template<typename GridType>
static typename GridType::Ptr create_grid_with_changed_resolution(const GridType &old_grid,
                                                                  const float resolution_factor)
{
  BLI_assert(resolution_factor > 0.0f);

  openvdb::Mat4R xform;
  xform.setToScale(openvdb::Vec3d(resolution_factor));
  openvdb::tools::GridTransformer transformer{xform};

  typename GridType::Ptr new_grid = old_grid.copyWithNewTree();
  transformer.transformGrid<openvdb::tools::BoxSampler>(old_grid, *new_grid);
  new_grid->transform() = old_grid.transform();
  new_grid->transform().preScale(1.0f / resolution_factor);
  new_grid->transform().postTranslate(-new_grid->voxelSize() / 2.0f);
  return new_grid;
}

struct CreateGridWithChangedResolutionOp {
  const openvdb::GridBase &grid;
  const float resolution_factor;

  template<typename GridType> typename openvdb::GridBase::Ptr operator()()
  {
    if constexpr (std::is_same_v<GridType, openvdb::StringGrid>) {
      return {};
    }
    else {
      return create_grid_with_changed_resolution(static_cast<const GridType &>(grid),
                                                 resolution_factor);
    }
  }
};

openvdb::GridBase::Ptr BKE_volume_grid_create_with_changed_resolution(
    const VolumeGridType grid_type,
    const openvdb::GridBase &old_grid,
    const float resolution_factor)
{
  CreateGridWithChangedResolutionOp op{old_grid, resolution_factor};
  return BKE_volume_grid_type_operation(grid_type, op);
}

#endif<|MERGE_RESOLUTION|>--- conflicted
+++ resolved
@@ -1467,21 +1467,12 @@
 }
 
 #ifdef WITH_OPENVDB
-<<<<<<< HEAD
-VolumeGrid *BKE_volume_grid_add_vdb(Volume *volume,
-                                    const StringRef name,
-                                    openvdb::GridBase::Ptr vdb_grid)
-{
-  VolumeGridVector &grids = *volume->runtime.grids;
-  BLI_assert(BKE_volume_grid_find_for_read(volume, name.data()) == nullptr);
-=======
 VolumeGrid *BKE_volume_grid_add_vdb(Volume &volume,
                                     const StringRef name,
                                     openvdb::GridBase::Ptr vdb_grid)
 {
   VolumeGridVector &grids = *volume.runtime.grids;
   BLI_assert(BKE_volume_grid_find_for_read(&volume, name.data()) == nullptr);
->>>>>>> ae9052a3
   BLI_assert(BKE_volume_grid_type_openvdb(*vdb_grid) != VOLUME_GRID_UNKNOWN);
 
   vdb_grid->setName(name);
