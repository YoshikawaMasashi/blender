/*
 * ***** BEGIN GPL LICENSE BLOCK *****
 *
 * This program is free software; you can redistribute it and/or
 * modify it under the terms of the GNU General Public License
 * as published by the Free Software Foundation; either version 2
 * of the License, or (at your option) any later version.
 *
 * This program is distributed in the hope that it will be useful,
 * but WITHOUT ANY WARRANTY; without even the implied warranty of
 * MERCHANTABILITY or FITNESS FOR A PARTICULAR PURPOSE.  See the
 * GNU General Public License for more details.
 *
 * You should have received a copy of the GNU General Public License
 * along with this program; if not, write to the Free Software Foundation,
 * Inc., 51 Franklin Street, Fifth Floor, Boston, MA 02110-1301, USA.
 *
 * The Original Code is Copyright (C) 2001-2002 by NaN Holding BV.
 * All rights reserved.
 *
 * The Original Code is: all of this file.
 *
 * Contributor(s): none yet.
 *
 * ***** END GPL LICENSE BLOCK *****
 */

/** \file blender/blenkernel/intern/library.c
 *  \ingroup bke
 *
 * Contains management of ID's and libraries
 * allocate and free of all library data
 */

#include <stdio.h>
#include <ctype.h>
#include <string.h>
#include <stdlib.h>
#include <stddef.h>
#include <assert.h>

#include "MEM_guardedalloc.h"

/* all types are needed here, in order to do memory operations */
#include "DNA_anim_types.h"
#include "DNA_armature_types.h"
#include "DNA_brush_types.h"
#include "DNA_cachefile_types.h"
#include "DNA_camera_types.h"
#include "DNA_group_types.h"
#include "DNA_gpencil_types.h"
#include "DNA_ipo_types.h"
#include "DNA_key_types.h"
#include "DNA_lamp_types.h"
#include "DNA_lattice_types.h"
#include "DNA_linestyle_types.h"
#include "DNA_material_types.h"
#include "DNA_mesh_types.h"
#include "DNA_meta_types.h"
#include "DNA_modifier_types.h"
#include "DNA_movieclip_types.h"
#include "DNA_mask_types.h"
#include "DNA_node_types.h"
#include "DNA_object_types.h"
#include "DNA_scene_types.h"
#include "DNA_screen_types.h"
#include "DNA_speaker_types.h"
#include "DNA_sound_types.h"
#include "DNA_text_types.h"
#include "DNA_vfont_types.h"
#include "DNA_windowmanager_types.h"
#include "DNA_world_types.h"

#include "BLI_blenlib.h"
#include "BLI_utildefines.h"
#include "BLI_ghash.h"
#include "BLI_linklist.h"
#include "BLI_memarena.h"

#include "BLI_threads.h"
#include "BLT_translation.h"

#include "BKE_action.h"
#include "BKE_animsys.h"
#include "BKE_armature.h"
#include "BKE_bpath.h"
#include "BKE_brush.h"
#include "BKE_camera.h"
#include "BKE_cachefile.h"
#include "BKE_context.h"
#include "BKE_curve.h"
#include "BKE_depsgraph.h"
#include "BKE_font.h"
#include "BKE_global.h"
#include "BKE_group.h"
#include "BKE_gpencil.h"
#include "BKE_idcode.h"
#include "BKE_idprop.h"
#include "BKE_image.h"
#include "BKE_key.h"
#include "BKE_lamp.h"
#include "BKE_lattice.h"
#include "BKE_library.h"
#include "BKE_library_query.h"
#include "BKE_library_remap.h"
#include "BKE_linestyle.h"
#include "BKE_mesh.h"
#include "BKE_material.h"
#include "BKE_main.h"
#include "BKE_mball.h"
#include "BKE_mask.h"
#include "BKE_movieclip.h"
#include "BKE_node.h"
#include "BKE_object.h"
#include "BKE_paint.h"
#include "BKE_packedFile.h"
#include "BKE_sound.h"
#include "BKE_speaker.h"
#include "BKE_scene.h"
#include "BKE_text.h"
#include "BKE_texture.h"
#include "BKE_world.h"

#include "DEG_depsgraph.h"

#include "RNA_access.h"

#include "IMB_imbuf.h"
#include "IMB_imbuf_types.h"

#include "atomic_ops.h"

/* GS reads the memory pointed at in a specific ordering. 
 * only use this definition, makes little and big endian systems
 * work fine, in conjunction with MAKE_ID */

/* ************* general ************************ */


/* this has to be called from each make_local_* func, we could call
 * from id_make_local() but then the make local functions would not be self
 * contained.
 * also note that the id _must_ have a library - campbell */
void BKE_id_lib_local_paths(Main *bmain, Library *lib, ID *id)
{
	const char *bpath_user_data[2] = {bmain->name, lib->filepath};

	BKE_bpath_traverse_id(bmain, id,
	                      BKE_bpath_relocate_visitor,
	                      BKE_BPATH_TRAVERSE_SKIP_MULTIFILE,
	                      (void *)bpath_user_data);
}

void id_lib_extern(ID *id)
{
	if (id && ID_IS_LINKED_DATABLOCK(id)) {
		BLI_assert(BKE_idcode_is_linkable(GS(id->name)));
		if (id->tag & LIB_TAG_INDIRECT) {
			id->tag -= LIB_TAG_INDIRECT;
			id->tag |= LIB_TAG_EXTERN;
		}
	}
}

/* ensure we have a real user */
/* Note: Now that we have flags, we could get rid of the 'fake_user' special case, flags are enough to ensure
 *       we always have a real user.
 *       However, ID_REAL_USERS is used in several places outside of core library.c, so think we can wait later
 *       to make this change... */
void id_us_ensure_real(ID *id)
{
	if (id) {
		const int limit = ID_FAKE_USERS(id);
		id->tag |= LIB_TAG_EXTRAUSER;
		if (id->us <= limit) {
			if (id->us < limit || ((id->us == limit) && (id->tag & LIB_TAG_EXTRAUSER_SET))) {
				printf("ID user count error: %s (from '%s')\n", id->name, id->lib ? id->lib->filepath : "[Main]");
				BLI_assert(0);
			}
			id->us = limit + 1;
			id->tag |= LIB_TAG_EXTRAUSER_SET;
		}
	}
}

void id_us_clear_real(ID *id)
{
	if (id && (id->tag & LIB_TAG_EXTRAUSER)) {
		if (id->tag & LIB_TAG_EXTRAUSER_SET) {
			id->us--;
			BLI_assert(id->us >= ID_FAKE_USERS(id));
		}
		id->tag &= ~(LIB_TAG_EXTRAUSER | LIB_TAG_EXTRAUSER_SET);
	}
}

/**
 * Same as \a id_us_plus, but does not handle lib indirect -> extern.
 * Only used by readfile.c so far, but simpler/safer to keep it here nonetheless.
 */
void id_us_plus_no_lib(ID *id)
{
	if (id) {
		if ((id->tag & LIB_TAG_EXTRAUSER) && (id->tag & LIB_TAG_EXTRAUSER_SET)) {
			BLI_assert(id->us >= 1);
			/* No need to increase count, just tag extra user as no more set.
			 * Avoids annoying & inconsistent +1 in user count. */
			id->tag &= ~LIB_TAG_EXTRAUSER_SET;
		}
		else {
			BLI_assert(id->us >= 0);
			id->us++;
		}
	}
}


void id_us_plus(ID *id)
{
	if (id) {
		id_us_plus_no_lib(id);
		id_lib_extern(id);
	}
}

/* decrements the user count for *id. */
void id_us_min(ID *id)
{
	if (id) {
		const int limit = ID_FAKE_USERS(id);

		if (id->us <= limit) {
			printf("ID user decrement error: %s (from '%s'): %d <= %d\n",
			       id->name, id->lib ? id->lib->filepath : "[Main]", id->us, limit);
			BLI_assert(0);
			id->us = limit;
		}
		else {
			id->us--;
		}

		if ((id->us == limit) && (id->tag & LIB_TAG_EXTRAUSER)) {
			/* We need an extra user here, but never actually incremented user count for it so far, do it now. */
			id_us_ensure_real(id);
		}
	}
}

void id_fake_user_set(ID *id)
{
	if (id && !(id->flag & LIB_FAKEUSER)) {
		id->flag |= LIB_FAKEUSER;
		id_us_plus(id);
	}
}

void id_fake_user_clear(ID *id)
{
	if (id && (id->flag & LIB_FAKEUSER)) {
		id->flag &= ~LIB_FAKEUSER;
		id_us_min(id);
	}
}

static int id_expand_local_callback(
        void *UNUSED(user_data), struct ID *id_self, struct ID **id_pointer, int UNUSED(cd_flag))
{
	/* Can hapen that we get unlinkable ID here, e.g. with shapekey referring to itself (through drivers)...
	 * Just skip it, shape key can only be either indirectly linked, or fully local, period.
	 * And let's curse one more time that stupid useless shapekey ID type! */
	if (*id_pointer && *id_pointer != id_self && BKE_idcode_is_linkable(GS((*id_pointer)->name))) {
		id_lib_extern(*id_pointer);
	}

	return IDWALK_RET_NOP;
}

/**
 * Expand ID usages of given id as 'extern' (and no more indirect) linked data. Used by ID copy/make_local functions.
 */
void BKE_id_expand_local(ID *id)
{
	BKE_library_foreach_ID_link(id, id_expand_local_callback, NULL, 0);
}

/**
 * Ensure new (copied) ID is fully made local.
 */
void BKE_id_copy_ensure_local(Main *bmain, ID *old_id, ID *new_id)
{
	if (ID_IS_LINKED_DATABLOCK(old_id)) {
		BKE_id_expand_local(new_id);
		BKE_id_lib_local_paths(bmain, old_id->lib, new_id);
	}
}

/**
 * Generic 'make local' function, works for most of datablock types...
 */
void BKE_id_make_local_generic(Main *bmain, ID *id, const bool id_in_mainlist, const bool lib_local)
{
	bool is_local = false, is_lib = false;

	/* - only lib users: do nothing (unless force_local is set)
	 * - only local users: set flag
	 * - mixed: make copy
	 * In case we make a whole lib's content local, we always want to localize, and we skip remapping (done later).
	 */

	if (!ID_IS_LINKED_DATABLOCK(id)) {
		return;
	}

	BKE_library_ID_test_usages(bmain, id, &is_local, &is_lib);

	if (lib_local || is_local) {
		if (!is_lib) {
			id_clear_lib_data_ex(bmain, id, id_in_mainlist);
			BKE_id_expand_local(id);
		}
		else {
			ID *id_new;

			/* Should not fail in expected usecases, but id_copy does not copy Scene e.g. */
			if (id_copy(bmain, id, &id_new, false)) {
				id_new->us = 0;

				if (!lib_local) {
					BKE_libblock_remap(bmain, id, id_new, ID_REMAP_SKIP_INDIRECT_USAGE);
				}
			}
		}
	}
}

/**
 * Calls the appropriate make_local method for the block, unless test is set.
 *
 * \param lib_local Special flag used when making a whole library's content local, it needs specific handling.
 *
 * \return true if the block can be made local.
 */
bool id_make_local(Main *bmain, ID *id, const bool test, const bool lib_local)
{
	/* We don't care whether ID is directly or indirectly linked in case we are making a whole lib local... */
	if (!lib_local && (id->tag & LIB_TAG_INDIRECT)) {
		return false;
	}

	switch ((ID_Type)GS(id->name)) {
		case ID_SCE:
			/* Partially implemented (has no copy...). */
			if (!test) BKE_scene_make_local(bmain, (Scene *)id, lib_local);
			return true;
		case ID_OB:
			if (!test) BKE_object_make_local(bmain, (Object *)id, lib_local);
			return true;
		case ID_ME:
			if (!test) BKE_mesh_make_local(bmain, (Mesh *)id, lib_local);
			return true;
		case ID_CU:
			if (!test) BKE_curve_make_local(bmain, (Curve *)id, lib_local);
			return true;
		case ID_MB:
			if (!test) BKE_mball_make_local(bmain, (MetaBall *)id, lib_local);
			return true;
		case ID_MA:
			if (!test) BKE_material_make_local(bmain, (Material *)id, lib_local);
			return true;
		case ID_TE:
			if (!test) BKE_texture_make_local(bmain, (Tex *)id, lib_local);
			return true;
		case ID_IM:
			if (!test) BKE_image_make_local(bmain, (Image *)id, lib_local);
			return true;
		case ID_LT:
			if (!test) BKE_lattice_make_local(bmain, (Lattice *)id, lib_local);
			return true;
		case ID_LA:
			if (!test) BKE_lamp_make_local(bmain, (Lamp *)id, lib_local);
			return true;
		case ID_CA:
			if (!test) BKE_camera_make_local(bmain, (Camera *)id, lib_local);
			return true;
		case ID_SPK:
			if (!test) BKE_speaker_make_local(bmain, (Speaker *)id, lib_local);
			return true;
		case ID_WO:
			if (!test) BKE_world_make_local(bmain, (World *)id, lib_local);
			return true;
		case ID_VF:
			/* Partially implemented (has no copy...). */
			if (!test) BKE_vfont_make_local(bmain, (VFont *)id, lib_local);
			return true;
		case ID_TXT:
			if (!test) BKE_text_make_local(bmain, (Text *)id, lib_local);
			return true;
		case ID_SO:
			/* Partially implemented (has no copy...). */
			if (!test) BKE_sound_make_local(bmain, (bSound *)id, lib_local);
			return true;
		case ID_GR:
			if (!test) BKE_group_make_local(bmain, (Group *)id, lib_local);
			return true;
		case ID_AR:
			if (!test) BKE_armature_make_local(bmain, (bArmature *)id, lib_local);
			return true;
		case ID_AC:
			if (!test) BKE_action_make_local(bmain, (bAction *)id, lib_local);
			return true;
		case ID_NT:
			if (!test) ntreeMakeLocal(bmain, (bNodeTree *)id, true, lib_local);
			return true;
		case ID_BR:
			if (!test) BKE_brush_make_local(bmain, (Brush *)id, lib_local);
			return true;
		case ID_GD:
			if (!test) BKE_gpencil_make_local(bmain, (bGPdata *)id, lib_local);
			return true;
		case ID_MC:
			if (!test) BKE_movieclip_make_local(bmain, (MovieClip *)id, lib_local);
			return true;
		case ID_MSK:
			if (!test) BKE_mask_make_local(bmain, (Mask *)id, lib_local);
			return true;
		case ID_LS:
			if (!test) BKE_linestyle_make_local(bmain, (FreestyleLineStyle *)id, lib_local);
			return true;
		case ID_PAL:
			if (!test) BKE_palette_make_local(bmain, (Palette *)id, lib_local);
			return true;
		case ID_PC:
			if (!test) BKE_paint_curve_make_local(bmain, (PaintCurve *)id, lib_local);
			return true;
		case ID_CF:
			if (!test) BKE_cachefile_make_local(bmain, (CacheFile *)id, lib_local);
			return true;
		case ID_SCR:
		case ID_LI:
		case ID_KE:
		case ID_WM:
			return false; /* can't be linked */
		case ID_IP:
			return false; /* deprecated */
	}

	return false;
}

/**
 * Invokes the appropriate copy method for the block and returns the result in
 * newid, unless test. Returns true if the block can be copied.
 */
bool id_copy(Main *bmain, ID *id, ID **newid, bool test)
{
	if (!test) {
		*newid = NULL;
	}

	/* conventions:
	 * - make shallow copy, only this ID block
	 * - id.us of the new ID is set to 1 */
	switch ((ID_Type)GS(id->name)) {
		case ID_OB:
			if (!test) *newid = (ID *)BKE_object_copy(bmain, (Object *)id);
			return true;
		case ID_ME:
			if (!test) *newid = (ID *)BKE_mesh_copy(bmain, (Mesh *)id);
			return true;
		case ID_CU:
			if (!test) *newid = (ID *)BKE_curve_copy(bmain, (Curve *)id);
			return true;
		case ID_MB:
			if (!test) *newid = (ID *)BKE_mball_copy(bmain, (MetaBall *)id);
			return true;
		case ID_MA:
			if (!test) *newid = (ID *)BKE_material_copy(bmain, (Material *)id);
			return true;
		case ID_TE:
			if (!test) *newid = (ID *)BKE_texture_copy(bmain, (Tex *)id);
			return true;
		case ID_IM:
			if (!test) *newid = (ID *)BKE_image_copy(bmain, (Image *)id);
			return true;
		case ID_LT:
			if (!test) *newid = (ID *)BKE_lattice_copy(bmain, (Lattice *)id);
			return true;
		case ID_LA:
			if (!test) *newid = (ID *)BKE_lamp_copy(bmain, (Lamp *)id);
			return true;
		case ID_SPK:
			if (!test) *newid = (ID *)BKE_speaker_copy(bmain, (Speaker *)id);
			return true;
		case ID_CA:
			if (!test) *newid = (ID *)BKE_camera_copy(bmain, (Camera *)id);
			return true;
		case ID_KE:
			if (!test) *newid = (ID *)BKE_key_copy(bmain, (Key *)id);
			return true;
		case ID_WO:
			if (!test) *newid = (ID *)BKE_world_copy(bmain, (World *)id);
			return true;
		case ID_TXT:
			if (!test) *newid = (ID *)BKE_text_copy(bmain, (Text *)id);
			return true;
		case ID_GR:
			if (!test) *newid = (ID *)BKE_group_copy(bmain, (Group *)id);
			return true;
		case ID_AR:
			if (!test) *newid = (ID *)BKE_armature_copy(bmain, (bArmature *)id);
			return true;
		case ID_AC:
			if (!test) *newid = (ID *)BKE_action_copy(bmain, (bAction *)id);
			return true;
		case ID_NT:
			if (!test) *newid = (ID *)ntreeCopyTree(bmain, (bNodeTree *)id);
			return true;
		case ID_BR:
			if (!test) *newid = (ID *)BKE_brush_copy(bmain, (Brush *)id);
			return true;
		case ID_GD:
			if (!test) *newid = (ID *)BKE_gpencil_data_duplicate(bmain, (bGPdata *)id, false);
			return true;
		case ID_MC:
			if (!test) *newid = (ID *)BKE_movieclip_copy(bmain, (MovieClip *)id);
			return true;
		case ID_MSK:
			if (!test) *newid = (ID *)BKE_mask_copy(bmain, (Mask *)id);
			return true;
		case ID_LS:
			if (!test) *newid = (ID *)BKE_linestyle_copy(bmain, (FreestyleLineStyle *)id);
			return true;
		case ID_PAL:
			if (!test) *newid = (ID *)BKE_palette_copy(bmain, (Palette *)id);
			return true;
		case ID_PC:
			if (!test) *newid = (ID *)BKE_paint_curve_copy(bmain, (PaintCurve *)id);
			return true;
		case ID_CF:
			if (!test) *newid = (ID *)BKE_cachefile_copy(bmain, (CacheFile *)id);
			return true;
		case ID_SCE:
		case ID_LI:
		case ID_SCR:
		case ID_WM:
			return false;  /* can't be copied from here */
		case ID_VF:
		case ID_SO:
			return false;  /* not implemented */
		case ID_IP:
			return false;  /* deprecated */
	}
	
	return false;
}

bool id_single_user(bContext *C, ID *id, PointerRNA *ptr, PropertyRNA *prop)
{
	ID *newid = NULL;
	PointerRNA idptr;
	
	if (id) {
		/* if property isn't editable, we're going to have an extra block hanging around until we save */
		if (RNA_property_editable(ptr, prop)) {
			if (id_copy(CTX_data_main(C), id, &newid, false) && newid) {
				/* copy animation actions too */
				BKE_animdata_copy_id_action(id);
				/* us is 1 by convention, but RNA_property_pointer_set
				 * will also increment it, so set it to zero */
				newid->us = 0;
				
				/* assign copy */
				RNA_id_pointer_create(newid, &idptr);
				RNA_property_pointer_set(ptr, prop, idptr);
				RNA_property_update(C, ptr, prop);
				
				return true;
			}
		}
	}
	
	return false;
}

ListBase *which_libbase(Main *mainlib, short type)
{
	switch ((ID_Type)type) {
		case ID_SCE:
			return &(mainlib->scene);
		case ID_LI:
			return &(mainlib->library);
		case ID_OB:
			return &(mainlib->object);
		case ID_ME:
			return &(mainlib->mesh);
		case ID_CU:
			return &(mainlib->curve);
		case ID_MB:
			return &(mainlib->mball);
		case ID_MA:
			return &(mainlib->mat);
		case ID_TE:
			return &(mainlib->tex);
		case ID_IM:
			return &(mainlib->image);
		case ID_LT:
			return &(mainlib->latt);
		case ID_LA:
			return &(mainlib->lamp);
		case ID_CA:
			return &(mainlib->camera);
		case ID_IP:
			return &(mainlib->ipo);
		case ID_KE:
			return &(mainlib->key);
		case ID_WO:
			return &(mainlib->world);
		case ID_SCR:
			return &(mainlib->screen);
		case ID_VF:
			return &(mainlib->vfont);
		case ID_TXT:
			return &(mainlib->text);
		case ID_SPK:
			return &(mainlib->speaker);
		case ID_SO:
			return &(mainlib->sound);
		case ID_GR:
			return &(mainlib->group);
		case ID_AR:
			return &(mainlib->armature);
		case ID_AC:
			return &(mainlib->action);
		case ID_NT:
			return &(mainlib->nodetree);
		case ID_BR:
			return &(mainlib->brush);
		case ID_WM:
			return &(mainlib->wm);
		case ID_GD:
			return &(mainlib->gpencil);
		case ID_MC:
			return &(mainlib->movieclip);
		case ID_MSK:
			return &(mainlib->mask);
		case ID_LS:
			return &(mainlib->linestyle);
		case ID_PAL:
			return &(mainlib->palettes);
		case ID_PC:
			return &(mainlib->paintcurves);
		case ID_CF:
			return &(mainlib->cachefiles);
	}
	return NULL;
}

/**
 * Clear or set given tags for all ids in listbase (runtime tags).
 */
void BKE_main_id_tag_listbase(ListBase *lb, const int tag, const bool value)
{
	ID *id;
	if (value) {
		for (id = lb->first; id; id = id->next) {
			id->tag |= tag;
		}
	}
	else {
		const int ntag = ~tag;
		for (id = lb->first; id; id = id->next) {
			id->tag &= ntag;
		}
	}
}

/**
 * Clear or set given tags for all ids of given type in bmain (runtime tags).
 */
void BKE_main_id_tag_idcode(struct Main *mainvar, const short type, const int tag, const bool value)
{
	ListBase *lb = which_libbase(mainvar, type);

	BKE_main_id_tag_listbase(lb, tag, value);
}

/**
 * Clear or set given tags for all ids in bmain (runtime tags).
 */
void BKE_main_id_tag_all(struct Main *mainvar, const int tag, const bool value)
{
	ListBase *lbarray[MAX_LIBARRAY];
	int a;

	a = set_listbasepointers(mainvar, lbarray);
	while (a--) {
		BKE_main_id_tag_listbase(lbarray[a], tag, value);
	}
}


/**
 * Clear or set given flags for all ids in listbase (persistent flags).
 */
void BKE_main_id_flag_listbase(ListBase *lb, const int flag, const bool value)
{
	ID *id;
	if (value) {
		for (id = lb->first; id; id = id->next)
			id->tag |= flag;
	}
	else {
		const int nflag = ~flag;
		for (id = lb->first; id; id = id->next)
			id->tag &= nflag;
	}
}

/**
 * Clear or set given flags for all ids in bmain (persistent flags).
 */
void BKE_main_id_flag_all(Main *bmain, const int flag, const bool value)
{
	ListBase *lbarray[MAX_LIBARRAY];
	int a;
	a = set_listbasepointers(bmain, lbarray);
	while (a--) {
		BKE_main_id_flag_listbase(lbarray[a], flag, value);
	}
}

void BKE_main_lib_objects_recalc_all(Main *bmain)
{
	Object *ob;

	/* flag for full recalc */
	for (ob = bmain->object.first; ob; ob = ob->id.next) {
		if (ID_IS_LINKED_DATABLOCK(ob)) {
			DAG_id_tag_update(&ob->id, OB_RECALC_OB | OB_RECALC_DATA | OB_RECALC_TIME);
		}
	}

	DAG_id_type_tag(bmain, ID_OB);
}

/**
 * puts into array *lb pointers to all the ListBase structs in main,
 * and returns the number of them as the function result. This is useful for
 * generic traversal of all the blocks in a Main (by traversing all the
 * lists in turn), without worrying about block types.
 *
 * \note MAX_LIBARRAY define should match this code */
int set_listbasepointers(Main *main, ListBase **lb)
{
	/* BACKWARDS! also watch order of free-ing! (mesh<->mat), first items freed last.
	 * This is important because freeing data decreases usercounts of other datablocks,
	 * if this data is its self freed it can crash. */
	lb[INDEX_ID_LI] = &(main->library);  /* Libraries may be accessed from pretty much any other ID... */
	lb[INDEX_ID_IP] = &(main->ipo);
	lb[INDEX_ID_AC] = &(main->action); /* moved here to avoid problems when freeing with animato (aligorith) */
	lb[INDEX_ID_KE] = &(main->key);
	lb[INDEX_ID_GD] = &(main->gpencil); /* referenced by nodes, objects, view, scene etc, before to free after. */
	lb[INDEX_ID_NT] = &(main->nodetree);
	lb[INDEX_ID_IM] = &(main->image);
	lb[INDEX_ID_TE] = &(main->tex);
	lb[INDEX_ID_MA] = &(main->mat);
	lb[INDEX_ID_VF] = &(main->vfont);
	
	/* Important!: When adding a new object type,
	 * the specific data should be inserted here 
	 */

	lb[INDEX_ID_AR] = &(main->armature);

	lb[INDEX_ID_CF] = &(main->cachefiles);
	lb[INDEX_ID_ME] = &(main->mesh);
	lb[INDEX_ID_CU] = &(main->curve);
	lb[INDEX_ID_MB] = &(main->mball);

	lb[INDEX_ID_LT] = &(main->latt);
	lb[INDEX_ID_LA] = &(main->lamp);
	lb[INDEX_ID_CA] = &(main->camera);

	lb[INDEX_ID_TXT] = &(main->text);
	lb[INDEX_ID_SO]  = &(main->sound);
	lb[INDEX_ID_GR]  = &(main->group);
	lb[INDEX_ID_PAL] = &(main->palettes);
	lb[INDEX_ID_PC]  = &(main->paintcurves);
	lb[INDEX_ID_BR]  = &(main->brush);
	lb[INDEX_ID_SPK] = &(main->speaker);

	lb[INDEX_ID_WO]  = &(main->world);
	lb[INDEX_ID_MC]  = &(main->movieclip);
	lb[INDEX_ID_SCR] = &(main->screen);
	lb[INDEX_ID_OB]  = &(main->object);
	lb[INDEX_ID_LS]  = &(main->linestyle); /* referenced by scenes */
	lb[INDEX_ID_SCE] = &(main->scene);
	lb[INDEX_ID_WM]  = &(main->wm);
	lb[INDEX_ID_MSK] = &(main->mask);
	
	lb[INDEX_ID_NULL] = NULL;

	return (MAX_LIBARRAY - 1);
}

/* *********** ALLOC AND FREE *****************
 *
 * BKE_libblock_free(ListBase *lb, ID *id )
 * provide a list-basis and datablock, but only ID is read
 *
 * void *BKE_libblock_alloc(ListBase *lb, type, name)
 * inserts in list and returns a new ID
 *
 * **************************** */

/**
 * Allocates and returns memory of the right size for the specified block type,
 * initialized to zero.
 */
void *BKE_libblock_alloc_notest(short type)
{
	ID *id = NULL;
	
	switch ((ID_Type)type) {
		case ID_SCE:
			id = MEM_callocN(sizeof(Scene), "scene");
			break;
		case ID_LI:
			id = MEM_callocN(sizeof(Library), "library");
			break;
		case ID_OB:
			id = MEM_callocN(sizeof(Object), "object");
			break;
		case ID_ME:
			id = MEM_callocN(sizeof(Mesh), "mesh");
			break;
		case ID_CU:
			id = MEM_callocN(sizeof(Curve), "curve");
			break;
		case ID_MB:
			id = MEM_callocN(sizeof(MetaBall), "mball");
			break;
		case ID_MA:
			id = MEM_callocN(sizeof(Material), "mat");
			break;
		case ID_TE:
			id = MEM_callocN(sizeof(Tex), "tex");
			break;
		case ID_IM:
			id = MEM_callocN(sizeof(Image), "image");
			break;
		case ID_LT:
			id = MEM_callocN(sizeof(Lattice), "latt");
			break;
		case ID_LA:
			id = MEM_callocN(sizeof(Lamp), "lamp");
			break;
		case ID_CA:
			id = MEM_callocN(sizeof(Camera), "camera");
			break;
		case ID_IP:
			id = MEM_callocN(sizeof(Ipo), "ipo");
			break;
		case ID_KE:
			id = MEM_callocN(sizeof(Key), "key");
			break;
		case ID_WO:
			id = MEM_callocN(sizeof(World), "world");
			break;
		case ID_SCR:
			id = MEM_callocN(sizeof(bScreen), "screen");
			break;
		case ID_VF:
			id = MEM_callocN(sizeof(VFont), "vfont");
			break;
		case ID_TXT:
			id = MEM_callocN(sizeof(Text), "text");
			break;
		case ID_SPK:
			id = MEM_callocN(sizeof(Speaker), "speaker");
			break;
		case ID_SO:
			id = MEM_callocN(sizeof(bSound), "sound");
			break;
		case ID_GR:
			id = MEM_callocN(sizeof(Group), "group");
			break;
		case ID_AR:
			id = MEM_callocN(sizeof(bArmature), "armature");
			break;
		case ID_AC:
			id = MEM_callocN(sizeof(bAction), "action");
			break;
		case ID_NT:
			id = MEM_callocN(sizeof(bNodeTree), "nodetree");
			break;
		case ID_BR:
			id = MEM_callocN(sizeof(Brush), "brush");
			break;
		case ID_WM:
			id = MEM_callocN(sizeof(wmWindowManager), "Window manager");
			break;
		case ID_GD:
			id = MEM_callocN(sizeof(bGPdata), "Grease Pencil");
			break;
		case ID_MC:
			id = MEM_callocN(sizeof(MovieClip), "Movie Clip");
			break;
		case ID_MSK:
			id = MEM_callocN(sizeof(Mask), "Mask");
			break;
		case ID_LS:
			id = MEM_callocN(sizeof(FreestyleLineStyle), "Freestyle Line Style");
			break;
		case ID_PAL:
			id = MEM_callocN(sizeof(Palette), "Palette");
			break;
		case ID_PC:
			id = MEM_callocN(sizeof(PaintCurve), "Paint Curve");
			break;
		case ID_CF:
			id = MEM_callocN(sizeof(CacheFile), "Cache File");
			break;
	}
	return id;
}

/**
 * Allocates and returns a block of the specified type, with the specified name
 * (adjusted as necessary to ensure uniqueness), and appended to the specified list.
 * The user count is set to 1, all other content (apart from name and links) being
 * initialized to zero.
 */
void *BKE_libblock_alloc(Main *bmain, short type, const char *name)
{
	ID *id = NULL;
	ListBase *lb = which_libbase(bmain, type);
	
	id = BKE_libblock_alloc_notest(type);
	if (id) {
		BKE_main_lock(bmain);
		BLI_addtail(lb, id);
		id->us = 1;
		id->icon_id = 0;
		*( (short *)id->name) = type;
		new_id(lb, id, name);
		/* alphabetic insertion: is in new_id */
		BKE_main_unlock(bmain);
	}
	DAG_id_type_tag(bmain, type);
	return id;
}

/**
 * Initialize an ID of given type, such that it has valid 'empty' data.
 * ID is assumed to be just calloc'ed.
 */
void BKE_libblock_init_empty(ID *id)
{
	/* Note that only ID types that are not valid when filled of zero should have a callback here. */
	switch ((ID_Type)GS(id->name)) {
		case ID_SCE:
			BKE_scene_init((Scene *)id);
			break;
		case ID_LI:
			/* Nothing to do. */
			break;
		case ID_OB:
		{
			Object *ob = (Object *)id;
			ob->type = OB_EMPTY;
			BKE_object_init(ob);
			break;
		}
		case ID_ME:
			BKE_mesh_init((Mesh *)id);
			break;
		case ID_CU:
			BKE_curve_init((Curve *)id);
			break;
		case ID_MB:
			BKE_mball_init((MetaBall *)id);
			break;
		case ID_MA:
			BKE_material_init((Material *)id);
			break;
		case ID_TE:
			BKE_texture_default((Tex *)id);
			break;
		case ID_IM:
			BKE_image_init((Image *)id);
			break;
		case ID_LT:
			BKE_lattice_init((Lattice *)id);
			break;
		case ID_LA:
			BKE_lamp_init((Lamp *)id);
			break;
		case ID_SPK:
			BKE_speaker_init((Speaker *)id);
			break;
		case ID_CA:
			BKE_camera_init((Camera *)id);
			break;
		case ID_WO:
			BKE_world_init((World *)id);
			break;
		case ID_SCR:
			/* Nothing to do. */
			break;
		case ID_VF:
			BKE_vfont_init((VFont *)id);
			break;
		case ID_TXT:
			BKE_text_init((Text *)id);
			break;
		case ID_SO:
			/* Another fuzzy case, think NULLified content is OK here... */
			break;
		case ID_GR:
			/* Nothing to do. */
			break;
		case ID_AR:
			/* Nothing to do. */
			break;
		case ID_AC:
			/* Nothing to do. */
			break;
		case ID_NT:
			ntreeInitDefault((bNodeTree *)id);
			break;
		case ID_BR:
			BKE_brush_init((Brush *)id);
			break;
		case ID_PC:
			/* Nothing to do. */
			break;
		case ID_GD:
			/* Nothing to do. */
			break;
		case ID_MSK:
			/* Nothing to do. */
			break;
		case ID_LS:
			BKE_linestyle_init((FreestyleLineStyle *)id);
			break;
		case ID_CF:
			BKE_cachefile_init((CacheFile *)id);
			break;
		case ID_KE:
			/* Shapekeys are a complex topic too - they depend on their 'user' data type...
			 * They are not linkable, though, so it should never reach here anyway. */
			BLI_assert(0);
			break;
		case ID_WM:
			/* We should never reach this. */
			BLI_assert(0);
			break;
		case ID_IP:
			/* Should not be needed - animation from lib pre-2.5 is broken anyway. */
			BLI_assert(0);
			break;
		default:
			BLI_assert(0);  /* Should never reach this point... */
	}
}

/* by spec, animdata is first item after ID */
/* and, trust that BKE_animdata_from_id() will only find AnimData for valid ID-types */
static void id_copy_animdata(ID *id, const bool do_action)
{
	AnimData *adt = BKE_animdata_from_id(id);
	
	if (adt) {
		IdAdtTemplate *iat = (IdAdtTemplate *)id;
		iat->adt = BKE_animdata_copy(iat->adt, do_action); /* could be set to false, need to investigate */
	}
}

/* material nodes use this since they are not treated as libdata */
void BKE_libblock_copy_data(ID *id, const ID *id_from, const bool do_action)
{
	if (id_from->properties)
		id->properties = IDP_CopyProperty(id_from->properties);

	/* the duplicate should get a copy of the animdata */
	id_copy_animdata(id, do_action);
}

/* used everywhere in blenkernel */
void *BKE_libblock_copy(Main *bmain, ID *id)
{
	ID *idn;
	size_t idn_len;

	idn = BKE_libblock_alloc(bmain, GS(id->name), id->name + 2);

	assert(idn != NULL);

	idn_len = MEM_allocN_len(idn);
	if ((int)idn_len - (int)sizeof(ID) > 0) { /* signed to allow neg result */
		const char *cp = (const char *)id;
		char *cpn = (char *)idn;

		memcpy(cpn + sizeof(ID), cp + sizeof(ID), idn_len - sizeof(ID));
	}
	
	id->newid = idn;
	idn->tag |= LIB_TAG_NEW;

	BKE_libblock_copy_data(idn, id, false);
	
	return idn;
}

void *BKE_libblock_copy_nolib(ID *id, const bool do_action)
{
	ID *idn;
	size_t idn_len;

	idn = BKE_libblock_alloc_notest(GS(id->name));
	assert(idn != NULL);

	BLI_strncpy(idn->name, id->name, sizeof(idn->name));

	idn_len = MEM_allocN_len(idn);
	if ((int)idn_len - (int)sizeof(ID) > 0) { /* signed to allow neg result */
		const char *cp = (const char *)id;
		char *cpn = (char *)idn;

		memcpy(cpn + sizeof(ID), cp + sizeof(ID), idn_len - sizeof(ID));
	}

	id->newid = idn;
	idn->tag |= LIB_TAG_NEW;
	idn->us = 1;

	BKE_libblock_copy_data(idn, id, do_action);

	return idn;
}

static int id_relink_looper(void *UNUSED(user_data), ID *UNUSED(self_id), ID **id_pointer, const int cd_flag)
{
	ID *id = *id_pointer;
	if (id) {
		/* See: NEW_ID macro */
		if (id->newid) {
			BKE_library_update_ID_link_user(id->newid, id, cd_flag);
			*id_pointer = id->newid;
		}
		else if (id->tag & LIB_TAG_NEW) {
			id->tag &= ~LIB_TAG_NEW;
			BKE_libblock_relink(id);
		}
	}
	return IDWALK_RET_NOP;
}

void BKE_libblock_relink(ID *id)
{
	if (ID_IS_LINKED_DATABLOCK(id))
		return;

	BKE_library_foreach_ID_link(id, id_relink_looper, NULL, 0);
}

void BKE_library_free(Library *lib)
{
	if (lib->packedfile)
		freePackedFile(lib->packedfile);
}

Main *BKE_main_new(void)
{
	Main *bmain = MEM_callocN(sizeof(Main), "new main");
	bmain->eval_ctx = DEG_evaluation_context_new(DAG_EVAL_VIEWPORT);
	bmain->lock = MEM_mallocN(sizeof(SpinLock), "main lock");
	BLI_spin_init((SpinLock *)bmain->lock);
	return bmain;
}

void BKE_main_free(Main *mainvar)
{
	/* also call when reading a file, erase all, etc */
	ListBase *lbarray[MAX_LIBARRAY];
	int a;

	MEM_SAFE_FREE(mainvar->blen_thumb);

	a = set_listbasepointers(mainvar, lbarray);
	while (a--) {
		ListBase *lb = lbarray[a];
		ID *id;
		
		while ( (id = lb->first) ) {
#if 1
			BKE_libblock_free_ex(mainvar, id, false, false);
#else
			/* errors freeing ID's can be hard to track down,
			 * enable this so valgrind will give the line number in its error log */
			switch (a) {
<<<<<<< HEAD
				case   0: BKE_libblock_free_ex(mainvar, id, false); break;
				case   1: BKE_libblock_free_ex(mainvar, id, false); break;
				case   2: BKE_libblock_free_ex(mainvar, id, false); break;
				case   3: BKE_libblock_free_ex(mainvar, id, false); break;
				case   4: BKE_libblock_free_ex(mainvar, id, false); break;
				case   5: BKE_libblock_free_ex(mainvar, id, false); break;
				case   6: BKE_libblock_free_ex(mainvar, id, false); break;
				case   7: BKE_libblock_free_ex(mainvar, id, false); break;
				case   8: BKE_libblock_free_ex(mainvar, id, false); break;
				case   9: BKE_libblock_free_ex(mainvar, id, false); break;
				case  10: BKE_libblock_free_ex(mainvar, id, false); break;
				case  11: BKE_libblock_free_ex(mainvar, id, false); break;
				case  12: BKE_libblock_free_ex(mainvar, id, false); break;
				case  13: BKE_libblock_free_ex(mainvar, id, false); break;
				case  14: BKE_libblock_free_ex(mainvar, id, false); break;
				case  15: BKE_libblock_free_ex(mainvar, id, false); break;
				case  16: BKE_libblock_free_ex(mainvar, id, false); break;
				case  17: BKE_libblock_free_ex(mainvar, id, false); break;
				case  18: BKE_libblock_free_ex(mainvar, id, false); break;
				case  19: BKE_libblock_free_ex(mainvar, id, false); break;
				case  20: BKE_libblock_free_ex(mainvar, id, false); break;
				case  21: BKE_libblock_free_ex(mainvar, id, false); break;
				case  22: BKE_libblock_free_ex(mainvar, id, false); break;
				case  23: BKE_libblock_free_ex(mainvar, id, false); break;
				case  24: BKE_libblock_free_ex(mainvar, id, false); break;
				case  25: BKE_libblock_free_ex(mainvar, id, false); break;
				case  26: BKE_libblock_free_ex(mainvar, id, false); break;
				case  27: BKE_libblock_free_ex(mainvar, id, false); break;
				case  28: BKE_libblock_free_ex(mainvar, id, false); break;
				case  29: BKE_libblock_free_ex(mainvar, id, false); break;
				case  30: BKE_libblock_free_ex(mainvar, id, false); break;
				case  31: BKE_libblock_free_ex(mainvar, id, false); break;
				case  32: BKE_libblock_free_ex(mainvar, id, false); break;
				case  33: BKE_libblock_free_ex(mainvar, id, false); break;
=======
				case   0: BKE_libblock_free_ex(mainvar, id, false, false); break;
				case   1: BKE_libblock_free_ex(mainvar, id, false, false); break;
				case   2: BKE_libblock_free_ex(mainvar, id, false, false); break;
				case   3: BKE_libblock_free_ex(mainvar, id, false, false); break;
				case   4: BKE_libblock_free_ex(mainvar, id, false, false); break;
				case   5: BKE_libblock_free_ex(mainvar, id, false, false); break;
				case   6: BKE_libblock_free_ex(mainvar, id, false, false); break;
				case   7: BKE_libblock_free_ex(mainvar, id, false, false); break;
				case   8: BKE_libblock_free_ex(mainvar, id, false, false); break;
				case   9: BKE_libblock_free_ex(mainvar, id, false, false); break;
				case  10: BKE_libblock_free_ex(mainvar, id, false, false); break;
				case  11: BKE_libblock_free_ex(mainvar, id, false, false); break;
				case  12: BKE_libblock_free_ex(mainvar, id, false, false); break;
				case  13: BKE_libblock_free_ex(mainvar, id, false, false); break;
				case  14: BKE_libblock_free_ex(mainvar, id, false, false); break;
				case  15: BKE_libblock_free_ex(mainvar, id, false, false); break;
				case  16: BKE_libblock_free_ex(mainvar, id, false, false); break;
				case  17: BKE_libblock_free_ex(mainvar, id, false, false); break;
				case  18: BKE_libblock_free_ex(mainvar, id, false, false); break;
				case  19: BKE_libblock_free_ex(mainvar, id, false, false); break;
				case  20: BKE_libblock_free_ex(mainvar, id, false, false); break;
				case  21: BKE_libblock_free_ex(mainvar, id, false, false); break;
				case  22: BKE_libblock_free_ex(mainvar, id, false, false); break;
				case  23: BKE_libblock_free_ex(mainvar, id, false, false); break;
				case  24: BKE_libblock_free_ex(mainvar, id, false, false); break;
				case  25: BKE_libblock_free_ex(mainvar, id, false, false); break;
				case  26: BKE_libblock_free_ex(mainvar, id, false, false); break;
				case  27: BKE_libblock_free_ex(mainvar, id, false, false); break;
				case  28: BKE_libblock_free_ex(mainvar, id, false, false); break;
				case  29: BKE_libblock_free_ex(mainvar, id, false, false); break;
				case  30: BKE_libblock_free_ex(mainvar, id, false, false); break;
				case  31: BKE_libblock_free_ex(mainvar, id, false, false); break;
				case  32: BKE_libblock_free_ex(mainvar, id, false, false); break;
				case  33: BKE_libblock_free_ex(mainvar, id, false, false); break;
				case  34: BKE_libblock_free_ex(mainvar, id, false, false); break;
>>>>>>> 2a2eb0c4
				default:
					BLI_assert(0);
					break;
			}
#endif
		}
	}

	BLI_spin_end((SpinLock *)mainvar->lock);
	MEM_freeN(mainvar->lock);
	DEG_evaluation_context_free(mainvar->eval_ctx);
	MEM_freeN(mainvar);
}

void BKE_main_lock(struct Main *bmain)
{
	BLI_spin_lock((SpinLock *) bmain->lock);
}

void BKE_main_unlock(struct Main *bmain)
{
	BLI_spin_unlock((SpinLock *) bmain->lock);
}

/**
 * Generates a raw .blend file thumbnail data from given image.
 *
 * \param bmain If not NULL, also store generated data in this Main.
 * \param img ImBuf image to generate thumbnail data from.
 * \return The generated .blend file raw thumbnail data.
 */
BlendThumbnail *BKE_main_thumbnail_from_imbuf(Main *bmain, ImBuf *img)
{
	BlendThumbnail *data = NULL;

	if (bmain) {
		MEM_SAFE_FREE(bmain->blen_thumb);
	}

	if (img) {
		const size_t sz = BLEN_THUMB_MEMSIZE(img->x, img->y);
		data = MEM_mallocN(sz, __func__);

		IMB_rect_from_float(img);  /* Just in case... */
		data->width = img->x;
		data->height = img->y;
		memcpy(data->rect, img->rect, sz - sizeof(*data));
	}

	if (bmain) {
		bmain->blen_thumb = data;
	}
	return data;
}

/**
 * Generates an image from raw .blend file thumbnail \a data.
 *
 * \param bmain Use this bmain->blen_thumb data if given \a data is NULL.
 * \param data Raw .blend file thumbnail data.
 * \return An ImBuf from given data, or NULL if invalid.
 */
ImBuf *BKE_main_thumbnail_to_imbuf(Main *bmain, BlendThumbnail *data)
{
	ImBuf *img = NULL;

	if (!data && bmain) {
		data = bmain->blen_thumb;
	}

	if (data) {
		/* Note: we cannot use IMB_allocFromBuffer(), since it tries to dupalloc passed buffer, which will fail
		 *       here (we do not want to pass the first two ints!). */
		img = IMB_allocImBuf((unsigned int)data->width, (unsigned int)data->height, 32, IB_rect | IB_metadata);
		memcpy(img->rect, data->rect, BLEN_THUMB_MEMSIZE(data->width, data->height) - sizeof(*data));
	}

	return img;
}

/**
 * Generates an empty (black) thumbnail for given Main.
 */
void BKE_main_thumbnail_create(struct Main *bmain)
{
	MEM_SAFE_FREE(bmain->blen_thumb);

	bmain->blen_thumb = MEM_callocN(BLEN_THUMB_MEMSIZE(BLEN_THUMB_SIZE, BLEN_THUMB_SIZE), __func__);
	bmain->blen_thumb->width = BLEN_THUMB_SIZE;
	bmain->blen_thumb->height = BLEN_THUMB_SIZE;
}

/* ***************** ID ************************ */
ID *BKE_libblock_find_name_ex(struct Main *bmain, const short type, const char *name)
{
	ListBase *lb = which_libbase(bmain, type);
	BLI_assert(lb != NULL);
	return BLI_findstring(lb, name, offsetof(ID, name) + 2);
}
ID *BKE_libblock_find_name(const short type, const char *name)
{
	return BKE_libblock_find_name_ex(G.main, type, name);
}


void id_sort_by_name(ListBase *lb, ID *id)
{
	ID *idtest;
	
	/* insert alphabetically */
	if (lb->first != lb->last) {
		BLI_remlink(lb, id);
		
		idtest = lb->first;
		while (idtest) {
			if (BLI_strcasecmp(idtest->name, id->name) > 0 || (idtest->lib && !id->lib)) {
				BLI_insertlinkbefore(lb, idtest, id);
				break;
			}
			idtest = idtest->next;
		}
		/* as last */
		if (idtest == NULL) {
			BLI_addtail(lb, id);
		}
	}
	
}

/**
 * Check to see if there is an ID with the same name as 'name'.
 * Returns the ID if so, if not, returns NULL
 */
static ID *is_dupid(ListBase *lb, ID *id, const char *name)
{
	ID *idtest = NULL;
	
	for (idtest = lb->first; idtest; idtest = idtest->next) {
		/* if idtest is not a lib */ 
		if (id != idtest && !ID_IS_LINKED_DATABLOCK(idtest)) {
			/* do not test alphabetic! */
			/* optimized */
			if (idtest->name[2] == name[0]) {
				if (STREQ(name, idtest->name + 2)) break;
			}
		}
	}
	
	return idtest;
}

/**
 * Check to see if an ID name is already used, and find a new one if so.
 * Return true if created a new name (returned in name).
 *
 * Normally the ID that's being check is already in the ListBase, so ID *id
 * points at the new entry.  The Python Library module needs to know what
 * the name of a datablock will be before it is appended; in this case ID *id
 * id is NULL
 */

static bool check_for_dupid(ListBase *lb, ID *id, char *name)
{
	ID *idtest;
	int nr = 0, a, left_len;
#define MAX_IN_USE 64
	bool in_use[MAX_IN_USE];
	/* to speed up finding unused numbers within [1 .. MAX_IN_USE - 1] */

	char left[MAX_ID_NAME + 8], leftest[MAX_ID_NAME + 8];

	while (true) {

		/* phase 1: id already exists? */
		idtest = is_dupid(lb, id, name);

		/* if there is no double, done */
		if (idtest == NULL) return false;

		/* we have a dup; need to make a new name */
		/* quick check so we can reuse one of first MAX_IN_USE - 1 ids if vacant */
		memset(in_use, false, sizeof(in_use));

		/* get name portion, number portion ("name.number") */
		left_len = BLI_split_name_num(left, &nr, name, '.');

		/* if new name will be too long, truncate it */
		if (nr > 999 && left_len > (MAX_ID_NAME - 8)) {  /* assumption: won't go beyond 9999 */
			left[MAX_ID_NAME - 8] = 0;
			left_len = MAX_ID_NAME - 8;
		}
		else if (left_len > (MAX_ID_NAME - 7)) {
			left[MAX_ID_NAME - 7] = 0;
			left_len = MAX_ID_NAME - 7;
		}

		for (idtest = lb->first; idtest; idtest = idtest->next) {
			int nrtest;
			if ( (id != idtest) &&
			     !ID_IS_LINKED_DATABLOCK(idtest) &&
			     (*name == *(idtest->name + 2)) &&
			     STREQLEN(name, idtest->name + 2, left_len) &&
			     (BLI_split_name_num(leftest, &nrtest, idtest->name + 2, '.') == left_len)
			     )
			{
				/* will get here at least once, otherwise is_dupid call above would have returned NULL */
				if (nrtest < MAX_IN_USE)
					in_use[nrtest] = true;  /* mark as used */
				if (nr <= nrtest)
					nr = nrtest + 1;    /* track largest unused */
			}
		}
		/* At this point, 'nr' will typically be at least 1. (but not always) */
		// BLI_assert(nr >= 1);

		/* decide which value of nr to use */
		for (a = 0; a < MAX_IN_USE; a++) {
			if (a >= nr) break;  /* stop when we've checked up to biggest */  /* redundant check */
			if (!in_use[a]) { /* found an unused value */
				nr = a;
				/* can only be zero if all potential duplicate names had
				 * nonzero numeric suffixes, which means name itself has
				 * nonzero numeric suffix (else no name conflict and wouldn't
				 * have got here), which means name[left_len] is not a null */
				break;
			}
		}
		/* At this point, nr is either the lowest unused number within [0 .. MAX_IN_USE - 1],
		 * or 1 greater than the largest used number if all those low ones are taken.
		 * We can't be bothered to look for the lowest unused number beyond (MAX_IN_USE - 1). */

		/* If the original name has no numeric suffix, 
		 * rather than just chopping and adding numbers, 
		 * shave off the end chars until we have a unique name.
		 * Check the null terminators match as well so we don't get Cube.000 -> Cube.00 */
		if (nr == 0 && name[left_len] == '\0') {
			int len;
			/* FIXME: this code will never be executed, because either nr will be
			 * at least 1, or name will not end at left_len! */
			BLI_assert(0);

			len = left_len - 1;
			idtest = is_dupid(lb, id, name);
			
			while (idtest && len > 1) {
				name[len--] = '\0';
				idtest = is_dupid(lb, id, name);
			}
			if (idtest == NULL) return true;
			/* otherwise just continue and use a number suffix */
		}
		
		if (nr > 999 && left_len > (MAX_ID_NAME - 8)) {
			/* this would overflow name buffer */
			left[MAX_ID_NAME - 8] = 0;
			/* left_len = MAX_ID_NAME - 8; */ /* for now this isn't used again */
			memcpy(name, left, sizeof(char) * (MAX_ID_NAME - 7));
			continue;
		}
		/* this format specifier is from hell... */
		BLI_snprintf(name, sizeof(id->name) - 2, "%s.%.3d", left, nr);

		return true;
	}

#undef MAX_IN_USE
}

/*
 * Only for local blocks: external en indirect blocks already have a
 * unique ID.
 *
 * return true: created a new name
 */

bool new_id(ListBase *lb, ID *id, const char *tname)
{
	bool result;
	char name[MAX_ID_NAME - 2];

	/* if library, don't rename */
	if (ID_IS_LINKED_DATABLOCK(id))
		return false;

	/* if no libdata given, look up based on ID */
	if (lb == NULL)
		lb = which_libbase(G.main, GS(id->name));

	/* if no name given, use name of current ID
	 * else make a copy (tname args can be const) */
	if (tname == NULL)
		tname = id->name + 2;

	BLI_strncpy(name, tname, sizeof(name));

	if (name[0] == '\0') {
		/* disallow empty names */
		BLI_strncpy(name, DATA_(ID_FALLBACK_NAME), sizeof(name));
	}
	else {
		/* disallow non utf8 chars,
		 * the interface checks for this but new ID's based on file names don't */
		BLI_utf8_invalid_strip(name, strlen(name));
	}

	result = check_for_dupid(lb, id, name);
	strcpy(id->name + 2, name);

	/* This was in 2.43 and previous releases
	 * however all data in blender should be sorted, not just duplicate names
	 * sorting should not hurt, but noting just incase it alters the way other
	 * functions work, so sort every time */
#if 0
	if (result)
		id_sort_by_name(lb, id);
#endif

	id_sort_by_name(lb, id);
	
	return result;
}

/**
 * Pull an ID out of a library (make it local). Only call this for IDs that
 * don't have other library users.
 */
void id_clear_lib_data_ex(Main *bmain, ID *id, const bool id_in_mainlist)
{
	bNodeTree *ntree = NULL;
	Key *key = NULL;

	BKE_id_lib_local_paths(bmain, id->lib, id);

	id_fake_user_clear(id);

	id->lib = NULL;
	id->tag &= ~(LIB_TAG_INDIRECT | LIB_TAG_EXTERN);
	if (id_in_mainlist)
		new_id(which_libbase(bmain, GS(id->name)), id, NULL);

	/* Internal bNodeTree blocks inside datablocks also stores id->lib, make sure this stays in sync. */
	if ((ntree = ntreeFromID(id))) {
		id_clear_lib_data_ex(bmain, &ntree->id, false);  /* Datablocks' nodetree is never in Main. */
	}

	/* Same goes for shapekeys. */
	if ((key = BKE_key_from_id(id))) {
		id_clear_lib_data_ex(bmain, &key->id, id_in_mainlist);  /* sigh, why are keys in Main? */
	}
}

void id_clear_lib_data(Main *bmain, ID *id)
{
	id_clear_lib_data_ex(bmain, id, true);
}

/* next to indirect usage in read/writefile also in editobject.c scene.c */
void BKE_main_id_clear_newpoins(Main *bmain)
{
	ListBase *lbarray[MAX_LIBARRAY];
	ID *id;
	int a;

	a = set_listbasepointers(bmain, lbarray);
	while (a--) {
		id = lbarray[a]->first;
		while (id) {
			id->newid = NULL;
			id->tag &= ~LIB_TAG_NEW;
			id = id->next;
		}
	}
}

/** Make linked datablocks local.
 *
 * \param bmain Almost certainly G.main.
 * \param lib If not NULL, only make local datablocks from this library.
 * \param untagged_only If true, only make local datablocks not tagged with LIB_TAG_PRE_EXISTING.
 * \param set_fake If true, set fake user on all localized datablocks (except group and objects ones).
 */
/* Note: Old (2.77) version was simply making (tagging) datablocks as local, without actually making any check whether
 * they were also indirectly used or not...
 *
 * Current version uses regular id_make_local callback, which is not super-efficient since this ends up
 * duplicating some IDs and then removing original ones (due to missing knowledge of which ID uses some other ID).
 *
 * However, we now have a first check that allows us to use 'direct localization' of a lot of IDs, so performances
 * are now *reasonably* OK.
 */
void BKE_library_make_local(
        Main *bmain, const Library *lib, GHash *old_to_new_ids, const bool untagged_only, const bool set_fake)
{
	ListBase *lbarray[MAX_LIBARRAY];
	ID *id;
	int a;

	LinkNode *todo_ids = NULL;
	LinkNode *copied_ids = NULL;
	LinkNode *linked_loop_candidates = NULL;
	MemArena *linklist_mem = BLI_memarena_new(512 * sizeof(*todo_ids), __func__);

	/* Step 1: Detect datablocks to make local. */
	for (a = set_listbasepointers(bmain, lbarray); a--; ) {
		id = lbarray[a]->first;

		/* Do not explicitly make local non-linkable IDs (shapekeys, in fact), they are assumed to be handled
		 * by real datablocks responsible of them. */
		const bool do_skip = (id && !BKE_idcode_is_linkable(GS(id->name)));

		for (; id; id = id->next) {
			id->newid = NULL;
			id->tag &= ~LIB_TAG_DOIT;

			if (id->lib == NULL) {
				id->tag &= ~(LIB_TAG_EXTERN | LIB_TAG_INDIRECT | LIB_TAG_NEW);
			}
			/* The check on the fourth line (LIB_TAG_PRE_EXISTING) is done so its
			 * possible to tag data you don't want to be made local, used for
			 * appending data, so any libdata already linked wont become local
			 * (very nasty to discover all your links are lost after appending).
			 * Also, never ever make proxified objects local, would not make any sense. */
			else if (!do_skip && id->tag & (LIB_TAG_EXTERN | LIB_TAG_INDIRECT | LIB_TAG_NEW) &&
			         ELEM(lib, NULL, id->lib) &&
			         !(GS(id->name) == ID_OB && ((Object *)id)->proxy_from != NULL) &&
			         ((untagged_only == false) || !(id->tag & LIB_TAG_PRE_EXISTING)))
			{
				BLI_linklist_prepend_arena(&todo_ids, id, linklist_mem);
				id->tag |= LIB_TAG_DOIT;
			}
		}
	}

	/* Step 2: Check which datablocks we can directly make local (because they are only used by already, or future,
	 * local data), others will need to be duplicated and further processed later. */
	BKE_library_indirectly_used_data_tag_clear(bmain);

	/* Step 3: Make IDs local, either directly (quick and simple), or using generic process,
	 * which involves more complex checks and might instead create a local copy of original linked ID. */
	for (LinkNode *it = todo_ids, *it_next; it; it = it_next) {
		it_next = it->next;
		id = it->link;

		if (id->tag & LIB_TAG_DOIT) {
			/* We know all users of this object are local or will be made fully local, even if currently there are
			 * some indirect usages. So instead of making a copy that se'll likely get rid of later, directly make
			 * that data block local. Saves a tremendous amount of time with complex scenes... */
			id_clear_lib_data_ex(bmain, id, true);
			BKE_id_expand_local(id);
			id->tag &= ~LIB_TAG_DOIT;
		}
		else {
			/* In this specific case, we do want to make ID local even if it has no local usage yet... */
			if (GS(id->name) == ID_OB) {
				/* Special case for objects because we don't want proxy pointers to be
				 * cleared yet. This will happen down the road in this function.
				 */
				BKE_object_make_local_ex(bmain, (Object*)id, true, false);
			}
			else {
				id_make_local(bmain, id, false, true);
			}

			if (id->newid) {
				/* Reuse already allocated LinkNode (transferring it from todo_ids to copied_ids). */
				BLI_linklist_prepend_nlink(&copied_ids, id, it);
			}
		}

		if (set_fake) {
			if (!ELEM(GS(id->name), ID_OB, ID_GR)) {
				/* do not set fake user on objects, groups (instancing) */
				id_fake_user_set(id);
			}
		}
	}

	/* At this point, we are done with directly made local IDs. Now we have to handle duplicated ones, since their
	 * remaining linked original counterpart may not be needed anymore... */
	todo_ids = NULL;

	/* Step 4: We have to remap local usages of old (linked) ID to new (local) id in a separated loop,
	 * as lbarray ordering is not enough to ensure us we did catch all dependencies
	 * (e.g. if making local a parent object before its child...). See T48907. */
	for (LinkNode *it = copied_ids; it; it = it->next) {
		id = it->link;

		BLI_assert(id->newid != NULL);
		BLI_assert(id->lib != NULL);

		BKE_libblock_remap(bmain, id, id->newid, ID_REMAP_SKIP_INDIRECT_USAGE);
		if (old_to_new_ids) {
			BLI_ghash_insert(old_to_new_ids, id, id->newid);
		}

		/* Special hack for groups... Thing is, since we can't instantiate them here, we need to ensure
		 * they remain 'alive' (only instantiation is a real group 'user'... *sigh* See T49722. */
		if (GS(id->name) == ID_GR && (id->tag & LIB_TAG_INDIRECT) != 0) {
			id_us_ensure_real(id->newid);
		}
	}

	/* Step 5: remove datablocks that have been copied to be localized and are no more used in the end...
	 * Note that we may have to loop more than once here, to tackle dependencies between linked objects... */
	bool do_loop = true;
	while (do_loop) {
		do_loop = false;
		for (LinkNode *it = copied_ids; it; it = it->next) {
			if ((id = it->link) == NULL) {
				continue;
			}

			bool is_local = false, is_lib = false;

			BKE_library_ID_test_usages(bmain, id, &is_local, &is_lib);

			/* Attempt to re-link copied proxy objects. This allows appending of an entire scene
			 * from another blend file into this one, even when that blend file contains proxified
			 * armatures that have local references. Since the proxified object needs to be linked
			 * (not local), this will only work when the "Localize all" checkbox is disabled.
			 * TL;DR: this is a dirty hack on top of an already weak feature (proxies). */
			if (GS(id->name) == ID_OB && ((Object *)id)->proxy != NULL) {
				Object *ob = (Object *)id;
				Object *ob_new = (Object *)id->newid;

				/* Proxies only work when the proxified object is linked-in from a library. */
				if (ob->proxy->id.lib == NULL) {
					printf("Warning, proxy object %s will loose its link to %s, because the "
						   "proxified object is local.\n", id->newid->name, ob->proxy->id.name);
				}
				/* We can only switch the proxy'ing to a made-local proxy if it is no longer
				 * referred to from a library. Not checking for local use; if new local proxy
				 * was not used locally would be a nasty bug! */
				else if (is_local || is_lib) {
					printf("Warning, made-local proxy object %s will loose its link to %s, "
						   "because the linked-in proxy is referenced (is_local=%i, is_lib=%i).\n",
						   id->newid->name, ob->proxy->id.name, is_local, is_lib);
				}
				else {
					/* we can switch the proxy'ing from the linked-in to the made-local proxy.
					 * BKE_object_make_proxy() shouldn't be used here, as it allocates memory that
					 * was already allocated by BKE_object_make_local_ex() (which called BKE_object_copy_ex). */
					ob_new->proxy = ob->proxy;
					ob_new->proxy_group = ob->proxy_group;
					ob_new->proxy_from = ob->proxy_from;
					ob_new->proxy->proxy_from = ob_new;
					ob->proxy = ob->proxy_from = ob->proxy_group = NULL;
				}
			}

			if (!is_local) {
				if (!is_lib) {  /* Not used at all, we can free it! */
					BKE_libblock_free(bmain, id);
					it->link = NULL;
					do_loop = true;
				}
				/* Only used by linked data, potential candidate to ugly lib-only dependency cycles... */
				else if ((id->tag & LIB_TAG_DOIT) == 0) {  /* Check TAG_DOIT to avoid adding same ID several times... */
					/* Note that we store the node, not directly ID pointer, that way if it->link is set to NULL
					 * later we can skip it in lib-dependency cycles search later. */
					BLI_linklist_prepend_arena(&linked_loop_candidates, it, linklist_mem);
					id->tag |= LIB_TAG_DOIT;

					/* Grrrrrrr... those half-datablocks-stuff... grrrrrrrrrrr...
					 * Here we have to also tag them as potential candidates, otherwise they would falsy report
					 * ID they used as 'directly used' in fourth step. */
					ID *ntree = (ID *)ntreeFromID(id);
					if (ntree != NULL) {
						ntree->tag |= LIB_TAG_DOIT;
					}
				}
			}
		}
	}

	/* Step 6: Try to find circle dependencies between indirectly-linked-only datablocks.
	 * Those are fake 'usages' that prevent their deletion. See T49775 for nice ugly case. */
	BKE_library_unused_linked_data_set_tag(bmain, false);
	for (LinkNode *it = linked_loop_candidates; it; it = it->next) {
		if (it->link == NULL) {
			continue;
		}
		if ((id = ((LinkNode *)it->link)->link) == NULL) {
			it->link = NULL;
			continue;
		}

		/* Note: in theory here we are only handling datablocks forming exclusive linked dependency-cycles-based
		 * archipelagos, so no need to check again after we have deleted one, as done in previous step. */
		if (id->tag & LIB_TAG_DOIT) {
			/* Object's deletion rely on valid ob->data, but ob->data may have already been freed here...
			 * Setting it to NULL may not be 100% correct, but should be safe and do the work. */
			if (GS(id->name) == ID_OB) {
				((Object *)id)->data = NULL;
			}

			/* Note: *in theory* IDs tagged here are fully *outside* of file scope, totally unused, so we can
			 *       directly wipe them out without caring about clearing their usages.
			 *       However, this is a highly-risky presumption, and nice crasher in case something goes wrong here.
			 *       So for 2.78a will keep the safe option, and switch to more efficient one in master later. */
#if 1
			BKE_libblock_free_ex(bmain, id, false, true);
#else
			BKE_libblock_unlink(bmain, id, false, false);
			BKE_libblock_free(bmain, id);
#endif
			((LinkNode *)it->link)->link = NULL;  /* Not strictly necessary, but safer (see T49903)... */
			it->link = NULL;
		}
	}

	BLI_memarena_free(linklist_mem);
}

/**
 * Use after setting the ID's name
 * When name exists: call 'new_id'
 */
void BLI_libblock_ensure_unique_name(Main *bmain, const char *name)
{
	ListBase *lb;
	ID *idtest;


	lb = which_libbase(bmain, GS(name));
	if (lb == NULL) return;
	
	/* search for id */
	idtest = BLI_findstring(lb, name + 2, offsetof(ID, name) + 2);

	if (idtest && !new_id(lb, idtest, idtest->name + 2)) {
		id_sort_by_name(lb, idtest);
	}
}

/**
 * Sets the name of a block to name, suitably adjusted for uniqueness.
 */
void BKE_libblock_rename(Main *bmain, ID *id, const char *name)
{
	ListBase *lb = which_libbase(bmain, GS(id->name));
	new_id(lb, id, name);
}

/**
 * Returns in name the name of the block, with a 3-character prefix prepended
 * indicating whether it comes from a library, has a fake user, or no users.
 */
void BKE_id_ui_prefix(char name[MAX_ID_NAME + 1], const ID *id)
{
	name[0] = id->lib ? (ID_MISSING(id) ? 'M' : 'L') : ' ';
	name[1] = (id->flag & LIB_FAKEUSER) ? 'F' : ((id->us == 0) ? '0' : ' ');
	name[2] = ' ';

	strcpy(name + 3, id->name + 2);
}

void BKE_library_filepath_set(Library *lib, const char *filepath)
{
	/* in some cases this is used to update the absolute path from the
	 * relative */
	if (lib->name != filepath) {
		BLI_strncpy(lib->name, filepath, sizeof(lib->name));
	}

	BLI_strncpy(lib->filepath, filepath, sizeof(lib->filepath));

	/* not essential but set filepath is an absolute copy of value which
	 * is more useful if its kept in sync */
	if (BLI_path_is_rel(lib->filepath)) {
		/* note that the file may be unsaved, in this case, setting the
		 * filepath on an indirectly linked path is not allowed from the
		 * outliner, and its not really supported but allow from here for now
		 * since making local could cause this to be directly linked - campbell
		 */
		const char *basepath = lib->parent ? lib->parent->filepath : G.main->name;
		BLI_path_abs(lib->filepath, basepath);
	}
}

void BKE_id_tag_set_atomic(ID *id, int tag)
{
	atomic_fetch_and_or_uint32((uint32_t *)&id->tag, tag);
}

void BKE_id_tag_clear_atomic(ID *id, int tag)
{
	atomic_fetch_and_and_uint32((uint32_t *)&id->tag, ~tag);
}<|MERGE_RESOLUTION|>--- conflicted
+++ resolved
@@ -1200,7 +1200,6 @@
 			/* errors freeing ID's can be hard to track down,
 			 * enable this so valgrind will give the line number in its error log */
 			switch (a) {
-<<<<<<< HEAD
 				case   0: BKE_libblock_free_ex(mainvar, id, false); break;
 				case   1: BKE_libblock_free_ex(mainvar, id, false); break;
 				case   2: BKE_libblock_free_ex(mainvar, id, false); break;
@@ -1235,43 +1234,7 @@
 				case  31: BKE_libblock_free_ex(mainvar, id, false); break;
 				case  32: BKE_libblock_free_ex(mainvar, id, false); break;
 				case  33: BKE_libblock_free_ex(mainvar, id, false); break;
-=======
-				case   0: BKE_libblock_free_ex(mainvar, id, false, false); break;
-				case   1: BKE_libblock_free_ex(mainvar, id, false, false); break;
-				case   2: BKE_libblock_free_ex(mainvar, id, false, false); break;
-				case   3: BKE_libblock_free_ex(mainvar, id, false, false); break;
-				case   4: BKE_libblock_free_ex(mainvar, id, false, false); break;
-				case   5: BKE_libblock_free_ex(mainvar, id, false, false); break;
-				case   6: BKE_libblock_free_ex(mainvar, id, false, false); break;
-				case   7: BKE_libblock_free_ex(mainvar, id, false, false); break;
-				case   8: BKE_libblock_free_ex(mainvar, id, false, false); break;
-				case   9: BKE_libblock_free_ex(mainvar, id, false, false); break;
-				case  10: BKE_libblock_free_ex(mainvar, id, false, false); break;
-				case  11: BKE_libblock_free_ex(mainvar, id, false, false); break;
-				case  12: BKE_libblock_free_ex(mainvar, id, false, false); break;
-				case  13: BKE_libblock_free_ex(mainvar, id, false, false); break;
-				case  14: BKE_libblock_free_ex(mainvar, id, false, false); break;
-				case  15: BKE_libblock_free_ex(mainvar, id, false, false); break;
-				case  16: BKE_libblock_free_ex(mainvar, id, false, false); break;
-				case  17: BKE_libblock_free_ex(mainvar, id, false, false); break;
-				case  18: BKE_libblock_free_ex(mainvar, id, false, false); break;
-				case  19: BKE_libblock_free_ex(mainvar, id, false, false); break;
-				case  20: BKE_libblock_free_ex(mainvar, id, false, false); break;
-				case  21: BKE_libblock_free_ex(mainvar, id, false, false); break;
-				case  22: BKE_libblock_free_ex(mainvar, id, false, false); break;
-				case  23: BKE_libblock_free_ex(mainvar, id, false, false); break;
-				case  24: BKE_libblock_free_ex(mainvar, id, false, false); break;
-				case  25: BKE_libblock_free_ex(mainvar, id, false, false); break;
-				case  26: BKE_libblock_free_ex(mainvar, id, false, false); break;
-				case  27: BKE_libblock_free_ex(mainvar, id, false, false); break;
-				case  28: BKE_libblock_free_ex(mainvar, id, false, false); break;
-				case  29: BKE_libblock_free_ex(mainvar, id, false, false); break;
-				case  30: BKE_libblock_free_ex(mainvar, id, false, false); break;
-				case  31: BKE_libblock_free_ex(mainvar, id, false, false); break;
-				case  32: BKE_libblock_free_ex(mainvar, id, false, false); break;
-				case  33: BKE_libblock_free_ex(mainvar, id, false, false); break;
-				case  34: BKE_libblock_free_ex(mainvar, id, false, false); break;
->>>>>>> 2a2eb0c4
+				case  34: BKE_libblock_free_ex(mainvar, id, false); break;
 				default:
 					BLI_assert(0);
 					break;
