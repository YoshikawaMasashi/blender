--- conflicted
+++ resolved
@@ -155,15 +155,11 @@
  * also note that the id _must_ have a library - campbell */
 void BKE_id_lib_local_paths(Main *bmain, Library *lib, ID *id)
 {
-<<<<<<< HEAD
 	if (lib->flag & LIBRARY_FLAG_VIRTUAL) {
 		return;
 	}
 
-	const char *bpath_user_data[2] = {bmain->name, lib->filepath};
-=======
 	const char *bpath_user_data[2] = {BKE_main_blendfile_path(bmain), lib->filepath};
->>>>>>> 324e10e7
 
 	BKE_bpath_traverse_id(bmain, id,
 	                      BKE_bpath_relocate_visitor,
@@ -1808,13 +1804,9 @@
 
 	for (idtest = lb->first; idtest; idtest = idtest->next) {
 		/* if idtest is not a lib */
-<<<<<<< HEAD
 		/* Virtual lib IDs are considered as local ones here, since we bulk-add them to virtual library datablocks,
 		 * we need to ensure ourselves there is no name collision there. */
 		if (id != idtest && !ID_IS_LINKED_DATABLOCK(idtest)) {
-=======
-		if (id != idtest && !ID_IS_LINKED(idtest)) {
->>>>>>> 324e10e7
 			/* do not test alphabetic! */
 			/* optimized */
 			if (idtest->name[2] == name[0]) {
