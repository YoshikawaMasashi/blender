/*
 * ***** BEGIN GPL LICENSE BLOCK *****
 *
 * This program is free software; you can redistribute it and/or
 * modify it under the terms of the GNU General Public License
 * as published by the Free Software Foundation; either version 2
 * of the License, or (at your option) any later version.
 *
 * This program is distributed in the hope that it will be useful,
 * but WITHOUT ANY WARRANTY; without even the implied warranty of
 * MERCHANTABILITY or FITNESS FOR A PARTICULAR PURPOSE.  See the
 * GNU General Public License for more details.
 *
 * You should have received a copy of the GNU General Public License
 * along with this program; if not, write to the Free Software Foundation,
 * Inc., 51 Franklin Street, Fifth Floor, Boston, MA 02110-1301, USA.
 *
 * The Original Code is Copyright (C) 2001-2002 by NaN Holding BV.
 * All rights reserved.
 *
 * The Original Code is: all of this file.
 *
 * Contributor(s): none yet.
 *
 * ***** END GPL LICENSE BLOCK *****
 */

/** \file blender/blenkernel/intern/library.c
 *  \ingroup bke
 *
 * Contains management of ID's and libraries
 * allocate and free of all library data
 */

#include <stdio.h>
#include <ctype.h>
#include <string.h>
#include <stdlib.h>
#include <stddef.h>
#include <assert.h>

#include "MEM_guardedalloc.h"

/* all types are needed here, in order to do memory operations */
#include "DNA_anim_types.h"
#include "DNA_armature_types.h"
#include "DNA_brush_types.h"
#include "DNA_cachefile_types.h"
#include "DNA_camera_types.h"
#include "DNA_group_types.h"
#include "DNA_gpencil_types.h"
#include "DNA_ipo_types.h"
#include "DNA_key_types.h"
#include "DNA_lamp_types.h"
#include "DNA_lattice_types.h"
#include "DNA_linestyle_types.h"
#include "DNA_material_types.h"
#include "DNA_mesh_types.h"
#include "DNA_meta_types.h"
#include "DNA_modifier_types.h"
#include "DNA_movieclip_types.h"
#include "DNA_mask_types.h"
#include "DNA_node_types.h"
#include "DNA_object_types.h"
#include "DNA_probe_types.h"
#include "DNA_scene_types.h"
#include "DNA_screen_types.h"
#include "DNA_speaker_types.h"
#include "DNA_sound_types.h"
#include "DNA_text_types.h"
#include "DNA_vfont_types.h"
#include "DNA_windowmanager_types.h"
#include "DNA_world_types.h"
#include "DNA_workspace_types.h"

#include "BLI_blenlib.h"
#include "BLI_utildefines.h"
#include "BLI_ghash.h"
#include "BLI_linklist.h"
#include "BLI_memarena.h"
#include "BLI_mempool.h"
#include "BLI_string_utils.h"

#include "BLI_threads.h"
#include "BLT_translation.h"

#include "BKE_action.h"
#include "BKE_animsys.h"
#include "BKE_armature.h"
#include "BKE_bpath.h"
#include "BKE_brush.h"
#include "BKE_camera.h"
#include "BKE_cachefile.h"
#include "BKE_context.h"
#include "BKE_curve.h"
#include "BKE_font.h"
#include "BKE_global.h"
#include "BKE_group.h"
#include "BKE_gpencil.h"
#include "BKE_idcode.h"
#include "BKE_idprop.h"
#include "BKE_image.h"
#include "BKE_key.h"
#include "BKE_lamp.h"
#include "BKE_lattice.h"
#include "BKE_library.h"
#include "BKE_library_query.h"
#include "BKE_library_remap.h"
#include "BKE_linestyle.h"
#include "BKE_mesh.h"
#include "BKE_material.h"
#include "BKE_main.h"
#include "BKE_mball.h"
#include "BKE_mask.h"
#include "BKE_movieclip.h"
#include "BKE_node.h"
#include "BKE_object.h"
#include "BKE_paint.h"
#include "BKE_particle.h"
#include "BKE_packedFile.h"
#include "BKE_probe.h"
#include "BKE_sound.h"
#include "BKE_speaker.h"
#include "BKE_scene.h"
#include "BKE_text.h"
#include "BKE_texture.h"
#include "BKE_workspace.h"
#include "BKE_world.h"

#include "DEG_depsgraph.h"

#include "RNA_access.h"

#include "IMB_imbuf.h"
#include "IMB_imbuf_types.h"

#include "atomic_ops.h"

//#define DEBUG_TIME

#ifdef DEBUG_TIME
#  include "PIL_time_utildefines.h"
#endif

/* GS reads the memory pointed at in a specific ordering. 
 * only use this definition, makes little and big endian systems
 * work fine, in conjunction with MAKE_ID */

/* ************* general ************************ */


/* this has to be called from each make_local_* func, we could call
 * from id_make_local() but then the make local functions would not be self
 * contained.
 * also note that the id _must_ have a library - campbell */
void BKE_id_lib_local_paths(Main *bmain, Library *lib, ID *id)
{
	const char *bpath_user_data[2] = {bmain->name, lib->filepath};

	BKE_bpath_traverse_id(bmain, id,
	                      BKE_bpath_relocate_visitor,
	                      BKE_BPATH_TRAVERSE_SKIP_MULTIFILE,
	                      (void *)bpath_user_data);
}

void id_lib_extern(ID *id)
{
	if (id && ID_IS_LINKED_DATABLOCK(id)) {
		BLI_assert(BKE_idcode_is_linkable(GS(id->name)));
		if (id->tag & LIB_TAG_INDIRECT) {
			id->tag -= LIB_TAG_INDIRECT;
			id->tag |= LIB_TAG_EXTERN;
		}
	}
}

/* ensure we have a real user */
/* Note: Now that we have flags, we could get rid of the 'fake_user' special case, flags are enough to ensure
 *       we always have a real user.
 *       However, ID_REAL_USERS is used in several places outside of core library.c, so think we can wait later
 *       to make this change... */
void id_us_ensure_real(ID *id)
{
	if (id) {
		const int limit = ID_FAKE_USERS(id);
		id->tag |= LIB_TAG_EXTRAUSER;
		if (id->us <= limit) {
			if (id->us < limit || ((id->us == limit) && (id->tag & LIB_TAG_EXTRAUSER_SET))) {
				printf("ID user count error: %s (from '%s')\n", id->name, id->lib ? id->lib->filepath : "[Main]");
				BLI_assert(0);
			}
			id->us = limit + 1;
			id->tag |= LIB_TAG_EXTRAUSER_SET;
		}
	}
}

void id_us_clear_real(ID *id)
{
	if (id && (id->tag & LIB_TAG_EXTRAUSER)) {
		if (id->tag & LIB_TAG_EXTRAUSER_SET) {
			id->us--;
			BLI_assert(id->us >= ID_FAKE_USERS(id));
		}
		id->tag &= ~(LIB_TAG_EXTRAUSER | LIB_TAG_EXTRAUSER_SET);
	}
}

/**
 * Same as \a id_us_plus, but does not handle lib indirect -> extern.
 * Only used by readfile.c so far, but simpler/safer to keep it here nonetheless.
 */
void id_us_plus_no_lib(ID *id)
{
	if (id) {
		if ((id->tag & LIB_TAG_EXTRAUSER) && (id->tag & LIB_TAG_EXTRAUSER_SET)) {
			BLI_assert(id->us >= 1);
			/* No need to increase count, just tag extra user as no more set.
			 * Avoids annoying & inconsistent +1 in user count. */
			id->tag &= ~LIB_TAG_EXTRAUSER_SET;
		}
		else {
			BLI_assert(id->us >= 0);
			id->us++;
		}
	}
}


void id_us_plus(ID *id)
{
	if (id) {
		id_us_plus_no_lib(id);
		id_lib_extern(id);
	}
}

/* decrements the user count for *id. */
void id_us_min(ID *id)
{
	if (id) {
		const int limit = ID_FAKE_USERS(id);

		if (id->us <= limit) {
			printf("ID user decrement error: %s (from '%s'): %d <= %d\n",
			       id->name, id->lib ? id->lib->filepath : "[Main]", id->us, limit);
			BLI_assert(0);
			id->us = limit;
		}
		else {
			id->us--;
		}

		if ((id->us == limit) && (id->tag & LIB_TAG_EXTRAUSER)) {
			/* We need an extra user here, but never actually incremented user count for it so far, do it now. */
			id_us_ensure_real(id);
		}
	}
}

void id_fake_user_set(ID *id)
{
	if (id && !(id->flag & LIB_FAKEUSER)) {
		id->flag |= LIB_FAKEUSER;
		id_us_plus(id);
	}
}

void id_fake_user_clear(ID *id)
{
	if (id && (id->flag & LIB_FAKEUSER)) {
		id->flag &= ~LIB_FAKEUSER;
		id_us_min(id);
	}
}

void BKE_id_clear_newpoin(ID *id)
{
	if (id->newid) {
		id->newid->tag &= ~LIB_TAG_NEW;
	}
	id->newid = NULL;
}

static int id_expand_local_callback(
        void *UNUSED(user_data), struct ID *id_self, struct ID **id_pointer, int cb_flag)
{
	if (cb_flag & IDWALK_CB_PRIVATE) {
		return IDWALK_RET_NOP;
	}

	/* Can hapen that we get unlinkable ID here, e.g. with shapekey referring to itself (through drivers)...
	 * Just skip it, shape key can only be either indirectly linked, or fully local, period.
	 * And let's curse one more time that stupid useless shapekey ID type! */
	if (*id_pointer && *id_pointer != id_self && BKE_idcode_is_linkable(GS((*id_pointer)->name))) {
		id_lib_extern(*id_pointer);
	}

	return IDWALK_RET_NOP;
}

/**
 * Expand ID usages of given id as 'extern' (and no more indirect) linked data. Used by ID copy/make_local functions.
 */
void BKE_id_expand_local(Main *bmain, ID *id)
{
	BKE_library_foreach_ID_link(bmain, id, id_expand_local_callback, NULL, IDWALK_READONLY);
}

/**
 * Ensure new (copied) ID is fully made local.
 */
void BKE_id_copy_ensure_local(Main *bmain, ID *old_id, ID *new_id)
{
	if (ID_IS_LINKED_DATABLOCK(old_id)) {
		BKE_id_expand_local(bmain, new_id);
		BKE_id_lib_local_paths(bmain, old_id->lib, new_id);
	}
}

/**
 * Generic 'make local' function, works for most of datablock types...
 */
void BKE_id_make_local_generic(Main *bmain, ID *id, const bool id_in_mainlist, const bool lib_local)
{
	bool is_local = false, is_lib = false;

	/* - only lib users: do nothing (unless force_local is set)
	 * - only local users: set flag
	 * - mixed: make copy
	 * In case we make a whole lib's content local, we always want to localize, and we skip remapping (done later).
	 */

	if (!ID_IS_LINKED_DATABLOCK(id)) {
		return;
	}

	BKE_library_ID_test_usages(bmain, id, &is_local, &is_lib);

	if (lib_local || is_local) {
		if (!is_lib) {
			id_clear_lib_data_ex(bmain, id, id_in_mainlist);
			BKE_id_expand_local(bmain, id);
		}
		else {
			ID *id_new;

			/* Should not fail in expected usecases, but id_copy does not copy Scene e.g. */
			if (id_copy(bmain, id, &id_new, false)) {
				id_new->us = 0;

				/* setting newid is mandatory for complex make_lib_local logic... */
				ID_NEW_SET(id, id_new);
				Key *key = BKE_key_from_id(id), *key_new = BKE_key_from_id(id);
				if (key && key_new) {
					ID_NEW_SET(key, key_new);
				}
				bNodeTree *ntree = ntreeFromID(id), *ntree_new = ntreeFromID(id_new);
				if (ntree && ntree_new) {
					ID_NEW_SET(ntree, ntree_new);
				}

				if (!lib_local) {
					BKE_libblock_remap(bmain, id, id_new, ID_REMAP_SKIP_INDIRECT_USAGE);
				}
			}
		}
	}
}

/**
 * Calls the appropriate make_local method for the block, unless test is set.
 *
 * \note Always set ID->newid pointer in case it gets duplicated...
 *
 * \param lib_local Special flag used when making a whole library's content local, it needs specific handling.
 *
 * \return true if the block can be made local.
 */
bool id_make_local(Main *bmain, ID *id, const bool test, const bool lib_local)
{
	/* We don't care whether ID is directly or indirectly linked in case we are making a whole lib local... */
	if (!lib_local && (id->tag & LIB_TAG_INDIRECT)) {
		return false;
	}

	switch ((ID_Type)GS(id->name)) {
		case ID_SCE:
			/* Partially implemented (has no copy...). */
			if (!test) BKE_scene_make_local(bmain, (Scene *)id, lib_local);
			return true;
		case ID_OB:
			if (!test) BKE_object_make_local(bmain, (Object *)id, lib_local);
			return true;
		case ID_ME:
			if (!test) BKE_mesh_make_local(bmain, (Mesh *)id, lib_local);
			return true;
		case ID_CU:
			if (!test) BKE_curve_make_local(bmain, (Curve *)id, lib_local);
			return true;
		case ID_MB:
			if (!test) BKE_mball_make_local(bmain, (MetaBall *)id, lib_local);
			return true;
		case ID_MA:
			if (!test) BKE_material_make_local(bmain, (Material *)id, lib_local);
			return true;
		case ID_TE:
			if (!test) BKE_texture_make_local(bmain, (Tex *)id, lib_local);
			return true;
		case ID_IM:
			if (!test) BKE_image_make_local(bmain, (Image *)id, lib_local);
			return true;
		case ID_LT:
			if (!test) BKE_lattice_make_local(bmain, (Lattice *)id, lib_local);
			return true;
		case ID_LA:
			if (!test) BKE_lamp_make_local(bmain, (Lamp *)id, lib_local);
			return true;
		case ID_CA:
			if (!test) BKE_camera_make_local(bmain, (Camera *)id, lib_local);
			return true;
		case ID_SPK:
			if (!test) BKE_speaker_make_local(bmain, (Speaker *)id, lib_local);
			return true;
		case ID_PRB:
			if (!test) BKE_probe_make_local(bmain, (Probe *)id, lib_local);
			return true;
		case ID_WO:
			if (!test) BKE_world_make_local(bmain, (World *)id, lib_local);
			return true;
		case ID_VF:
			/* Partially implemented (has no copy...). */
			if (!test) BKE_vfont_make_local(bmain, (VFont *)id, lib_local);
			return true;
		case ID_TXT:
			if (!test) BKE_text_make_local(bmain, (Text *)id, lib_local);
			return true;
		case ID_SO:
			/* Partially implemented (has no copy...). */
			if (!test) BKE_sound_make_local(bmain, (bSound *)id, lib_local);
			return true;
		case ID_GR:
			if (!test) BKE_group_make_local(bmain, (Group *)id, lib_local);
			return true;
		case ID_AR:
			if (!test) BKE_armature_make_local(bmain, (bArmature *)id, lib_local);
			return true;
		case ID_AC:
			if (!test) BKE_action_make_local(bmain, (bAction *)id, lib_local);
			return true;
		case ID_NT:
			if (!test) ntreeMakeLocal(bmain, (bNodeTree *)id, true, lib_local);
			return true;
		case ID_BR:
			if (!test) BKE_brush_make_local(bmain, (Brush *)id, lib_local);
			return true;
		case ID_PA:
			if (!test) BKE_particlesettings_make_local(bmain, (ParticleSettings *)id, lib_local);
			return true;
		case ID_GD:
			if (!test) BKE_gpencil_make_local(bmain, (bGPdata *)id, lib_local);
			return true;
		case ID_MC:
			if (!test) BKE_movieclip_make_local(bmain, (MovieClip *)id, lib_local);
			return true;
		case ID_MSK:
			if (!test) BKE_mask_make_local(bmain, (Mask *)id, lib_local);
			return true;
		case ID_LS:
			if (!test) BKE_linestyle_make_local(bmain, (FreestyleLineStyle *)id, lib_local);
			return true;
		case ID_PAL:
			if (!test) BKE_palette_make_local(bmain, (Palette *)id, lib_local);
			return true;
		case ID_PC:
			if (!test) BKE_paint_curve_make_local(bmain, (PaintCurve *)id, lib_local);
			return true;
		case ID_CF:
			if (!test) BKE_cachefile_make_local(bmain, (CacheFile *)id, lib_local);
			return true;
		case ID_WS:
		case ID_SCR:
			/* A bit special: can be appended but not linked. Return false
			 * since supporting make-local doesn't make much sense. */
			return false;
		case ID_LI:
		case ID_KE:
		case ID_WM:
			return false; /* can't be linked */
		case ID_IP:
			return false; /* deprecated */
	}

	return false;
}

/**
 * Invokes the appropriate copy method for the block and returns the result in
 * newid, unless test. Returns true if the block can be copied.
 */
bool id_copy(Main *bmain, ID *id, ID **newid, bool test)
{
	if (!test) {
		*newid = NULL;
	}

	/* conventions:
	 * - make shallow copy, only this ID block
	 * - id.us of the new ID is set to 1 */
	switch ((ID_Type)GS(id->name)) {
		case ID_OB:
			if (!test) *newid = (ID *)BKE_object_copy(bmain, (Object *)id);
			return true;
		case ID_ME:
			if (!test) *newid = (ID *)BKE_mesh_copy(bmain, (Mesh *)id);
			return true;
		case ID_CU:
			if (!test) *newid = (ID *)BKE_curve_copy(bmain, (Curve *)id);
			return true;
		case ID_MB:
			if (!test) *newid = (ID *)BKE_mball_copy(bmain, (MetaBall *)id);
			return true;
		case ID_MA:
			if (!test) *newid = (ID *)BKE_material_copy(bmain, (Material *)id);
			return true;
		case ID_TE:
			if (!test) *newid = (ID *)BKE_texture_copy(bmain, (Tex *)id);
			return true;
		case ID_IM:
			if (!test) *newid = (ID *)BKE_image_copy(bmain, (Image *)id);
			return true;
		case ID_LT:
			if (!test) *newid = (ID *)BKE_lattice_copy(bmain, (Lattice *)id);
			return true;
		case ID_LA:
			if (!test) *newid = (ID *)BKE_lamp_copy(bmain, (Lamp *)id);
			return true;
		case ID_SPK:
			if (!test) *newid = (ID *)BKE_speaker_copy(bmain, (Speaker *)id);
			return true;
		case ID_PRB:
			if (!test) *newid = (ID *)BKE_probe_copy(bmain, (Probe *)id);
			return true;
		case ID_CA:
			if (!test) *newid = (ID *)BKE_camera_copy(bmain, (Camera *)id);
			return true;
		case ID_KE:
			if (!test) *newid = (ID *)BKE_key_copy(bmain, (Key *)id);
			return true;
		case ID_WO:
			if (!test) *newid = (ID *)BKE_world_copy(bmain, (World *)id);
			return true;
		case ID_TXT:
			if (!test) *newid = (ID *)BKE_text_copy(bmain, (Text *)id);
			return true;
		case ID_GR:
			if (!test) *newid = (ID *)BKE_group_copy(bmain, (Group *)id);
			return true;
		case ID_AR:
			if (!test) *newid = (ID *)BKE_armature_copy(bmain, (bArmature *)id);
			return true;
		case ID_AC:
			if (!test) *newid = (ID *)BKE_action_copy(bmain, (bAction *)id);
			return true;
		case ID_NT:
			if (!test) *newid = (ID *)ntreeCopyTree(bmain, (bNodeTree *)id);
			return true;
		case ID_BR:
			if (!test) *newid = (ID *)BKE_brush_copy(bmain, (Brush *)id);
			return true;
		case ID_PA:
			if (!test) *newid = (ID *)BKE_particlesettings_copy(bmain, (ParticleSettings *)id);
			return true;
		case ID_GD:
			if (!test) *newid = (ID *)BKE_gpencil_data_duplicate(bmain, (bGPdata *)id, false);
			return true;
		case ID_MC:
			if (!test) *newid = (ID *)BKE_movieclip_copy(bmain, (MovieClip *)id);
			return true;
		case ID_MSK:
			if (!test) *newid = (ID *)BKE_mask_copy(bmain, (Mask *)id);
			return true;
		case ID_LS:
			if (!test) *newid = (ID *)BKE_linestyle_copy(bmain, (FreestyleLineStyle *)id);
			return true;
		case ID_PAL:
			if (!test) *newid = (ID *)BKE_palette_copy(bmain, (Palette *)id);
			return true;
		case ID_PC:
			if (!test) *newid = (ID *)BKE_paint_curve_copy(bmain, (PaintCurve *)id);
			return true;
		case ID_CF:
			if (!test) *newid = (ID *)BKE_cachefile_copy(bmain, (CacheFile *)id);
			return true;
		case ID_WS:
		case ID_SCE:
		case ID_LI:
		case ID_SCR:
		case ID_WM:
			return false;  /* can't be copied from here */
		case ID_VF:
		case ID_SO:
			return false;  /* not implemented */
		case ID_IP:
			return false;  /* deprecated */
	}
	
	return false;
}

/** Does *not* set ID->newid pointer. */
bool id_single_user(bContext *C, ID *id, PointerRNA *ptr, PropertyRNA *prop)
{
	ID *newid = NULL;
	PointerRNA idptr;
	
	if (id) {
		/* if property isn't editable, we're going to have an extra block hanging around until we save */
		if (RNA_property_editable(ptr, prop)) {
			if (id_copy(CTX_data_main(C), id, &newid, false) && newid) {
				/* copy animation actions too */
				BKE_animdata_copy_id_action(id, false);
				/* us is 1 by convention, but RNA_property_pointer_set
				 * will also increment it, so set it to zero */
				newid->us = 0;

				/* assign copy */
				RNA_id_pointer_create(newid, &idptr);
				RNA_property_pointer_set(ptr, prop, idptr);
				RNA_property_update(C, ptr, prop);
				
				return true;
			}
		}
	}
	
	return false;
}

ListBase *which_libbase(Main *mainlib, short type)
{
	switch ((ID_Type)type) {
		case ID_SCE:
			return &(mainlib->scene);
		case ID_LI:
			return &(mainlib->library);
		case ID_OB:
			return &(mainlib->object);
		case ID_ME:
			return &(mainlib->mesh);
		case ID_CU:
			return &(mainlib->curve);
		case ID_MB:
			return &(mainlib->mball);
		case ID_MA:
			return &(mainlib->mat);
		case ID_TE:
			return &(mainlib->tex);
		case ID_IM:
			return &(mainlib->image);
		case ID_LT:
			return &(mainlib->latt);
		case ID_LA:
			return &(mainlib->lamp);
		case ID_CA:
			return &(mainlib->camera);
		case ID_IP:
			return &(mainlib->ipo);
		case ID_KE:
			return &(mainlib->key);
		case ID_WO:
			return &(mainlib->world);
		case ID_SCR:
			return &(mainlib->screen);
		case ID_VF:
			return &(mainlib->vfont);
		case ID_TXT:
			return &(mainlib->text);
		case ID_SPK:
			return &(mainlib->speaker);
		case ID_PRB:
			return &(mainlib->probe);
		case ID_SO:
			return &(mainlib->sound);
		case ID_GR:
			return &(mainlib->group);
		case ID_AR:
			return &(mainlib->armature);
		case ID_AC:
			return &(mainlib->action);
		case ID_NT:
			return &(mainlib->nodetree);
		case ID_BR:
			return &(mainlib->brush);
		case ID_PA:
			return &(mainlib->particle);
		case ID_WM:
			return &(mainlib->wm);
		case ID_GD:
			return &(mainlib->gpencil);
		case ID_MC:
			return &(mainlib->movieclip);
		case ID_MSK:
			return &(mainlib->mask);
		case ID_LS:
			return &(mainlib->linestyle);
		case ID_PAL:
			return &(mainlib->palettes);
		case ID_PC:
			return &(mainlib->paintcurves);
		case ID_CF:
			return &(mainlib->cachefiles);
		case ID_WS:
			return &(mainlib->workspaces);
	}
	return NULL;
}

/**
 * Clear or set given tags for all ids in listbase (runtime tags).
 */
void BKE_main_id_tag_listbase(ListBase *lb, const int tag, const bool value)
{
	ID *id;
	if (value) {
		for (id = lb->first; id; id = id->next) {
			id->tag |= tag;
		}
	}
	else {
		const int ntag = ~tag;
		for (id = lb->first; id; id = id->next) {
			id->tag &= ntag;
		}
	}
}

/**
 * Clear or set given tags for all ids of given type in bmain (runtime tags).
 */
void BKE_main_id_tag_idcode(struct Main *mainvar, const short type, const int tag, const bool value)
{
	ListBase *lb = which_libbase(mainvar, type);

	BKE_main_id_tag_listbase(lb, tag, value);
}

/**
 * Clear or set given tags for all ids in bmain (runtime tags).
 */
void BKE_main_id_tag_all(struct Main *mainvar, const int tag, const bool value)
{
	ListBase *lbarray[MAX_LIBARRAY];
	int a;

	a = set_listbasepointers(mainvar, lbarray);
	while (a--) {
		BKE_main_id_tag_listbase(lbarray[a], tag, value);
	}
}


/**
 * Clear or set given flags for all ids in listbase (persistent flags).
 */
void BKE_main_id_flag_listbase(ListBase *lb, const int flag, const bool value)
{
	ID *id;
	if (value) {
		for (id = lb->first; id; id = id->next)
			id->tag |= flag;
	}
	else {
		const int nflag = ~flag;
		for (id = lb->first; id; id = id->next)
			id->tag &= nflag;
	}
}

/**
 * Clear or set given flags for all ids in bmain (persistent flags).
 */
void BKE_main_id_flag_all(Main *bmain, const int flag, const bool value)
{
	ListBase *lbarray[MAX_LIBARRAY];
	int a;
	a = set_listbasepointers(bmain, lbarray);
	while (a--) {
		BKE_main_id_flag_listbase(lbarray[a], flag, value);
	}
}

void BKE_main_lib_objects_recalc_all(Main *bmain)
{
	Object *ob;

	/* flag for full recalc */
	for (ob = bmain->object.first; ob; ob = ob->id.next) {
		if (ID_IS_LINKED_DATABLOCK(ob)) {
			DEG_id_tag_update(&ob->id, OB_RECALC_OB | OB_RECALC_DATA | OB_RECALC_TIME);
		}
	}

	DEG_id_type_tag(bmain, ID_OB);
}

/**
 * puts into array *lb pointers to all the ListBase structs in main,
 * and returns the number of them as the function result. This is useful for
 * generic traversal of all the blocks in a Main (by traversing all the
 * lists in turn), without worrying about block types.
 *
 * \note MAX_LIBARRAY define should match this code */
int set_listbasepointers(Main *main, ListBase **lb)
{
	/* BACKWARDS! also watch order of free-ing! (mesh<->mat), first items freed last.
	 * This is important because freeing data decreases usercounts of other datablocks,
	 * if this data is its self freed it can crash. */
	lb[INDEX_ID_LI] = &(main->library);  /* Libraries may be accessed from pretty much any other ID... */
	lb[INDEX_ID_IP] = &(main->ipo);
	lb[INDEX_ID_AC] = &(main->action); /* moved here to avoid problems when freeing with animato (aligorith) */
	lb[INDEX_ID_KE] = &(main->key);
	lb[INDEX_ID_GD] = &(main->gpencil); /* referenced by nodes, objects, view, scene etc, before to free after. */
	lb[INDEX_ID_NT] = &(main->nodetree);
	lb[INDEX_ID_IM] = &(main->image);
	lb[INDEX_ID_TE] = &(main->tex);
	lb[INDEX_ID_MA] = &(main->mat);
	lb[INDEX_ID_VF] = &(main->vfont);
	
	/* Important!: When adding a new object type,
	 * the specific data should be inserted here 
	 */

	lb[INDEX_ID_AR] = &(main->armature);

	lb[INDEX_ID_CF] = &(main->cachefiles);
	lb[INDEX_ID_ME] = &(main->mesh);
	lb[INDEX_ID_CU] = &(main->curve);
	lb[INDEX_ID_MB] = &(main->mball);

	lb[INDEX_ID_LT] = &(main->latt);
	lb[INDEX_ID_LA] = &(main->lamp);
	lb[INDEX_ID_CA] = &(main->camera);

	lb[INDEX_ID_TXT] = &(main->text);
	lb[INDEX_ID_SO]  = &(main->sound);
	lb[INDEX_ID_GR]  = &(main->group);
	lb[INDEX_ID_PAL] = &(main->palettes);
	lb[INDEX_ID_PC]  = &(main->paintcurves);
	lb[INDEX_ID_BR]  = &(main->brush);
	lb[INDEX_ID_PA]  = &(main->particle);
	lb[INDEX_ID_SPK] = &(main->speaker);
	lb[INDEX_ID_PRB] = &(main->probe);

	lb[INDEX_ID_WO]  = &(main->world);
	lb[INDEX_ID_MC]  = &(main->movieclip);
	lb[INDEX_ID_SCR] = &(main->screen);
	lb[INDEX_ID_OB]  = &(main->object);
	lb[INDEX_ID_LS]  = &(main->linestyle); /* referenced by scenes */
	lb[INDEX_ID_SCE] = &(main->scene);
	lb[INDEX_ID_WS]  = &(main->workspaces); /* before wm, so it's freed after it! */
	lb[INDEX_ID_WM]  = &(main->wm);
	lb[INDEX_ID_MSK] = &(main->mask);

	lb[INDEX_ID_NULL] = NULL;

	return (MAX_LIBARRAY - 1);
}

/* *********** ALLOC AND FREE *****************
 *
 * BKE_libblock_free(ListBase *lb, ID *id )
 * provide a list-basis and datablock, but only ID is read
 *
 * void *BKE_libblock_alloc(ListBase *lb, type, name)
 * inserts in list and returns a new ID
 *
 * **************************** */

/**
 * Allocates and returns memory of the right size for the specified block type,
 * initialized to zero.
 */
void *BKE_libblock_alloc_notest(short type)
{
	ID *id = NULL;
	
	switch ((ID_Type)type) {
		case ID_SCE:
			id = MEM_callocN(sizeof(Scene), "scene");
			break;
		case ID_LI:
			id = MEM_callocN(sizeof(Library), "library");
			break;
		case ID_OB:
			id = MEM_callocN(sizeof(Object), "object");
			break;
		case ID_ME:
			id = MEM_callocN(sizeof(Mesh), "mesh");
			break;
		case ID_CU:
			id = MEM_callocN(sizeof(Curve), "curve");
			break;
		case ID_MB:
			id = MEM_callocN(sizeof(MetaBall), "mball");
			break;
		case ID_MA:
			id = MEM_callocN(sizeof(Material), "mat");
			break;
		case ID_TE:
			id = MEM_callocN(sizeof(Tex), "tex");
			break;
		case ID_IM:
			id = MEM_callocN(sizeof(Image), "image");
			break;
		case ID_LT:
			id = MEM_callocN(sizeof(Lattice), "latt");
			break;
		case ID_LA:
			id = MEM_callocN(sizeof(Lamp), "lamp");
			break;
		case ID_CA:
			id = MEM_callocN(sizeof(Camera), "camera");
			break;
		case ID_IP:
			id = MEM_callocN(sizeof(Ipo), "ipo");
			break;
		case ID_KE:
			id = MEM_callocN(sizeof(Key), "key");
			break;
		case ID_WO:
			id = MEM_callocN(sizeof(World), "world");
			break;
		case ID_SCR:
			id = MEM_callocN(sizeof(bScreen), "screen");
			break;
		case ID_VF:
			id = MEM_callocN(sizeof(VFont), "vfont");
			break;
		case ID_TXT:
			id = MEM_callocN(sizeof(Text), "text");
			break;
		case ID_SPK:
			id = MEM_callocN(sizeof(Speaker), "speaker");
			break;
		case ID_PRB:
			id = MEM_callocN(sizeof(Probe), "probe");
			break;
		case ID_SO:
			id = MEM_callocN(sizeof(bSound), "sound");
			break;
		case ID_GR:
			id = MEM_callocN(sizeof(Group), "group");
			break;
		case ID_AR:
			id = MEM_callocN(sizeof(bArmature), "armature");
			break;
		case ID_AC:
			id = MEM_callocN(sizeof(bAction), "action");
			break;
		case ID_NT:
			id = MEM_callocN(sizeof(bNodeTree), "nodetree");
			break;
		case ID_BR:
			id = MEM_callocN(sizeof(Brush), "brush");
			break;
		case ID_PA:
			id = MEM_callocN(sizeof(ParticleSettings), "ParticleSettings");
			break;
		case ID_WM:
			id = MEM_callocN(sizeof(wmWindowManager), "Window manager");
			break;
		case ID_GD:
			id = MEM_callocN(sizeof(bGPdata), "Grease Pencil");
			break;
		case ID_MC:
			id = MEM_callocN(sizeof(MovieClip), "Movie Clip");
			break;
		case ID_MSK:
			id = MEM_callocN(sizeof(Mask), "Mask");
			break;
		case ID_LS:
			id = MEM_callocN(sizeof(FreestyleLineStyle), "Freestyle Line Style");
			break;
		case ID_PAL:
			id = MEM_callocN(sizeof(Palette), "Palette");
			break;
		case ID_PC:
			id = MEM_callocN(sizeof(PaintCurve), "Paint Curve");
			break;
		case ID_CF:
			id = MEM_callocN(sizeof(CacheFile), "Cache File");
			break;
		case ID_WS:
<<<<<<< HEAD
			id = (ID *)BKE_workspace_alloc();
=======
			id = MEM_callocN(sizeof(WorkSpace), "Workspace");
>>>>>>> c2f6ca31
			break;
	}
	return id;
}

/**
 * Allocates and returns a block of the specified type, with the specified name
 * (adjusted as necessary to ensure uniqueness), and appended to the specified list.
 * The user count is set to 1, all other content (apart from name and links) being
 * initialized to zero.
 */
void *BKE_libblock_alloc(Main *bmain, short type, const char *name)
{
	ID *id = NULL;
	ListBase *lb = which_libbase(bmain, type);
	
	id = BKE_libblock_alloc_notest(type);
	if (id) {
		BKE_main_lock(bmain);
		BLI_addtail(lb, id);
		id->us = 1;
		id->icon_id = 0;
		*( (short *)id->name) = type;
		new_id(lb, id, name);
		/* alphabetic insertion: is in new_id */
		BKE_main_unlock(bmain);
	}
	DEG_id_type_tag(bmain, type);
	return id;
}

/**
 * Initialize an ID of given type, such that it has valid 'empty' data.
 * ID is assumed to be just calloc'ed.
 */
void BKE_libblock_init_empty(ID *id)
{
	/* Note that only ID types that are not valid when filled of zero should have a callback here. */
	switch ((ID_Type)GS(id->name)) {
		case ID_SCE:
			BKE_scene_init((Scene *)id);
			break;
		case ID_LI:
			/* Nothing to do. */
			break;
		case ID_OB:
		{
			Object *ob = (Object *)id;
			ob->type = OB_EMPTY;
			BKE_object_init(ob);
			break;
		}
		case ID_ME:
			BKE_mesh_init((Mesh *)id);
			break;
		case ID_CU:
			BKE_curve_init((Curve *)id);
			break;
		case ID_MB:
			BKE_mball_init((MetaBall *)id);
			break;
		case ID_MA:
			BKE_material_init((Material *)id);
			break;
		case ID_TE:
			BKE_texture_default((Tex *)id);
			break;
		case ID_IM:
			BKE_image_init((Image *)id);
			break;
		case ID_LT:
			BKE_lattice_init((Lattice *)id);
			break;
		case ID_LA:
			BKE_lamp_init((Lamp *)id);
			break;
		case ID_SPK:
			BKE_speaker_init((Speaker *)id);
			break;
		case ID_PRB:
			BKE_probe_init((Probe *)id);
			break;
		case ID_CA:
			BKE_camera_init((Camera *)id);
			break;
		case ID_WO:
			BKE_world_init((World *)id);
			break;
		case ID_SCR:
			/* Nothing to do. */
			break;
		case ID_VF:
			BKE_vfont_init((VFont *)id);
			break;
		case ID_TXT:
			BKE_text_init((Text *)id);
			break;
		case ID_SO:
			/* Another fuzzy case, think NULLified content is OK here... */
			break;
		case ID_GR:
			/* Nothing to do. */
			break;
		case ID_AR:
			/* Nothing to do. */
			break;
		case ID_AC:
			/* Nothing to do. */
			break;
		case ID_NT:
			ntreeInitDefault((bNodeTree *)id);
			break;
		case ID_BR:
			BKE_brush_init((Brush *)id);
			break;
		case ID_PA:
			/* Nothing to do. */
			break;
		case ID_PC:
			/* Nothing to do. */
			break;
		case ID_GD:
			/* Nothing to do. */
			break;
		case ID_MSK:
			/* Nothing to do. */
			break;
		case ID_LS:
			BKE_linestyle_init((FreestyleLineStyle *)id);
			break;
		case ID_CF:
			BKE_cachefile_init((CacheFile *)id);
			break;
		case ID_KE:
			/* Shapekeys are a complex topic too - they depend on their 'user' data type...
			 * They are not linkable, though, so it should never reach here anyway. */
			BLI_assert(0);
			break;
		case ID_WM:
			/* We should never reach this. */
			BLI_assert(0);
			break;
		case ID_IP:
			/* Should not be needed - animation from lib pre-2.5 is broken anyway. */
			BLI_assert(0);
			break;
		default:
			BLI_assert(0);  /* Should never reach this point... */
	}
}

/* by spec, animdata is first item after ID */
/* and, trust that BKE_animdata_from_id() will only find AnimData for valid ID-types */
static void id_copy_animdata(ID *id, const bool do_action)
{
	AnimData *adt = BKE_animdata_from_id(id);
	
	if (adt) {
		IdAdtTemplate *iat = (IdAdtTemplate *)id;
		iat->adt = BKE_animdata_copy(iat->adt, do_action); /* could be set to false, need to investigate */
	}
}

/* material nodes use this since they are not treated as libdata */
void BKE_libblock_copy_data(ID *id, const ID *id_from, const bool do_action)
{
	if (id_from->properties)
		id->properties = IDP_CopyProperty(id_from->properties);

	/* the duplicate should get a copy of the animdata */
	id_copy_animdata(id, do_action);
}

/* used everywhere in blenkernel */
void *BKE_libblock_copy(Main *bmain, ID *id)
{
	ID *idn;
	size_t idn_len;

	idn = BKE_libblock_alloc(bmain, GS(id->name), id->name + 2);

	assert(idn != NULL);

	idn_len = MEM_allocN_len(idn);
	if ((int)idn_len - (int)sizeof(ID) > 0) { /* signed to allow neg result */
		const char *cp = (const char *)id;
		char *cpn = (char *)idn;

		memcpy(cpn + sizeof(ID), cp + sizeof(ID), idn_len - sizeof(ID));
	}

	BKE_libblock_copy_data(idn, id, false);
	
	return idn;
}

void *BKE_libblock_copy_nolib(ID *id, const bool do_action)
{
	ID *idn;
	size_t idn_len;

	idn = BKE_libblock_alloc_notest(GS(id->name));
	assert(idn != NULL);

	BLI_strncpy(idn->name, id->name, sizeof(idn->name));

	idn_len = MEM_allocN_len(idn);
	if ((int)idn_len - (int)sizeof(ID) > 0) { /* signed to allow neg result */
		const char *cp = (const char *)id;
		char *cpn = (char *)idn;

		memcpy(cpn + sizeof(ID), cp + sizeof(ID), idn_len - sizeof(ID));
	}

	idn->us = 1;

	BKE_libblock_copy_data(idn, id, do_action);

	return idn;
}

void BKE_library_free(Library *lib)
{
	if (lib->packedfile)
		freePackedFile(lib->packedfile);
}

Main *BKE_main_new(void)
{
	Main *bmain = MEM_callocN(sizeof(Main), "new main");
	bmain->eval_ctx = DEG_evaluation_context_new(DAG_EVAL_VIEWPORT);
	bmain->lock = MEM_mallocN(sizeof(SpinLock), "main lock");
	BLI_spin_init((SpinLock *)bmain->lock);
	return bmain;
}

void BKE_main_free(Main *mainvar)
{
	/* also call when reading a file, erase all, etc */
	ListBase *lbarray[MAX_LIBARRAY];
	int a;

	MEM_SAFE_FREE(mainvar->blen_thumb);

	a = set_listbasepointers(mainvar, lbarray);
	while (a--) {
		ListBase *lb = lbarray[a];
		ID *id;
		
		while ( (id = lb->first) ) {
#if 1
			BKE_libblock_free_ex(mainvar, id, false, false);
#else
			/* errors freeing ID's can be hard to track down,
			 * enable this so valgrind will give the line number in its error log */
			switch (a) {
				case   0: BKE_libblock_free_ex(mainvar, id, false); break;
				case   1: BKE_libblock_free_ex(mainvar, id, false); break;
				case   2: BKE_libblock_free_ex(mainvar, id, false); break;
				case   3: BKE_libblock_free_ex(mainvar, id, false); break;
				case   4: BKE_libblock_free_ex(mainvar, id, false); break;
				case   5: BKE_libblock_free_ex(mainvar, id, false); break;
				case   6: BKE_libblock_free_ex(mainvar, id, false); break;
				case   7: BKE_libblock_free_ex(mainvar, id, false); break;
				case   8: BKE_libblock_free_ex(mainvar, id, false); break;
				case   9: BKE_libblock_free_ex(mainvar, id, false); break;
				case  10: BKE_libblock_free_ex(mainvar, id, false); break;
				case  11: BKE_libblock_free_ex(mainvar, id, false); break;
				case  12: BKE_libblock_free_ex(mainvar, id, false); break;
				case  13: BKE_libblock_free_ex(mainvar, id, false); break;
				case  14: BKE_libblock_free_ex(mainvar, id, false); break;
				case  15: BKE_libblock_free_ex(mainvar, id, false); break;
				case  16: BKE_libblock_free_ex(mainvar, id, false); break;
				case  17: BKE_libblock_free_ex(mainvar, id, false); break;
				case  18: BKE_libblock_free_ex(mainvar, id, false); break;
				case  19: BKE_libblock_free_ex(mainvar, id, false); break;
				case  20: BKE_libblock_free_ex(mainvar, id, false); break;
				case  21: BKE_libblock_free_ex(mainvar, id, false); break;
				case  22: BKE_libblock_free_ex(mainvar, id, false); break;
				case  23: BKE_libblock_free_ex(mainvar, id, false); break;
				case  24: BKE_libblock_free_ex(mainvar, id, false); break;
				case  25: BKE_libblock_free_ex(mainvar, id, false); break;
				case  26: BKE_libblock_free_ex(mainvar, id, false); break;
				case  27: BKE_libblock_free_ex(mainvar, id, false); break;
				case  28: BKE_libblock_free_ex(mainvar, id, false); break;
				case  29: BKE_libblock_free_ex(mainvar, id, false); break;
				case  30: BKE_libblock_free_ex(mainvar, id, false); break;
				case  31: BKE_libblock_free_ex(mainvar, id, false); break;
				case  32: BKE_libblock_free_ex(mainvar, id, false); break;
				case  33: BKE_libblock_free_ex(mainvar, id, false); break;
				case  34: BKE_libblock_free_ex(mainvar, id, false); break;
				default:
					BLI_assert(0);
					break;
			}
#endif
		}
	}

	if (mainvar->relations) {
		BKE_main_relations_free(mainvar);
	}

	BLI_spin_end((SpinLock *)mainvar->lock);
	MEM_freeN(mainvar->lock);
	DEG_evaluation_context_free(mainvar->eval_ctx);
	MEM_freeN(mainvar);
}

void BKE_main_lock(struct Main *bmain)
{
	BLI_spin_lock((SpinLock *) bmain->lock);
}

void BKE_main_unlock(struct Main *bmain)
{
	BLI_spin_unlock((SpinLock *) bmain->lock);
}


static int main_relations_create_cb(void *user_data, ID *id_self, ID **id_pointer, int cb_flag)
{
	MainIDRelations *rel = user_data;

	if (*id_pointer) {
		MainIDRelationsEntry *entry, **entry_p;

		entry = BLI_mempool_alloc(rel->entry_pool);
		if (BLI_ghash_ensure_p(rel->id_user_to_used, id_self, (void ***)&entry_p)) {
			entry->next = *entry_p;
		}
		else {
			entry->next = NULL;
		}
		entry->id_pointer = id_pointer;
		entry->usage_flag = cb_flag;
		*entry_p = entry;

		entry = BLI_mempool_alloc(rel->entry_pool);
		if (BLI_ghash_ensure_p(rel->id_used_to_user, *id_pointer, (void ***)&entry_p)) {
			entry->next = *entry_p;
		}
		else {
			entry->next = NULL;
		}
		entry->id_pointer = (ID **)id_self;
		entry->usage_flag = cb_flag;
		*entry_p = entry;
	}

	return IDWALK_RET_NOP;
}

/** Generate the mappings between used IDs and their users, and vice-versa. */
void BKE_main_relations_create(Main *bmain)
{
	ListBase *lbarray[MAX_LIBARRAY];
	ID *id;
	int a;

	if (bmain->relations != NULL) {
		BKE_main_relations_free(bmain);
	}

	bmain->relations = MEM_mallocN(sizeof(*bmain->relations), __func__);
	bmain->relations->id_used_to_user = BLI_ghash_new(BLI_ghashutil_ptrhash, BLI_ghashutil_ptrcmp, __func__);
	bmain->relations->id_user_to_used = BLI_ghash_new(BLI_ghashutil_ptrhash, BLI_ghashutil_ptrcmp, __func__);
	bmain->relations->entry_pool = BLI_mempool_create(sizeof(MainIDRelationsEntry), 128, 128, BLI_MEMPOOL_NOP);

	for (a = set_listbasepointers(bmain, lbarray); a--; ) {
		for (id = lbarray[a]->first; id; id = id->next) {
			BKE_library_foreach_ID_link(NULL, id, main_relations_create_cb, bmain->relations, IDWALK_READONLY);
		}
	}
}

void BKE_main_relations_free(Main *bmain)
{
	if (bmain->relations) {
		if (bmain->relations->id_used_to_user) {
			BLI_ghash_free(bmain->relations->id_used_to_user, NULL, NULL);
		}
		if (bmain->relations->id_user_to_used) {
			BLI_ghash_free(bmain->relations->id_user_to_used, NULL, NULL);
		}
		BLI_mempool_destroy(bmain->relations->entry_pool);
		MEM_freeN(bmain->relations);
		bmain->relations = NULL;
	}
}

/**
 * Generates a raw .blend file thumbnail data from given image.
 *
 * \param bmain If not NULL, also store generated data in this Main.
 * \param img ImBuf image to generate thumbnail data from.
 * \return The generated .blend file raw thumbnail data.
 */
BlendThumbnail *BKE_main_thumbnail_from_imbuf(Main *bmain, ImBuf *img)
{
	BlendThumbnail *data = NULL;

	if (bmain) {
		MEM_SAFE_FREE(bmain->blen_thumb);
	}

	if (img) {
		const size_t sz = BLEN_THUMB_MEMSIZE(img->x, img->y);
		data = MEM_mallocN(sz, __func__);

		IMB_rect_from_float(img);  /* Just in case... */
		data->width = img->x;
		data->height = img->y;
		memcpy(data->rect, img->rect, sz - sizeof(*data));
	}

	if (bmain) {
		bmain->blen_thumb = data;
	}
	return data;
}

/**
 * Generates an image from raw .blend file thumbnail \a data.
 *
 * \param bmain Use this bmain->blen_thumb data if given \a data is NULL.
 * \param data Raw .blend file thumbnail data.
 * \return An ImBuf from given data, or NULL if invalid.
 */
ImBuf *BKE_main_thumbnail_to_imbuf(Main *bmain, BlendThumbnail *data)
{
	ImBuf *img = NULL;

	if (!data && bmain) {
		data = bmain->blen_thumb;
	}

	if (data) {
		/* Note: we cannot use IMB_allocFromBuffer(), since it tries to dupalloc passed buffer, which will fail
		 *       here (we do not want to pass the first two ints!). */
		img = IMB_allocImBuf((unsigned int)data->width, (unsigned int)data->height, 32, IB_rect | IB_metadata);
		memcpy(img->rect, data->rect, BLEN_THUMB_MEMSIZE(data->width, data->height) - sizeof(*data));
	}

	return img;
}

/**
 * Generates an empty (black) thumbnail for given Main.
 */
void BKE_main_thumbnail_create(struct Main *bmain)
{
	MEM_SAFE_FREE(bmain->blen_thumb);

	bmain->blen_thumb = MEM_callocN(BLEN_THUMB_MEMSIZE(BLEN_THUMB_SIZE, BLEN_THUMB_SIZE), __func__);
	bmain->blen_thumb->width = BLEN_THUMB_SIZE;
	bmain->blen_thumb->height = BLEN_THUMB_SIZE;
}

/* ***************** ID ************************ */
ID *BKE_libblock_find_name_ex(struct Main *bmain, const short type, const char *name)
{
	ListBase *lb = which_libbase(bmain, type);
	BLI_assert(lb != NULL);
	return BLI_findstring(lb, name, offsetof(ID, name) + 2);
}
ID *BKE_libblock_find_name(const short type, const char *name)
{
	return BKE_libblock_find_name_ex(G.main, type, name);
}


void id_sort_by_name(ListBase *lb, ID *id)
{
	ID *idtest;
	
	/* insert alphabetically */
	if (lb->first != lb->last) {
		BLI_remlink(lb, id);
		
		idtest = lb->first;
		while (idtest) {
			if (BLI_strcasecmp(idtest->name, id->name) > 0 || (idtest->lib && !id->lib)) {
				BLI_insertlinkbefore(lb, idtest, id);
				break;
			}
			idtest = idtest->next;
		}
		/* as last */
		if (idtest == NULL) {
			BLI_addtail(lb, id);
		}
	}
	
}

/**
 * Check to see if there is an ID with the same name as 'name'.
 * Returns the ID if so, if not, returns NULL
 */
static ID *is_dupid(ListBase *lb, ID *id, const char *name)
{
	ID *idtest = NULL;
	
	for (idtest = lb->first; idtest; idtest = idtest->next) {
		/* if idtest is not a lib */ 
		if (id != idtest && !ID_IS_LINKED_DATABLOCK(idtest)) {
			/* do not test alphabetic! */
			/* optimized */
			if (idtest->name[2] == name[0]) {
				if (STREQ(name, idtest->name + 2)) break;
			}
		}
	}
	
	return idtest;
}

/**
 * Check to see if an ID name is already used, and find a new one if so.
 * Return true if created a new name (returned in name).
 *
 * Normally the ID that's being check is already in the ListBase, so ID *id
 * points at the new entry.  The Python Library module needs to know what
 * the name of a datablock will be before it is appended; in this case ID *id
 * id is NULL
 */

static bool check_for_dupid(ListBase *lb, ID *id, char *name)
{
	ID *idtest;
	int nr = 0, a;
	size_t left_len;
#define MAX_IN_USE 64
	bool in_use[MAX_IN_USE];
	/* to speed up finding unused numbers within [1 .. MAX_IN_USE - 1] */

	char left[MAX_ID_NAME + 8], leftest[MAX_ID_NAME + 8];

	while (true) {

		/* phase 1: id already exists? */
		idtest = is_dupid(lb, id, name);

		/* if there is no double, done */
		if (idtest == NULL) return false;

		/* we have a dup; need to make a new name */
		/* quick check so we can reuse one of first MAX_IN_USE - 1 ids if vacant */
		memset(in_use, false, sizeof(in_use));

		/* get name portion, number portion ("name.number") */
		left_len = BLI_split_name_num(left, &nr, name, '.');

		/* if new name will be too long, truncate it */
		if (nr > 999 && left_len > (MAX_ID_NAME - 8)) {  /* assumption: won't go beyond 9999 */
			left[MAX_ID_NAME - 8] = '\0';
			left_len = MAX_ID_NAME - 8;
		}
		else if (left_len > (MAX_ID_NAME - 7)) {
			left[MAX_ID_NAME - 7] = '\0';
			left_len = MAX_ID_NAME - 7;
		}

		/* Code above may have generated invalid utf-8 string, due to raw truncation.
		 * Ensure we get a valid one now! */
		left_len -= (size_t)BLI_utf8_invalid_strip(left, left_len);

		for (idtest = lb->first; idtest; idtest = idtest->next) {
			int nrtest;
			if ( (id != idtest) &&
			     !ID_IS_LINKED_DATABLOCK(idtest) &&
			     (*name == *(idtest->name + 2)) &&
			     STREQLEN(name, idtest->name + 2, left_len) &&
			     (BLI_split_name_num(leftest, &nrtest, idtest->name + 2, '.') == left_len)
			     )
			{
				/* will get here at least once, otherwise is_dupid call above would have returned NULL */
				if (nrtest < MAX_IN_USE)
					in_use[nrtest] = true;  /* mark as used */
				if (nr <= nrtest)
					nr = nrtest + 1;    /* track largest unused */
			}
		}
		/* At this point, 'nr' will typically be at least 1. (but not always) */
		// BLI_assert(nr >= 1);

		/* decide which value of nr to use */
		for (a = 0; a < MAX_IN_USE; a++) {
			if (a >= nr) break;  /* stop when we've checked up to biggest */  /* redundant check */
			if (!in_use[a]) { /* found an unused value */
				nr = a;
				/* can only be zero if all potential duplicate names had
				 * nonzero numeric suffixes, which means name itself has
				 * nonzero numeric suffix (else no name conflict and wouldn't
				 * have got here), which means name[left_len] is not a null */
				break;
			}
		}
		/* At this point, nr is either the lowest unused number within [0 .. MAX_IN_USE - 1],
		 * or 1 greater than the largest used number if all those low ones are taken.
		 * We can't be bothered to look for the lowest unused number beyond (MAX_IN_USE - 1). */

		/* If the original name has no numeric suffix, 
		 * rather than just chopping and adding numbers, 
		 * shave off the end chars until we have a unique name.
		 * Check the null terminators match as well so we don't get Cube.000 -> Cube.00 */
		if (nr == 0 && name[left_len] == '\0') {
			size_t len;
			/* FIXME: this code will never be executed, because either nr will be
			 * at least 1, or name will not end at left_len! */
			BLI_assert(0);

			len = left_len - 1;
			idtest = is_dupid(lb, id, name);
			
			while (idtest && len > 1) {
				name[len--] = '\0';
				idtest = is_dupid(lb, id, name);
			}
			if (idtest == NULL) return true;
			/* otherwise just continue and use a number suffix */
		}
		
		if (nr > 999 && left_len > (MAX_ID_NAME - 8)) {
			/* this would overflow name buffer */
			left[MAX_ID_NAME - 8] = 0;
			/* left_len = MAX_ID_NAME - 8; */ /* for now this isn't used again */
			memcpy(name, left, sizeof(char) * (MAX_ID_NAME - 7));
			continue;
		}
		/* this format specifier is from hell... */
		BLI_snprintf(name, sizeof(id->name) - 2, "%s.%.3d", left, nr);

		return true;
	}

#undef MAX_IN_USE
}

/*
 * Only for local blocks: external en indirect blocks already have a
 * unique ID.
 *
 * return true: created a new name
 */

bool new_id(ListBase *lb, ID *id, const char *tname)
{
	bool result;
	char name[MAX_ID_NAME - 2];

	/* if library, don't rename */
	if (ID_IS_LINKED_DATABLOCK(id))
		return false;

	/* if no libdata given, look up based on ID */
	if (lb == NULL)
		lb = which_libbase(G.main, GS(id->name));

	/* if no name given, use name of current ID
	 * else make a copy (tname args can be const) */
	if (tname == NULL)
		tname = id->name + 2;

	BLI_strncpy(name, tname, sizeof(name));

	if (name[0] == '\0') {
		/* disallow empty names */
		BLI_strncpy(name, DATA_(ID_FALLBACK_NAME), sizeof(name));
	}
	else {
		/* disallow non utf8 chars,
		 * the interface checks for this but new ID's based on file names don't */
		BLI_utf8_invalid_strip(name, strlen(name));
	}

	result = check_for_dupid(lb, id, name);
	strcpy(id->name + 2, name);

	/* This was in 2.43 and previous releases
	 * however all data in blender should be sorted, not just duplicate names
	 * sorting should not hurt, but noting just incase it alters the way other
	 * functions work, so sort every time */
#if 0
	if (result)
		id_sort_by_name(lb, id);
#endif

	id_sort_by_name(lb, id);
	
	return result;
}

/**
 * Pull an ID out of a library (make it local). Only call this for IDs that
 * don't have other library users.
 */
void id_clear_lib_data_ex(Main *bmain, ID *id, const bool id_in_mainlist)
{
	bNodeTree *ntree = NULL;
	Key *key = NULL;

	BKE_id_lib_local_paths(bmain, id->lib, id);

	id_fake_user_clear(id);

	id->lib = NULL;
	id->tag &= ~(LIB_TAG_INDIRECT | LIB_TAG_EXTERN);
	if (id_in_mainlist)
		new_id(which_libbase(bmain, GS(id->name)), id, NULL);

	/* Internal bNodeTree blocks inside datablocks also stores id->lib, make sure this stays in sync. */
	if ((ntree = ntreeFromID(id))) {
		id_clear_lib_data_ex(bmain, &ntree->id, false);  /* Datablocks' nodetree is never in Main. */
	}

	/* Same goes for shapekeys. */
	if ((key = BKE_key_from_id(id))) {
		id_clear_lib_data_ex(bmain, &key->id, id_in_mainlist);  /* sigh, why are keys in Main? */
	}
}

void id_clear_lib_data(Main *bmain, ID *id)
{
	id_clear_lib_data_ex(bmain, id, true);
}

/* next to indirect usage in read/writefile also in editobject.c scene.c */
void BKE_main_id_clear_newpoins(Main *bmain)
{
	ListBase *lbarray[MAX_LIBARRAY];
	ID *id;
	int a;

	a = set_listbasepointers(bmain, lbarray);
	while (a--) {
		id = lbarray[a]->first;
		while (id) {
			id->newid = NULL;
			id->tag &= ~LIB_TAG_NEW;
			id = id->next;
		}
	}
}


static void library_make_local_copying_check(ID *id, GSet *loop_tags, MainIDRelations *id_relations, GSet *done_ids)
{
	if (BLI_gset_haskey(done_ids, id)) {
		return;  /* Already checked, nothing else to do. */
	}

	MainIDRelationsEntry *entry = BLI_ghash_lookup(id_relations->id_used_to_user, id);
	BLI_gset_insert(loop_tags, id);
	for (; entry != NULL; entry = entry->next) {
		ID *par_id = (ID *)entry->id_pointer;  /* used_to_user stores ID pointer, not pointer to ID pointer... */

		/* Our oh-so-beloved 'from' pointers... */
		if (entry->usage_flag & IDWALK_CB_LOOPBACK) {
			/* We totally disregard Object->proxy_from 'usage' here, this one would only generate fake positives. */
			if (GS(par_id->name) == ID_OB) {
				BLI_assert(((Object *)par_id)->proxy_from == (Object *)id);
				continue;
			}

			/* Shapekeys are considered 'private' to their owner ID here, and never tagged (since they cannot be linked),
			 * so we have to switch effective parent to their owner. */
			if (GS(par_id->name) == ID_KE) {
				par_id = ((Key *)par_id)->from;
			}
		}

		if (par_id->lib == NULL) {
			/* Local user, early out to avoid some gset querying... */
			continue;
		}
		if (!BLI_gset_haskey(done_ids, par_id)) {
			if (BLI_gset_haskey(loop_tags, par_id)) {
				/* We are in a 'dependency loop' of IDs, this does not say us anything, skip it.
				 * Note that this is the situation that can lead to archipelagoes of linked data-blocks
				 * (since all of them have non-local users, they would all be duplicated, leading to a loop of unused
				 * linked data-blocks that cannot be freed since they all use each other...). */
				continue;
			}
			/* Else, recursively check that user ID. */
			library_make_local_copying_check(par_id, loop_tags, id_relations, done_ids);
		}

		if (par_id->tag & LIB_TAG_DOIT) {
			/* This user will be fully local in future, so far so good, nothing to do here but check next user. */
		}
		else {
			/* This user won't be fully local in future, so current ID won't be either. And we are done checking it. */
			id->tag &= ~LIB_TAG_DOIT;
			break;
		}
	}
	BLI_gset_add(done_ids, id);
	BLI_gset_remove(loop_tags, id, NULL);
}

/** Make linked datablocks local.
 *
 * \param bmain Almost certainly G.main.
 * \param lib If not NULL, only make local datablocks from this library.
 * \param untagged_only If true, only make local datablocks not tagged with LIB_TAG_PRE_EXISTING.
 * \param set_fake If true, set fake user on all localized datablocks (except group and objects ones).
 */
/* Note: Old (2.77) version was simply making (tagging) datablocks as local, without actually making any check whether
 * they were also indirectly used or not...
 *
 * Current version uses regular id_make_local callback, with advanced pre-processing step to detect all cases of
 * IDs currently indirectly used, but which will be used by local data only once this function is finished.
 * This allows to avoid any uneeded duplication of IDs, and hence all time lost afterwards to remove
 * orphaned linked data-blocks...
 */
void BKE_library_make_local(
        Main *bmain, const Library *lib, GHash *old_to_new_ids, const bool untagged_only, const bool set_fake)
{
	ListBase *lbarray[MAX_LIBARRAY];
	ID *id;
	int a;

	LinkNode *todo_ids = NULL;
	LinkNode *copied_ids = NULL;
	MemArena *linklist_mem = BLI_memarena_new(512 * sizeof(*todo_ids), __func__);

	GSet *done_ids = BLI_gset_ptr_new(__func__);

#ifdef DEBUG_TIME
	TIMEIT_START(make_local);
#endif

	BKE_main_relations_create(bmain);

#ifdef DEBUG_TIME
	printf("Pre-compute current ID relations: Done.\n");
	TIMEIT_VALUE_PRINT(make_local);
#endif

	/* Step 1: Detect datablocks to make local. */
	for (a = set_listbasepointers(bmain, lbarray); a--; ) {
		id = lbarray[a]->first;

		/* Do not explicitly make local non-linkable IDs (shapekeys, in fact), they are assumed to be handled
		 * by real datablocks responsible of them. */
		const bool do_skip = (id && !BKE_idcode_is_appendable(GS(id->name)));

		for (; id; id = id->next) {
			ID *ntree = (ID *)ntreeFromID(id);

			id->tag &= ~LIB_TAG_DOIT;
			if (ntree != NULL) {
				ntree->tag &= ~LIB_TAG_DOIT;
			}

			if (id->lib == NULL) {
				id->tag &= ~(LIB_TAG_EXTERN | LIB_TAG_INDIRECT | LIB_TAG_NEW);
			}
			/* The check on the fourth line (LIB_TAG_PRE_EXISTING) is done so its possible to tag data you don't want to
			 * be made local, used for appending data, so any libdata already linked wont become local (very nasty
			 * to discover all your links are lost after appending).
			 * Also, never ever make proxified objects local, would not make any sense. */
			/* Some more notes:
			 *   - Shapekeys are never tagged here (since they are not linkable).
			 *   - Nodetrees used in materials etc. have to be tagged manually, since they do not exist in Main (!).
			 * This is ok-ish on 'make local' side of things (since those are handled by their 'owner' IDs),
			 * but complicates slightly the pre-processing of relations between IDs at step 2... */
			else if (!do_skip && id->tag & (LIB_TAG_EXTERN | LIB_TAG_INDIRECT | LIB_TAG_NEW) &&
			         ELEM(lib, NULL, id->lib) &&
			         !(GS(id->name) == ID_OB && ((Object *)id)->proxy_from != NULL) &&
			         ((untagged_only == false) || !(id->tag & LIB_TAG_PRE_EXISTING)))
			{
				BLI_linklist_prepend_arena(&todo_ids, id, linklist_mem);
				id->tag |= LIB_TAG_DOIT;

				/* Tag those nasty non-ID nodetrees, but do not add them to todo list, making them local is handled
				 * by 'owner' ID. This is needed for library_make_local_copying_check() to work OK at step 2. */
				if (ntree != NULL) {
					ntree->tag |= LIB_TAG_DOIT;
				}
			}
			else {
				/* Linked ID that we won't be making local (needed info for step 2, see below). */
				BLI_gset_add(done_ids, id);
			}
		}
	}

#ifdef DEBUG_TIME
	printf("Step 1: Detect datablocks to make local: Done.\n");
	TIMEIT_VALUE_PRINT(make_local);
#endif

	/* Step 2: Check which datablocks we can directly make local (because they are only used by already, or future,
	 * local data), others will need to be duplicated. */
	GSet *loop_tags = BLI_gset_ptr_new(__func__);
	for (LinkNode *it = todo_ids; it; it = it->next) {
		library_make_local_copying_check(it->link, loop_tags, bmain->relations, done_ids);
		BLI_assert(BLI_gset_size(loop_tags) == 0);
	}
	BLI_gset_free(loop_tags, NULL);
	BLI_gset_free(done_ids, NULL);

	/* Next step will most likely add new IDs, better to get rid of this mapping now. */
	BKE_main_relations_free(bmain);

#ifdef DEBUG_TIME
	printf("Step 2: Check which datablocks we can directly make local: Done.\n");
	TIMEIT_VALUE_PRINT(make_local);
#endif

	/* Step 3: Make IDs local, either directly (quick and simple), or using generic process,
	 * which involves more complex checks and might instead create a local copy of original linked ID. */
	for (LinkNode *it = todo_ids, *it_next; it; it = it_next) {
		it_next = it->next;
		id = it->link;

		if (id->tag & LIB_TAG_DOIT) {
			/* We know all users of this object are local or will be made fully local, even if currently there are
			 * some indirect usages. So instead of making a copy that we'll likely get rid of later, directly make
			 * that data block local. Saves a tremendous amount of time with complex scenes... */
			id_clear_lib_data_ex(bmain, id, true);
			BKE_id_expand_local(bmain, id);
			id->tag &= ~LIB_TAG_DOIT;
		}
		else {
			/* In this specific case, we do want to make ID local even if it has no local usage yet... */
			if (GS(id->name) == ID_OB) {
				/* Special case for objects because we don't want proxy pointers to be
				 * cleared yet. This will happen down the road in this function.
				 */
				BKE_object_make_local_ex(bmain, (Object *)id, true, false);
			}
			else {
				id_make_local(bmain, id, false, true);
			}

			if (id->newid) {
				/* Reuse already allocated LinkNode (transferring it from todo_ids to copied_ids). */
				BLI_linklist_prepend_nlink(&copied_ids, id, it);
			}
		}

		if (set_fake) {
			if (!ELEM(GS(id->name), ID_OB, ID_GR)) {
				/* do not set fake user on objects, groups (instancing) */
				id_fake_user_set(id);
			}
		}
	}

#ifdef DEBUG_TIME
	printf("Step 3: Make IDs local: Done.\n");
	TIMEIT_VALUE_PRINT(make_local);
#endif

	/* At this point, we are done with directly made local IDs. Now we have to handle duplicated ones, since their
	 * remaining linked original counterpart may not be needed anymore... */
	todo_ids = NULL;

	/* Step 4: We have to remap local usages of old (linked) ID to new (local) ID in a separated loop,
	 * as lbarray ordering is not enough to ensure us we did catch all dependencies
	 * (e.g. if making local a parent object before its child...). See T48907. */
	/* TODO This is now the biggest step by far (in term of processing time). We may be able to gain here by
	 * using again main->relations mapping, but... this implies BKE_libblock_remap & co to be able to update
	 * main->relations on the fly. Have to think about it a bit more, and see whether new code is OK first, anyway. */
	for (LinkNode *it = copied_ids; it; it = it->next) {
		id = it->link;

		BLI_assert(id->newid != NULL);
		BLI_assert(id->lib != NULL);

		BKE_libblock_remap(bmain, id, id->newid, ID_REMAP_SKIP_INDIRECT_USAGE);
		if (old_to_new_ids) {
			BLI_ghash_insert(old_to_new_ids, id, id->newid);
		}

		/* Special hack for groups... Thing is, since we can't instantiate them here, we need to ensure
		 * they remain 'alive' (only instantiation is a real group 'user'... *sigh* See T49722. */
		if (GS(id->name) == ID_GR && (id->tag & LIB_TAG_INDIRECT) != 0) {
			id_us_ensure_real(id->newid);
		}
	}

#ifdef DEBUG_TIME
	printf("Step 4: Remap local usages of old (linked) ID to new (local) ID: Done.\n");
	TIMEIT_VALUE_PRINT(make_local);
#endif

	/* Note: Keeping both version of the code (old one being safer, since it still has checks against unused IDs)
	 * for now, we can remove old one once it has been tested for some time in master... */
#if 1
	/* Step 5: proxy 'remapping' hack. */
	for (LinkNode *it = copied_ids; it; it = it->next) {
		/* Attempt to re-link copied proxy objects. This allows appending of an entire scene
		 * from another blend file into this one, even when that blend file contains proxified
		 * armatures that have local references. Since the proxified object needs to be linked
		 * (not local), this will only work when the "Localize all" checkbox is disabled.
		 * TL;DR: this is a dirty hack on top of an already weak feature (proxies). */
		if (GS(id->name) == ID_OB && ((Object *)id)->proxy != NULL) {
			Object *ob = (Object *)id;
			Object *ob_new = (Object *)id->newid;
			bool is_local = false, is_lib = false;

			/* Proxies only work when the proxified object is linked-in from a library. */
			if (ob->proxy->id.lib == NULL) {
				printf("Warning, proxy object %s will loose its link to %s, because the "
				       "proxified object is local.\n", id->newid->name, ob->proxy->id.name);
				continue;
			}

			BKE_library_ID_test_usages(bmain, id, &is_local, &is_lib);

			/* We can only switch the proxy'ing to a made-local proxy if it is no longer
			 * referred to from a library. Not checking for local use; if new local proxy
			 * was not used locally would be a nasty bug! */
			if (is_local || is_lib) {
				printf("Warning, made-local proxy object %s will loose its link to %s, "
					   "because the linked-in proxy is referenced (is_local=%i, is_lib=%i).\n",
					   id->newid->name, ob->proxy->id.name, is_local, is_lib);
			}
			else {
				/* we can switch the proxy'ing from the linked-in to the made-local proxy.
				 * BKE_object_make_proxy() shouldn't be used here, as it allocates memory that
				 * was already allocated by BKE_object_make_local_ex() (which called BKE_object_copy_ex). */
				ob_new->proxy = ob->proxy;
				ob_new->proxy_group = ob->proxy_group;
				ob_new->proxy_from = ob->proxy_from;
				ob_new->proxy->proxy_from = ob_new;
				ob->proxy = ob->proxy_from = ob->proxy_group = NULL;
			}
		}
	}

#ifdef DEBUG_TIME
	printf("Step 5: Proxy 'remapping' hack: Done.\n");
	TIMEIT_VALUE_PRINT(make_local);
#endif

#else
	LinkNode *linked_loop_candidates = NULL;

	/* Step 5: remove datablocks that have been copied to be localized and are no more used in the end...
	 * Note that we may have to loop more than once here, to tackle dependencies between linked objects... */
	bool do_loop = true;
	while (do_loop) {
		do_loop = false;
		for (LinkNode *it = copied_ids; it; it = it->next) {
			if ((id = it->link) == NULL) {
				continue;
			}

			bool is_local = false, is_lib = false;

			BKE_library_ID_test_usages(bmain, id, &is_local, &is_lib);

			/* Attempt to re-link copied proxy objects. This allows appending of an entire scene
			 * from another blend file into this one, even when that blend file contains proxified
			 * armatures that have local references. Since the proxified object needs to be linked
			 * (not local), this will only work when the "Localize all" checkbox is disabled.
			 * TL;DR: this is a dirty hack on top of an already weak feature (proxies). */
			if (GS(id->name) == ID_OB && ((Object *)id)->proxy != NULL) {
				Object *ob = (Object *)id;
				Object *ob_new = (Object *)id->newid;

				/* Proxies only work when the proxified object is linked-in from a library. */
				if (ob->proxy->id.lib == NULL) {
					printf("Warning, proxy object %s will loose its link to %s, because the "
						   "proxified object is local.\n", id->newid->name, ob->proxy->id.name);
				}
				/* We can only switch the proxy'ing to a made-local proxy if it is no longer
				 * referred to from a library. Not checking for local use; if new local proxy
				 * was not used locally would be a nasty bug! */
				else if (is_local || is_lib) {
					printf("Warning, made-local proxy object %s will loose its link to %s, "
						   "because the linked-in proxy is referenced (is_local=%i, is_lib=%i).\n",
						   id->newid->name, ob->proxy->id.name, is_local, is_lib);
				}
				else {
					/* we can switch the proxy'ing from the linked-in to the made-local proxy.
					 * BKE_object_make_proxy() shouldn't be used here, as it allocates memory that
					 * was already allocated by BKE_object_make_local_ex() (which called BKE_object_copy_ex). */
					ob_new->proxy = ob->proxy;
					ob_new->proxy_group = ob->proxy_group;
					ob_new->proxy_from = ob->proxy_from;
					ob_new->proxy->proxy_from = ob_new;
					ob->proxy = ob->proxy_from = ob->proxy_group = NULL;
				}
			}

			if (!is_local) {
				if (!is_lib) {  /* Not used at all, we can free it! */
					BLI_assert(!"Unused linked data copy remaining from MakeLibLocal process, should not happen anymore");
					printf("\t%s (from %s)\n", id->name, id->lib->id.name);
					BKE_libblock_free(bmain, id);
					it->link = NULL;
					do_loop = true;
				}
				/* Only used by linked data, potential candidate to ugly lib-only dependency cycles... */
				else if ((id->tag & LIB_TAG_DOIT) == 0) {  /* Check TAG_DOIT to avoid adding same ID several times... */
					/* Note that we store the node, not directly ID pointer, that way if it->link is set to NULL
					 * later we can skip it in lib-dependency cycles search later. */
					BLI_linklist_prepend_arena(&linked_loop_candidates, it, linklist_mem);
					id->tag |= LIB_TAG_DOIT;

					/* Grrrrrrr... those half-datablocks-stuff... grrrrrrrrrrr...
					 * Here we have to also tag them as potential candidates, otherwise they would falsy report
					 * ID they used as 'directly used' in sixth step. */
					ID *ntree = (ID *)ntreeFromID(id);
					if (ntree != NULL) {
						ntree->tag |= LIB_TAG_DOIT;
					}
				}
			}
		}
	}

#ifdef DEBUG_TIME
	printf("Step 5: Remove linked datablocks that have been copied and ended fully localized: Done.\n");
	TIMEIT_VALUE_PRINT(make_local);
#endif

	/* Step 6: Try to find circle dependencies between indirectly-linked-only datablocks.
	 * Those are fake 'usages' that prevent their deletion. See T49775 for nice ugly case. */
	BKE_library_unused_linked_data_set_tag(bmain, false);
	for (LinkNode *it = linked_loop_candidates; it; it = it->next) {
		if (it->link == NULL) {
			continue;
		}
		if ((id = ((LinkNode *)it->link)->link) == NULL) {
			it->link = NULL;
			continue;
		}

		/* Note: in theory here we are only handling datablocks forming exclusive linked dependency-cycles-based
		 * archipelagos, so no need to check again after we have deleted one, as done in previous step. */
		if (id->tag & LIB_TAG_DOIT) {
			BLI_assert(!"Unused linked data copy remaining from MakeLibLocal process (archipelago case), should not happen anymore");
			/* Object's deletion rely on valid ob->data, but ob->data may have already been freed here...
			 * Setting it to NULL may not be 100% correct, but should be safe and do the work. */
			if (GS(id->name) == ID_OB) {
				((Object *)id)->data = NULL;
			}

			/* Note: *in theory* IDs tagged here are fully *outside* of file scope, totally unused, so we can
			 *       directly wipe them out without caring about clearing their usages.
			 *       However, this is a highly-risky presumption, and nice crasher in case something goes wrong here.
			 *       So for 2.78a will keep the safe option, and switch to more efficient one in master later. */
#if 1
			BKE_libblock_free_ex(bmain, id, false, true);
#else
			BKE_libblock_unlink(bmain, id, false, false);
			BKE_libblock_free(bmain, id);
#endif
			((LinkNode *)it->link)->link = NULL;  /* Not strictly necessary, but safer (see T49903)... */
			it->link = NULL;
		}
	}

#ifdef DEBUG_TIME
	printf("Step 6: Try to find circle dependencies between indirectly-linked-only datablocks: Done.\n");
	TIMEIT_VALUE_PRINT(make_local);
#endif

#endif

	/* This is probably more of a hack than something we should do here, but...
	 * Issue is, the whole copying + remapping done in complex cases above may leave pose channels of armatures
	 * in complete invalid state (more precisely, the bone pointers of the pchans - very crappy cross-datablocks
	 * relationship), se we tag it to be fully recomputed, but this does not seems to be enough in some cases,
	 * and evaluation code ends up trying to evaluate a not-yet-updated armature object's deformations.
	 * Try "make all local" in 04_01_H.lighting.blend from Agent327 without this, e.g. */
	for (Object *ob = bmain->object.first; ob; ob = ob->id.next) {
		if (ob->data != NULL && ob->type == OB_ARMATURE && ob->pose != NULL && ob->pose->flag & POSE_RECALC) {
			BKE_pose_rebuild(ob, ob->data);
		}
	}

#ifdef DEBUG_TIME
	printf("Hack: Forcefully rebuild armature object poses: Done.\n");
	TIMEIT_VALUE_PRINT(make_local);
#endif

	BKE_main_id_clear_newpoins(bmain);
	BLI_memarena_free(linklist_mem);

#ifdef DEBUG_TIME
	printf("Cleanup and finish: Done.\n");
	TIMEIT_END(make_local);
#endif
}

/**
 * Use after setting the ID's name
 * When name exists: call 'new_id'
 */
void BLI_libblock_ensure_unique_name(Main *bmain, const char *name)
{
	ListBase *lb;
	ID *idtest;


	lb = which_libbase(bmain, GS(name));
	if (lb == NULL) return;
	
	/* search for id */
	idtest = BLI_findstring(lb, name + 2, offsetof(ID, name) + 2);

	if (idtest && !new_id(lb, idtest, idtest->name + 2)) {
		id_sort_by_name(lb, idtest);
	}
}

/**
 * Sets the name of a block to name, suitably adjusted for uniqueness.
 */
void BKE_libblock_rename(Main *bmain, ID *id, const char *name)
{
	ListBase *lb = which_libbase(bmain, GS(id->name));
	new_id(lb, id, name);
}

/**
 * Returns in name the name of the block, with a 3-character prefix prepended
 * indicating whether it comes from a library, has a fake user, or no users.
 */
void BKE_id_ui_prefix(char name[MAX_ID_NAME + 1], const ID *id)
{
	name[0] = id->lib ? (ID_MISSING(id) ? 'M' : 'L') : ' ';
	name[1] = (id->flag & LIB_FAKEUSER) ? 'F' : ((id->us == 0) ? '0' : ' ');
	name[2] = ' ';

	strcpy(name + 3, id->name + 2);
}

void BKE_library_filepath_set(Library *lib, const char *filepath)
{
	/* in some cases this is used to update the absolute path from the
	 * relative */
	if (lib->name != filepath) {
		BLI_strncpy(lib->name, filepath, sizeof(lib->name));
	}

	BLI_strncpy(lib->filepath, filepath, sizeof(lib->filepath));

	/* not essential but set filepath is an absolute copy of value which
	 * is more useful if its kept in sync */
	if (BLI_path_is_rel(lib->filepath)) {
		/* note that the file may be unsaved, in this case, setting the
		 * filepath on an indirectly linked path is not allowed from the
		 * outliner, and its not really supported but allow from here for now
		 * since making local could cause this to be directly linked - campbell
		 */
		const char *basepath = lib->parent ? lib->parent->filepath : G.main->name;
		BLI_path_abs(lib->filepath, basepath);
	}
}

void BKE_id_tag_set_atomic(ID *id, int tag)
{
	atomic_fetch_and_or_uint32((uint32_t *)&id->tag, tag);
}

void BKE_id_tag_clear_atomic(ID *id, int tag)
{
	atomic_fetch_and_and_uint32((uint32_t *)&id->tag, ~tag);
}<|MERGE_RESOLUTION|>--- conflicted
+++ resolved
@@ -124,7 +124,6 @@
 #include "BKE_scene.h"
 #include "BKE_text.h"
 #include "BKE_texture.h"
-#include "BKE_workspace.h"
 #include "BKE_world.h"
 
 #include "DEG_depsgraph.h"
@@ -861,7 +860,7 @@
 	lb[INDEX_ID_WS]  = &(main->workspaces); /* before wm, so it's freed after it! */
 	lb[INDEX_ID_WM]  = &(main->wm);
 	lb[INDEX_ID_MSK] = &(main->mask);
-
+	
 	lb[INDEX_ID_NULL] = NULL;
 
 	return (MAX_LIBARRAY - 1);
@@ -992,11 +991,7 @@
 			id = MEM_callocN(sizeof(CacheFile), "Cache File");
 			break;
 		case ID_WS:
-<<<<<<< HEAD
-			id = (ID *)BKE_workspace_alloc();
-=======
 			id = MEM_callocN(sizeof(WorkSpace), "Workspace");
->>>>>>> c2f6ca31
 			break;
 	}
 	return id;
@@ -1844,7 +1839,7 @@
 
 		/* Do not explicitly make local non-linkable IDs (shapekeys, in fact), they are assumed to be handled
 		 * by real datablocks responsible of them. */
-		const bool do_skip = (id && !BKE_idcode_is_appendable(GS(id->name)));
+		const bool do_skip = (id && !BKE_idcode_is_linkable(GS(id->name)));
 
 		for (; id; id = id->next) {
 			ID *ntree = (ID *)ntreeFromID(id);
