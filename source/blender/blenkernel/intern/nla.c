/**
 * $Id$
 *
 * ***** BEGIN GPL LICENSE BLOCK *****
 *
 * This program is free software; you can redistribute it and/or
 * modify it under the terms of the GNU General Public License
 * as published by the Free Software Foundation; either version 2
 * of the License, or (at your option) any later version.
 *
 * This program is distributed in the hope that it will be useful,
 * but WITHOUT ANY WARRANTY; without even the implied warranty of
 * MERCHANTABILITY or FITNESS FOR A PARTICULAR PURPOSE.  See the
 * GNU General Public License for more details.
 *
 * You should have received a copy of the GNU General Public License
 * along with this program; if not, write to the Free Software Foundation,
 * Inc., 59 Temple Place - Suite 330, Boston, MA  02111-1307, USA.
 *
 * The Original Code is Copyright (C) 2009 Blender Foundation, Joshua Leung
 * All rights reserved.
 *
 * The Original Code is: all of this file.
 *
 * Contributor(s): Joshua Leung (full recode)
 *
 * ***** END GPL LICENSE BLOCK *****
 */

#include <stdlib.h>
#include <stddef.h>
#include <stdio.h>
#include <string.h>
#include <math.h>
#include <float.h>

#include "MEM_guardedalloc.h"

#include "BLI_blenlib.h"
#include "BLI_ghash.h"

#include "DNA_anim_types.h"
#include "DNA_action_types.h"

#include "BKE_animsys.h"
#include "BKE_action.h"
#include "BKE_fcurve.h"
#include "BKE_nla.h"
#include "BKE_blender.h"
#include "BKE_library.h"
#include "BKE_object.h"
#include "BKE_utildefines.h"

#include "RNA_access.h"
#include "nla_private.h"


#ifdef HAVE_CONFIG_H
#include <config.h>
#endif


/* *************************************************** */
/* Data Management */

/* Freeing ------------------------------------------- */

/* Remove the given NLA strip from the NLA track it occupies, free the strip's data,
 * and the strip itself. 
 */
void free_nlastrip (ListBase *strips, NlaStrip *strip)
{
	NlaStrip *cs, *csn;
	
	/* sanity checks */
	if (strip == NULL)
		return;
		
	/* free child-strips */
	for (cs= strip->strips.first; cs; cs= csn) {
		csn= cs->next;
		free_nlastrip(&strip->strips, cs);
	}
		
	/* remove reference to action */
	if (strip->act)
		strip->act->id.us--;
		
	/* free remapping info */
	//if (strip->remap)
	//	BKE_animremap_free();
	
	/* free own F-Curves */
	free_fcurves(&strip->fcurves);
	
	/* free own F-Modifiers */
	free_fmodifiers(&strip->modifiers);
	
	/* free the strip itself */
	if (strips)
		BLI_freelinkN(strips, strip);
	else
		MEM_freeN(strip);
}

/* Remove the given NLA track from the set of NLA tracks, free the track's data,
 * and the track itself.
 */
void free_nlatrack (ListBase *tracks, NlaTrack *nlt)
{
	NlaStrip *strip, *stripn;
	
	/* sanity checks */
	if (nlt == NULL)
		return;
		
	/* free strips */
	for (strip= nlt->strips.first; strip; strip= stripn) {
		stripn= strip->next;
		free_nlastrip(&nlt->strips, strip);
	}
	
	/* free NLA track itself now */
	if (tracks)
		BLI_freelinkN(tracks, nlt);
	else
		MEM_freeN(nlt);
}

/* Free the elements of type NLA Tracks provided in the given list, but do not free
 * the list itself since that is not free-standing
 */
void free_nladata (ListBase *tracks)
{
	NlaTrack *nlt, *nltn;
	
	/* sanity checks */
	if ELEM(NULL, tracks, tracks->first)
		return;
		
	/* free tracks one by one */
	for (nlt= tracks->first; nlt; nlt= nltn) {
		nltn= nlt->next;
		free_nlatrack(tracks, nlt);
	}
	
	/* clear the list's pointers to be safe */
	tracks->first= tracks->last= NULL;
}

/* Copying ------------------------------------------- */

/* Copy NLA strip */
NlaStrip *copy_nlastrip (NlaStrip *strip)
{
	NlaStrip *strip_d;
	NlaStrip *cs, *cs_d;
	
	/* sanity check */
	if (strip == NULL)
		return NULL;
		
	/* make a copy */
	strip_d= MEM_dupallocN(strip);
	strip_d->next= strip_d->prev= NULL;
	
	/* increase user-count of action */
	if (strip_d->act)
		strip_d->act->id.us++;
		
	/* copy F-Curves and modifiers */
	copy_fcurves(&strip_d->fcurves, &strip->fcurves);
	copy_fmodifiers(&strip_d->modifiers, &strip->modifiers);
	
	/* make a copy of all the child-strips, one at a time */
	strip_d->strips.first= strip_d->strips.last= NULL;
	
	for (cs= strip->strips.first; cs; cs= cs->next) {
		cs_d= copy_nlastrip(cs);
		BLI_addtail(&strip_d->strips, cs_d);
	}
	
	/* return the strip */
	return strip_d;
}

/* Copy NLA Track */
NlaTrack *copy_nlatrack (NlaTrack *nlt)
{
	NlaStrip *strip, *strip_d;
	NlaTrack *nlt_d;
	
	/* sanity check */
	if (nlt == NULL)
		return NULL;
		
	/* make a copy */
	nlt_d= MEM_dupallocN(nlt);
	nlt_d->next= nlt_d->prev= NULL;
	
	/* make a copy of all the strips, one at a time */
	nlt_d->strips.first= nlt_d->strips.last= NULL;
	
	for (strip= nlt->strips.first; strip; strip= strip->next) {
		strip_d= copy_nlastrip(strip);
		BLI_addtail(&nlt_d->strips, strip_d);
	}
	
	/* return the copy */
	return nlt_d;
}

/* Copy all NLA data */
void copy_nladata (ListBase *dst, ListBase *src)
{
	NlaTrack *nlt, *nlt_d;
	
	/* sanity checks */
	if ELEM(NULL, dst, src)
		return;
		
<<<<<<< HEAD
=======
	/* clear out the destination list first for precautions... */
	dst->first= dst->last= NULL;
		
>>>>>>> 16c1a294
	/* copy each NLA-track, one at a time */
	for (nlt= src->first; nlt; nlt= nlt->next) {
		/* make a copy, and add the copy to the destination list */
		nlt_d= copy_nlatrack(nlt);
		BLI_addtail(dst, nlt_d);
	}
}

/* Adding ------------------------------------------- */

/* Add a NLA Track to the given AnimData 
 *	- prev: NLA-Track to add the new one after
 */
NlaTrack *add_nlatrack (AnimData *adt, NlaTrack *prev)
{
	NlaTrack *nlt;
	
	/* sanity checks */
	if (adt == NULL)
		return NULL;
		
	/* allocate new track */
	nlt= MEM_callocN(sizeof(NlaTrack), "NlaTrack");
	
	/* set settings requiring the track to not be part of the stack yet */
	nlt->flag = NLATRACK_SELECTED;
	nlt->index= BLI_countlist(&adt->nla_tracks);
	
	/* add track to stack, and make it the active one */
	if (prev)
		BLI_insertlinkafter(&adt->nla_tracks, prev, nlt);
	else
		BLI_addtail(&adt->nla_tracks, nlt);
	BKE_nlatrack_set_active(&adt->nla_tracks, nlt);
	
	/* must have unique name, but we need to seed this */
	sprintf(nlt->name, "NlaTrack");
	BLI_uniquename(&adt->nla_tracks, nlt, "NlaTrack", '.', offsetof(NlaTrack, name), 64);
	
	/* return the new track */
	return nlt;
}

/* Add a NLA Strip referencing the given Action */
NlaStrip *add_nlastrip (bAction *act)
{
	NlaStrip *strip;
	
	/* sanity checks */
	if (act == NULL)
		return NULL;
		
	/* allocate new strip */
	strip= MEM_callocN(sizeof(NlaStrip), "NlaStrip");
	
	/* generic settings 
	 *	- selected flag to highlight this to the user
	 *	- auto-blends to ensure that blend in/out values are automatically 
	 *	  determined by overlaps of strips
	 *	- (XXX) synchronisation of strip-length in accordance with changes to action-length
	 *	  is not done though, since this should only really happens in editmode for strips now
	 *	  though this decision is still subject to further review...
	 */
	strip->flag = NLASTRIP_FLAG_SELECT|NLASTRIP_FLAG_AUTO_BLENDS;
	
	/* assign the action reference */
	strip->act= act;
	id_us_plus(&act->id);
	
	/* determine initial range 
	 *	- strip length cannot be 0... ever...
	 */
	calc_action_range(strip->act, &strip->actstart, &strip->actend, 0);
	
	strip->start = strip->actstart;
	strip->end = (IS_EQ(strip->actstart, strip->actend)) ?  (strip->actstart + 1.0f): (strip->actend);
	
	/* strip should be referenced as-is */
	strip->scale= 1.0f;
	strip->repeat = 1.0f;
	
	/* return the new strip */
	return strip;
}

/* Add new NLA-strip to the top of the NLA stack - i.e. into the last track if space, or a new one otherwise */
NlaStrip *add_nlastrip_to_stack (AnimData *adt, bAction *act)
{
	NlaStrip *strip;
	NlaTrack *nlt;
	
	/* sanity checks */
	if ELEM(NULL, adt, act)
		return NULL;
	
	/* create a new NLA strip */
	strip= add_nlastrip(act);
	if (strip == NULL)
		return NULL;
	
	/* firstly try adding strip to last track, but if that fails, add to a new track */
	if (BKE_nlatrack_add_strip(adt->nla_tracks.last, strip) == 0) {
		/* trying to add to the last track failed (no track or no space), 
		 * so add a new track to the stack, and add to that...
		 */
		nlt= add_nlatrack(adt, NULL);
		BKE_nlatrack_add_strip(nlt, strip);
	}
	
	/* automatically name it too */
	BKE_nlastrip_validate_name(adt, strip);
	
	/* returns the strip added */
	return strip;
}

/* *************************************************** */
/* NLA Evaluation <-> Editing Stuff */

/* Strip Mapping ------------------------------------- */

/* non clipped mapping for strip-time <-> global time (for Action-Clips)
 *	invert = convert action-strip time to global time 
 */
static float nlastrip_get_frame_actionclip (NlaStrip *strip, float cframe, short mode)
{
	float actlength, repeat, scale;
	
	/* get number of repeats */
	if (IS_EQ(strip->repeat, 0.0f)) strip->repeat = 1.0f;
	repeat = strip->repeat;
	
	/* scaling */
	if (IS_EQ(strip->scale, 0.0f)) strip->scale= 1.0f;
	scale = (float)fabs(strip->scale); /* scale must be positive - we've got a special flag for reversing */
	
	/* length of referenced action */
	actlength = strip->actend - strip->actstart;
	if (IS_EQ(actlength, 0.0f)) actlength = 1.0f;
	
	/* reversed = play strip backwards */
	if (strip->flag & NLASTRIP_FLAG_REVERSE) {
		// FIXME: this won't work right with Graph Editor?
		if (mode == NLATIME_CONVERT_MAP) {
			return strip->end - scale*(cframe - strip->actstart);
		}
		else if (mode == NLATIME_CONVERT_UNMAP) {
			int repeatsNum = (int)((cframe - strip->start) / (actlength * scale));
			
			/* this method doesn't clip the values to lie within the action range only 
			 *	- the '(repeatsNum * actlength * scale)' compensates for the fmod(...)
			 *	- the fmod(...) works in the same way as for eval 
			 */
			return strip->actend - (repeatsNum * actlength * scale) 
					- (fmod(cframe - strip->start, actlength*scale) / scale);
		}
		else /* if (mode == NLATIME_CONVERT_EVAL) */{
			if (IS_EQ(cframe, strip->end) && IS_EQ(strip->repeat, ((int)strip->repeat))) {
				/* this case prevents the motion snapping back to the first frame at the end of the strip 
				 * by catching the case where repeats is a whole number, which means that the end of the strip
				 * could also be interpreted as the end of the start of a repeat
				 */
				return strip->actstart;
			}
			else {
				/* - the 'fmod(..., actlength*scale)' is needed to get the repeats working
				 * - the '/ scale' is needed to ensure that scaling influences the timing within the repeat
				 */
				return strip->actend - fmod(cframe - strip->start, actlength*scale) / scale; 
			}
		}
	}
	else {
		if (mode == NLATIME_CONVERT_MAP) {
			return strip->start + scale*(cframe - strip->actstart);
		}
		else if (mode == NLATIME_CONVERT_UNMAP) {
			int repeatsNum = (int)((cframe - strip->start) / (actlength * scale));
			
			/* this method doesn't clip the values to lie within the action range only 
			 *	- the '(repeatsNum * actlength * scale)' compensates for the fmod(...)
			 *	- the fmod(...) works in the same way as for eval 
			 */
			return strip->actstart + (repeatsNum * actlength * scale) 
					+ (fmod(cframe - strip->start, actlength*scale) / scale);
		}
		else /* if (mode == NLATIME_CONVERT_EVAL) */{
			if (IS_EQ(cframe, strip->end) && IS_EQ(strip->repeat, ((int)strip->repeat))) {
				/* this case prevents the motion snapping back to the first frame at the end of the strip 
				 * by catching the case where repeats is a whole number, which means that the end of the strip
				 * could also be interpreted as the end of the start of a repeat
				 */
				return strip->actend;
			}
			else {
				/* - the 'fmod(..., actlength*scale)' is needed to get the repeats working
				 * - the '/ scale' is needed to ensure that scaling influences the timing within the repeat
				 */
				return strip->actstart + fmod(cframe - strip->start, actlength*scale) / scale; 
			}
		}
	}
}

/* non clipped mapping for strip-time <-> global time (for Transitions)
 *	invert = convert action-strip time to global time 
 */
static float nlastrip_get_frame_transition (NlaStrip *strip, float cframe, short mode)
{
	float length;
	
	/* length of strip */
	length= strip->end - strip->start;
	
	/* reversed = play strip backwards */
	if (strip->flag & NLASTRIP_FLAG_REVERSE) {
		if (mode == NLATIME_CONVERT_MAP)
			return strip->end - (length * cframe);
		else
			return (strip->end - cframe) / length;
	}
	else {
		if (mode == NLATIME_CONVERT_MAP)
			return (length * cframe) + strip->start;
		else
			return (cframe - strip->start) / length;
	}
}

/* non clipped mapping for strip-time <-> global time
 * 	mode = eNlaTime_ConvertModes[] -> NLATIME_CONVERT_*
 *
 * only secure for 'internal' (i.e. within AnimSys evaluation) operations,
 * but should not be directly relied on for stuff which interacts with editors
 */
float nlastrip_get_frame (NlaStrip *strip, float cframe, short mode)
{
	switch (strip->type) {
		case NLASTRIP_TYPE_META: /* meta - for now, does the same as transition (is really just an empty container) */
		case NLASTRIP_TYPE_TRANSITION: /* transition */
			return nlastrip_get_frame_transition(strip, cframe, mode);
		
		case NLASTRIP_TYPE_CLIP: /* action-clip (default) */
		default:
			return nlastrip_get_frame_actionclip(strip, cframe, mode);
	}	
}


/* Non clipped mapping for strip-time <-> global time
 *	mode = eNlaTime_ConvertModesp[] -> NLATIME_CONVERT_*
 *
 * Public API method - perform this mapping using the given AnimData block
 * and perform any necessary sanity checks on the value
 */
float BKE_nla_tweakedit_remap (AnimData *adt, float cframe, short mode)
{
	NlaStrip *strip;
	
	/* sanity checks 
	 *	- obviously we've got to have some starting data
	 *	- when not in tweakmode, the active Action does not have any scaling applied :)
	 *	- when in tweakmode, if the no-mapping flag is set, do not map
	 */
	if ((adt == NULL) || (adt->flag & ADT_NLA_EDIT_ON)==0 || (adt->flag & ADT_NLA_EDIT_NOMAP))
		return cframe;
		
	/* if the active-strip info has been stored already, access this, otherwise look this up
	 * and store for (very probable) future usage
	 */
	if (adt->actstrip == NULL) {
		NlaTrack *nlt= BKE_nlatrack_find_active(&adt->nla_tracks);
		adt->actstrip= BKE_nlastrip_find_active(nlt);
	}
	strip= adt->actstrip;
	
	/* sanity checks 
	 *	- in rare cases, we may not be able to find this strip for some reason (internal error)
	 *	- for now, if the user has defined a curve to control the time, this correction cannot be performed
	 *	  reliably...
	 */
	if ((strip == NULL) || (strip->flag & NLASTRIP_FLAG_USR_TIME))
		return cframe;
		
	/* perform the correction now... */
	return nlastrip_get_frame(strip, cframe, mode);
}

/* *************************************************** */
/* NLA API */

/* List of Strips ------------------------------------ */
/* (these functions are used for NLA-Tracks and also for nested/meta-strips) */

/* Check if there is any space in the given list to add the given strip */
short BKE_nlastrips_has_space (ListBase *strips, float start, float end)
{
	NlaStrip *strip;
	
	/* sanity checks */
	if ((strips == NULL) || IS_EQ(start, end))
		return 0;
	if (start > end) {
		puts("BKE_nlastrips_has_space() error... start and end arguments swapped");
		SWAP(float, start, end);
	}
	
	/* loop over NLA strips checking for any overlaps with this area... */
	for (strip= strips->first; strip; strip= strip->next) {
		/* if start frame of strip is past the target end-frame, that means that
		 * we've gone past the window we need to check for, so things are fine
		 */
		if (strip->start > end)
			return 1;
		
		/* if the end of the strip is greater than either of the boundaries, the range
		 * must fall within the extents of the strip
		 */
		if ((strip->end > start) || (strip->end > end))
			return 0;
	}
	
	/* if we are still here, we haven't encountered any overlapping strips */
	return 1;
}

/* Rearrange the strips in the track so that they are always in order 
 * (usually only needed after a strip has been moved) 
 */
void BKE_nlastrips_sort_strips (ListBase *strips)
{
	ListBase tmp = {NULL, NULL};
	NlaStrip *strip, *sstrip, *stripn;
	
	/* sanity checks */
	if ELEM(NULL, strips, strips->first)
		return;
	
	/* we simply perform insertion sort on this list, since it is assumed that per track,
	 * there are only likely to be at most 5-10 strips
	 */
	for (strip= strips->first; strip; strip= stripn) {
		short not_added = 1;
		
		stripn= strip->next;
		
		/* remove this strip from the list, and add it to the new list, searching from the end of 
		 * the list, assuming that the lists are in order 
		 */
		BLI_remlink(strips, strip);
		
		for (sstrip= tmp.last; sstrip; sstrip= sstrip->prev) {
			/* check if add after */
			if (sstrip->end <= strip->start) {
				BLI_insertlinkafter(&tmp, sstrip, strip);
				not_added= 0;
				break;
			}
		}
		
		/* add before first? */
		if (not_added)
			BLI_addhead(&tmp, strip);
	}
	
	/* reassign the start and end points of the strips */
	strips->first= tmp.first;
	strips->last= tmp.last;
}

/* Add the given NLA-Strip to the given list of strips, assuming that it 
 * isn't currently a member of another list
 */
short BKE_nlastrips_add_strip (ListBase *strips, NlaStrip *strip)
{
	NlaStrip *ns;
	short not_added = 1;
	
	/* sanity checks */
	if ELEM(NULL, strips, strip)
		return 0;
		
	/* check if any space to add */
	if (BKE_nlastrips_has_space(strips, strip->start, strip->end)==0)
		return 0;
	
	/* find the right place to add the strip to the nominated track */
	for (ns= strips->first; ns; ns= ns->next) {
		/* if current strip occurs after the new strip, add it before */
		if (ns->start > strip->end) {
			BLI_insertlinkbefore(strips, ns, strip);
			not_added= 0;
			break;
		}
	}
	if (not_added) {
		/* just add to the end of the list of the strips then... */
		BLI_addtail(strips, strip);
	}
	
	/* added... */
	return 1;
}


/* Meta-Strips ------------------------------------ */

/* Convert 'islands' (i.e. continuous string of) selected strips to be
 * contained within 'Meta-Strips' which act as strips which contain strips.
 *	temp: are the meta-strips to be created 'temporary' ones used for transforms?
 */
void BKE_nlastrips_make_metas (ListBase *strips, short temp)
{
	NlaStrip *mstrip = NULL;
	NlaStrip *strip, *stripn;
	
	/* sanity checks */
	if ELEM(NULL, strips, strips->first)
		return;
	
	/* group all continuous chains of selected strips into meta-strips */
	for (strip= strips->first; strip; strip= stripn) {
		stripn= strip->next;
		
		if (strip->flag & NLASTRIP_FLAG_SELECT) {
			/* if there is an existing meta-strip, add this strip to it, otherwise, create a new one */
			if (mstrip == NULL) {
				/* add a new meta-strip, and add it before the current strip that it will replace... */
				mstrip= MEM_callocN(sizeof(NlaStrip), "Meta-NlaStrip");
				mstrip->type = NLASTRIP_TYPE_META;
				BLI_insertlinkbefore(strips, strip, mstrip);
				
				/* set flags */
				mstrip->flag = NLASTRIP_FLAG_SELECT;
				
				/* set temp flag if appropriate (i.e. for transform-type editing) */
				if (temp)
					mstrip->flag |= NLASTRIP_FLAG_TEMP_META;
					
				/* set default repeat/scale values to prevent warnings */
				mstrip->repeat= mstrip->scale= 1.0f;
				
				/* make its start frame be set to the start frame of the current strip */
				mstrip->start= strip->start;
			}
			
			/* remove the selected strips from the track, and add to the meta */
			BLI_remlink(strips, strip);
			BLI_addtail(&mstrip->strips, strip);
			
			/* expand the meta's dimensions to include the newly added strip- i.e. its last frame */
			mstrip->end= strip->end;
		}
		else {
			/* current strip wasn't selected, so the end of 'island' of selected strips has been reached,
			 * so stop adding strips to the current meta
			 */
			mstrip= NULL;
		}
	}
}

/* Split a meta-strip into a set of normal strips */
void BKE_nlastrips_clear_metastrip (ListBase *strips, NlaStrip *strip)
{
	NlaStrip *cs, *csn;
	
	/* sanity check */
	if ELEM(NULL, strips, strip)
		return;
	
	/* move each one of the meta-strip's children before the meta-strip
	 * in the list of strips after unlinking them from the meta-strip
	 */
	for (cs= strip->strips.first; cs; cs= csn) {
		csn= cs->next;
		BLI_remlink(&strip->strips, cs);
		BLI_insertlinkbefore(strips, strip, cs);
	}
	
	/* free the meta-strip now */
	BLI_freelinkN(strips, strip);
}

/* Remove meta-strips (i.e. flatten the list of strips) from the top-level of the list of strips
 *	sel: only consider selected meta-strips, otherwise all meta-strips are removed
 *	onlyTemp: only remove the 'temporary' meta-strips used for transforms
 */
void BKE_nlastrips_clear_metas (ListBase *strips, short onlySel, short onlyTemp)
{
	NlaStrip *strip, *stripn;
	
	/* sanity checks */
	if ELEM(NULL, strips, strips->first)
		return;
	
	/* remove meta-strips fitting the criteria of the arguments */
	for (strip= strips->first; strip; strip= stripn) {
		stripn= strip->next;
		
		/* check if strip is a meta-strip */
		if (strip->type == NLASTRIP_TYPE_META) {
			/* if check if selection and 'temporary-only' considerations are met */
			if ((onlySel==0) || (strip->flag & NLASTRIP_FLAG_SELECT)) {
				if ((!onlyTemp) || (strip->flag & NLASTRIP_FLAG_TEMP_META)) {
					BKE_nlastrips_clear_metastrip(strips, strip);
				}
			}
		}
	}
}

/* Add the given NLA-Strip to the given Meta-Strip, assuming that the
 * strip isn't attached to anyy list of strips 
 */
short BKE_nlameta_add_strip (NlaStrip *mstrip, NlaStrip *strip)
{
	/* sanity checks */
	if ELEM(NULL, mstrip, strip)
		return 0;
		
	/* firstly, check if the meta-strip has space for this */
	if (BKE_nlastrips_has_space(&mstrip->strips, strip->start, strip->end) == 0)
		return 0;
		
	/* check if this would need to be added to the ends of the meta,
	 * and subsequently, if the neighbouring strips allow us enough room
	 */
	if (strip->start < mstrip->start) {
		/* check if strip to the left (if it exists) ends before the 
		 * start of the strip we're trying to add 
		 */
		if ((mstrip->prev == NULL) || (mstrip->prev->end <= strip->start)) {
			/* add strip to start of meta's list, and expand dimensions */
			BLI_addhead(&mstrip->strips, strip);
			mstrip->start= strip->start;
			
			return 1;
		}
		else /* failed... no room before */
			return 0;
	}
	else if (strip->end > mstrip->end) {
		/* check if strip to the right (if it exists) starts before the 
		 * end of the strip we're trying to add 
		 */
		if ((mstrip->next == NULL) || (mstrip->next->start >= strip->end)) {
			/* add strip to end of meta's list, and expand dimensions */
			BLI_addtail(&mstrip->strips, strip);
			mstrip->end= strip->end;
			
			return 1;
		}
		else /* failed... no room after */
			return 0;
	}
	else {
		/* just try to add to the meta-strip (no dimension changes needed) */
		return BKE_nlastrips_add_strip(&mstrip->strips, strip);
	}
}

/* Adjust the settings of NLA-Strips contained within a Meta-Strip (recursively), 
 * until the Meta-Strips children all fit within the Meta-Strip's new dimensions
 */
void BKE_nlameta_flush_transforms (NlaStrip *mstrip) 
{
	NlaStrip *strip;
	float oStart, oEnd, offset;
	float oLen, nLen;
	short scaleChanged= 0;
	
	/* sanity checks 
	 *	- strip must exist
	 *	- strip must be a meta-strip with some contents
	 */
	if ELEM(NULL, mstrip, mstrip->strips.first)
		return;
	if (mstrip->type != NLASTRIP_TYPE_META)
		return;
		
	/* get the original start/end points, and calculate the start-frame offset
	 *	- these are simply the start/end frames of the child strips, 
	 *	  since we assume they weren't transformed yet
	 */
	oStart= ((NlaStrip *)mstrip->strips.first)->start;
	oEnd= ((NlaStrip *)mstrip->strips.last)->end;
	offset= mstrip->start - oStart;
	
	/* optimisation:
	 * don't flush if nothing changed yet
	 *	TODO: maybe we need a flag to say always flush?
	 */
	if (IS_EQ(oStart, mstrip->start) && IS_EQ(oEnd, mstrip->end))
		return;
	
	/* check if scale changed */
	oLen = oEnd - oStart;
	nLen = mstrip->end - mstrip->start;
	if (IS_EQ(nLen, oLen) == 0)
		scaleChanged= 1;
	
	/* for each child-strip, calculate new start/end points based on this new info */
	for (strip= mstrip->strips.first; strip; strip= strip->next) {
		if (scaleChanged) {
			PointerRNA ptr;
			float p1, p2, nStart, nEnd;
			
			/* compute positions of endpoints relative to old extents of strip */
			p1= (strip->start - oStart) / oLen;
			p2= (strip->end - oStart) / oLen;
			
			/* compute the new strip endpoints using the proportions */
			nStart= (p1 * nLen) + mstrip->start;
			nEnd= (p2 * nLen) + mstrip->start;
			
			/* firstly, apply the new positions manually, then apply using RNA 
			 *	- first time is to make sure no truncation errors from one endpoint not being 
			 *	  set yet occur
			 *	- second time is to make sure scale is computed properly...
			 */
			strip->start= nStart;
			strip->end= nEnd;
			
			RNA_pointer_create(NULL, &RNA_NlaStrip, strip, &ptr);
			RNA_float_set(&ptr, "start_frame", nStart);
			RNA_float_set(&ptr, "end_frame", nEnd);
		}
		else {
			/* just apply the changes in offset to both ends of the strip */
			strip->start += offset;
			strip->end += offset;
		}
		
		/* finally, make sure the strip's children (if it is a meta-itself), get updated */
		BKE_nlameta_flush_transforms(strip);
	}
}

/* NLA-Tracks ---------------------------------------- */

/* Find the active NLA-track for the given stack */
NlaTrack *BKE_nlatrack_find_active (ListBase *tracks)
{
	NlaTrack *nlt;
	
	/* sanity check */
	if ELEM(NULL, tracks, tracks->first)
		return NULL;
		
	/* try to find the first active track */
	for (nlt= tracks->first; nlt; nlt= nlt->next) {
		if (nlt->flag & NLATRACK_ACTIVE)
			return nlt;
	}
	
	/* none found */
	return NULL;
}

/* Toggle the 'solo' setting for the given NLA-track, making sure that it is the only one
 * that has this status in its AnimData block.
 */
void BKE_nlatrack_solo_toggle (AnimData *adt, NlaTrack *nlt)
{
	NlaTrack *nt;
	
	/* sanity check */
	if ELEM(NULL, adt, adt->nla_tracks.first)
		return;
		
	/* firstly, make sure 'solo' flag for all tracks is disabled */
	for (nt= adt->nla_tracks.first; nt; nt= nt->next) {
		if (nt != nlt)
			nt->flag &= ~NLATRACK_SOLO;
	}
		
	/* now, enable 'solo' for the given track if appropriate */
	if (nlt) {
		/* toggle solo status */
		nlt->flag ^= NLATRACK_SOLO;
		
		/* set or clear solo-status on AnimData */
		if (nlt->flag & NLATRACK_SOLO)
			adt->flag |= ADT_NLA_SOLO_TRACK;
		else
			adt->flag &= ~ADT_NLA_SOLO_TRACK;
	}
	else
		adt->flag &= ~ADT_NLA_SOLO_TRACK;
}

/* Make the given NLA-track the active one for the given stack. If no track is provided, 
 * this function can be used to simply deactivate all the NLA tracks in the given stack too.
 */
void BKE_nlatrack_set_active (ListBase *tracks, NlaTrack *nlt_a)
{
	NlaTrack *nlt;
	
	/* sanity check */
	if ELEM(NULL, tracks, tracks->first)
		return;
	
	/* deactive all the rest */
	for (nlt= tracks->first; nlt; nlt= nlt->next) 
		nlt->flag &= ~NLATRACK_ACTIVE;
		
	/* set the given one as the active one */
	if (nlt_a)
		nlt_a->flag |= NLATRACK_ACTIVE;
}

/* Check if there is any space in the given track to add a strip of the given length */
short BKE_nlatrack_has_space (NlaTrack *nlt, float start, float end)
{
	/* sanity checks */
	if ((nlt == NULL) || IS_EQ(start, end))
		return 0;
	if (start > end) {
		puts("BKE_nlatrack_has_space() error... start and end arguments swapped");
		SWAP(float, start, end);
	}
	
	/* check if there's any space left in the track for a strip of the given length */
	return BKE_nlastrips_has_space(&nlt->strips, start, end);
}

/* Rearrange the strips in the track so that they are always in order 
 * (usually only needed after a strip has been moved) 
 */
void BKE_nlatrack_sort_strips (NlaTrack *nlt)
{
	/* sanity checks */
	if ELEM(NULL, nlt, nlt->strips.first)
		return;
	
	/* sort the strips with a more generic function */
	BKE_nlastrips_sort_strips(&nlt->strips);
}

/* Add the given NLA-Strip to the given NLA-Track, assuming that it 
 * isn't currently attached to another one 
 */
short BKE_nlatrack_add_strip (NlaTrack *nlt, NlaStrip *strip)
{
	/* sanity checks */
	if ELEM(NULL, nlt, strip)
		return 0;
		
	/* try to add the strip to the track using a more generic function */
	return BKE_nlastrips_add_strip(&nlt->strips, strip);
}

/* NLA Strips -------------------------------------- */

/* Find the active NLA-strip within the given track */
NlaStrip *BKE_nlastrip_find_active (NlaTrack *nlt)
{
	NlaStrip *strip;
	
	/* sanity check */
	if ELEM(NULL, nlt, nlt->strips.first)
		return NULL;
		
	/* try to find the first active strip */
	for (strip= nlt->strips.first; strip; strip= strip->next) {
		if (strip->flag & NLASTRIP_FLAG_ACTIVE)
			return strip;
	}
	
	/* none found */
	return NULL;
}

/* Make the given NLA-Strip the active one within the given block */
void BKE_nlastrip_set_active (AnimData *adt, NlaStrip *strip)
{
	NlaTrack *nlt;
	NlaStrip *nls;
	
	/* sanity checks */
	if (adt == NULL)
		return;
	
	/* loop over tracks, deactivating*/
	for (nlt= adt->nla_tracks.first; nlt; nlt= nlt->next) {
		for (nls= nlt->strips.first; nls; nls= nls->next)  {
			if (nls != strip)
				nls->flag &= ~NLASTRIP_FLAG_ACTIVE;
			else
				nls->flag |= NLASTRIP_FLAG_ACTIVE;
		}
	}
}


/* Does the given NLA-strip fall within the given bounds (times)? */
short BKE_nlastrip_within_bounds (NlaStrip *strip, float min, float max)
{
	const float stripLen= (strip) ? strip->end - strip->start : 0.0f;
	const float boundsLen= (float)fabs(max - min);
	
	/* sanity checks */
	if ((strip == NULL) || IS_EQ(stripLen, 0.0f) || IS_EQ(boundsLen, 0.0f))
		return 0;
	
	/* only ok if at least part of the strip is within the bounding window
	 *	- first 2 cases cover when the strip length is less than the bounding area
	 *	- second 2 cases cover when the strip length is greater than the bounding area
	 */
	if ( (stripLen < boundsLen) && 
		 !(IN_RANGE(strip->start, min, max) ||
		   IN_RANGE(strip->end, min, max)) )
	{
		return 0;
	}
	if ( (stripLen > boundsLen) && 
		 !(IN_RANGE(min, strip->start, strip->end) ||
		   IN_RANGE(max, strip->start, strip->end)) )
	{
		return 0;
	}
	
	/* should be ok! */
	return 1;
}

/* Is the given NLA-strip the first one to occur for the given AnimData block */
// TODO: make this an api method if necesary, but need to add prefix first
<<<<<<< HEAD
short nlastrip_is_first (AnimData *adt, NlaStrip *strip)
=======
static short nlastrip_is_first (AnimData *adt, NlaStrip *strip)
>>>>>>> 16c1a294
{
	NlaTrack *nlt;
	NlaStrip *ns;
	
	/* sanity checks */
	if ELEM(NULL, adt, strip)
		return 0;
		
	/* check if strip has any strips before it */
	if (strip->prev)
		return 0;
		
	/* check other tracks to see if they have a strip that's earlier */
	// TODO: or should we check that the strip's track is also the first?
	for (nlt= adt->nla_tracks.first; nlt; nlt= nlt->next) {
		/* only check the first strip, assuming that they're all in order */
		ns= nlt->strips.first;
		if (ns) {
			if (ns->start < strip->start)
				return 0;
		}
	}	
	
	/* should be first now */
	return 1;
}

/* Animated Strips ------------------------------------------- */

/* Check if the given NLA-Track has any strips with own F-Curves */
short BKE_nlatrack_has_animated_strips (NlaTrack *nlt)
{
	NlaStrip *strip;
	
	/* sanity checks */
	if ELEM(NULL, nlt, nlt->strips.first)
		return 0;
		
	/* check each strip for F-Curves only (don't care about whether the flags are set) */
	for (strip= nlt->strips.first; strip; strip= strip->next) {
		if (strip->fcurves.first)
			return 1;
	}
	
	/* none found */
	return 0;
}

/* Check if given NLA-Tracks have any strips with own F-Curves */
short BKE_nlatracks_have_animated_strips (ListBase *tracks)
{
	NlaTrack *nlt;
	
	/* sanity checks */
	if ELEM(NULL, tracks, tracks->first)
		return 0;
		
	/* check each track, stopping on the first hit */
	for (nlt= tracks->first; nlt; nlt= nlt->next) {
		if (BKE_nlatrack_has_animated_strips(nlt))
			return 1;
	}
	
	/* none found */
	return 0;
}

/* Validate the NLA-Strips 'control' F-Curves based on the flags set*/
void BKE_nlastrip_validate_fcurves (NlaStrip *strip) 
{
	FCurve *fcu;
	
	/* sanity checks */
	if (strip == NULL)
		return;
	
	/* if controlling influence... */
	if (strip->flag & NLASTRIP_FLAG_USR_INFLUENCE) {
		/* try to get F-Curve */
		fcu= list_find_fcurve(&strip->fcurves, "influence", 0);
		
		/* add one if not found */
		if (fcu == NULL) {
			/* make new F-Curve */
			fcu= MEM_callocN(sizeof(FCurve), "NlaStrip FCurve");
			BLI_addtail(&strip->fcurves, fcu);
			
			/* set default flags */
			fcu->flag = (FCURVE_VISIBLE|FCURVE_AUTO_HANDLES|FCURVE_SELECTED);
			
			/* store path - make copy, and store that */
			fcu->rna_path= BLI_strdupn("influence", 9);
			
			// TODO: insert a few keyframes to ensure default behaviour?
		}
	}
	
	/* if controlling time... */
	if (strip->flag & NLASTRIP_FLAG_USR_TIME) {
		/* try to get F-Curve */
		fcu= list_find_fcurve(&strip->fcurves, "strip_time", 0);
		
		/* add one if not found */
		if (fcu == NULL) {
			/* make new F-Curve */
			fcu= MEM_callocN(sizeof(FCurve), "NlaStrip FCurve");
			BLI_addtail(&strip->fcurves, fcu);
			
			/* set default flags */
			fcu->flag = (FCURVE_VISIBLE|FCURVE_AUTO_HANDLES|FCURVE_SELECTED);
			
			/* store path - make copy, and store that */
			fcu->rna_path= BLI_strdupn("strip_time", 10);
			
			// TODO: insert a few keyframes to ensure default behaviour?
		}
	}
}

/* Sanity Validation ------------------------------------ */

/* Find (and set) a unique name for a strip from the whole AnimData block 
 * Uses a similar method to the BLI method, but is implemented differently
 * as we need to ensure that the name is unique over several lists of tracks,
 * not just a single track.
 */
void BKE_nlastrip_validate_name (AnimData *adt, NlaStrip *strip)
{
	GHash *gh;
	NlaStrip *tstrip;
	NlaTrack *nlt;
	
	/* sanity checks */
	if ELEM(NULL, adt, strip)
		return;
		
	/* give strip a default name if none already */
	if (strip->name[0]==0) {
		switch (strip->type) {
			case NLASTRIP_TYPE_CLIP: /* act-clip */
				sprintf(strip->name, "Act: %s", (strip->act)?(strip->act->id.name+2):("<None>"));
				break;
			case NLASTRIP_TYPE_TRANSITION: /* transition */
				sprintf(strip->name, "Transition");
				break;
			case NLASTRIP_TYPE_META: /* meta */
				sprintf(strip->name, "Meta");
				break;
			default:
				sprintf(strip->name, "NLA Strip");
				break;
		}
	}
	
	/* build a hash-table of all the strips in the tracks 
	 *	- this is easier than iterating over all the tracks+strips hierarchy everytime
	 *	  (and probably faster)
	 */
	gh= BLI_ghash_new(BLI_ghashutil_strhash, BLI_ghashutil_strcmp);
	
	for (nlt= adt->nla_tracks.first; nlt; nlt= nlt->next) {
		for (tstrip= nlt->strips.first; tstrip; tstrip= tstrip->next) {
			/* don't add the strip of interest */
			if (tstrip == strip) 
				continue;
			
			/* use the name of the strip as the key, and the strip as the value, since we're mostly interested in the keys */
			BLI_ghash_insert(gh, tstrip->name, tstrip);
		}
	}
	
	/* if the hash-table has a match for this name, try other names... 
	 *	- in an extreme case, it might not be able to find a name, but then everything else in Blender would fail too :)
	 */
	if (BLI_ghash_haskey(gh, strip->name)) {
		char tempname[128];
		int	number = 1;
		char *dot;
		
		/* Strip off the suffix */
		dot = strchr(strip->name, '.');
		if (dot) *dot=0;
		
		/* Try different possibilities */
		for (number = 1; number <= 999; number++) {
			/* assemble alternative name */
			BLI_snprintf(tempname, 128, "%s%c%03d", strip->name, ".", number);
			
			/* if hash doesn't have this, set it */
			if (BLI_ghash_haskey(gh, tempname) == 0) {
				BLI_strncpy(strip->name, tempname, sizeof(strip->name));
				break;
			}
		}
	}
	
	/* free the hash... */
	BLI_ghash_free(gh, NULL, NULL);
}

/* ---- */

/* Get strips which overlap the given one at the start/end of its range 
 *	- strip: strip that we're finding overlaps for
 *	- track: nla-track that the overlapping strips should be found from
 *	- start, end: frames for the offending endpoints
 */
static void nlastrip_get_endpoint_overlaps (NlaStrip *strip, NlaTrack *track, float **start, float **end)
{
	NlaStrip *nls;
	
	/* find strips that overlap over the start/end of the given strip,
	 * but which don't cover the entire length 
	 */
	// TODO: this scheme could get quite slow for doing this on many strips...
	for (nls= track->strips.first; nls; nls= nls->next) {
		/* check if strip overlaps (extends over or exactly on) the entire range of the strip we're validating */
		if ((nls->start <= strip->start) && (nls->end >= strip->end)) {
			*start= NULL;
			*end= NULL;
			return;
		}
		
		/* check if strip doesn't even occur anywhere near... */
		if (nls->end < strip->start)
			continue; /* skip checking this strip... not worthy of mention */
		if (nls->start > strip->end)
			return; /* the range we're after has already passed */
			
		/* if this strip is not part of an island of continuous strips, it can be used
		 *	- this check needs to be done for each end of the strip we try and use...
		 */
		if ((nls->next == NULL) || IS_EQ(nls->next->start, nls->end)==0) {
			if ((nls->end > strip->start) && (nls->end < strip->end))
				*start= &nls->end;
		}
		if ((nls->prev == NULL) || IS_EQ(nls->prev->end, nls->start)==0) {
			if ((nls->start < strip->end) && (nls->start > strip->start))
				*end= &nls->start;
		}
	}
}

/* Determine auto-blending for the given strip */
void BKE_nlastrip_validate_autoblends (NlaTrack *nlt, NlaStrip *nls)
{
	float *ps=NULL, *pe=NULL;
	float *ns=NULL, *ne=NULL;
	
	/* sanity checks */
	if ELEM(NULL, nls, nlt)
		return;
	if ((nlt->prev == NULL) && (nlt->next == NULL))
		return;
	if ((nls->flag & NLASTRIP_FLAG_AUTO_BLENDS)==0)
		return;
	
	/* get test ranges */
	if (nlt->prev)
		nlastrip_get_endpoint_overlaps(nls, nlt->prev, &ps, &pe);
	if (nlt->next)
		nlastrip_get_endpoint_overlaps(nls, nlt->next, &ns, &ne);
		
	/* set overlaps for this strip 
	 *	- don't use the values obtained though if the end in question 
	 *	  is directly followed/preceeded by another strip, forming an 
	 *	  'island' of continuous strips
	 */
	if ( (ps || ns) && ((nls->prev == NULL) || IS_EQ(nls->prev->end, nls->start)==0) ) 
	{
		/* start overlaps - pick the largest overlap */
		if ( ((ps && ns) && (*ps > *ns)) || (ps) )
			nls->blendin= *ps - nls->start;
		else
			nls->blendin= *ns - nls->start;
	}
	else /* no overlap allowed/needed */
		nls->blendin= 0.0f;
		
	if ( (pe || ne) && ((nls->next == NULL) || IS_EQ(nls->next->start, nls->end)==0) ) 
	{
		/* end overlaps - pick the largest overlap */
		if ( ((pe && ne) && (*pe > *ne)) || (pe) )
			nls->blendout= nls->end - *pe;
		else
			nls->blendout= nls->end - *ne;
	}
	else /* no overlap allowed/needed */
		nls->blendout= 0.0f;
}

/* Ensure that auto-blending and other settings are set correctly */
void BKE_nla_validate_state (AnimData *adt)
{
	NlaStrip *strip, *fstrip=NULL;
	NlaTrack *nlt;
	
	/* sanity checks */
	if ELEM(NULL, adt, adt->nla_tracks.first)
		return;
		
	/* adjust blending values for auto-blending, and also do an initial pass to find the earliest strip */
	for (nlt= adt->nla_tracks.first; nlt; nlt= nlt->next) {
		for (strip= nlt->strips.first; strip; strip= strip->next) {
			/* auto-blending first */
			BKE_nlastrip_validate_autoblends(nlt, strip);
			
			/* extend mode - find first strip */
			if ((fstrip == NULL) || (strip->start < fstrip->start))
				fstrip= strip;
		}
	}
	
	/* second pass over the strips to adjust the extend-mode to fix any problems */
	for (nlt= adt->nla_tracks.first; nlt; nlt= nlt->next) {
		for (strip= nlt->strips.first; strip; strip= strip->next) {
			/* apart from 'nothing' option which user has to explicitly choose, we don't really know if 
			 * we should be overwriting the extend setting (but assume that's what the user wanted)
			 */
			// TODO: 1 solution is to tie this in with auto-blending...
			if (strip->extendmode != NLASTRIP_EXTEND_NOTHING) {
				if (strip == fstrip)
					strip->extendmode= NLASTRIP_EXTEND_HOLD;
				else
					strip->extendmode= NLASTRIP_EXTEND_HOLD_FORWARD;
			}
		}
	}
}

/* Core Tools ------------------------------------------- */

/* For the given AnimData block, add the active action to the NLA
 * stack (i.e. 'push-down' action). The UI should only allow this 
 * for normal editing only (i.e. not in editmode for some strip's action),
 * so no checks for this are performed.
 */
// TODO: maybe we should have checks for this too...
void BKE_nla_action_pushdown (AnimData *adt)
{
	NlaStrip *strip;
	
	/* sanity checks */
	// TODO: need to report the error for this
	if ELEM(NULL, adt, adt->action) 
		return;
		
	/* if the action is empty, we also shouldn't try to add to stack, 
	 * as that will cause us grief down the track
	 */
	// TODO: what about modifiers?
	if (action_has_motion(adt->action) == 0) {
		printf("BKE_nla_action_pushdown(): action has no data \n");
		return;
	}
	
	/* add a new NLA strip to the track, which references the active action */
	strip= add_nlastrip_to_stack(adt, adt->action);
	
	/* do other necessary work on strip */	
	if (strip) {
		/* clear reference to action now that we've pushed it onto the stack */
		adt->action->id.us--;
		adt->action= NULL;
		
		/* if the strip is the first one in the track it lives in, check if there
		 * are strips in any other tracks that may be before this, and set the extend
		 * mode accordingly
		 */
		if (nlastrip_is_first(adt, strip) == 0) {
			/* not first, so extend mode can only be NLASTRIP_EXTEND_HOLD_FORWARD not NLASTRIP_EXTEND_HOLD,
			 * so that it doesn't override strips in previous tracks
			 */
			// FIXME: this needs to be more automated, since user can rearrange strips
			strip->extendmode= NLASTRIP_EXTEND_HOLD_FORWARD;
		}
		
		/* make strip the active one... */
		BKE_nlastrip_set_active(adt, strip);
	}
}


/* Find the active strip + track combo, and set them up as the tweaking track,
 * and return if successful or not.
 */
short BKE_nla_tweakmode_enter (AnimData *adt)
{
	NlaTrack *nlt, *activeTrack=NULL;
	NlaStrip *strip, *activeStrip=NULL;
	
	/* verify that data is valid */
	if ELEM(NULL, adt, adt->nla_tracks.first)
		return 0;
		
	/* if block is already in tweakmode, just leave, but we should report 
	 * that this block is in tweakmode (as our returncode)
	 */
	if (adt->flag & ADT_NLA_EDIT_ON)
		return 1;
		
	/* go over the tracks, finding the active one, and its active strip
	 * 	- if we cannot find both, then there's nothing to do
	 */
	for (nlt= adt->nla_tracks.first; nlt; nlt= nlt->next) {
		/* check if active */
		if (nlt->flag & NLATRACK_ACTIVE) {
			/* store reference to this active track */
			activeTrack= nlt;
			
			/* now try to find active strip */
			activeStrip= BKE_nlastrip_find_active(nlt);
			break;
		}	
	}
	if ELEM3(NULL, activeTrack, activeStrip, activeStrip->act) {
		printf("NLA tweakmode enter - neither active requirement found \n");
		return 0;
	}
		
	/* go over all the tracks up to the active one, tagging each strip that uses the same 
	 * action as the active strip, but leaving everything else alone
	 */
	for (nlt= activeTrack->prev; nlt; nlt= nlt->prev) {
		for (strip= nlt->strips.first; strip; strip= strip->next) {
			if (strip->act == activeStrip->act)
				strip->flag |= NLASTRIP_FLAG_TWEAKUSER;
			else
				strip->flag &= ~NLASTRIP_FLAG_TWEAKUSER;
		}
	}
	
	
	/* go over all the tracks after AND INCLUDING the active one, tagging them as being disabled 
	 *	- the active track needs to also be tagged, otherwise, it'll overlap with the tweaks going on
	 */
	for (nlt= activeTrack; nlt; nlt= nlt->next)
		nlt->flag |= NLATRACK_DISABLED;
	
	/* handle AnimData level changes:
	 *	- 'real' active action to temp storage (no need to change user-counts)
	 *	- action of active strip set to be the 'active action', and have its usercount incremented
	 *	- editing-flag for this AnimData block should also get turned on (for more efficient restoring)
	 *	- take note of the active strip for mapping-correction of keyframes in the action being edited
	 */
	adt->tmpact= adt->action;
	adt->action= activeStrip->act;
	adt->actstrip= activeStrip;
	id_us_plus(&activeStrip->act->id);
	adt->flag |= ADT_NLA_EDIT_ON;
	
	/* done! */
	return 1;
}

/* Exit tweakmode for this AnimData block */
void BKE_nla_tweakmode_exit (AnimData *adt)
{
	NlaStrip *strip;
	NlaTrack *nlt;
	
	/* verify that data is valid */
	if ELEM(NULL, adt, adt->nla_tracks.first)
		return;
		
	/* hopefully the flag is correct - skip if not on */
	if ((adt->flag & ADT_NLA_EDIT_ON) == 0)
		return;
		
	// TODO: need to sync the user-strip with the new state of the action!
		
	/* for all Tracks, clear the 'disabled' flag
	 * for all Strips, clear the 'tweak-user' flag
	 */
	for (nlt= adt->nla_tracks.first; nlt; nlt= nlt->next) {
		nlt->flag &= ~NLATRACK_DISABLED;
		
		for (strip= nlt->strips.first; strip; strip= strip->next) 
			strip->flag &= ~NLASTRIP_FLAG_TWEAKUSER;
	}
	
	/* handle AnimData level changes:
	 *	- 'temporary' active action needs its usercount decreased, since we're removing this reference
	 *	- 'real' active action is restored from storage
	 *	- storage pointer gets cleared (to avoid having bad notes hanging around)
	 *	- editing-flag for this AnimData block should also get turned off
	 *	- clear pointer to active strip
	 */
	if (adt->action) adt->action->id.us--;
	adt->action= adt->tmpact;
	adt->tmpact= NULL;
	adt->actstrip= NULL;
	adt->flag &= ~ADT_NLA_EDIT_ON;
}

/* *************************************************** */<|MERGE_RESOLUTION|>--- conflicted
+++ resolved
@@ -219,12 +219,9 @@
 	if ELEM(NULL, dst, src)
 		return;
 		
-<<<<<<< HEAD
-=======
 	/* clear out the destination list first for precautions... */
 	dst->first= dst->last= NULL;
 		
->>>>>>> 16c1a294
 	/* copy each NLA-track, one at a time */
 	for (nlt= src->first; nlt; nlt= nlt->next) {
 		/* make a copy, and add the copy to the destination list */
@@ -1054,11 +1051,7 @@
 
 /* Is the given NLA-strip the first one to occur for the given AnimData block */
 // TODO: make this an api method if necesary, but need to add prefix first
-<<<<<<< HEAD
-short nlastrip_is_first (AnimData *adt, NlaStrip *strip)
-=======
 static short nlastrip_is_first (AnimData *adt, NlaStrip *strip)
->>>>>>> 16c1a294
 {
 	NlaTrack *nlt;
 	NlaStrip *ns;
