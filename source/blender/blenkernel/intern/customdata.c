--- conflicted
+++ resolved
@@ -1378,11 +1378,7 @@
     CD_MASK_PROP_STR | CD_MASK_SHAPEKEY | CD_MASK_SHAPE_KEYINDEX | CD_MASK_MDISPS |
     CD_MASK_CREASE | CD_MASK_BWEIGHT | CD_MASK_RECAST | CD_MASK_PAINT_MASK |
     CD_MASK_GRID_PAINT_MASK | CD_MASK_MVERT_SKIN | CD_MASK_FREESTYLE_EDGE | CD_MASK_FREESTYLE_FACE |
-<<<<<<< HEAD
-    CD_MASK_CUSTOMLOOPNORMAL | CD_MASK_FACEMAP;
-=======
 	CD_MASK_CUSTOMLOOPNORMAL | CD_MASK_FACEMAP;
->>>>>>> 6ec01dcb
 /**
  * cover values copied by #BKE_mesh_loops_to_tessdata
  */
