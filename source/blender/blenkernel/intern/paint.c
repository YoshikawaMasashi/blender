/*
 * This program is free software; you can redistribute it and/or
 * modify it under the terms of the GNU General Public License
 * as published by the Free Software Foundation; either version 2
 * of the License, or (at your option) any later version.
 *
 * This program is distributed in the hope that it will be useful,
 * but WITHOUT ANY WARRANTY; without even the implied warranty of
 * MERCHANTABILITY or FITNESS FOR A PARTICULAR PURPOSE.  See the
 * GNU General Public License for more details.
 *
 * You should have received a copy of the GNU General Public License
 * along with this program; if not, write to the Free Software  Foundation,
 * Inc., 51 Franklin Street, Fifth Floor, Boston, MA 02110-1301, USA.
 *
 * The Original Code is Copyright (C) 2009 by Nicholas Bishop
 * All rights reserved.
 */

/** \file
 * \ingroup bke
 */

#include <stdlib.h>
#include <string.h>

#include "MEM_guardedalloc.h"

#include "DNA_object_types.h"
#include "DNA_mesh_types.h"
#include "DNA_meshdata_types.h"
#include "DNA_modifier_types.h"
#include "DNA_scene_types.h"
#include "DNA_brush_types.h"
#include "DNA_space_types.h"
#include "DNA_gpencil_types.h"
#include "DNA_workspace_types.h"

#include "BLI_bitmap.h"
#include "BLI_utildefines.h"
#include "BLI_math_vector.h"
#include "BLI_listbase.h"

#include "BLT_translation.h"

#include "BKE_animsys.h"
#include "BKE_brush.h"
#include "BKE_ccg.h"
#include "BKE_colortools.h"
#include "BKE_deform.h"
#include "BKE_main.h"
#include "BKE_context.h"
#include "BKE_crazyspace.h"
#include "BKE_gpencil.h"
#include "BKE_image.h"
#include "BKE_key.h"
#include "BKE_library.h"
#include "BKE_mesh.h"
#include "BKE_mesh_mapping.h"
#include "BKE_mesh_runtime.h"
#include "BKE_modifier.h"
#include "BKE_object.h"
#include "BKE_paint.h"
#include "BKE_pbvh.h"
#include "BKE_subdiv_ccg.h"
#include "BKE_subsurf.h"

#include "DEG_depsgraph.h"
#include "DEG_depsgraph_query.h"

#include "RNA_enum_types.h"

#include "bmesh.h"

const char PAINT_CURSOR_SCULPT[3] = {255, 100, 100};
const char PAINT_CURSOR_VERTEX_PAINT[3] = {255, 255, 255};
const char PAINT_CURSOR_WEIGHT_PAINT[3] = {200, 200, 255};
const char PAINT_CURSOR_TEXTURE_PAINT[3] = {255, 255, 255};

static eOverlayControlFlags overlay_flags = 0;

void BKE_paint_invalidate_overlay_tex(Scene *scene, ViewLayer *view_layer, const Tex *tex)
{
  Paint *p = BKE_paint_get_active(scene, view_layer);
  Brush *br = p->brush;

  if (!br)
    return;

  if (br->mtex.tex == tex)
    overlay_flags |= PAINT_OVERLAY_INVALID_TEXTURE_PRIMARY;
  if (br->mask_mtex.tex == tex)
    overlay_flags |= PAINT_OVERLAY_INVALID_TEXTURE_SECONDARY;
}

void BKE_paint_invalidate_cursor_overlay(Scene *scene, ViewLayer *view_layer, CurveMapping *curve)
{
  Paint *p = BKE_paint_get_active(scene, view_layer);
  Brush *br = p->brush;

  if (br && br->curve == curve)
    overlay_flags |= PAINT_OVERLAY_INVALID_CURVE;
}

void BKE_paint_invalidate_overlay_all(void)
{
  overlay_flags |= (PAINT_OVERLAY_INVALID_TEXTURE_SECONDARY |
                    PAINT_OVERLAY_INVALID_TEXTURE_PRIMARY | PAINT_OVERLAY_INVALID_CURVE);
}

eOverlayControlFlags BKE_paint_get_overlay_flags(void)
{
  return overlay_flags;
}

void BKE_paint_set_overlay_override(eOverlayFlags flags)
{
  if (flags & BRUSH_OVERLAY_OVERRIDE_MASK) {
    if (flags & BRUSH_OVERLAY_CURSOR_OVERRIDE_ON_STROKE)
      overlay_flags |= PAINT_OVERLAY_OVERRIDE_CURSOR;
    if (flags & BRUSH_OVERLAY_PRIMARY_OVERRIDE_ON_STROKE)
      overlay_flags |= PAINT_OVERLAY_OVERRIDE_PRIMARY;
    if (flags & BRUSH_OVERLAY_SECONDARY_OVERRIDE_ON_STROKE)
      overlay_flags |= PAINT_OVERLAY_OVERRIDE_SECONDARY;
  }
  else {
    overlay_flags &= ~(PAINT_OVERRIDE_MASK);
  }
}

void BKE_paint_reset_overlay_invalid(eOverlayControlFlags flag)
{
  overlay_flags &= ~(flag);
}

Paint *BKE_paint_get_active_from_paintmode(Scene *sce, ePaintMode mode)
{
  if (sce) {
    ToolSettings *ts = sce->toolsettings;

    switch (mode) {
      case PAINT_MODE_SCULPT:
        return &ts->sculpt->paint;
      case PAINT_MODE_VERTEX:
        return &ts->vpaint->paint;
      case PAINT_MODE_WEIGHT:
        return &ts->wpaint->paint;
      case PAINT_MODE_TEXTURE_2D:
      case PAINT_MODE_TEXTURE_3D:
        return &ts->imapaint.paint;
      case PAINT_MODE_SCULPT_UV:
        return &ts->uvsculpt->paint;
      case PAINT_MODE_GPENCIL:
        return &ts->gp_paint->paint;
      case PAINT_MODE_INVALID:
        return NULL;
      default:
        return &ts->imapaint.paint;
    }
  }

  return NULL;
}

const EnumPropertyItem *BKE_paint_get_tool_enum_from_paintmode(ePaintMode mode)
{
  switch (mode) {
    case PAINT_MODE_SCULPT:
      return rna_enum_brush_sculpt_tool_items;
    case PAINT_MODE_VERTEX:
      return rna_enum_brush_vertex_tool_items;
    case PAINT_MODE_WEIGHT:
      return rna_enum_brush_weight_tool_items;
    case PAINT_MODE_TEXTURE_2D:
    case PAINT_MODE_TEXTURE_3D:
      return rna_enum_brush_image_tool_items;
    case PAINT_MODE_SCULPT_UV:
      return NULL;
    case PAINT_MODE_GPENCIL:
      return rna_enum_brush_gpencil_types_items;
    case PAINT_MODE_INVALID:
      break;
  }
  return NULL;
}

const char *BKE_paint_get_tool_prop_id_from_paintmode(ePaintMode mode)
{
  switch (mode) {
    case PAINT_MODE_SCULPT:
      return "sculpt_tool";
    case PAINT_MODE_VERTEX:
      return "vertex_tool";
    case PAINT_MODE_WEIGHT:
      return "weight_tool";
    case PAINT_MODE_TEXTURE_2D:
    case PAINT_MODE_TEXTURE_3D:
      return "image_tool";
    case PAINT_MODE_GPENCIL:
      return "gpencil_tool";
    default:
      /* invalid paint mode */
      return NULL;
  }
}

Paint *BKE_paint_get_active(Scene *sce, ViewLayer *view_layer)
{
  if (sce && view_layer) {
    ToolSettings *ts = sce->toolsettings;

    if (view_layer->basact && view_layer->basact->object) {
      switch (view_layer->basact->object->mode) {
        case OB_MODE_SCULPT:
          return &ts->sculpt->paint;
        case OB_MODE_VERTEX_PAINT:
          return &ts->vpaint->paint;
        case OB_MODE_WEIGHT_PAINT:
          return &ts->wpaint->paint;
        case OB_MODE_TEXTURE_PAINT:
          return &ts->imapaint.paint;
        case OB_MODE_PAINT_GPENCIL:
          return &ts->gp_paint->paint;
        case OB_MODE_EDIT:
          if (ts->use_uv_sculpt)
            return &ts->uvsculpt->paint;
          return &ts->imapaint.paint;
        default:
          break;
      }
    }

    /* default to image paint */
    return &ts->imapaint.paint;
  }

  return NULL;
}

Paint *BKE_paint_get_active_from_context(const bContext *C)
{
  Scene *sce = CTX_data_scene(C);
  ViewLayer *view_layer = CTX_data_view_layer(C);
  SpaceImage *sima;

  if (sce && view_layer) {
    ToolSettings *ts = sce->toolsettings;
    Object *obact = NULL;

    if (view_layer->basact && view_layer->basact->object)
      obact = view_layer->basact->object;

    if ((sima = CTX_wm_space_image(C)) != NULL) {
      if (obact && obact->mode == OB_MODE_EDIT) {
        if (sima->mode == SI_MODE_PAINT)
          return &ts->imapaint.paint;
        else if (ts->use_uv_sculpt)
          return &ts->uvsculpt->paint;
      }
      else {
        return &ts->imapaint.paint;
      }
    }
    else {
      return BKE_paint_get_active(sce, view_layer);
    }
  }

  return NULL;
}

ePaintMode BKE_paintmode_get_active_from_context(const bContext *C)
{
  Scene *sce = CTX_data_scene(C);
  ViewLayer *view_layer = CTX_data_view_layer(C);
  SpaceImage *sima;

  if (sce && view_layer) {
    ToolSettings *ts = sce->toolsettings;
    Object *obact = NULL;

    if (view_layer->basact && view_layer->basact->object)
      obact = view_layer->basact->object;

    if ((sima = CTX_wm_space_image(C)) != NULL) {
      if (obact && obact->mode == OB_MODE_EDIT) {
        if (sima->mode == SI_MODE_PAINT)
          return PAINT_MODE_TEXTURE_2D;
        else if (ts->use_uv_sculpt)
          return PAINT_MODE_SCULPT_UV;
      }
      else {
        return PAINT_MODE_TEXTURE_2D;
      }
    }
    else if (obact) {
      switch (obact->mode) {
        case OB_MODE_SCULPT:
          return PAINT_MODE_SCULPT;
        case OB_MODE_VERTEX_PAINT:
          return PAINT_MODE_VERTEX;
        case OB_MODE_WEIGHT_PAINT:
          return PAINT_MODE_WEIGHT;
        case OB_MODE_TEXTURE_PAINT:
          return PAINT_MODE_TEXTURE_3D;
        case OB_MODE_EDIT:
          if (ts->use_uv_sculpt)
            return PAINT_MODE_SCULPT_UV;
          return PAINT_MODE_TEXTURE_2D;
        default:
          return PAINT_MODE_TEXTURE_2D;
      }
    }
    else {
      /* default to image paint */
      return PAINT_MODE_TEXTURE_2D;
    }
  }

  return PAINT_MODE_INVALID;
}

ePaintMode BKE_paintmode_get_from_tool(const struct bToolRef *tref)
{
  if (tref->space_type == SPACE_VIEW3D) {
    switch (tref->mode) {
      case CTX_MODE_SCULPT:
        return PAINT_MODE_SCULPT;
      case CTX_MODE_PAINT_VERTEX:
        return PAINT_MODE_VERTEX;
      case CTX_MODE_PAINT_WEIGHT:
        return PAINT_MODE_WEIGHT;
      case CTX_MODE_PAINT_GPENCIL:
        return PAINT_MODE_GPENCIL;
      case CTX_MODE_PAINT_TEXTURE:
        return PAINT_MODE_TEXTURE_3D;
    }
  }
  else if (tref->space_type == SPACE_IMAGE) {
    switch (tref->mode) {
      case SI_MODE_PAINT:
        return PAINT_MODE_TEXTURE_2D;
    }
  }

  return PAINT_MODE_INVALID;
}

Brush *BKE_paint_brush(Paint *p)
{
  return p ? p->brush : NULL;
}

void BKE_paint_brush_set(Paint *p, Brush *br)
{
  if (p) {
    id_us_min((ID *)p->brush);
    id_us_plus((ID *)br);
    p->brush = br;

    BKE_paint_toolslots_brush_update(p);
  }
}

void BKE_paint_runtime_init(const ToolSettings *ts, Paint *paint)
{
  if (paint == &ts->imapaint.paint) {
    paint->runtime.tool_offset = offsetof(Brush, imagepaint_tool);
    paint->runtime.ob_mode = OB_MODE_TEXTURE_PAINT;
  }
  else if (paint == &ts->sculpt->paint) {
    paint->runtime.tool_offset = offsetof(Brush, sculpt_tool);
    paint->runtime.ob_mode = OB_MODE_SCULPT;
  }
  else if (paint == &ts->vpaint->paint) {
    paint->runtime.tool_offset = offsetof(Brush, vertexpaint_tool);
    paint->runtime.ob_mode = OB_MODE_VERTEX_PAINT;
  }
  else if (paint == &ts->wpaint->paint) {
    paint->runtime.tool_offset = offsetof(Brush, weightpaint_tool);
    paint->runtime.ob_mode = OB_MODE_WEIGHT_PAINT;
  }
  else if (paint == &ts->gp_paint->paint) {
    paint->runtime.tool_offset = offsetof(Brush, gpencil_tool);
    paint->runtime.ob_mode = OB_MODE_PAINT_GPENCIL;
  }
  else if (paint == &ts->uvsculpt->paint) {
    /* We don't use these yet. */
    paint->runtime.tool_offset = 0;
    paint->runtime.ob_mode = 0;
  }
  else {
    BLI_assert(0);
  }
}

uint BKE_paint_get_brush_tool_offset_from_paintmode(const ePaintMode mode)
{
  switch (mode) {
    case PAINT_MODE_TEXTURE_2D:
    case PAINT_MODE_TEXTURE_3D:
      return offsetof(Brush, imagepaint_tool);
    case PAINT_MODE_SCULPT:
      return offsetof(Brush, sculpt_tool);
    case PAINT_MODE_VERTEX:
      return offsetof(Brush, vertexpaint_tool);
    case PAINT_MODE_WEIGHT:
      return offsetof(Brush, weightpaint_tool);
    case PAINT_MODE_GPENCIL:
      return offsetof(Brush, gpencil_tool);
    case PAINT_MODE_SCULPT_UV:
    case PAINT_MODE_INVALID:
      break; /* We don't use these yet. */
  }
  return 0;
}

/** Free (or release) any data used by this paint curve (does not free the pcurve itself). */
void BKE_paint_curve_free(PaintCurve *pc)
{
  MEM_SAFE_FREE(pc->points);
  pc->tot_points = 0;
}

PaintCurve *BKE_paint_curve_add(Main *bmain, const char *name)
{
  PaintCurve *pc;

  pc = BKE_libblock_alloc(bmain, ID_PC, name, 0);

  return pc;
}

/**
 * Only copy internal data of PaintCurve ID from source to already allocated/initialized destination.
 * You probably never want to use that directly, use BKE_id_copy or BKE_id_copy_ex for typical needs.
 *
 * WARNING! This function will not handle ID user count!
 *
 * \param flag: Copying options (see BKE_library.h's LIB_ID_COPY_... flags for more).
 */
void BKE_paint_curve_copy_data(Main *UNUSED(bmain),
                               PaintCurve *pc_dst,
                               const PaintCurve *pc_src,
                               const int UNUSED(flag))
{
  if (pc_src->tot_points != 0) {
    pc_dst->points = MEM_dupallocN(pc_src->points);
  }
}

PaintCurve *BKE_paint_curve_copy(Main *bmain, const PaintCurve *pc)
{
  PaintCurve *pc_copy;
  BKE_id_copy(bmain, &pc->id, (ID **)&pc_copy);
  return pc_copy;
}

void BKE_paint_curve_make_local(Main *bmain, PaintCurve *pc, const bool lib_local)
{
  BKE_id_make_local_generic(bmain, &pc->id, true, lib_local);
}

Palette *BKE_paint_palette(Paint *p)
{
  return p ? p->palette : NULL;
}

void BKE_paint_palette_set(Paint *p, Palette *palette)
{
  if (p) {
    id_us_min((ID *)p->palette);
    p->palette = palette;
    id_us_plus((ID *)p->palette);
  }
}

void BKE_paint_curve_set(Brush *br, PaintCurve *pc)
{
  if (br) {
    id_us_min((ID *)br->paint_curve);
    br->paint_curve = pc;
    id_us_plus((ID *)br->paint_curve);
  }
}

void BKE_paint_curve_clamp_endpoint_add_index(PaintCurve *pc, const int add_index)
{
  pc->add_index = (add_index || pc->tot_points == 1) ? (add_index + 1) : 0;
}

/* remove colour from palette. Must be certain color is inside the palette! */
void BKE_palette_color_remove(Palette *palette, PaletteColor *color)
{
  if (BLI_listbase_count_at_most(&palette->colors, palette->active_color) ==
      palette->active_color) {
    palette->active_color--;
  }

  BLI_remlink(&palette->colors, color);

  if (palette->active_color < 0 && !BLI_listbase_is_empty(&palette->colors)) {
    palette->active_color = 0;
  }

  MEM_freeN(color);
}

void BKE_palette_clear(Palette *palette)
{
  BLI_freelistN(&palette->colors);
  palette->active_color = 0;
}

Palette *BKE_palette_add(Main *bmain, const char *name)
{
  Palette *palette = BKE_id_new(bmain, ID_PAL, name);
  return palette;
}

/**
 * Only copy internal data of Palette ID from source to already allocated/initialized destination.
 * You probably never want to use that directly, use BKE_id_copy or BKE_id_copy_ex for typical needs.
 *
 * WARNING! This function will not handle ID user count!
 *
 * \param flag: Copying options (see BKE_library.h's LIB_ID_COPY_... flags for more).
 */
void BKE_palette_copy_data(Main *UNUSED(bmain),
                           Palette *palette_dst,
                           const Palette *palette_src,
                           const int UNUSED(flag))
{
  BLI_duplicatelist(&palette_dst->colors, &palette_src->colors);
}

Palette *BKE_palette_copy(Main *bmain, const Palette *palette)
{
  Palette *palette_copy;
  BKE_id_copy(bmain, &palette->id, (ID **)&palette_copy);
  return palette_copy;
}

void BKE_palette_make_local(Main *bmain, Palette *palette, const bool lib_local)
{
  BKE_id_make_local_generic(bmain, &palette->id, true, lib_local);
}

void BKE_palette_init(Palette *palette)
{
  /* Enable fake user by default. */
  id_fake_user_set(&palette->id);
}

/** Free (or release) any data used by this palette (does not free the palette itself). */
void BKE_palette_free(Palette *palette)
{
  BLI_freelistN(&palette->colors);
}

PaletteColor *BKE_palette_color_add(Palette *palette)
{
  PaletteColor *color = MEM_callocN(sizeof(*color), "Palette Color");
  BLI_addtail(&palette->colors, color);
  return color;
}

bool BKE_palette_is_empty(const struct Palette *palette)
{
  return BLI_listbase_is_empty(&palette->colors);
}

/* are we in vertex paint or weight paint face select mode? */
bool BKE_paint_select_face_test(Object *ob)
{
  return ((ob != NULL) && (ob->type == OB_MESH) && (ob->data != NULL) &&
          (((Mesh *)ob->data)->editflag & ME_EDIT_PAINT_FACE_SEL) &&
          (ob->mode & (OB_MODE_VERTEX_PAINT | OB_MODE_WEIGHT_PAINT | OB_MODE_TEXTURE_PAINT)));
}

/* are we in weight paint vertex select mode? */
bool BKE_paint_select_vert_test(Object *ob)
{
  return ((ob != NULL) && (ob->type == OB_MESH) && (ob->data != NULL) &&
          (((Mesh *)ob->data)->editflag & ME_EDIT_PAINT_VERT_SEL) &&
          (ob->mode & OB_MODE_WEIGHT_PAINT || ob->mode & OB_MODE_VERTEX_PAINT));
}

/**
 * used to check if selection is possible
 * (when we don't care if its face or vert)
 */
bool BKE_paint_select_elem_test(Object *ob)
{
  return (BKE_paint_select_vert_test(ob) || BKE_paint_select_face_test(ob));
}

void BKE_paint_cavity_curve_preset(Paint *p, int preset)
{
  CurveMap *cm = NULL;

  if (!p->cavity_curve)
    p->cavity_curve = curvemapping_add(1, 0, 0, 1, 1);

  cm = p->cavity_curve->cm;
  cm->flag &= ~CUMA_EXTEND_EXTRAPOLATE;

  p->cavity_curve->preset = preset;
  curvemap_reset(cm, &p->cavity_curve->clipr, p->cavity_curve->preset, CURVEMAP_SLOPE_POSITIVE);
  curvemapping_changed(p->cavity_curve, false);
}

eObjectMode BKE_paint_object_mode_from_paintmode(ePaintMode mode)
{
  switch (mode) {
    case PAINT_MODE_SCULPT:
      return OB_MODE_SCULPT;
    case PAINT_MODE_VERTEX:
      return OB_MODE_VERTEX_PAINT;
    case PAINT_MODE_WEIGHT:
      return OB_MODE_WEIGHT_PAINT;
    case PAINT_MODE_TEXTURE_2D:
    case PAINT_MODE_TEXTURE_3D:
      return OB_MODE_TEXTURE_PAINT;
    case PAINT_MODE_SCULPT_UV:
      return OB_MODE_EDIT;
    case PAINT_MODE_INVALID:
    default:
      return 0;
  }
}

/**
 * Call when entering each respective paint mode.
 */
bool BKE_paint_ensure(const ToolSettings *ts, struct Paint **r_paint)
{
  Paint *paint = NULL;
  if (*r_paint) {
    /* Note: 'ts->imapaint' is ignored, it's not allocated. */
    BLI_assert(ELEM(*r_paint,
                    &ts->gp_paint->paint,
                    &ts->sculpt->paint,
                    &ts->vpaint->paint,
                    &ts->wpaint->paint,
                    &ts->uvsculpt->paint));

#ifdef DEBUG
    struct Paint paint_test = **r_paint;
    BKE_paint_runtime_init(ts, *r_paint);
    /* Swap so debug doesn't hide errors when release fails. */
    SWAP(Paint, **r_paint, paint_test);
    BLI_assert(paint_test.runtime.ob_mode == (*r_paint)->runtime.ob_mode);
    BLI_assert(paint_test.runtime.tool_offset == (*r_paint)->runtime.tool_offset);
#endif
    return true;
  }

  if (((VPaint **)r_paint == &ts->vpaint) || ((VPaint **)r_paint == &ts->wpaint)) {
    VPaint *data = MEM_callocN(sizeof(*data), __func__);
    paint = &data->paint;
  }
  else if ((Sculpt **)r_paint == &ts->sculpt) {
    Sculpt *data = MEM_callocN(sizeof(*data), __func__);
    paint = &data->paint;

    /* Turn on X plane mirror symmetry by default */
    paint->symmetry_flags |= PAINT_SYMM_X;

    /* Make sure at least dyntopo subdivision is enabled */
    data->flags |= SCULPT_DYNTOPO_SUBDIVIDE | SCULPT_DYNTOPO_COLLAPSE;
  }
  else if ((GpPaint **)r_paint == &ts->gp_paint) {
    GpPaint *data = MEM_callocN(sizeof(*data), __func__);
    paint = &data->paint;
  }
  else if ((UvSculpt **)r_paint == &ts->uvsculpt) {
    UvSculpt *data = MEM_callocN(sizeof(*data), __func__);
    paint = &data->paint;
  }

  paint->flags |= PAINT_SHOW_BRUSH;

  *r_paint = paint;

  BKE_paint_runtime_init(ts, paint);

  return false;
}

void BKE_paint_init(Main *bmain, Scene *sce, ePaintMode mode, const char col[3])
{
  UnifiedPaintSettings *ups = &sce->toolsettings->unified_paint_settings;
  Paint *paint = BKE_paint_get_active_from_paintmode(sce, mode);

  /* If there's no brush, create one */
  if (PAINT_MODE_HAS_BRUSH(mode)) {
    Brush *brush = BKE_paint_brush(paint);
    if (brush == NULL) {
      eObjectMode ob_mode = BKE_paint_object_mode_from_paintmode(mode);
      brush = BKE_brush_first_search(bmain, ob_mode);
      if (!brush) {
        brush = BKE_brush_add(bmain, "Brush", ob_mode);
        id_us_min(&brush->id); /* fake user only */
      }
      BKE_paint_brush_set(paint, brush);
    }
  }

  memcpy(paint->paint_cursor_col, col, 3);
  paint->paint_cursor_col[3] = 128;
  ups->last_stroke_valid = false;
  zero_v3(ups->average_stroke_accum);
  ups->average_stroke_counter = 0;
  if (!paint->cavity_curve)
    BKE_paint_cavity_curve_preset(paint, CURVE_PRESET_LINE);
}

void BKE_paint_free(Paint *paint)
{
  curvemapping_free(paint->cavity_curve);
  MEM_SAFE_FREE(paint->tool_slots);
}

/* called when copying scene settings, so even if 'src' and 'tar' are the same
 * still do a id_us_plus(), rather then if we were copying between 2 existing
 * scenes where a matching value should decrease the existing user count as
 * with paint_brush_set() */
void BKE_paint_copy(Paint *src, Paint *tar, const int flag)
{
  tar->brush = src->brush;
  tar->cavity_curve = curvemapping_copy(src->cavity_curve);
  tar->tool_slots = MEM_dupallocN(src->tool_slots);

  if ((flag & LIB_ID_CREATE_NO_USER_REFCOUNT) == 0) {
    id_us_plus((ID *)tar->brush);
    id_us_plus((ID *)tar->palette);
    if (src->tool_slots != NULL) {
      for (int i = 0; i < tar->tool_slots_len; i++) {
        id_us_plus((ID *)tar->tool_slots[i].brush);
      }
    }
  }
}

void BKE_paint_stroke_get_average(Scene *scene, Object *ob, float stroke[3])
{
  UnifiedPaintSettings *ups = &scene->toolsettings->unified_paint_settings;
  if (ups->last_stroke_valid && ups->average_stroke_counter > 0) {
    float fac = 1.0f / ups->average_stroke_counter;
    mul_v3_v3fl(stroke, ups->average_stroke_accum, fac);
  }
  else {
    copy_v3_v3(stroke, ob->obmat[3]);
  }
}

/* returns non-zero if any of the face's vertices
 * are hidden, zero otherwise */
bool paint_is_face_hidden(const MLoopTri *lt, const MVert *mvert, const MLoop *mloop)
{
  return ((mvert[mloop[lt->tri[0]].v].flag & ME_HIDE) ||
          (mvert[mloop[lt->tri[1]].v].flag & ME_HIDE) ||
          (mvert[mloop[lt->tri[2]].v].flag & ME_HIDE));
}

/* returns non-zero if any of the corners of the grid
 * face whose inner corner is at (x, y) are hidden,
 * zero otherwise */
bool paint_is_grid_face_hidden(const unsigned int *grid_hidden, int gridsize, int x, int y)
{
  /* skip face if any of its corners are hidden */
  return (BLI_BITMAP_TEST(grid_hidden, y * gridsize + x) ||
          BLI_BITMAP_TEST(grid_hidden, y * gridsize + x + 1) ||
          BLI_BITMAP_TEST(grid_hidden, (y + 1) * gridsize + x + 1) ||
          BLI_BITMAP_TEST(grid_hidden, (y + 1) * gridsize + x));
}

/* Return true if all vertices in the face are visible, false otherwise */
bool paint_is_bmesh_face_hidden(BMFace *f)
{
  BMLoop *l_iter;
  BMLoop *l_first;

  l_iter = l_first = BM_FACE_FIRST_LOOP(f);
  do {
    if (BM_elem_flag_test(l_iter->v, BM_ELEM_HIDDEN)) {
      return true;
    }
  } while ((l_iter = l_iter->next) != l_first);

  return false;
}

float paint_grid_paint_mask(const GridPaintMask *gpm, unsigned level, unsigned x, unsigned y)
{
  int factor = BKE_ccg_factor(level, gpm->level);
  int gridsize = BKE_ccg_gridsize(gpm->level);

  return gpm->data[(y * factor) * gridsize + (x * factor)];
}

/* threshold to move before updating the brush rotation */
#define RAKE_THRESHHOLD 20

void paint_update_brush_rake_rotation(UnifiedPaintSettings *ups, Brush *brush, float rotation)
{
  if (brush->mtex.brush_angle_mode & MTEX_ANGLE_RAKE)
    ups->brush_rotation = rotation;
  else
    ups->brush_rotation = 0.0f;

  if (brush->mask_mtex.brush_angle_mode & MTEX_ANGLE_RAKE)
    ups->brush_rotation_sec = rotation;
  else
    ups->brush_rotation_sec = 0.0f;
}

bool paint_calculate_rake_rotation(UnifiedPaintSettings *ups,
                                   Brush *brush,
                                   const float mouse_pos[2])
{
  bool ok = false;
  if ((brush->mtex.brush_angle_mode & MTEX_ANGLE_RAKE) ||
      (brush->mask_mtex.brush_angle_mode & MTEX_ANGLE_RAKE)) {
    const float r = RAKE_THRESHHOLD;
    float rotation;

    float dpos[2];
    sub_v2_v2v2(dpos, ups->last_rake, mouse_pos);

    if (len_squared_v2(dpos) >= r * r) {
      rotation = atan2f(dpos[0], dpos[1]);

      copy_v2_v2(ups->last_rake, mouse_pos);

      ups->last_rake_angle = rotation;

      paint_update_brush_rake_rotation(ups, brush, rotation);
      ok = true;
    }
    /* make sure we reset here to the last rotation to avoid accumulating
     * values in case a random rotation is also added */
    else {
      paint_update_brush_rake_rotation(ups, brush, ups->last_rake_angle);
      ok = false;
    }
  }
  else {
    ups->brush_rotation = ups->brush_rotation_sec = 0.0f;
    ok = true;
  }
  return ok;
}

void BKE_sculptsession_free_deformMats(SculptSession *ss)
{
  MEM_SAFE_FREE(ss->orig_cos);
  MEM_SAFE_FREE(ss->deform_cos);
  MEM_SAFE_FREE(ss->deform_imats);
}

void BKE_sculptsession_free_vwpaint_data(struct SculptSession *ss)
{
  struct SculptVertexPaintGeomMap *gmap = NULL;
  if (ss->mode_type == OB_MODE_VERTEX_PAINT) {
    gmap = &ss->mode.vpaint.gmap;

    MEM_SAFE_FREE(ss->mode.vpaint.previous_color);
  }
  else if (ss->mode_type == OB_MODE_WEIGHT_PAINT) {
    gmap = &ss->mode.wpaint.gmap;

    MEM_SAFE_FREE(ss->mode.wpaint.alpha_weight);
    if (ss->mode.wpaint.dvert_prev) {
      BKE_defvert_array_free_elems(ss->mode.wpaint.dvert_prev, ss->totvert);
      MEM_freeN(ss->mode.wpaint.dvert_prev);
      ss->mode.wpaint.dvert_prev = NULL;
    }
  }
  else {
    return;
  }
  MEM_SAFE_FREE(gmap->vert_to_loop);
  MEM_SAFE_FREE(gmap->vert_map_mem);
  MEM_SAFE_FREE(gmap->vert_to_poly);
  MEM_SAFE_FREE(gmap->poly_map_mem);
}

/* Write out the sculpt dynamic-topology BMesh to the Mesh */
static void sculptsession_bm_to_me_update_data_only(Object *ob, bool reorder)
{
  SculptSession *ss = ob->sculpt;

  if (ss->bm) {
    if (ob->data) {
      BMIter iter;
      BMFace *efa;
      BM_ITER_MESH (efa, &iter, ss->bm, BM_FACES_OF_MESH) {
        BM_elem_flag_set(efa, BM_ELEM_SMOOTH, ss->bm_smooth_shading);
      }
      if (reorder)
        BM_log_mesh_elems_reorder(ss->bm, ss->bm_log);
      BM_mesh_bm_to_me(NULL,
                       ss->bm,
                       ob->data,
                       (&(struct BMeshToMeshParams){
                           .calc_object_remap = false,
                       }));
    }
  }
}

void BKE_sculptsession_bm_to_me(Object *ob, bool reorder)
{
  if (ob && ob->sculpt) {
    sculptsession_bm_to_me_update_data_only(ob, reorder);

    /* ensure the objects evaluated mesh doesn't hold onto arrays now realloc'd in the mesh [#34473] */
    DEG_id_tag_update(&ob->id, ID_RECALC_GEOMETRY);
  }
}

void BKE_sculptsession_bm_to_me_for_render(Object *object)
{
  if (object && object->sculpt) {
    if (object->sculpt->bm) {
      /* Ensure no points to old arrays are stored in DM
       *
       * Apparently, we could not use DEG_id_tag_update
       * here because this will lead to the while object
       * surface to disappear, so we'll release DM in place.
       */
      BKE_object_free_derived_caches(object);

      if (object->sculpt->pbvh) {
        BKE_pbvh_free(object->sculpt->pbvh);
        object->sculpt->pbvh = NULL;
      }

      sculptsession_bm_to_me_update_data_only(object, false);

      /* In contrast with sculptsession_bm_to_me no need in
       * DAG tag update here - derived mesh was freed and
       * old pointers are nowhere stored.
       */
    }
  }
}

void BKE_sculptsession_free(Object *ob)
{
  if (ob && ob->sculpt) {
    SculptSession *ss = ob->sculpt;

    if (ss->bm) {
      BKE_sculptsession_bm_to_me(ob, true);
      BM_mesh_free(ss->bm);
    }

    if (ss->pbvh)
      BKE_pbvh_free(ss->pbvh);
    MEM_SAFE_FREE(ss->pmap);
    MEM_SAFE_FREE(ss->pmap_mem);
    if (ss->bm_log)
      BM_log_free(ss->bm_log);

    if (ss->texcache)
      MEM_freeN(ss->texcache);

    if (ss->tex_pool)
      BKE_image_pool_free(ss->tex_pool);

    if (ss->layer_co)
      MEM_freeN(ss->layer_co);

    if (ss->orig_cos)
      MEM_freeN(ss->orig_cos);
    if (ss->deform_cos)
      MEM_freeN(ss->deform_cos);
    if (ss->deform_imats)
      MEM_freeN(ss->deform_imats);

    BKE_sculptsession_free_vwpaint_data(ob->sculpt);

    MEM_freeN(ss);

    ob->sculpt = NULL;
  }
}

/* Sculpt mode handles multires differently from regular meshes, but only if
 * it's the last modifier on the stack and it is not on the first level */
MultiresModifierData *BKE_sculpt_multires_active(Scene *scene, Object *ob)
{
  Mesh *me = (Mesh *)ob->data;
  ModifierData *md;
  VirtualModifierData virtualModifierData;

  if (ob->sculpt && ob->sculpt->bm) {
    /* can't combine multires and dynamic topology */
    return NULL;
  }

  if (!CustomData_get_layer(&me->ldata, CD_MDISPS)) {
    /* multires can't work without displacement layer */
    return NULL;
  }

  for (md = modifiers_getVirtualModifierList(ob, &virtualModifierData); md; md = md->next) {
    if (md->type == eModifierType_Multires) {
      MultiresModifierData *mmd = (MultiresModifierData *)md;

      if (!modifier_isEnabled(scene, md, eModifierMode_Realtime))
        continue;

      if (mmd->sculptlvl > 0)
        return mmd;
      else
        return NULL;
    }
  }

  return NULL;
}

/* Checks if there are any supported deformation modifiers active */
static bool sculpt_modifiers_active(Scene *scene, Sculpt *sd, Object *ob)
{
  ModifierData *md;
  Mesh *me = (Mesh *)ob->data;
  MultiresModifierData *mmd = BKE_sculpt_multires_active(scene, ob);
  VirtualModifierData virtualModifierData;

  if (mmd || ob->sculpt->bm)
    return false;

  /* non-locked shape keys could be handled in the same way as deformed mesh */
  if ((ob->shapeflag & OB_SHAPE_LOCK) == 0 && me->key && ob->shapenr)
    return true;

  md = modifiers_getVirtualModifierList(ob, &virtualModifierData);

  /* exception for shape keys because we can edit those */
  for (; md; md = md->next) {
    const ModifierTypeInfo *mti = modifierType_getInfo(md->type);
    if (!modifier_isEnabled(scene, md, eModifierMode_Realtime))
      continue;
    if (ELEM(md->type, eModifierType_ShapeKey, eModifierType_Multires))
      continue;

    if (mti->type == eModifierTypeType_OnlyDeform)
      return true;
    else if ((sd->flags & SCULPT_ONLY_DEFORM) == 0)
      return true;
  }

  return false;
}

/**
 * \param need_mask: So that the evaluated mesh that is returned has mask data.
 */
void BKE_sculpt_update_mesh_elements(
    Depsgraph *depsgraph, Scene *scene, Sculpt *sd, Object *ob, bool need_pmap, bool need_mask)
{
  /* TODO(sergey): Make sure ob points to an original object. This is what it
   * is supposed to be pointing to. The issue is, currently draw code takes
   * care of PBVH creation, even though this is something up to dependency
   * graph.
   * Probably, we need to being back logic which was checking for sculpt mode
   * and (re)create PBVH if needed in that case, similar to how DerivedMesh
   * was handling this.
   */
  ob = DEG_get_original_object(ob);
  Object *ob_eval = DEG_get_evaluated_object(depsgraph, ob);

  SculptSession *ss = ob->sculpt;
  Mesh *me = BKE_object_get_original_mesh(ob);
  MultiresModifierData *mmd = BKE_sculpt_multires_active(scene, ob);

  ss->modifiers_active = sculpt_modifiers_active(scene, sd, ob);
  ss->show_diffuse_color = (sd->flags & SCULPT_SHOW_DIFFUSE) != 0;
  ss->show_mask = (sd->flags & SCULPT_HIDE_MASK) == 0;

  ss->building_vp_handle = false;

  if (need_mask) {
    if (mmd == NULL) {
      if (!CustomData_has_layer(&me->vdata, CD_PAINT_MASK)) {
        BKE_sculpt_mask_layers_ensure(ob, NULL);
      }
    }
    else {
      if (!CustomData_has_layer(&me->ldata, CD_GRID_PAINT_MASK)) {
#if 1
        BKE_sculpt_mask_layers_ensure(ob, mmd);
#else /* if we wanted to support adding mask data while multi-res painting, we would need to do this */
        if ((ED_sculpt_mask_layers_ensure(ob, mmd) & ED_SCULPT_MASK_LAYER_CALC_LOOP)) {
          /* remake the derived mesh */
          ob->recalc |= ID_RECALC_GEOMETRY;
          BKE_object_handle_update(scene, ob);
        }
#endif
<<<<<<< HEAD
			}
		}
	}

	/* tessfaces aren't used and will become invalid */
	BKE_mesh_tessface_clear(me);

	ss->kb = (mmd == NULL) ? BKE_keyblock_from_object(ob) : NULL;

	Mesh *me_eval = mesh_get_eval_final(depsgraph, scene, ob_eval, &CD_MASK_BAREMESH);

	/* VWPaint require mesh info for loop lookup, so require sculpt mode here */
	if (mmd && ob->mode & OB_MODE_SCULPT) {
		ss->multires = mmd;
		ss->totvert = me_eval->totvert;
		ss->totpoly = me_eval->totpoly;
		ss->mvert = NULL;
		ss->mpoly = NULL;
		ss->mloop = NULL;
	}
	else {
		ss->totvert = me->totvert;
		ss->totpoly = me->totpoly;
		ss->mvert = me->mvert;
		ss->mpoly = me->mpoly;
		ss->mloop = me->mloop;
		ss->multires = NULL;
		ss->vmask = CustomData_get_layer(&me->vdata, CD_PAINT_MASK);
		ss->vcol = CustomData_get_layer(&me->vdata, CD_MVERTCOL);
	}

	ss->subdiv_ccg = me_eval->runtime.subdiv_ccg;

	PBVH *pbvh = BKE_sculpt_object_pbvh_ensure(depsgraph, ob);
	BLI_assert(pbvh == ss->pbvh);
	UNUSED_VARS_NDEBUG(pbvh);
	MEM_SAFE_FREE(ss->pmap);
	MEM_SAFE_FREE(ss->pmap_mem);
	if (need_pmap && ob->type == OB_MESH) {
		BKE_mesh_vert_poly_map_create(
		            &ss->pmap, &ss->pmap_mem,
		            me->mpoly, me->mloop,
		            me->totvert, me->totpoly, me->totloop);
	}

	pbvh_show_diffuse_color_set(ss->pbvh, ss->show_diffuse_color);
	pbvh_show_mask_set(ss->pbvh, ss->show_mask);

	if (ss->modifiers_active) {
		if (!ss->orig_cos) {
			Object *object_orig = DEG_get_original_object(ob);
			int a;

			BKE_sculptsession_free_deformMats(ss);

			ss->orig_cos = (ss->kb) ? BKE_keyblock_convert_to_vertcos(ob, ss->kb) : BKE_mesh_vertexCos_get(me, NULL);

			BKE_crazyspace_build_sculpt(depsgraph, scene, object_orig, &ss->deform_imats, &ss->deform_cos);
			BKE_pbvh_apply_vertCos(ss->pbvh, ss->deform_cos, me->totvert);

			for (a = 0; a < me->totvert; ++a) {
				invert_m3(ss->deform_imats[a]);
			}
		}
	}
	else {
		BKE_sculptsession_free_deformMats(ss);
	}

	if (ss->kb != NULL && ss->deform_cos == NULL) {
		ss->deform_cos = BKE_keyblock_convert_to_vertcos(ob, ss->kb);
	}

	/* if pbvh is deformed, key block is already applied to it */
	if (ss->kb) {
		bool pbvh_deformed = BKE_pbvh_isDeformed(ss->pbvh);
		if (!pbvh_deformed || ss->deform_cos == NULL) {
			float (*vertCos)[3] = BKE_keyblock_convert_to_vertcos(ob, ss->kb);

			if (vertCos) {
				if (!pbvh_deformed) {
					/* apply shape keys coordinates to PBVH */
					BKE_pbvh_apply_vertCos(ss->pbvh, vertCos, me->totvert);
				}
				if (ss->deform_cos == NULL) {
					ss->deform_cos = vertCos;
				}
				if (vertCos != ss->deform_cos) {
					MEM_freeN(vertCos);
				}
			}
		}
	}

	/* 2.8x - avoid full mesh update! */
	BKE_mesh_batch_cache_dirty_tag(me, BKE_MESH_BATCH_DIRTY_SCULPT_COORDS);
=======
      }
    }
  }

  /* tessfaces aren't used and will become invalid */
  BKE_mesh_tessface_clear(me);

  ss->kb = (mmd == NULL) ? BKE_keyblock_from_object(ob) : NULL;

  Mesh *me_eval = mesh_get_eval_final(depsgraph, scene, ob_eval, &CD_MASK_BAREMESH);

  /* VWPaint require mesh info for loop lookup, so require sculpt mode here */
  if (mmd && ob->mode & OB_MODE_SCULPT) {
    ss->multires = mmd;
    ss->totvert = me_eval->totvert;
    ss->totpoly = me_eval->totpoly;
    ss->mvert = NULL;
    ss->mpoly = NULL;
    ss->mloop = NULL;
  }
  else {
    ss->totvert = me->totvert;
    ss->totpoly = me->totpoly;
    ss->mvert = me->mvert;
    ss->mpoly = me->mpoly;
    ss->mloop = me->mloop;
    ss->multires = NULL;
    ss->vmask = CustomData_get_layer(&me->vdata, CD_PAINT_MASK);
  }

  ss->subdiv_ccg = me_eval->runtime.subdiv_ccg;

  PBVH *pbvh = BKE_sculpt_object_pbvh_ensure(depsgraph, ob);
  BLI_assert(pbvh == ss->pbvh);
  UNUSED_VARS_NDEBUG(pbvh);
  MEM_SAFE_FREE(ss->pmap);
  MEM_SAFE_FREE(ss->pmap_mem);
  if (need_pmap && ob->type == OB_MESH) {
    BKE_mesh_vert_poly_map_create(
        &ss->pmap, &ss->pmap_mem, me->mpoly, me->mloop, me->totvert, me->totpoly, me->totloop);
  }

  pbvh_show_diffuse_color_set(ss->pbvh, ss->show_diffuse_color);
  pbvh_show_mask_set(ss->pbvh, ss->show_mask);

  if (ss->modifiers_active) {
    if (!ss->orig_cos) {
      Object *object_orig = DEG_get_original_object(ob);
      int a;

      BKE_sculptsession_free_deformMats(ss);

      ss->orig_cos = (ss->kb) ? BKE_keyblock_convert_to_vertcos(ob, ss->kb) :
                                BKE_mesh_vertexCos_get(me, NULL);

      BKE_crazyspace_build_sculpt(
          depsgraph, scene, object_orig, &ss->deform_imats, &ss->deform_cos);
      BKE_pbvh_apply_vertCos(ss->pbvh, ss->deform_cos, me->totvert);

      for (a = 0; a < me->totvert; ++a) {
        invert_m3(ss->deform_imats[a]);
      }
    }
  }
  else {
    BKE_sculptsession_free_deformMats(ss);
  }

  if (ss->kb != NULL && ss->deform_cos == NULL) {
    ss->deform_cos = BKE_keyblock_convert_to_vertcos(ob, ss->kb);
  }

  /* if pbvh is deformed, key block is already applied to it */
  if (ss->kb) {
    bool pbvh_deformed = BKE_pbvh_isDeformed(ss->pbvh);
    if (!pbvh_deformed || ss->deform_cos == NULL) {
      float(*vertCos)[3] = BKE_keyblock_convert_to_vertcos(ob, ss->kb);

      if (vertCos) {
        if (!pbvh_deformed) {
          /* apply shape keys coordinates to PBVH */
          BKE_pbvh_apply_vertCos(ss->pbvh, vertCos, me->totvert);
        }
        if (ss->deform_cos == NULL) {
          ss->deform_cos = vertCos;
        }
        if (vertCos != ss->deform_cos) {
          MEM_freeN(vertCos);
        }
      }
    }
  }

  /* 2.8x - avoid full mesh update! */
  BKE_mesh_batch_cache_dirty_tag(me, BKE_MESH_BATCH_DIRTY_SCULPT_COORDS);
>>>>>>> e12c08e8
}

int BKE_sculpt_mask_layers_ensure(Object *ob, MultiresModifierData *mmd)
{
  const float *paint_mask;
  Mesh *me = ob->data;
  int ret = 0;

  paint_mask = CustomData_get_layer(&me->vdata, CD_PAINT_MASK);

  /* if multires is active, create a grid paint mask layer if there
   * isn't one already */
  if (mmd && !CustomData_has_layer(&me->ldata, CD_GRID_PAINT_MASK)) {
    GridPaintMask *gmask;
    int level = max_ii(1, mmd->sculptlvl);
    int gridsize = BKE_ccg_gridsize(level);
    int gridarea = gridsize * gridsize;
    int i, j;

    gmask = CustomData_add_layer(&me->ldata, CD_GRID_PAINT_MASK, CD_CALLOC, NULL, me->totloop);

    for (i = 0; i < me->totloop; i++) {
      GridPaintMask *gpm = &gmask[i];

      gpm->level = level;
      gpm->data = MEM_callocN(sizeof(float) * gridarea, "GridPaintMask.data");
    }

    /* if vertices already have mask, copy into multires data */
    if (paint_mask) {
      for (i = 0; i < me->totpoly; i++) {
        const MPoly *p = &me->mpoly[i];
        float avg = 0;

        /* mask center */
        for (j = 0; j < p->totloop; j++) {
          const MLoop *l = &me->mloop[p->loopstart + j];
          avg += paint_mask[l->v];
        }
        avg /= (float)p->totloop;

        /* fill in multires mask corner */
        for (j = 0; j < p->totloop; j++) {
          GridPaintMask *gpm = &gmask[p->loopstart + j];
          const MLoop *l = &me->mloop[p->loopstart + j];
          const MLoop *prev = ME_POLY_LOOP_PREV(me->mloop, p, j);
          const MLoop *next = ME_POLY_LOOP_NEXT(me->mloop, p, j);

          gpm->data[0] = avg;
          gpm->data[1] = (paint_mask[l->v] + paint_mask[next->v]) * 0.5f;
          gpm->data[2] = (paint_mask[l->v] + paint_mask[prev->v]) * 0.5f;
          gpm->data[3] = paint_mask[l->v];
        }
      }
    }

    ret |= SCULPT_MASK_LAYER_CALC_LOOP;
  }

  /* create vertex paint mask layer if there isn't one already */
  if (!paint_mask) {
    CustomData_add_layer(&me->vdata, CD_PAINT_MASK, CD_CALLOC, NULL, me->totvert);
    ret |= SCULPT_MASK_LAYER_CALC_VERT;
  }

  return ret;
}

void BKE_sculpt_toolsettings_data_ensure(struct Scene *scene)
{
  BKE_paint_ensure(scene->toolsettings, (Paint **)&scene->toolsettings->sculpt);

  Sculpt *sd = scene->toolsettings->sculpt;
  if (!sd->detail_size) {
    sd->detail_size = 12;
  }
  if (!sd->detail_percent) {
    sd->detail_percent = 25;
  }
  if (sd->constant_detail == 0.0f) {
    sd->constant_detail = 3.0f;
  }

  /* Set sane default tiling offsets */
  if (!sd->paint.tile_offset[0]) {
    sd->paint.tile_offset[0] = 1.0f;
  }
  if (!sd->paint.tile_offset[1]) {
    sd->paint.tile_offset[1] = 1.0f;
  }
  if (!sd->paint.tile_offset[2]) {
    sd->paint.tile_offset[2] = 1.0f;
  }
}

static bool check_sculpt_object_deformed(Object *object, const bool for_construction)
{
  bool deformed = false;

  /* Active modifiers means extra deformation, which can't be handled correct
   * on birth of PBVH and sculpt "layer" levels, so use PBVH only for internal brush
   * stuff and show final evaluated mesh so user would see actual object shape.
   */
  deformed |= object->sculpt->modifiers_active;

  if (for_construction) {
    deformed |= object->sculpt->kb != NULL;
  }
  else {
    /* As in case with modifiers, we can't synchronize deformation made against
     * PBVH and non-locked keyblock, so also use PBVH only for brushes and
     * final DM to give final result to user.
     */
    deformed |= object->sculpt->kb && (object->shapeflag & OB_SHAPE_LOCK) == 0;
  }

  return deformed;
}

static PBVH *build_pbvh_for_dynamic_topology(Object *ob)
{
  PBVH *pbvh = BKE_pbvh_new();
  BKE_pbvh_build_bmesh(pbvh,
                       ob->sculpt->bm,
                       ob->sculpt->bm_smooth_shading,
                       ob->sculpt->bm_log,
                       ob->sculpt->cd_vert_node_offset,
                       ob->sculpt->cd_face_node_offset);
  pbvh_show_diffuse_color_set(pbvh, ob->sculpt->show_diffuse_color);
  pbvh_show_mask_set(pbvh, ob->sculpt->show_mask);
  return pbvh;
}

static PBVH *build_pbvh_from_regular_mesh(Object *ob, Mesh *me_eval_deform)
{
  Mesh *me = BKE_object_get_original_mesh(ob);
  const int looptris_num = poly_to_tri_count(me->totpoly, me->totloop);
  PBVH *pbvh = BKE_pbvh_new();

  MLoopTri *looptri = MEM_malloc_arrayN(looptris_num, sizeof(*looptri), __func__);

  BKE_mesh_recalc_looptri(me->mloop, me->mpoly, me->mvert, me->totloop, me->totpoly, looptri);

  BKE_pbvh_build_mesh(
      pbvh, me->mpoly, me->mloop, me->mvert, me->totvert, &me->vdata, looptri, looptris_num);

  pbvh_show_diffuse_color_set(pbvh, ob->sculpt->show_diffuse_color);
  pbvh_show_mask_set(pbvh, ob->sculpt->show_mask);

  const bool is_deformed = check_sculpt_object_deformed(ob, true);
  if (is_deformed && me_eval_deform != NULL) {
    int totvert;
    float(*v_cos)[3] = BKE_mesh_vertexCos_get(me_eval_deform, &totvert);
    BKE_pbvh_apply_vertCos(pbvh, v_cos, totvert);
    MEM_freeN(v_cos);
  }

  return pbvh;
}

static PBVH *build_pbvh_from_ccg(Object *ob, SubdivCCG *subdiv_ccg)
{
  CCGKey key;
  BKE_subdiv_ccg_key_top_level(&key, subdiv_ccg);
  PBVH *pbvh = BKE_pbvh_new();
  BKE_pbvh_build_grids(pbvh,
                       subdiv_ccg->grids,
                       subdiv_ccg->num_grids,
                       &key,
                       (void **)subdiv_ccg->grid_faces,
                       subdiv_ccg->grid_flag_mats,
                       subdiv_ccg->grid_hidden);
  pbvh_show_diffuse_color_set(pbvh, ob->sculpt->show_diffuse_color);
  pbvh_show_mask_set(pbvh, ob->sculpt->show_mask);
  return pbvh;
}

PBVH *BKE_sculpt_object_pbvh_ensure(Depsgraph *depsgraph, Object *ob)
{
  if (ob == NULL || ob->sculpt == NULL) {
    return NULL;
  }
  PBVH *pbvh = ob->sculpt->pbvh;
  if (pbvh != NULL) {
    /* NOTE: It is possible that grids were re-allocated due to modifier
     * stack. Need to update those pointers. */
    if (BKE_pbvh_type(pbvh) == PBVH_GRIDS) {
      Object *object_eval = DEG_get_evaluated_object(depsgraph, ob);
      Mesh *mesh_eval = object_eval->data;
      SubdivCCG *subdiv_ccg = mesh_eval->runtime.subdiv_ccg;
      if (subdiv_ccg != NULL) {
        BKE_sculpt_bvh_update_from_ccg(pbvh, subdiv_ccg);
      }
    }
    return pbvh;
  }

  if (ob->sculpt->bm != NULL) {
    /* Sculpting on a BMesh (dynamic-topology) gets a special PBVH. */
    pbvh = build_pbvh_for_dynamic_topology(ob);
  }
  else {
    Object *object_eval = DEG_get_evaluated_object(depsgraph, ob);
    Mesh *mesh_eval = object_eval->data;
    if (mesh_eval->runtime.subdiv_ccg != NULL) {
      pbvh = build_pbvh_from_ccg(ob, mesh_eval->runtime.subdiv_ccg);
    }
    else if (ob->type == OB_MESH) {
      Mesh *me_eval_deform = mesh_get_eval_deform(
          depsgraph, DEG_get_evaluated_scene(depsgraph), object_eval, &CD_MASK_BAREMESH);
      pbvh = build_pbvh_from_regular_mesh(ob, me_eval_deform);
    }
  }

  ob->sculpt->pbvh = pbvh;
  return pbvh;
}

void BKE_sculpt_bvh_update_from_ccg(PBVH *pbvh, SubdivCCG *subdiv_ccg)
{
  BKE_pbvh_grids_update(pbvh,
                        subdiv_ccg->grids,
                        (void **)subdiv_ccg->grid_faces,
                        subdiv_ccg->grid_flag_mats,
                        subdiv_ccg->grid_hidden);
}<|MERGE_RESOLUTION|>--- conflicted
+++ resolved
@@ -1102,104 +1102,6 @@
           BKE_object_handle_update(scene, ob);
         }
 #endif
-<<<<<<< HEAD
-			}
-		}
-	}
-
-	/* tessfaces aren't used and will become invalid */
-	BKE_mesh_tessface_clear(me);
-
-	ss->kb = (mmd == NULL) ? BKE_keyblock_from_object(ob) : NULL;
-
-	Mesh *me_eval = mesh_get_eval_final(depsgraph, scene, ob_eval, &CD_MASK_BAREMESH);
-
-	/* VWPaint require mesh info for loop lookup, so require sculpt mode here */
-	if (mmd && ob->mode & OB_MODE_SCULPT) {
-		ss->multires = mmd;
-		ss->totvert = me_eval->totvert;
-		ss->totpoly = me_eval->totpoly;
-		ss->mvert = NULL;
-		ss->mpoly = NULL;
-		ss->mloop = NULL;
-	}
-	else {
-		ss->totvert = me->totvert;
-		ss->totpoly = me->totpoly;
-		ss->mvert = me->mvert;
-		ss->mpoly = me->mpoly;
-		ss->mloop = me->mloop;
-		ss->multires = NULL;
-		ss->vmask = CustomData_get_layer(&me->vdata, CD_PAINT_MASK);
-		ss->vcol = CustomData_get_layer(&me->vdata, CD_MVERTCOL);
-	}
-
-	ss->subdiv_ccg = me_eval->runtime.subdiv_ccg;
-
-	PBVH *pbvh = BKE_sculpt_object_pbvh_ensure(depsgraph, ob);
-	BLI_assert(pbvh == ss->pbvh);
-	UNUSED_VARS_NDEBUG(pbvh);
-	MEM_SAFE_FREE(ss->pmap);
-	MEM_SAFE_FREE(ss->pmap_mem);
-	if (need_pmap && ob->type == OB_MESH) {
-		BKE_mesh_vert_poly_map_create(
-		            &ss->pmap, &ss->pmap_mem,
-		            me->mpoly, me->mloop,
-		            me->totvert, me->totpoly, me->totloop);
-	}
-
-	pbvh_show_diffuse_color_set(ss->pbvh, ss->show_diffuse_color);
-	pbvh_show_mask_set(ss->pbvh, ss->show_mask);
-
-	if (ss->modifiers_active) {
-		if (!ss->orig_cos) {
-			Object *object_orig = DEG_get_original_object(ob);
-			int a;
-
-			BKE_sculptsession_free_deformMats(ss);
-
-			ss->orig_cos = (ss->kb) ? BKE_keyblock_convert_to_vertcos(ob, ss->kb) : BKE_mesh_vertexCos_get(me, NULL);
-
-			BKE_crazyspace_build_sculpt(depsgraph, scene, object_orig, &ss->deform_imats, &ss->deform_cos);
-			BKE_pbvh_apply_vertCos(ss->pbvh, ss->deform_cos, me->totvert);
-
-			for (a = 0; a < me->totvert; ++a) {
-				invert_m3(ss->deform_imats[a]);
-			}
-		}
-	}
-	else {
-		BKE_sculptsession_free_deformMats(ss);
-	}
-
-	if (ss->kb != NULL && ss->deform_cos == NULL) {
-		ss->deform_cos = BKE_keyblock_convert_to_vertcos(ob, ss->kb);
-	}
-
-	/* if pbvh is deformed, key block is already applied to it */
-	if (ss->kb) {
-		bool pbvh_deformed = BKE_pbvh_isDeformed(ss->pbvh);
-		if (!pbvh_deformed || ss->deform_cos == NULL) {
-			float (*vertCos)[3] = BKE_keyblock_convert_to_vertcos(ob, ss->kb);
-
-			if (vertCos) {
-				if (!pbvh_deformed) {
-					/* apply shape keys coordinates to PBVH */
-					BKE_pbvh_apply_vertCos(ss->pbvh, vertCos, me->totvert);
-				}
-				if (ss->deform_cos == NULL) {
-					ss->deform_cos = vertCos;
-				}
-				if (vertCos != ss->deform_cos) {
-					MEM_freeN(vertCos);
-				}
-			}
-		}
-	}
-
-	/* 2.8x - avoid full mesh update! */
-	BKE_mesh_batch_cache_dirty_tag(me, BKE_MESH_BATCH_DIRTY_SCULPT_COORDS);
-=======
       }
     }
   }
@@ -1228,6 +1130,7 @@
     ss->mloop = me->mloop;
     ss->multires = NULL;
     ss->vmask = CustomData_get_layer(&me->vdata, CD_PAINT_MASK);
+    ss->vcol = CustomData_get_layer(&me->vdata, CD_MVERTCOL);
   }
 
   ss->subdiv_ccg = me_eval->runtime.subdiv_ccg;
@@ -1295,7 +1198,6 @@
 
   /* 2.8x - avoid full mesh update! */
   BKE_mesh_batch_cache_dirty_tag(me, BKE_MESH_BATCH_DIRTY_SCULPT_COORDS);
->>>>>>> e12c08e8
 }
 
 int BKE_sculpt_mask_layers_ensure(Object *ob, MultiresModifierData *mmd)
