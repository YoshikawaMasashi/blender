/*
 * This program is free software; you can redistribute it and/or
 * modify it under the terms of the GNU General Public License
 * as published by the Free Software Foundation; either version 2
 * of the License, or (at your option) any later version.
 *
 * This program is distributed in the hope that it will be useful,
 * but WITHOUT ANY WARRANTY; without even the implied warranty of
 * MERCHANTABILITY or FITNESS FOR A PARTICULAR PURPOSE.  See the
 * GNU General Public License for more details.
 *
 * You should have received a copy of the GNU General Public License
 * along with this program; if not, write to the Free Software Foundation,
 * Inc., 51 Franklin Street, Fifth Floor, Boston, MA 02110-1301, USA.
 *
 * The Original Code is Copyright (C) 2008, Blender Foundation
 * This is a new part of Blender
 */

/** \file
 * \ingroup bke
 */

#include <math.h>
#include <stddef.h>
#include <stdio.h>
#include <stdlib.h>
#include <string.h>

#include "CLG_log.h"

#include "MEM_guardedalloc.h"

#include "BLI_blenlib.h"
#include "BLI_ghash.h"
#include "BLI_hash.h"
#include "BLI_heap.h"
#include "BLI_math_vector.h"
#include "BLI_polyfill_2d.h"

#include "BLT_translation.h"

#include "DNA_gpencil_modifier_types.h"
#include "DNA_gpencil_types.h"
#include "DNA_mesh_types.h"
#include "DNA_meshdata_types.h"
#include "DNA_scene_types.h"
#include "DNA_screen_types.h"

#include "BLT_translation.h"

#include "BKE_context.h"
#include "BKE_deform.h"
#include "BKE_gpencil.h"
#include "BKE_gpencil_curve.h"
#include "BKE_gpencil_geom.h"
#include "BKE_main.h"
#include "BKE_material.h"
#include "BKE_object.h"

#include "DEG_depsgraph_query.h"

/* GP Object - Boundbox Support */
/**
 *Get min/max coordinate bounds for single stroke.
 * \param gps: Grease pencil stroke
 * \param use_select: Include only selected points
 * \param r_min: Result minimum coordinates
 * \param r_max: Result maximum coordinates
 * \return True if it was possible to calculate
 */
bool BKE_gpencil_stroke_minmax(const bGPDstroke *gps,
                               const bool use_select,
                               float r_min[3],
                               float r_max[3])
{
  const bGPDspoint *pt;
  int i;
  bool changed = false;

  if (ELEM(NULL, gps, r_min, r_max)) {
    return false;
  }

  for (i = 0, pt = gps->points; i < gps->totpoints; i++, pt++) {
    if ((use_select == false) || (pt->flag & GP_SPOINT_SELECT)) {
      minmax_v3v3_v3(r_min, r_max, &pt->x);
      changed = true;
    }
  }
  return changed;
}

/**
 * Get min/max bounds of all strokes in grease pencil data-block.
 * \param gpd: Grease pencil datablock
 * \param r_min: Result minimum coordinates
 * \param r_max: Result maximum coordinates
 * \return True if it was possible to calculate
 */
bool BKE_gpencil_data_minmax(const bGPdata *gpd, float r_min[3], float r_max[3])
{
  bool changed = false;

  INIT_MINMAX(r_min, r_max);

  if (gpd == NULL) {
    return changed;
  }

  LISTBASE_FOREACH (bGPDlayer *, gpl, &gpd->layers) {
    bGPDframe *gpf = gpl->actframe;

    if (gpf != NULL) {
      LISTBASE_FOREACH (bGPDstroke *, gps, &gpf->strokes) {
        changed |= BKE_gpencil_stroke_minmax(gps, false, r_min, r_max);
      }
    }
  }

  return changed;
}

/**
 * Compute center of bounding box.
 * \param gpd: Grease pencil data-block
 * \param r_centroid: Location of the center
 */
void BKE_gpencil_centroid_3d(bGPdata *gpd, float r_centroid[3])
{
  float min[3], max[3], tot[3];

  BKE_gpencil_data_minmax(gpd, min, max);

  add_v3_v3v3(tot, min, max);
  mul_v3_v3fl(r_centroid, tot, 0.5f);
}

/**
 * Compute stroke bounding box.
 * \param gps: Grease pencil Stroke
 */
void BKE_gpencil_stroke_boundingbox_calc(bGPDstroke *gps)
{
  INIT_MINMAX(gps->boundbox_min, gps->boundbox_max);
  BKE_gpencil_stroke_minmax(gps, false, gps->boundbox_min, gps->boundbox_max);
}

/**
 * Create bounding box values.
 * \param ob: Grease pencil object
 */
static void boundbox_gpencil(Object *ob)
{
  BoundBox *bb;
  bGPdata *gpd;
  float min[3], max[3];

  if (ob->runtime.bb == NULL) {
    ob->runtime.bb = MEM_callocN(sizeof(BoundBox), "GPencil boundbox");
  }

  bb = ob->runtime.bb;
  gpd = ob->data;

  if (!BKE_gpencil_data_minmax(gpd, min, max)) {
    min[0] = min[1] = min[2] = -1.0f;
    max[0] = max[1] = max[2] = 1.0f;
  }

  BKE_boundbox_init_from_minmax(bb, min, max);

  bb->flag &= ~BOUNDBOX_DIRTY;
}

/**
 * Get grease pencil object bounding box.
 * \param ob: Grease pencil object
 * \return Bounding box
 */
BoundBox *BKE_gpencil_boundbox_get(Object *ob)
{
  if (ELEM(NULL, ob, ob->data)) {
    return NULL;
  }

  bGPdata *gpd = (bGPdata *)ob->data;
  if ((ob->runtime.bb) && ((gpd->flag & GP_DATA_CACHE_IS_DIRTY) == 0)) {
    return ob->runtime.bb;
  }

  boundbox_gpencil(ob);

  Object *ob_orig = (Object *)DEG_get_original_id(&ob->id);
  /* Update orig object's boundbox with re-computed evaluated values. This function can be
   * called with the evaluated object and need update the original object bound box data
   * to keep both values synchronized. */
  if (!ELEM(ob_orig, NULL, ob)) {
    if (ob_orig->runtime.bb == NULL) {
      ob_orig->runtime.bb = MEM_callocN(sizeof(BoundBox), "GPencil boundbox");
    }
    for (int i = 0; i < 8; i++) {
      copy_v3_v3(ob_orig->runtime.bb->vec[i], ob->runtime.bb->vec[i]);
    }
  }

  return ob->runtime.bb;
}

/* ************************************************** */

static int stroke_march_next_point(const bGPDstroke *gps,
                                   const int index_next_pt,
                                   const float *current,
                                   const float dist,
                                   float *result,
                                   float *pressure,
                                   float *strength,
                                   float *vert_color,
                                   float *ratio_result,
                                   int *index_from,
                                   int *index_to)
{
  float remaining_till_next = 0.0f;
  float remaining_march = dist;
  float step_start[3];
  float point[3];
  int next_point_index = index_next_pt;
  bGPDspoint *pt = NULL;

  if (!(next_point_index < gps->totpoints)) {
    return -1;
  }

  copy_v3_v3(step_start, current);
  pt = &gps->points[next_point_index];
  copy_v3_v3(point, &pt->x);
  remaining_till_next = len_v3v3(point, step_start);

  while (remaining_till_next < remaining_march) {
    remaining_march -= remaining_till_next;
    pt = &gps->points[next_point_index];
    copy_v3_v3(point, &pt->x);
    copy_v3_v3(step_start, point);
    next_point_index++;
    if (!(next_point_index < gps->totpoints)) {
      next_point_index = gps->totpoints - 1;
      break;
    }
    pt = &gps->points[next_point_index];
    copy_v3_v3(point, &pt->x);
    remaining_till_next = len_v3v3(point, step_start);
  }
  if (remaining_till_next < remaining_march) {
    pt = &gps->points[next_point_index];
    copy_v3_v3(result, &pt->x);
    *pressure = gps->points[next_point_index].pressure;
    *strength = gps->points[next_point_index].strength;
    memcpy(vert_color, gps->points[next_point_index].vert_color, sizeof(float[4]));

    *index_from = next_point_index - 1;
    *index_to = next_point_index;
    *ratio_result = 1.0f;

    return 0;
  }

  float ratio = remaining_march / remaining_till_next;
  interp_v3_v3v3(result, step_start, point, ratio);
  *pressure = interpf(
      gps->points[next_point_index].pressure, gps->points[next_point_index - 1].pressure, ratio);
  *strength = interpf(
      gps->points[next_point_index].strength, gps->points[next_point_index - 1].strength, ratio);
  interp_v4_v4v4(vert_color,
                 gps->points[next_point_index - 1].vert_color,
                 gps->points[next_point_index].vert_color,
                 ratio);

  *index_from = next_point_index - 1;
  *index_to = next_point_index;
  *ratio_result = ratio;

  return next_point_index;
}

static int stroke_march_next_point_no_interp(const bGPDstroke *gps,
                                             const int index_next_pt,
                                             const float *current,
                                             const float dist,
                                             float *result)
{
  float remaining_till_next = 0.0f;
  float remaining_march = dist;
  float step_start[3];
  float point[3];
  int next_point_index = index_next_pt;
  bGPDspoint *pt = NULL;

  if (!(next_point_index < gps->totpoints)) {
    return -1;
  }

  copy_v3_v3(step_start, current);
  pt = &gps->points[next_point_index];
  copy_v3_v3(point, &pt->x);
  remaining_till_next = len_v3v3(point, step_start);

  while (remaining_till_next < remaining_march) {
    remaining_march -= remaining_till_next;
    pt = &gps->points[next_point_index];
    copy_v3_v3(point, &pt->x);
    copy_v3_v3(step_start, point);
    next_point_index++;
    if (!(next_point_index < gps->totpoints)) {
      next_point_index = gps->totpoints - 1;
      break;
    }
    pt = &gps->points[next_point_index];
    copy_v3_v3(point, &pt->x);
    remaining_till_next = len_v3v3(point, step_start);
  }
  if (remaining_till_next < remaining_march) {
    pt = &gps->points[next_point_index];
    copy_v3_v3(result, &pt->x);
    return 0;
  }

  float ratio = remaining_march / remaining_till_next;
  interp_v3_v3v3(result, step_start, point, ratio);
  return next_point_index;
}

static int stroke_march_count(const bGPDstroke *gps, const float dist)
{
  int point_count = 0;
  float point[3];
  int next_point_index = 1;
  bGPDspoint *pt = NULL;

  pt = &gps->points[0];
  copy_v3_v3(point, &pt->x);
  point_count++;

  while ((next_point_index = stroke_march_next_point_no_interp(
              gps, next_point_index, point, dist, point)) > -1) {
    point_count++;
    if (next_point_index == 0) {
      break; /* last point finished */
    }
  }
  return point_count;
}

static void stroke_defvert_create_nr_list(MDeformVert *dv_list,
                                          int count,
                                          ListBase *result,
                                          int *totweight)
{
  LinkData *ld;
  MDeformVert *dv;
  MDeformWeight *dw;
  int i, j;
  int tw = 0;
  for (i = 0; i < count; i++) {
    dv = &dv_list[i];

    /* find def_nr in list, if not exist, then create one */
    for (j = 0; j < dv->totweight; j++) {
      bool found = false;
      dw = &dv->dw[j];
      for (ld = result->first; ld; ld = ld->next) {
        if (ld->data == POINTER_FROM_INT(dw->def_nr)) {
          found = true;
          break;
        }
      }
      if (!found) {
        ld = MEM_callocN(sizeof(LinkData), "def_nr_item");
        ld->data = POINTER_FROM_INT(dw->def_nr);
        BLI_addtail(result, ld);
        tw++;
      }
    }
  }

  *totweight = tw;
}

static MDeformVert *stroke_defvert_new_count(int count, int totweight, ListBase *def_nr_list)
{
  int i, j;
  LinkData *ld;
  MDeformVert *dst = MEM_mallocN(count * sizeof(MDeformVert), "new_deformVert");

  for (i = 0; i < count; i++) {
    dst[i].dw = MEM_mallocN(sizeof(MDeformWeight) * totweight, "new_deformWeight");
    dst[i].totweight = totweight;
    j = 0;
    /* re-assign deform groups */
    for (ld = def_nr_list->first; ld; ld = ld->next) {
      dst[i].dw[j].def_nr = POINTER_AS_INT(ld->data);
      j++;
    }
  }

  return dst;
}

static void stroke_interpolate_deform_weights(
    bGPDstroke *gps, int index_from, int index_to, float ratio, MDeformVert *vert)
{
  const MDeformVert *vl = &gps->dvert[index_from];
  const MDeformVert *vr = &gps->dvert[index_to];

  for (int i = 0; i < vert->totweight; i++) {
    float wl = BKE_defvert_find_weight(vl, vert->dw[i].def_nr);
    float wr = BKE_defvert_find_weight(vr, vert->dw[i].def_nr);
    vert->dw[i].weight = interpf(wr, wl, ratio);
  }
}

/**
 * Resample a stroke
 * \param gpd: Grease pencil data-block
 * \param gps: Stroke to sample
 * \param dist: Distance of one segment
 */
bool BKE_gpencil_stroke_sample(bGPdata *gpd, bGPDstroke *gps, const float dist, const bool select)
{
  bGPDspoint *pt = gps->points;
  bGPDspoint *pt1 = NULL;
  bGPDspoint *pt2 = NULL;
  LinkData *ld;
  ListBase def_nr_list = {0};

  if (gps->totpoints < 2 || dist < FLT_EPSILON) {
    return false;
  }
  /* TODO: Implement feature point preservation. */
  int count = stroke_march_count(gps, dist);

  bGPDspoint *new_pt = MEM_callocN(sizeof(bGPDspoint) * count, "gp_stroke_points_sampled");
  MDeformVert *new_dv = NULL;

  int result_totweight;

  if (gps->dvert != NULL) {
    stroke_defvert_create_nr_list(gps->dvert, gps->totpoints, &def_nr_list, &result_totweight);
    new_dv = stroke_defvert_new_count(count, result_totweight, &def_nr_list);
  }

  int next_point_index = 1;
  int i = 0;
  float pressure, strength, ratio_result;
  float vert_color[4];
  int index_from, index_to;
  float last_coord[3];

  /*  1st point is always at the start */
  pt1 = &gps->points[0];
  copy_v3_v3(last_coord, &pt1->x);
  pt2 = &new_pt[i];
  copy_v3_v3(&pt2->x, last_coord);
  new_pt[i].pressure = pt[0].pressure;
  new_pt[i].strength = pt[0].strength;
  memcpy(new_pt[i].vert_color, pt[0].vert_color, sizeof(float[4]));
  if (select) {
    new_pt[i].flag |= GP_SPOINT_SELECT;
  }
  i++;

  if (new_dv) {
    stroke_interpolate_deform_weights(gps, 0, 0, 0, &new_dv[0]);
  }

  /* The rest. */
  while ((next_point_index = stroke_march_next_point(gps,
                                                     next_point_index,
                                                     last_coord,
                                                     dist,
                                                     last_coord,
                                                     &pressure,
                                                     &strength,
                                                     vert_color,
                                                     &ratio_result,
                                                     &index_from,
                                                     &index_to)) > -1) {
    pt2 = &new_pt[i];
    copy_v3_v3(&pt2->x, last_coord);
    new_pt[i].pressure = pressure;
    new_pt[i].strength = strength;
    memcpy(new_pt[i].vert_color, vert_color, sizeof(float[4]));
    if (select) {
      new_pt[i].flag |= GP_SPOINT_SELECT;
    }

    if (new_dv) {
      stroke_interpolate_deform_weights(gps, index_from, index_to, ratio_result, &new_dv[i]);
    }

    i++;
    if (next_point_index == 0) {
      break; /* last point finished */
    }
  }

  gps->points = new_pt;
  /* Free original vertex list. */
  MEM_freeN(pt);

  if (new_dv) {
    /* Free original weight data. */
    BKE_gpencil_free_stroke_weights(gps);
    MEM_freeN(gps->dvert);
    while ((ld = BLI_pophead(&def_nr_list))) {
      MEM_freeN(ld);
    }

    gps->dvert = new_dv;
  }

  gps->totpoints = i;

  /* Calc geometry data. */
  BKE_gpencil_stroke_geometry_update(gpd, gps);

  return true;
}

/**
 * Backbone stretch similar to Freestyle.
 * \param gps: Stroke to sample
 * \param dist: Distance of one segment
 * \param tip_length: Ignore tip jittering, set zero to use default value.
 */
bool BKE_gpencil_stroke_stretch(bGPDstroke *gps, const float dist, const float tip_length)
{
  bGPDspoint *pt = gps->points, *last_pt, *second_last, *next_pt;
  float threshold = (tip_length == 0 ? 0.001f : tip_length);

  if (gps->totpoints < 2 || dist < FLT_EPSILON) {
    return false;
  }

  last_pt = &pt[gps->totpoints - 1];
  second_last = &pt[gps->totpoints - 2];
  next_pt = &pt[1];

  float len1 = 0.0f;
  float len2 = 0.0f;

  int i = 1;
  while (len1 < threshold && gps->totpoints > i) {
    next_pt = &pt[i];
    len1 = len_v3v3(&next_pt->x, &pt->x);
    i++;
  }

  i = 2;
  while (len2 < threshold && gps->totpoints >= i) {
    second_last = &pt[gps->totpoints - i];
    len2 = len_v3v3(&last_pt->x, &second_last->x);
    i++;
  }

  float extend1 = (len1 + dist) / len1;
  float extend2 = (len2 + dist) / len2;

  float result1[3], result2[3];

  interp_v3_v3v3(result1, &next_pt->x, &pt->x, extend1);
  interp_v3_v3v3(result2, &second_last->x, &last_pt->x, extend2);

  copy_v3_v3(&pt->x, result1);
  copy_v3_v3(&last_pt->x, result2);

  return true;
}

/**
 * Trim stroke to needed segments
 * \param gps: Target stroke
 * \param index_from: the index of the first point to be used in the trimmed result
 * \param index_to: the index of the last point to be used in the trimmed result
 */
bool BKE_gpencil_stroke_trim_points(bGPDstroke *gps, const int index_from, const int index_to)
{
  bGPDspoint *pt = gps->points, *new_pt;
  MDeformVert *dv, *new_dv;

  const int new_count = index_to - index_from + 1;

  if (new_count >= gps->totpoints) {
    return false;
  }

  if (new_count == 1) {
    BKE_gpencil_free_stroke_weights(gps);
    MEM_freeN(gps->points);
    gps->points = NULL;
    gps->dvert = NULL;
    gps->totpoints = 0;
    return false;
  }

  new_pt = MEM_callocN(sizeof(bGPDspoint) * new_count, "gp_stroke_points_trimmed");

  for (int i = 0; i < new_count; i++) {
    memcpy(&new_pt[i], &pt[i + index_from], sizeof(bGPDspoint));
  }

  if (gps->dvert) {
    new_dv = MEM_callocN(sizeof(MDeformVert) * new_count, "gp_stroke_dverts_trimmed");
    for (int i = 0; i < new_count; i++) {
      dv = &gps->dvert[i + index_from];
      new_dv[i].flag = dv->flag;
      new_dv[i].totweight = dv->totweight;
      new_dv[i].dw = MEM_callocN(sizeof(MDeformWeight) * dv->totweight,
                                 "gp_stroke_dverts_dw_trimmed");
      for (int j = 0; j < dv->totweight; j++) {
        new_dv[i].dw[j].weight = dv->dw[j].weight;
        new_dv[i].dw[j].def_nr = dv->dw[j].def_nr;
      }
    }
    MEM_freeN(gps->dvert);
    gps->dvert = new_dv;
  }

  MEM_freeN(gps->points);
  gps->points = new_pt;
  gps->totpoints = new_count;

  return true;
}

/**
 * Split stroke.
 * \param gpd: Grease pencil data-block
 * \param gpf: Grease pencil frame
 * \param gps: Grease pencil original stroke
 * \param before_index: Position of the point to split
 * \param remaining_gps: Secondary stroke after split.
 * \return True if the split was done
 */
bool BKE_gpencil_stroke_split(bGPdata *gpd,
                              bGPDframe *gpf,
                              bGPDstroke *gps,
                              const int before_index,
                              bGPDstroke **remaining_gps)
{
  bGPDstroke *new_gps;
  bGPDspoint *pt = gps->points, *new_pt;
  MDeformVert *dv, *new_dv;

  if (before_index >= gps->totpoints || before_index == 0) {
    return false;
  }

  const int new_count = gps->totpoints - before_index;
  const int old_count = before_index;

  /* Handle remaining segments first. */

  new_gps = BKE_gpencil_stroke_add_existing_style(
      gpf, gps, gps->mat_nr, new_count, gps->thickness);

  new_pt = new_gps->points; /* Allocated from above. */

  for (int i = 0; i < new_count; i++) {
    memcpy(&new_pt[i], &pt[i + before_index], sizeof(bGPDspoint));
  }

  if (gps->dvert) {
    new_dv = MEM_callocN(sizeof(MDeformVert) * new_count,
                         "gp_stroke_dverts_remaining(MDeformVert)");
    for (int i = 0; i < new_count; i++) {
      dv = &gps->dvert[i + before_index];
      new_dv[i].flag = dv->flag;
      new_dv[i].totweight = dv->totweight;
      new_dv[i].dw = MEM_callocN(sizeof(MDeformWeight) * dv->totweight,
                                 "gp_stroke_dverts_dw_remaining(MDeformWeight)");
      for (int j = 0; j < dv->totweight; j++) {
        new_dv[i].dw[j].weight = dv->dw[j].weight;
        new_dv[i].dw[j].def_nr = dv->dw[j].def_nr;
      }
    }
    new_gps->dvert = new_dv;
  }

  (*remaining_gps) = new_gps;

  /* Trim the original stroke into a shorter one.
   * Keep the end point. */

  BKE_gpencil_stroke_trim_points(gps, 0, old_count);
  BKE_gpencil_stroke_geometry_update(gpd, gps);
  return true;
}

/**
 * Shrink the stroke by length.
 * \param gps: Stroke to shrink
 * \param dist: delta length
 */
bool BKE_gpencil_stroke_shrink(bGPDstroke *gps, const float dist)
{
  bGPDspoint *pt = gps->points, *second_last;
  int i;

  if (gps->totpoints < 2 || dist < FLT_EPSILON) {
    return false;
  }

  second_last = &pt[gps->totpoints - 2];

  float len1, this_len1, cut_len1;
  float len2, this_len2, cut_len2;
  int index_start, index_end;

  len1 = len2 = this_len1 = this_len2 = cut_len1 = cut_len2 = 0.0f;

  i = 1;
  while (len1 < dist && gps->totpoints > i - 1) {
    this_len1 = len_v3v3(&pt[i].x, &pt[i + 1].x);
    len1 += this_len1;
    cut_len1 = len1 - dist;
    i++;
  }
  index_start = i - 2;

  i = 2;
  while (len2 < dist && gps->totpoints >= i) {
    second_last = &pt[gps->totpoints - i];
    this_len2 = len_v3v3(&second_last[1].x, &second_last->x);
    len2 += this_len2;
    cut_len2 = len2 - dist;
    i++;
  }
  index_end = gps->totpoints - i + 2;

  if (len1 < dist || len2 < dist || index_end <= index_start) {
    index_start = index_end = 0; /* empty stroke */
  }

  if ((index_end == index_start + 1) && (cut_len1 + cut_len2 > 1.0f)) {
    index_start = index_end = 0; /* no length left to cut */
  }

  BKE_gpencil_stroke_trim_points(gps, index_start, index_end);

  if (gps->totpoints == 0) {
    return false;
  }

  pt = gps->points;

  float cut1 = cut_len1 / this_len1;
  float cut2 = cut_len2 / this_len2;

  float result1[3], result2[3];

  interp_v3_v3v3(result1, &pt[1].x, &pt[0].x, cut1);
  interp_v3_v3v3(result2, &pt[gps->totpoints - 2].x, &pt[gps->totpoints - 1].x, cut2);

  copy_v3_v3(&pt[0].x, result1);
  copy_v3_v3(&pt[gps->totpoints - 1].x, result2);

  return true;
}

/**
 * Apply smooth position to stroke point.
 * \param gps: Stroke to smooth
 * \param i: Point index
 * \param inf: Amount of smoothing to apply
 */
bool BKE_gpencil_stroke_smooth(bGPDstroke *gps, int i, float inf)
{
  bGPDspoint *pt = &gps->points[i];
  float sco[3] = {0.0f};

  /* Do nothing if not enough points to smooth out */
  if (gps->totpoints <= 2) {
    return false;
  }

  /* Only affect endpoints by a fraction of the normal strength,
   * to prevent the stroke from shrinking too much
   */
  if (ELEM(i, 0, gps->totpoints - 1)) {
    inf *= 0.1f;
  }

  /* Compute smoothed coordinate by taking the ones nearby */
  /* XXX: This is potentially slow,
   *      and suffers from accumulation error as earlier points are handled before later ones. */
  {
    /* XXX: this is hardcoded to look at 2 points on either side of the current one
     * (i.e. 5 items total). */
    const int steps = 2;
    const float average_fac = 1.0f / (float)(steps * 2 + 1);
    int step;

    /* add the point itself */
    madd_v3_v3fl(sco, &pt->x, average_fac);

    /* n-steps before/after current point */
    /* XXX: review how the endpoints are treated by this algorithm. */
    /* XXX: falloff measures should also introduce some weighting variations,
     *      so that further-out points get less weight. */
    for (step = 1; step <= steps; step++) {
      bGPDspoint *pt1, *pt2;
      int before = i - step;
      int after = i + step;

      CLAMP_MIN(before, 0);
      CLAMP_MAX(after, gps->totpoints - 1);

      pt1 = &gps->points[before];
      pt2 = &gps->points[after];

      /* add both these points to the average-sum (s += p[i]/n) */
      madd_v3_v3fl(sco, &pt1->x, average_fac);
      madd_v3_v3fl(sco, &pt2->x, average_fac);
    }
  }

  /* Based on influence factor, blend between original and optimal smoothed coordinate */
  interp_v3_v3v3(&pt->x, &pt->x, sco, inf);

  return true;
}

/**
 * Apply smooth strength to stroke point.
 * \param gps: Stroke to smooth
 * \param point_index: Point index
 * \param influence: Amount of smoothing to apply
 */
bool BKE_gpencil_stroke_smooth_strength(bGPDstroke *gps, int point_index, float influence)
{
  bGPDspoint *ptb = &gps->points[point_index];

  /* Do nothing if not enough points */
  if ((gps->totpoints <= 2) || (point_index < 1)) {
    return false;
  }
  /* Only affect endpoints by a fraction of the normal influence */
  float inf = influence;
  if (ELEM(point_index, 0, gps->totpoints - 1)) {
    inf *= 0.01f;
  }
  /* Limit max influence to reduce pop effect. */
  CLAMP_MAX(inf, 0.98f);

  float total = 0.0f;
  float max_strength = 0.0f;
  const int steps = 4;
  const float average_fac = 1.0f / (float)(steps * 2 + 1);
  int step;

  /* add the point itself */
  total += ptb->strength * average_fac;
  max_strength = ptb->strength;

  /* n-steps before/after current point */
  for (step = 1; step <= steps; step++) {
    bGPDspoint *pt1, *pt2;
    int before = point_index - step;
    int after = point_index + step;

    CLAMP_MIN(before, 0);
    CLAMP_MAX(after, gps->totpoints - 1);

    pt1 = &gps->points[before];
    pt2 = &gps->points[after];

    /* add both these points to the average-sum (s += p[i]/n) */
    total += pt1->strength * average_fac;
    total += pt2->strength * average_fac;
    /* Save max value. */
    if (max_strength < pt1->strength) {
      max_strength = pt1->strength;
    }
    if (max_strength < pt2->strength) {
      max_strength = pt2->strength;
    }
  }

  /* Based on influence factor, blend between original and optimal smoothed value. */
  ptb->strength = interpf(ptb->strength, total, inf);
  /* Clamp to maximum stroke strength to avoid weird results. */
  CLAMP_MAX(ptb->strength, max_strength);

  return true;
}

/**
 * Apply smooth for thickness to stroke point (use pressure).
 * \param gps: Stroke to smooth
 * \param point_index: Point index
 * \param influence: Amount of smoothing to apply
 */
bool BKE_gpencil_stroke_smooth_thickness(bGPDstroke *gps, int point_index, float influence)
{
  bGPDspoint *ptb = &gps->points[point_index];

  /* Do nothing if not enough points */
  if ((gps->totpoints <= 2) || (point_index < 1)) {
    return false;
  }
  /* Only affect endpoints by a fraction of the normal influence */
  float inf = influence;
  if (ELEM(point_index, 0, gps->totpoints - 1)) {
    inf *= 0.01f;
  }
  /* Limit max influence to reduce pop effect. */
  CLAMP_MAX(inf, 0.98f);

  float total = 0.0f;
  float max_pressure = 0.0f;
  const int steps = 4;
  const float average_fac = 1.0f / (float)(steps * 2 + 1);
  int step;

  /* add the point itself */
  total += ptb->pressure * average_fac;
  max_pressure = ptb->pressure;

  /* n-steps before/after current point */
  for (step = 1; step <= steps; step++) {
    bGPDspoint *pt1, *pt2;
    int before = point_index - step;
    int after = point_index + step;

    CLAMP_MIN(before, 0);
    CLAMP_MAX(after, gps->totpoints - 1);

    pt1 = &gps->points[before];
    pt2 = &gps->points[after];

    /* add both these points to the average-sum (s += p[i]/n) */
    total += pt1->pressure * average_fac;
    total += pt2->pressure * average_fac;
    /* Save max value. */
    if (max_pressure < pt1->pressure) {
      max_pressure = pt1->pressure;
    }
    if (max_pressure < pt2->pressure) {
      max_pressure = pt2->pressure;
    }
  }

  /* Based on influence factor, blend between original and optimal smoothed value. */
  ptb->pressure = interpf(ptb->pressure, total, inf);
  /* Clamp to maximum stroke thickness to avoid weird results. */
  CLAMP_MAX(ptb->pressure, max_pressure);
  return true;
}

/**
 * Apply smooth for UV rotation to stroke point (use pressure).
 * \param gps: Stroke to smooth
 * \param point_index: Point index
 * \param influence: Amount of smoothing to apply
 */
bool BKE_gpencil_stroke_smooth_uv(bGPDstroke *gps, int point_index, float influence)
{
  bGPDspoint *ptb = &gps->points[point_index];

  /* Do nothing if not enough points */
  if (gps->totpoints <= 2) {
    return false;
  }

  /* Compute theoretical optimal value */
  bGPDspoint *pta, *ptc;
  int before = point_index - 1;
  int after = point_index + 1;

  CLAMP_MIN(before, 0);
  CLAMP_MAX(after, gps->totpoints - 1);

  pta = &gps->points[before];
  ptc = &gps->points[after];

  /* the optimal value is the corresponding to the interpolation of the pressure
   * at the distance of point b
   */
  float fac = line_point_factor_v3(&ptb->x, &pta->x, &ptc->x);
  /* sometimes the factor can be wrong due stroke geometry, so use middle point */
  if ((fac < 0.0f) || (fac > 1.0f)) {
    fac = 0.5f;
  }
  float optimal = interpf(ptc->uv_rot, pta->uv_rot, fac);

  /* Based on influence factor, blend between original and optimal */
  ptb->uv_rot = interpf(optimal, ptb->uv_rot, influence);
  CLAMP(ptb->uv_rot, -M_PI_2, M_PI_2);

  return true;
}

/**
 * Get points of stroke always flat to view not affected
 * by camera view or view position.
 * \param points: Array of grease pencil points (3D)
 * \param totpoints: Total of points
 * \param points2d: Result array of 2D points
 * \param r_direction: Return Concave (-1), Convex (1), or Auto-detect (0)
 */
void BKE_gpencil_stroke_2d_flat(const bGPDspoint *points,
                                int totpoints,
                                float (*points2d)[2],
                                int *r_direction)
{
  BLI_assert(totpoints >= 2);

  const bGPDspoint *pt0 = &points[0];
  const bGPDspoint *pt1 = &points[1];
  const bGPDspoint *pt3 = &points[(int)(totpoints * 0.75)];

  float locx[3];
  float locy[3];
  float loc3[3];
  float normal[3];

  /* local X axis (p0 -> p1) */
  sub_v3_v3v3(locx, &pt1->x, &pt0->x);

  /* point vector at 3/4 */
  float v3[3];
  if (totpoints == 2) {
    mul_v3_v3fl(v3, &pt3->x, 0.001f);
  }
  else {
    copy_v3_v3(v3, &pt3->x);
  }

  sub_v3_v3v3(loc3, v3, &pt0->x);

  /* vector orthogonal to polygon plane */
  cross_v3_v3v3(normal, locx, loc3);

  /* local Y axis (cross to normal/x axis) */
  cross_v3_v3v3(locy, normal, locx);

  /* Normalize vectors */
  normalize_v3(locx);
  normalize_v3(locy);

  /* Get all points in local space */
  for (int i = 0; i < totpoints; i++) {
    const bGPDspoint *pt = &points[i];
    float loc[3];

    /* Get local space using first point as origin */
    sub_v3_v3v3(loc, &pt->x, &pt0->x);

    points2d[i][0] = dot_v3v3(loc, locx);
    points2d[i][1] = dot_v3v3(loc, locy);
  }

  /* Concave (-1), Convex (1), or Auto-detect (0)? */
  *r_direction = (int)locy[2];
}

/**
 * Get points of stroke always flat to view not affected by camera view or view position
 * using another stroke as reference.
 * \param ref_points: Array of reference points (3D)
 * \param ref_totpoints: Total reference points
 * \param points: Array of points to flat (3D)
 * \param totpoints: Total points
 * \param points2d: Result array of 2D points
 * \param scale: Scale factor
 * \param r_direction: Return Concave (-1), Convex (1), or Auto-detect (0)
 */
void BKE_gpencil_stroke_2d_flat_ref(const bGPDspoint *ref_points,
                                    int ref_totpoints,
                                    const bGPDspoint *points,
                                    int totpoints,
                                    float (*points2d)[2],
                                    const float scale,
                                    int *r_direction)
{
  BLI_assert(totpoints >= 2);

  const bGPDspoint *pt0 = &ref_points[0];
  const bGPDspoint *pt1 = &ref_points[1];
  const bGPDspoint *pt3 = &ref_points[(int)(ref_totpoints * 0.75)];

  float locx[3];
  float locy[3];
  float loc3[3];
  float normal[3];

  /* local X axis (p0 -> p1) */
  sub_v3_v3v3(locx, &pt1->x, &pt0->x);

  /* point vector at 3/4 */
  float v3[3];
  if (totpoints == 2) {
    mul_v3_v3fl(v3, &pt3->x, 0.001f);
  }
  else {
    copy_v3_v3(v3, &pt3->x);
  }

  sub_v3_v3v3(loc3, v3, &pt0->x);

  /* vector orthogonal to polygon plane */
  cross_v3_v3v3(normal, locx, loc3);

  /* local Y axis (cross to normal/x axis) */
  cross_v3_v3v3(locy, normal, locx);

  /* Normalize vectors */
  normalize_v3(locx);
  normalize_v3(locy);

  /* Get all points in local space */
  for (int i = 0; i < totpoints; i++) {
    const bGPDspoint *pt = &points[i];
    float loc[3];
    float v1[3];
    float vn[3] = {0.0f, 0.0f, 0.0f};

    /* apply scale to extremes of the stroke to get better collision detection
     * the scale is divided to get more control in the UI parameter
     */
    /* first point */
    if (i == 0) {
      const bGPDspoint *pt_next = &points[i + 1];
      sub_v3_v3v3(vn, &pt->x, &pt_next->x);
      normalize_v3(vn);
      mul_v3_fl(vn, scale / 10.0f);
      add_v3_v3v3(v1, &pt->x, vn);
    }
    /* last point */
    else if (i == totpoints - 1) {
      const bGPDspoint *pt_prev = &points[i - 1];
      sub_v3_v3v3(vn, &pt->x, &pt_prev->x);
      normalize_v3(vn);
      mul_v3_fl(vn, scale / 10.0f);
      add_v3_v3v3(v1, &pt->x, vn);
    }
    else {
      copy_v3_v3(v1, &pt->x);
    }

    /* Get local space using first point as origin (ref stroke) */
    sub_v3_v3v3(loc, v1, &pt0->x);

    points2d[i][0] = dot_v3v3(loc, locx);
    points2d[i][1] = dot_v3v3(loc, locy);
  }

  /* Concave (-1), Convex (1), or Auto-detect (0)? */
  *r_direction = (int)locy[2];
}

/* Calc texture coordinates using flat projected points. */
static void gpencil_calc_stroke_fill_uv(const float (*points2d)[2],
                                        bGPDstroke *gps,
                                        const float minv[2],
                                        const float maxv[2],
                                        float (*r_uv)[2])
{
  const float s = sin(gps->uv_rotation);
  const float c = cos(gps->uv_rotation);

  /* Calc center for rotation. */
  float center[2] = {0.5f, 0.5f};
  float d[2];
  d[0] = maxv[0] - minv[0];
  d[1] = maxv[1] - minv[1];
  for (int i = 0; i < gps->totpoints; i++) {
    r_uv[i][0] = (points2d[i][0] - minv[0]) / d[0];
    r_uv[i][1] = (points2d[i][1] - minv[1]) / d[1];

    /* Apply translation. */
    add_v2_v2(r_uv[i], gps->uv_translation);

    /* Apply Rotation. */
    r_uv[i][0] -= center[0];
    r_uv[i][1] -= center[1];

    float x = r_uv[i][0] * c - r_uv[i][1] * s;
    float y = r_uv[i][0] * s + r_uv[i][1] * c;

    r_uv[i][0] = x + center[0];
    r_uv[i][1] = y + center[1];

    /* Apply scale. */
    if (gps->uv_scale != 0.0f) {
      mul_v2_fl(r_uv[i], 1.0f / gps->uv_scale);
    }
  }
}

/**
 * Triangulate stroke to generate data for filling areas.
 * \param gps: Grease pencil stroke
 */
void BKE_gpencil_stroke_fill_triangulate(bGPDstroke *gps)
{
  BLI_assert(gps->totpoints >= 3);

  /* allocate memory for temporary areas */
  gps->tot_triangles = gps->totpoints - 2;
  uint(*tmp_triangles)[3] = MEM_mallocN(sizeof(*tmp_triangles) * gps->tot_triangles,
                                        "GP Stroke temp triangulation");
  float(*points2d)[2] = MEM_mallocN(sizeof(*points2d) * gps->totpoints,
                                    "GP Stroke temp 2d points");
  float(*uv)[2] = MEM_mallocN(sizeof(*uv) * gps->totpoints, "GP Stroke temp 2d uv data");

  int direction = 0;

  /* convert to 2d and triangulate */
  BKE_gpencil_stroke_2d_flat(gps->points, gps->totpoints, points2d, &direction);
  BLI_polyfill_calc(points2d, (uint)gps->totpoints, direction, tmp_triangles);

  /* calc texture coordinates automatically */
  float minv[2];
  float maxv[2];
  /* first needs bounding box data */
  ARRAY_SET_ITEMS(minv, -1.0f, -1.0f);
  ARRAY_SET_ITEMS(maxv, 1.0f, 1.0f);

  /* calc uv data */
  gpencil_calc_stroke_fill_uv(points2d, gps, minv, maxv, uv);

  /* Save triangulation data. */
  if (gps->tot_triangles > 0) {
    MEM_SAFE_FREE(gps->triangles);
    gps->triangles = MEM_callocN(sizeof(*gps->triangles) * gps->tot_triangles,
                                 "GP Stroke triangulation");

    for (int i = 0; i < gps->tot_triangles; i++) {
      memcpy(gps->triangles[i].verts, tmp_triangles[i], sizeof(uint[3]));
    }

    /* Copy UVs to bGPDspoint. */
    for (int i = 0; i < gps->totpoints; i++) {
      copy_v2_v2(gps->points[i].uv_fill, uv[i]);
    }
  }
  else {
    /* No triangles needed - Free anything allocated previously */
    if (gps->triangles) {
      MEM_freeN(gps->triangles);
    }

    gps->triangles = NULL;
  }

  /* clear memory */
  MEM_SAFE_FREE(tmp_triangles);
  MEM_SAFE_FREE(points2d);
  MEM_SAFE_FREE(uv);
}

/**
 * Update Stroke UV data.
 * \param gps: Grease pencil stroke
 */
void BKE_gpencil_stroke_uv_update(bGPDstroke *gps)
{
  if (gps == NULL || gps->totpoints == 0) {
    return;
  }

  bGPDspoint *pt = gps->points;
  float totlen = 0.0f;
  pt[0].uv_fac = totlen;
  for (int i = 1; i < gps->totpoints; i++) {
    totlen += len_v3v3(&pt[i - 1].x, &pt[i].x);
    pt[i].uv_fac = totlen;
  }
}

/**
 * Recalc all internal geometry data for the stroke
 * \param gpd: Grease pencil data-block
 * \param gps: Grease pencil stroke
 */
void BKE_gpencil_stroke_geometry_update(bGPdata *gpd, bGPDstroke *gps)
{
  if (gps == NULL) {
    return;
  }

  if (gps->editcurve != NULL) {
    if (GPENCIL_CURVE_EDIT_SESSIONS_ON(gpd)) {
      /* curve geometry was updated: stroke needs recalculation */
      if (gps->flag & GP_STROKE_NEEDS_CURVE_UPDATE) {
        bool is_adaptive = gpd->flag & GP_DATA_CURVE_ADAPTIVE_RESOLUTION;
        BKE_gpencil_stroke_update_geometry_from_editcurve(
            gps, gpd->curve_edit_resolution, is_adaptive);
        gps->flag &= ~GP_STROKE_NEEDS_CURVE_UPDATE;
      }
    }
    else {
      /* stroke geometry was updated: editcurve needs recalculation */
      gps->editcurve->flag |= GP_CURVE_NEEDS_STROKE_UPDATE;
    }
  }

  if (gps->totpoints > 2) {
    BKE_gpencil_stroke_fill_triangulate(gps);
  }
  else {
    gps->tot_triangles = 0;
    MEM_SAFE_FREE(gps->triangles);
  }

  /* calc uv data along the stroke */
  BKE_gpencil_stroke_uv_update(gps);

  /* Calc stroke bounding box. */
  BKE_gpencil_stroke_boundingbox_calc(gps);
}

/**
 * Calculate grease pencil stroke length.
 * \param gps: Grease pencil stroke
 * \param use_3d: Set to true to use 3D points
 * \return Length of the stroke
 */
float BKE_gpencil_stroke_length(const bGPDstroke *gps, bool use_3d)
{
  if (!gps->points || gps->totpoints < 2) {
    return 0.0f;
  }
  float *last_pt = &gps->points[0].x;
  float total_length = 0.0f;
  for (int i = 1; i < gps->totpoints; i++) {
    bGPDspoint *pt = &gps->points[i];
    if (use_3d) {
      total_length += len_v3v3(&pt->x, last_pt);
    }
    else {
      total_length += len_v2v2(&pt->x, last_pt);
    }
    last_pt = &pt->x;
  }
  return total_length;
}

/** Calculate grease pencil stroke length between points. */
float BKE_gpencil_stroke_segment_length(const struct bGPDstroke *gps,
                                        const int start_index,
                                        const int end_index,
                                        bool use_3d)
{
  if (!gps->points || gps->totpoints < 2 || end_index <= start_index) {
    return 0.0f;
  }

  int index = MAX2(start_index, 0) + 1;
  int last_index = MIN2(end_index, gps->totpoints - 1) + 1;

  float *last_pt = &gps->points[index - 1].x;
  float total_length = 0.0f;
  for (int i = index; i < last_index; i++) {
    bGPDspoint *pt = &gps->points[i];
    if (use_3d) {
      total_length += len_v3v3(&pt->x, last_pt);
    }
    else {
      total_length += len_v2v2(&pt->x, last_pt);
    }
    last_pt = &pt->x;
  }
  return total_length;
}

/**
 * Trim stroke to the first intersection or loop.
 * \param gps: Stroke data
 */
bool BKE_gpencil_stroke_trim(bGPdata *gpd, bGPDstroke *gps)
{
  if (gps->totpoints < 4) {
    return false;
  }
  bool intersect = false;
  int start = 0;
  int end = 0;
  float point[3];
  /* loop segments from start until we have an intersection */
  for (int i = 0; i < gps->totpoints - 2; i++) {
    start = i;
    bGPDspoint *a = &gps->points[start];
    bGPDspoint *b = &gps->points[start + 1];
    for (int j = start + 2; j < gps->totpoints - 1; j++) {
      end = j + 1;
      bGPDspoint *c = &gps->points[j];
      bGPDspoint *d = &gps->points[end];
      float pointb[3];
      /* get intersection */
      if (isect_line_line_v3(&a->x, &b->x, &c->x, &d->x, point, pointb)) {
        if (len_v3(point) > 0.0f) {
          float closest[3];
          /* check intersection is on both lines */
          float lambda = closest_to_line_v3(closest, point, &a->x, &b->x);
          if ((lambda <= 0.0f) || (lambda >= 1.0f)) {
            continue;
          }
          lambda = closest_to_line_v3(closest, point, &c->x, &d->x);
          if ((lambda <= 0.0f) || (lambda >= 1.0f)) {
            continue;
          }

          intersect = true;
          break;
        }
      }
    }
    if (intersect) {
      break;
    }
  }

  /* trim unwanted points */
  if (intersect) {

    /* save points */
    bGPDspoint *old_points = MEM_dupallocN(gps->points);
    MDeformVert *old_dvert = NULL;
    MDeformVert *dvert_src = NULL;

    if (gps->dvert != NULL) {
      old_dvert = MEM_dupallocN(gps->dvert);
    }

    /* resize gps */
    int newtot = end - start + 1;

    gps->points = MEM_recallocN(gps->points, sizeof(*gps->points) * newtot);
    if (gps->dvert != NULL) {
      gps->dvert = MEM_recallocN(gps->dvert, sizeof(*gps->dvert) * newtot);
    }

    for (int i = 0; i < newtot; i++) {
      int idx = start + i;
      bGPDspoint *pt_src = &old_points[idx];
      bGPDspoint *pt_new = &gps->points[i];
      memcpy(pt_new, pt_src, sizeof(bGPDspoint));
      if (gps->dvert != NULL) {
        dvert_src = &old_dvert[idx];
        MDeformVert *dvert = &gps->dvert[i];
        memcpy(dvert, dvert_src, sizeof(MDeformVert));
        if (dvert_src->dw) {
          memcpy(dvert->dw, dvert_src->dw, sizeof(MDeformWeight));
        }
      }
      if (ELEM(idx, start, end)) {
        copy_v3_v3(&pt_new->x, point);
      }
    }

    gps->totpoints = newtot;

    MEM_SAFE_FREE(old_points);
    MEM_SAFE_FREE(old_dvert);
  }

  BKE_gpencil_stroke_geometry_update(gpd, gps);

  return intersect;
}

/**
 * Close grease pencil stroke.
 * \param gps: Stroke to close
 */
bool BKE_gpencil_stroke_close(bGPDstroke *gps)
{
  bGPDspoint *pt1 = NULL;
  bGPDspoint *pt2 = NULL;

  /* Only can close a stroke with 3 points or more. */
  if (gps->totpoints < 3) {
    return false;
  }

  /* Calc average distance between points to get same level of sampling. */
  float dist_tot = 0.0f;
  for (int i = 0; i < gps->totpoints - 1; i++) {
    pt1 = &gps->points[i];
    pt2 = &gps->points[i + 1];
    dist_tot += len_v3v3(&pt1->x, &pt2->x);
  }
  /* Calc the average distance. */
  float dist_avg = dist_tot / (gps->totpoints - 1);

  /* Calc distance between last and first point. */
  pt1 = &gps->points[gps->totpoints - 1];
  pt2 = &gps->points[0];
  float dist_close = len_v3v3(&pt1->x, &pt2->x);

  /* if the distance to close is very small, don't need add points and just enable cyclic. */
  if (dist_close <= dist_avg) {
    gps->flag |= GP_STROKE_CYCLIC;
    return true;
  }

  /* Calc number of points required using the average distance. */
  int tot_newpoints = MAX2(dist_close / dist_avg, 1);

  /* Resize stroke array. */
  int old_tot = gps->totpoints;
  gps->totpoints += tot_newpoints;
  gps->points = MEM_recallocN(gps->points, sizeof(*gps->points) * gps->totpoints);
  if (gps->dvert != NULL) {
    gps->dvert = MEM_recallocN(gps->dvert, sizeof(*gps->dvert) * gps->totpoints);
  }

  /* Generate new points */
  pt1 = &gps->points[old_tot - 1];
  pt2 = &gps->points[0];
  bGPDspoint *pt = &gps->points[old_tot];
  for (int i = 1; i < tot_newpoints + 1; i++, pt++) {
    float step = (tot_newpoints > 1) ? ((float)i / (float)tot_newpoints) : 0.99f;
    /* Clamp last point to be near, but not on top of first point. */
    if ((tot_newpoints > 1) && (i == tot_newpoints)) {
      step *= 0.99f;
    }

    /* Average point. */
    interp_v3_v3v3(&pt->x, &pt1->x, &pt2->x, step);
    pt->pressure = interpf(pt2->pressure, pt1->pressure, step);
    pt->strength = interpf(pt2->strength, pt1->strength, step);
    pt->flag = 0;
    interp_v4_v4v4(pt->vert_color, pt1->vert_color, pt2->vert_color, step);

    /* Set weights. */
    if (gps->dvert != NULL) {
      MDeformVert *dvert1 = &gps->dvert[old_tot - 1];
      MDeformWeight *dw1 = BKE_defvert_ensure_index(dvert1, 0);
      float weight_1 = dw1 ? dw1->weight : 0.0f;

      MDeformVert *dvert2 = &gps->dvert[0];
      MDeformWeight *dw2 = BKE_defvert_ensure_index(dvert2, 0);
      float weight_2 = dw2 ? dw2->weight : 0.0f;

      MDeformVert *dvert_final = &gps->dvert[old_tot + i - 1];
      dvert_final->totweight = 0;
      MDeformWeight *dw = BKE_defvert_ensure_index(dvert_final, 0);
      if (dvert_final->dw) {
        dw->weight = interpf(weight_2, weight_1, step);
      }
    }
  }

  /* Enable cyclic flag. */
  gps->flag |= GP_STROKE_CYCLIC;

  return true;
}

/**
 * Dissolve points in stroke.
 * \param gpd: Grease pencil data-block
 * \param gpf: Grease pencil frame
 * \param gps: Grease pencil stroke
 * \param tag: Type of tag for point
 */
void BKE_gpencil_dissolve_points(bGPdata *gpd, bGPDframe *gpf, bGPDstroke *gps, const short tag)
{
  bGPDspoint *pt;
  MDeformVert *dvert = NULL;
  int i;

  int tot = gps->totpoints; /* number of points in new buffer */
  /* first pass: count points to remove */
  /* Count how many points are selected (i.e. how many to remove) */
  for (i = 0, pt = gps->points; i < gps->totpoints; i++, pt++) {
    if (pt->flag & tag) {
      /* selected point - one of the points to remove */
      tot--;
    }
  }

  /* if no points are left, we simply delete the entire stroke */
  if (tot <= 0) {
    /* remove the entire stroke */
    if (gps->points) {
      MEM_freeN(gps->points);
    }
    if (gps->dvert) {
      BKE_gpencil_free_stroke_weights(gps);
      MEM_freeN(gps->dvert);
    }
    if (gps->triangles) {
      MEM_freeN(gps->triangles);
    }
    BLI_freelinkN(&gpf->strokes, gps);
  }
  else {
    /* just copy all points to keep into a smaller buffer */
    bGPDspoint *new_points = MEM_callocN(sizeof(bGPDspoint) * tot, "new gp stroke points copy");
    bGPDspoint *npt = new_points;

    MDeformVert *new_dvert = NULL;
    MDeformVert *ndvert = NULL;

    if (gps->dvert != NULL) {
      new_dvert = MEM_callocN(sizeof(MDeformVert) * tot, "new gp stroke weights copy");
      ndvert = new_dvert;
    }

    (gps->dvert != NULL) ? dvert = gps->dvert : NULL;
    for (i = 0, pt = gps->points; i < gps->totpoints; i++, pt++) {
      if ((pt->flag & tag) == 0) {
        *npt = *pt;
        npt++;

        if (gps->dvert != NULL) {
          *ndvert = *dvert;
          ndvert->dw = MEM_dupallocN(dvert->dw);
          ndvert++;
        }
      }
      if (gps->dvert != NULL) {
        dvert++;
      }
    }

    /* free the old buffer */
    if (gps->points) {
      MEM_freeN(gps->points);
    }
    if (gps->dvert) {
      BKE_gpencil_free_stroke_weights(gps);
      MEM_freeN(gps->dvert);
    }

    /* save the new buffer */
    gps->points = new_points;
    gps->dvert = new_dvert;
    gps->totpoints = tot;

    /* triangles cache needs to be recalculated */
    BKE_gpencil_stroke_geometry_update(gpd, gps);
  }
}

/**
 * Calculate stroke normals.
 * \param gps: Grease pencil stroke
 * \param r_normal: Return Normal vector normalized
 */
void BKE_gpencil_stroke_normal(const bGPDstroke *gps, float r_normal[3])
{
  if (gps->totpoints < 3) {
    zero_v3(r_normal);
    return;
  }

  bGPDspoint *points = gps->points;
  int totpoints = gps->totpoints;

  const bGPDspoint *pt0 = &points[0];
  const bGPDspoint *pt1 = &points[1];
  const bGPDspoint *pt3 = &points[(int)(totpoints * 0.75)];

  float vec1[3];
  float vec2[3];

  /* initial vector (p0 -> p1) */
  sub_v3_v3v3(vec1, &pt1->x, &pt0->x);

  /* point vector at 3/4 */
  sub_v3_v3v3(vec2, &pt3->x, &pt0->x);

  /* vector orthogonal to polygon plane */
  cross_v3_v3v3(r_normal, vec1, vec2);

  /* Normalize vector */
  normalize_v3(r_normal);
}

/* Stroke Simplify ------------------------------------- */

/** Reduce a series of points to a simplified version, but
 * maintains the general shape of the series
 *
 * Ramer - Douglas - Peucker algorithm
 * by http ://en.wikipedia.org/wiki/Ramer-Douglas-Peucker_algorithm
 * \param gpd: Grease pencil data-block
 * \param gps: Grease pencil stroke
 * \param epsilon: Epsilon value to define precision of the algorithm
 */
void BKE_gpencil_stroke_simplify_adaptive(bGPdata *gpd, bGPDstroke *gps, float epsilon)
{
  bGPDspoint *old_points = MEM_dupallocN(gps->points);
  int totpoints = gps->totpoints;
  char *marked = NULL;
  char work;

  int start = 0;
  int end = gps->totpoints - 1;

  marked = MEM_callocN(totpoints, "GP marked array");
  marked[start] = 1;
  marked[end] = 1;

  work = 1;
  int totmarked = 0;
  /* while still reducing */
  while (work) {
    int ls, le;
    work = 0;

    ls = start;
    le = start + 1;

    /* while not over interval */
    while (ls < end) {
      int max_i = 0;
      /* divided to get more control */
      float max_dist = epsilon / 10.0f;

      /* find the next marked point */
      while (marked[le] == 0) {
        le++;
      }

      for (int i = ls + 1; i < le; i++) {
        float point_on_line[3];
        float dist;

        closest_to_line_segment_v3(
            point_on_line, &old_points[i].x, &old_points[ls].x, &old_points[le].x);

        dist = len_v3v3(point_on_line, &old_points[i].x);

        if (dist > max_dist) {
          max_dist = dist;
          max_i = i;
        }
      }

      if (max_i != 0) {
        work = 1;
        marked[max_i] = 1;
        totmarked++;
      }

      ls = le;
      le = ls + 1;
    }
  }

  /* adding points marked */
  MDeformVert *old_dvert = NULL;
  MDeformVert *dvert_src = NULL;

  if (gps->dvert != NULL) {
    old_dvert = MEM_dupallocN(gps->dvert);
  }
  /* resize gps */
  int j = 0;
  for (int i = 0; i < totpoints; i++) {
    bGPDspoint *pt_src = &old_points[i];
    bGPDspoint *pt = &gps->points[j];

    if ((marked[i]) || (i == 0) || (i == totpoints - 1)) {
      memcpy(pt, pt_src, sizeof(bGPDspoint));
      if (gps->dvert != NULL) {
        dvert_src = &old_dvert[i];
        MDeformVert *dvert = &gps->dvert[j];
        memcpy(dvert, dvert_src, sizeof(MDeformVert));
        if (dvert_src->dw) {
          memcpy(dvert->dw, dvert_src->dw, sizeof(MDeformWeight));
        }
      }
      j++;
    }
    else {
      if (gps->dvert != NULL) {
        dvert_src = &old_dvert[i];
        BKE_gpencil_free_point_weights(dvert_src);
      }
    }
  }

  gps->totpoints = j;

  /* Calc geometry data. */
  BKE_gpencil_stroke_geometry_update(gpd, gps);

  MEM_SAFE_FREE(old_points);
  MEM_SAFE_FREE(old_dvert);
  MEM_SAFE_FREE(marked);
}

/**
 * Simplify alternate vertex of stroke except extremes.
 * \param gpd: Grease pencil data-block
 * \param gps: Grease pencil stroke
 */
void BKE_gpencil_stroke_simplify_fixed(bGPdata *gpd, bGPDstroke *gps)
{
  if (gps->totpoints < 5) {
    return;
  }

  /* save points */
  bGPDspoint *old_points = MEM_dupallocN(gps->points);
  MDeformVert *old_dvert = NULL;
  MDeformVert *dvert_src = NULL;

  if (gps->dvert != NULL) {
    old_dvert = MEM_dupallocN(gps->dvert);
  }

  /* resize gps */
  int newtot = (gps->totpoints - 2) / 2;
  if (((gps->totpoints - 2) % 2) > 0) {
    newtot++;
  }
  newtot += 2;

  gps->points = MEM_recallocN(gps->points, sizeof(*gps->points) * newtot);
  if (gps->dvert != NULL) {
    gps->dvert = MEM_recallocN(gps->dvert, sizeof(*gps->dvert) * newtot);
  }

  int j = 0;
  for (int i = 0; i < gps->totpoints; i++) {
    bGPDspoint *pt_src = &old_points[i];
    bGPDspoint *pt = &gps->points[j];

    if ((i == 0) || (i == gps->totpoints - 1) || ((i % 2) > 0.0)) {
      memcpy(pt, pt_src, sizeof(bGPDspoint));
      if (gps->dvert != NULL) {
        dvert_src = &old_dvert[i];
        MDeformVert *dvert = &gps->dvert[j];
        memcpy(dvert, dvert_src, sizeof(MDeformVert));
        if (dvert_src->dw) {
          memcpy(dvert->dw, dvert_src->dw, sizeof(MDeformWeight));
        }
      }
      j++;
    }
    else {
      if (gps->dvert != NULL) {
        dvert_src = &old_dvert[i];
        BKE_gpencil_free_point_weights(dvert_src);
      }
    }
  }

  gps->totpoints = j;
  /* Calc geometry data. */
  BKE_gpencil_stroke_geometry_update(gpd, gps);

  MEM_SAFE_FREE(old_points);
  MEM_SAFE_FREE(old_dvert);
}

/**
 * Subdivide a stroke
 * \param gpd: Grease pencil data-block
 * \param gps: Stroke
 * \param level: Level of subdivision
 * \param type: Type of subdivision
 */
void BKE_gpencil_stroke_subdivide(bGPdata *gpd, bGPDstroke *gps, int level, int type)
{
  bGPDspoint *temp_points;
  MDeformVert *temp_dverts = NULL;
  MDeformVert *dvert = NULL;
  MDeformVert *dvert_final = NULL;
  MDeformVert *dvert_next = NULL;
  int totnewpoints, oldtotpoints;
  int i2;

  for (int s = 0; s < level; s++) {
    totnewpoints = gps->totpoints - 1;
    /* duplicate points in a temp area */
    temp_points = MEM_dupallocN(gps->points);
    oldtotpoints = gps->totpoints;

    /* resize the points arrays */
    gps->totpoints += totnewpoints;
    gps->points = MEM_recallocN(gps->points, sizeof(*gps->points) * gps->totpoints);
    if (gps->dvert != NULL) {
      temp_dverts = MEM_dupallocN(gps->dvert);
      gps->dvert = MEM_recallocN(gps->dvert, sizeof(*gps->dvert) * gps->totpoints);
    }

    /* move points from last to first to new place */
    i2 = gps->totpoints - 1;
    for (int i = oldtotpoints - 1; i > 0; i--) {
      bGPDspoint *pt = &temp_points[i];
      bGPDspoint *pt_final = &gps->points[i2];

      copy_v3_v3(&pt_final->x, &pt->x);
      pt_final->pressure = pt->pressure;
      pt_final->strength = pt->strength;
      pt_final->time = pt->time;
      pt_final->flag = pt->flag;
      pt_final->runtime.pt_orig = pt->runtime.pt_orig;
      pt_final->runtime.idx_orig = pt->runtime.idx_orig;
      copy_v4_v4(pt_final->vert_color, pt->vert_color);

      if (gps->dvert != NULL) {
        dvert = &temp_dverts[i];
        dvert_final = &gps->dvert[i2];
        dvert_final->totweight = dvert->totweight;
        dvert_final->dw = dvert->dw;
      }
      i2 -= 2;
    }
    /* interpolate mid points */
    i2 = 1;
    for (int i = 0; i < oldtotpoints - 1; i++) {
      bGPDspoint *pt = &temp_points[i];
      bGPDspoint *next = &temp_points[i + 1];
      bGPDspoint *pt_final = &gps->points[i2];

      /* add a half way point */
      interp_v3_v3v3(&pt_final->x, &pt->x, &next->x, 0.5f);
      pt_final->pressure = interpf(pt->pressure, next->pressure, 0.5f);
      pt_final->strength = interpf(pt->strength, next->strength, 0.5f);
      CLAMP(pt_final->strength, GPENCIL_STRENGTH_MIN, 1.0f);
      pt_final->time = interpf(pt->time, next->time, 0.5f);
      pt_final->runtime.pt_orig = NULL;
      pt_final->flag = 0;
      interp_v4_v4v4(pt_final->vert_color, pt->vert_color, next->vert_color, 0.5f);

      if (gps->dvert != NULL) {
        dvert = &temp_dverts[i];
        dvert_next = &temp_dverts[i + 1];
        dvert_final = &gps->dvert[i2];

        dvert_final->totweight = dvert->totweight;
        dvert_final->dw = MEM_dupallocN(dvert->dw);

        /* interpolate weight values */
        for (int d = 0; d < dvert->totweight; d++) {
          MDeformWeight *dw_a = &dvert->dw[d];
          if (dvert_next->totweight > d) {
            MDeformWeight *dw_b = &dvert_next->dw[d];
            MDeformWeight *dw_final = &dvert_final->dw[d];
            dw_final->weight = interpf(dw_a->weight, dw_b->weight, 0.5f);
          }
        }
      }

      i2 += 2;
    }

    MEM_SAFE_FREE(temp_points);
    MEM_SAFE_FREE(temp_dverts);

    /* move points to smooth stroke (not simple type )*/
    if (type != GP_SUBDIV_SIMPLE) {
      /* duplicate points in a temp area with the new subdivide data */
      temp_points = MEM_dupallocN(gps->points);

      /* extreme points are not changed */
      for (int i = 0; i < gps->totpoints - 2; i++) {
        bGPDspoint *pt = &temp_points[i];
        bGPDspoint *next = &temp_points[i + 1];
        bGPDspoint *pt_final = &gps->points[i + 1];

        /* move point */
        interp_v3_v3v3(&pt_final->x, &pt->x, &next->x, 0.5f);
      }
      /* free temp memory */
      MEM_SAFE_FREE(temp_points);
    }
  }

  /* Calc geometry data. */
  BKE_gpencil_stroke_geometry_update(gpd, gps);
}

/* Merge by distance ------------------------------------- */

/**
 * Reduce a series of points when the distance is below a threshold.
 * Special case for first and last points (both are keeped) for other points,
 * the merge point always is at first point.
 * \param gpd: Grease pencil data-block
 * \param gpf: Grease Pencil frame
 * \param gps: Grease Pencil stroke
 * \param threshold: Distance between points
 * \param use_unselected: Set to true to analyze all stroke and not only selected points
 */
void BKE_gpencil_stroke_merge_distance(bGPdata *gpd,
                                       bGPDframe *gpf,
                                       bGPDstroke *gps,
                                       const float threshold,
                                       const bool use_unselected)
{
  bGPDspoint *pt = NULL;
  bGPDspoint *pt_next = NULL;
  float tagged = false;
  /* Use square distance to speed up loop */
  const float th_square = threshold * threshold;
  /* Need to have something to merge. */
  if (gps->totpoints < 2) {
    return;
  }
  int i = 0;
  int step = 1;
  while ((i < gps->totpoints - 1) && (i + step < gps->totpoints)) {
    pt = &gps->points[i];
    if (pt->flag & GP_SPOINT_TAG) {
      i++;
      step = 1;
      continue;
    }
    pt_next = &gps->points[i + step];
    /* Do not recalc tagged points. */
    if (pt_next->flag & GP_SPOINT_TAG) {
      step++;
      continue;
    }
    /* Check if contiguous points are selected. */
    if (!use_unselected) {
      if (((pt->flag & GP_SPOINT_SELECT) == 0) || ((pt_next->flag & GP_SPOINT_SELECT) == 0)) {
        i++;
        step = 1;
        continue;
      }
    }
    float len_square = len_squared_v3v3(&pt->x, &pt_next->x);
    if (len_square <= th_square) {
      tagged = true;
      if (i != gps->totpoints - 1) {
        /* Tag second point for delete. */
        pt_next->flag |= GP_SPOINT_TAG;
      }
      else {
        pt->flag |= GP_SPOINT_TAG;
      }
      /* Jump to next pair of points, keeping first point segment equals.*/
      step++;
    }
    else {
      /* Analyze next point. */
      i++;
      step = 1;
    }
  }

  /* Always untag extremes. */
  pt = &gps->points[0];
  pt->flag &= ~GP_SPOINT_TAG;
  pt = &gps->points[gps->totpoints - 1];
  pt->flag &= ~GP_SPOINT_TAG;

  /* Dissolve tagged points */
  if (tagged) {
    BKE_gpencil_dissolve_points(gpd, gpf, gps, GP_SPOINT_TAG);
  }

  /* Calc geometry data. */
  BKE_gpencil_stroke_geometry_update(gpd, gps);
}

typedef struct GpEdge {
  uint v1, v2;
  /* Coordinates. */
  float v1_co[3], v2_co[3];
  /* Normals. */
  float n1[3], n2[3];
  /* Direction of the segment. */
  float vec[3];
  int flag;
} GpEdge;

static int gpencil_next_edge(
    GpEdge *gp_edges, int totedges, GpEdge *gped_init, const float threshold, const bool reverse)
{
  int edge = -1;
  float last_angle = 999999.0f;
  for (int i = 0; i < totedges; i++) {
    GpEdge *gped = &gp_edges[i];
    if (gped->flag != 0) {
      continue;
    }
    if (reverse) {
      if (gped_init->v1 != gped->v2) {
        continue;
      }
    }
    else {
      if (gped_init->v2 != gped->v1) {
        continue;
      }
    }
    /* Look for straight lines. */
    float angle = angle_v3v3(gped->vec, gped_init->vec);
    if ((angle < threshold) && (angle <= last_angle)) {
      edge = i;
      last_angle = angle;
    }
  }

  return edge;
}

static int gpencil_walk_edge(GHash *v_table,
                             GpEdge *gp_edges,
                             int totedges,
                             uint *stroke_array,
                             int init_idx,
                             const float angle,
                             const bool reverse)
{
  GpEdge *gped_init = &gp_edges[init_idx];
  int idx = 1;
  int edge = 0;
  while (edge > -1) {
    edge = gpencil_next_edge(gp_edges, totedges, gped_init, angle, reverse);
    if (edge > -1) {
      GpEdge *gped = &gp_edges[edge];
      stroke_array[idx] = edge;
      gped->flag = 1;
      gped_init = &gp_edges[edge];
      idx++;

      /* Avoid to follow already visited vertice. */
      if (reverse) {
        if (BLI_ghash_haskey(v_table, POINTER_FROM_INT(gped->v1))) {
          edge = -1;
        }
        else {
          BLI_ghash_insert(v_table, POINTER_FROM_INT(gped->v1), POINTER_FROM_INT(gped->v1));
        }
      }
      else {
        if (BLI_ghash_haskey(v_table, POINTER_FROM_INT(gped->v2))) {
          edge = -1;
        }
        else {
          BLI_ghash_insert(v_table, POINTER_FROM_INT(gped->v2), POINTER_FROM_INT(gped->v2));
        }
      }
    }
  }

  return idx;
}

static void gpencil_generate_edgeloops(Object *ob,
                                       bGPdata *gpd,
                                       bGPDframe *gpf_stroke,
                                       int stroke_mat_index,
                                       const float angle,
                                       const int thickness,
                                       const float offset,
                                       const float matrix[4][4],
                                       const bool use_seams)
{
  Mesh *me = (Mesh *)ob->data;
  if (me->totedge == 0) {
    return;
  }

  /* Arrays for all edge vertices (forward and backward) that form a edge loop.
   * This is reused for each edgeloop to create gpencil stroke. */
  uint *stroke = MEM_callocN(sizeof(uint) * me->totedge * 2, __func__);
  uint *stroke_fw = MEM_callocN(sizeof(uint) * me->totedge, __func__);
  uint *stroke_bw = MEM_callocN(sizeof(uint) * me->totedge, __func__);

  /* Create array with all edges. */
  GpEdge *gp_edges = MEM_callocN(sizeof(GpEdge) * me->totedge, __func__);
  GpEdge *gped = NULL;
  for (int i = 0; i < me->totedge; i++) {
    MEdge *ed = &me->medge[i];
    gped = &gp_edges[i];
    MVert *mv1 = &me->mvert[ed->v1];
    normal_short_to_float_v3(gped->n1, mv1->no);

    gped->v1 = ed->v1;
    copy_v3_v3(gped->v1_co, mv1->co);

    MVert *mv2 = &me->mvert[ed->v2];
    normal_short_to_float_v3(gped->n2, mv2->no);
    gped->v2 = ed->v2;
    copy_v3_v3(gped->v2_co, mv2->co);

    sub_v3_v3v3(gped->vec, mv1->co, mv2->co);

    /* If use seams, mark as done if not a seam. */
    if ((use_seams) && ((ed->flag & ME_SEAM) == 0)) {
      gped->flag = 1;
    }
  }

  /* Loop edges to find edgeloops */
  bool pending = true;
  int e = 0;
  while (pending) {
    /* Clear arrays of stroke. */
    memset(stroke_fw, 0, sizeof(uint) * me->totedge);
    memset(stroke_bw, 0, sizeof(uint) * me->totedge);
    memset(stroke, 0, sizeof(uint) * me->totedge * 2);

    gped = &gp_edges[e];
    /* Look first unused edge. */
    if (gped->flag != 0) {
      e++;
      if (e == me->totedge) {
        pending = false;
      }
      continue;
    }
    /* Add current edge to arrays. */
    stroke_fw[0] = e;
    stroke_bw[0] = e;
    gped->flag = 1;

    /* Hash used to avoid loop over same vertice. */
    GHash *v_table = BLI_ghash_int_new(__func__);
    /* Look forward edges. */
    int totedges = gpencil_walk_edge(v_table, gp_edges, me->totedge, stroke_fw, e, angle, false);
    /* Look backward edges. */
    int totbw = gpencil_walk_edge(v_table, gp_edges, me->totedge, stroke_bw, e, angle, true);

    BLI_ghash_free(v_table, NULL, NULL);

    /* Join both arrays. */
    int array_len = 0;
    for (int i = totbw - 1; i > 0; i--) {
      stroke[array_len] = stroke_bw[i];
      array_len++;
    }
    for (int i = 0; i < totedges; i++) {
      stroke[array_len] = stroke_fw[i];
      array_len++;
    }

    /* Create Stroke. */
    bGPDstroke *gps_stroke = BKE_gpencil_stroke_add(
        gpf_stroke, MAX2(stroke_mat_index, 0), array_len + 1, thickness * thickness, false);

    /* Create first segment. */
    float fpt[3];
    uint v = stroke[0];
    gped = &gp_edges[v];
    bGPDspoint *pt = &gps_stroke->points[0];
    mul_v3_v3fl(fpt, gped->n1, offset);
    add_v3_v3v3(&pt->x, gped->v1_co, fpt);
    mul_m4_v3(matrix, &pt->x);

    pt->pressure = 1.0f;
    pt->strength = 1.0f;

    pt = &gps_stroke->points[1];
    mul_v3_v3fl(fpt, gped->n2, offset);
    add_v3_v3v3(&pt->x, gped->v2_co, fpt);
    mul_m4_v3(matrix, &pt->x);

    pt->pressure = 1.0f;
    pt->strength = 1.0f;

    /* Add next segments. */
    for (int i = 1; i < array_len; i++) {
      v = stroke[i];
      gped = &gp_edges[v];

      pt = &gps_stroke->points[i + 1];
      mul_v3_v3fl(fpt, gped->n2, offset);
      add_v3_v3v3(&pt->x, gped->v2_co, fpt);
      mul_m4_v3(matrix, &pt->x);

      pt->pressure = 1.0f;
      pt->strength = 1.0f;
    }

    BKE_gpencil_stroke_geometry_update(gpd, gps_stroke);
  }

  /* Free memory. */
  MEM_SAFE_FREE(stroke);
  MEM_SAFE_FREE(stroke_fw);
  MEM_SAFE_FREE(stroke_bw);
  MEM_SAFE_FREE(gp_edges);
}

/* Helper: Add gpencil material using material as base. */
static Material *gpencil_add_material(Main *bmain,
                                      Object *ob_gp,
                                      const char *name,
                                      const float color[4],
                                      const bool use_stroke,
                                      const bool use_fill,
                                      int *r_idx)
{
  Material *mat_gp = BKE_gpencil_object_material_new(bmain, ob_gp, name, r_idx);
  MaterialGPencilStyle *gp_style = mat_gp->gp_style;

  /* Stroke color. */
  if (use_stroke) {
    ARRAY_SET_ITEMS(gp_style->stroke_rgba, 0.0f, 0.0f, 0.0f, 1.0f);
    gp_style->flag |= GP_MATERIAL_STROKE_SHOW;
  }
  else {
    copy_v4_v4(gp_style->stroke_rgba, color);
    gp_style->flag &= ~GP_MATERIAL_STROKE_SHOW;
  }

  /* Fill color. */
  copy_v4_v4(gp_style->fill_rgba, color);
  if (use_fill) {
    gp_style->flag |= GP_MATERIAL_FILL_SHOW;
  }

  /* Check at least one is enabled. */
  if (((gp_style->flag & GP_MATERIAL_STROKE_SHOW) == 0) &&
      ((gp_style->flag & GP_MATERIAL_FILL_SHOW) == 0)) {
    gp_style->flag |= GP_MATERIAL_STROKE_SHOW;
  }

  return mat_gp;
}

static int gpencil_material_find_index_by_name(Object *ob, const char *name)
{
  for (int i = 0; i < ob->totcol; i++) {
    Material *ma = BKE_object_material_get(ob, i + 1);
    if ((ma != NULL) && (ma->gp_style != NULL) && (STREQ(ma->id.name + 2, name))) {
      return i;
    }
  }

  return -1;
}

/**
 * Create the name with the object name and a suffix.
 */
static void make_element_name(const char *obname, const char *name, const int maxlen, char *r_name)
{
  char str[256];
  SNPRINTF(str, "%s_%s", obname, name);

  /* Replace any point by underscore. */
  BLI_str_replace_char(str, '.', '_');

  BLI_strncpy_utf8(r_name, str, maxlen);
}

/**
 * Convert a mesh object to grease pencil stroke.
 *
 * \param bmain: Main thread pointer.
 * \param depsgraph: Original depsgraph.
 * \param scene: Original scene.
 * \param ob_gp: Grease pencil object to add strokes.
 * \param ob_mesh: Mesh to convert.
 * \param angle: Limit angle to consider a edgeloop ends.
 * \param thickness: Thickness of the strokes.
 * \param offset: Offset along the normals.
 * \param matrix: Transformation matrix.
 * \param frame_offset: Destination frame number offset.
 * \param use_seams: Only export seam edges.
 * \param use_faces: Export faces as filled strokes.
 */
bool BKE_gpencil_convert_mesh(Main *bmain,
                              Depsgraph *depsgraph,
                              Scene *scene,
                              Object *ob_gp,
                              Object *ob_mesh,
                              const float angle,
                              const int thickness,
                              const float offset,
                              const float matrix[4][4],
                              const int frame_offset,
                              const bool use_seams,
                              const bool use_faces)
{
  if (ELEM(NULL, ob_gp, ob_mesh) || (ob_gp->type != OB_GPENCIL) || (ob_gp->data == NULL)) {
    return false;
  }

  bGPdata *gpd = (bGPdata *)ob_gp->data;

  /* Use evaluated data to get mesh with all modifiers on top. */
  Object *ob_eval = (Object *)DEG_get_evaluated_object(depsgraph, ob_mesh);
  Mesh *me_eval = BKE_object_get_evaluated_mesh(ob_eval);
  MPoly *mp, *mpoly = me_eval->mpoly;
  MLoop *mloop = me_eval->mloop;
  int mpoly_len = me_eval->totpoly;
  char element_name[200];

  /* Need at least an edge. */
  if (me_eval->totvert < 2) {
    return false;
  }

  const float default_colors[2][4] = {{0.0f, 0.0f, 0.0f, 1.0f}, {0.7f, 0.7f, 0.7f, 1.0f}};
  /* Create stroke material. */
  make_element_name(ob_mesh->id.name + 2, "Stroke", 64, element_name);
  int stroke_mat_index = gpencil_material_find_index_by_name(ob_gp, element_name);

  if (stroke_mat_index == -1) {
    gpencil_add_material(
        bmain, ob_gp, element_name, default_colors[0], true, false, &stroke_mat_index);
  }

  /* Export faces as filled strokes. */
  if (use_faces) {

    /* Read all polygons and create fill for each. */
    if (mpoly_len > 0) {
      make_element_name(ob_mesh->id.name + 2, "Fills", 128, element_name);
      /* Create Layer and Frame. */
      bGPDlayer *gpl_fill = BKE_gpencil_layer_named_get(gpd, element_name);
      if (gpl_fill == NULL) {
        gpl_fill = BKE_gpencil_layer_addnew(gpd, element_name, true);
      }
      bGPDframe *gpf_fill = BKE_gpencil_layer_frame_get(
          gpl_fill, CFRA + frame_offset, GP_GETFRAME_ADD_NEW);
      int i;
      for (i = 0, mp = mpoly; i < mpoly_len; i++, mp++) {
        MLoop *ml = &mloop[mp->loopstart];
        /* Find material. */
        int mat_idx = 0;
        Material *ma = BKE_object_material_get(ob_mesh, mp->mat_nr + 1);
        make_element_name(
            ob_mesh->id.name + 2, (ma != NULL) ? ma->id.name + 2 : "Fill", 64, element_name);
        mat_idx = gpencil_material_find_index_by_name(ob_gp, element_name);
        if (mat_idx == -1) {
          float color[4];
          if (ma != NULL) {
            copy_v3_v3(color, &ma->r);
            color[3] = 1.0f;
          }
          else {
            copy_v4_v4(color, default_colors[1]);
          }
          gpencil_add_material(bmain, ob_gp, element_name, color, false, true, &mat_idx);
        }

        bGPDstroke *gps_fill = BKE_gpencil_stroke_add(gpf_fill, mat_idx, mp->totloop, 10, false);
        gps_fill->flag |= GP_STROKE_CYCLIC;

        /* Add points to strokes. */
        for (int j = 0; j < mp->totloop; j++, ml++) {
          MVert *mv = &me_eval->mvert[ml->v];
          bGPDspoint *pt = &gps_fill->points[j];
          copy_v3_v3(&pt->x, mv->co);
          mul_m4_v3(matrix, &pt->x);
          pt->pressure = 1.0f;
          pt->strength = 1.0f;
        }
        /* If has only 3 points subdivide. */
        if (mp->totloop == 3) {
          BKE_gpencil_stroke_subdivide(gpd, gps_fill, 1, GP_SUBDIV_SIMPLE);
        }

        BKE_gpencil_stroke_geometry_update(gpd, gps_fill);
      }
    }
  }

  /* Create stroke from edges. */
  make_element_name(ob_mesh->id.name + 2, "Lines", 128, element_name);

  /* Create Layer and Frame. */
  bGPDlayer *gpl_stroke = BKE_gpencil_layer_named_get(gpd, element_name);
  if (gpl_stroke == NULL) {
    gpl_stroke = BKE_gpencil_layer_addnew(gpd, element_name, true);
  }
  bGPDframe *gpf_stroke = BKE_gpencil_layer_frame_get(
      gpl_stroke, CFRA + frame_offset, GP_GETFRAME_ADD_NEW);

  gpencil_generate_edgeloops(
      ob_eval, gpd, gpf_stroke, stroke_mat_index, angle, thickness, offset, matrix, use_seams);

  /* Tag for recalculation */
  DEG_id_tag_update(&gpd->id, ID_RECALC_GEOMETRY | ID_RECALC_COPY_ON_WRITE);

  return true;
}

/**
 * Apply grease pencil Transforms.
 * \param gpd: Grease pencil data-block
 * \param mat: Transformation matrix
 */
void BKE_gpencil_transform(bGPdata *gpd, const float mat[4][4])
{
  if (gpd == NULL) {
    return;
  }

  const float scalef = mat4_to_scale(mat);
  LISTBASE_FOREACH (bGPDlayer *, gpl, &gpd->layers) {
    /* FIXME: For now, we just skip parented layers.
     * Otherwise, we have to update each frame to find
     * the current parent position/effects.
     */
    if (gpl->parent) {
      continue;
    }

    LISTBASE_FOREACH (bGPDframe *, gpf, &gpl->frames) {
      LISTBASE_FOREACH (bGPDstroke *, gps, &gpf->strokes) {
        bGPDspoint *pt;
        int i;

        for (pt = gps->points, i = 0; i < gps->totpoints; pt++, i++) {
          mul_m4_v3(mat, &pt->x);
          pt->pressure *= scalef;
        }

        /* Distortion may mean we need to re-triangulate. */
        BKE_gpencil_stroke_geometry_update(gpd, gps);
      }
    }
  }
}

/* Used for "move only origins" in object_data_transform.c */
int BKE_gpencil_stroke_point_count(bGPdata *gpd)
{
  int total_points = 0;

  if (gpd == NULL) {
    return 0;
  }

  LISTBASE_FOREACH (bGPDlayer *, gpl, &gpd->layers) {
    /* FIXME: For now, we just skip parented layers.
     * Otherwise, we have to update each frame to find
     * the current parent position/effects.
     */
    if (gpl->parent) {
      continue;
    }

    LISTBASE_FOREACH (bGPDframe *, gpf, &gpl->frames) {
      LISTBASE_FOREACH (bGPDstroke *, gps, &gpf->strokes) {
        total_points += gps->totpoints;
      }
    }
  }
  return total_points;
}

/* Used for "move only origins" in object_data_transform.c */
void BKE_gpencil_point_coords_get(bGPdata *gpd, GPencilPointCoordinates *elem_data)
{
  if (gpd == NULL) {
    return;
  }

  LISTBASE_FOREACH (bGPDlayer *, gpl, &gpd->layers) {
    /* FIXME: For now, we just skip parented layers.
     * Otherwise, we have to update each frame to find
     * the current parent position/effects.
     */
    if (gpl->parent) {
      continue;
    }

    LISTBASE_FOREACH (bGPDframe *, gpf, &gpl->frames) {
      LISTBASE_FOREACH (bGPDstroke *, gps, &gpf->strokes) {
        bGPDspoint *pt;
        int i;

        for (pt = gps->points, i = 0; i < gps->totpoints; pt++, i++) {
          copy_v3_v3(elem_data->co, &pt->x);
          elem_data->pressure = pt->pressure;
          elem_data++;
        }
      }
    }
  }
}

/* Used for "move only origins" in object_data_transform.c */
void BKE_gpencil_point_coords_apply(bGPdata *gpd, const GPencilPointCoordinates *elem_data)
{
  if (gpd == NULL) {
    return;
  }

  LISTBASE_FOREACH (bGPDlayer *, gpl, &gpd->layers) {
    /* FIXME: For now, we just skip parented layers.
     * Otherwise, we have to update each frame to find
     * the current parent position/effects.
     */
    if (gpl->parent) {
      continue;
    }

    LISTBASE_FOREACH (bGPDframe *, gpf, &gpl->frames) {
      LISTBASE_FOREACH (bGPDstroke *, gps, &gpf->strokes) {
        bGPDspoint *pt;
        int i;

        for (pt = gps->points, i = 0; i < gps->totpoints; pt++, i++) {
          copy_v3_v3(&pt->x, elem_data->co);
          pt->pressure = elem_data->pressure;
          elem_data++;
        }

        /* Distortion may mean we need to re-triangulate. */
        BKE_gpencil_stroke_geometry_update(gpd, gps);
      }
    }
  }
}

/* Used for "move only origins" in object_data_transform.c */
void BKE_gpencil_point_coords_apply_with_mat4(bGPdata *gpd,
                                              const GPencilPointCoordinates *elem_data,
                                              const float mat[4][4])
{
  if (gpd == NULL) {
    return;
  }

  const float scalef = mat4_to_scale(mat);
  LISTBASE_FOREACH (bGPDlayer *, gpl, &gpd->layers) {
    /* FIXME: For now, we just skip parented layers.
     * Otherwise, we have to update each frame to find
     * the current parent position/effects.
     */
    if (gpl->parent) {
      continue;
    }

    LISTBASE_FOREACH (bGPDframe *, gpf, &gpl->frames) {
      LISTBASE_FOREACH (bGPDstroke *, gps, &gpf->strokes) {
        bGPDspoint *pt;
        int i;

        for (pt = gps->points, i = 0; i < gps->totpoints; pt++, i++) {
          mul_v3_m4v3(&pt->x, mat, elem_data->co);
          pt->pressure = elem_data->pressure * scalef;
          elem_data++;
        }

        /* Distortion may mean we need to re-triangulate. */
        BKE_gpencil_stroke_geometry_update(gpd, gps);
      }
    }
  }
}

/**
 * Set a random color to stroke using vertex color.
 * \param gps: Stroke
 */
void BKE_gpencil_stroke_set_random_color(bGPDstroke *gps)
{
  BLI_assert(gps->totpoints > 0);

  float color[4] = {1.0f, 1.0f, 1.0f, 1.0f};
  bGPDspoint *pt = &gps->points[0];
  color[0] *= BLI_hash_int_01(BLI_hash_int_2d(gps->totpoints / 5, pt->x + pt->z));
  color[1] *= BLI_hash_int_01(BLI_hash_int_2d(gps->totpoints + pt->x, pt->y * pt->z + pt->x));
  color[2] *= BLI_hash_int_01(BLI_hash_int_2d(gps->totpoints - pt->x, pt->z * pt->x + pt->y));
  for (int i = 0; i < gps->totpoints; i++) {
    pt = &gps->points[i];
    copy_v4_v4(pt->vert_color, color);
  }
}

/* Flip stroke. */
void BKE_gpencil_stroke_flip(bGPDstroke *gps)
{
  int end = gps->totpoints - 1;

  for (int i = 0; i < gps->totpoints / 2; i++) {
    bGPDspoint *point, *point2;
    bGPDspoint pt;

    /* save first point */
    point = &gps->points[i];
    pt.x = point->x;
    pt.y = point->y;
    pt.z = point->z;
    pt.flag = point->flag;
    pt.pressure = point->pressure;
    pt.strength = point->strength;
    pt.time = point->time;
    copy_v4_v4(pt.vert_color, point->vert_color);

    /* replace first point with last point */
    point2 = &gps->points[end];
    point->x = point2->x;
    point->y = point2->y;
    point->z = point2->z;
    point->flag = point2->flag;
    point->pressure = point2->pressure;
    point->strength = point2->strength;
    point->time = point2->time;
    copy_v4_v4(point->vert_color, point2->vert_color);

    /* replace last point with first saved before */
    point = &gps->points[end];
    point->x = pt.x;
    point->y = pt.y;
    point->z = pt.z;
    point->flag = pt.flag;
    point->pressure = pt.pressure;
    point->strength = pt.strength;
    point->time = pt.time;
    copy_v4_v4(point->vert_color, pt.vert_color);

    end--;
  }
}

/* Temp data for storing information about an "island" of points
 * that should be kept when splitting up a stroke. Used in:
 * gpencil_stroke_delete_tagged_points()
 */
typedef struct tGPDeleteIsland {
  int start_idx;
  int end_idx;
} tGPDeleteIsland;

static void gpencil_stroke_join_islands(bGPdata *gpd,
                                        bGPDframe *gpf,
                                        bGPDstroke *gps_first,
                                        bGPDstroke *gps_last)
{
  bGPDspoint *pt = NULL;
  bGPDspoint *pt_final = NULL;
  const int totpoints = gps_first->totpoints + gps_last->totpoints;

  /* create new stroke */
  bGPDstroke *join_stroke = BKE_gpencil_stroke_duplicate(gps_first, false, true);

  join_stroke->points = MEM_callocN(sizeof(bGPDspoint) * totpoints, __func__);
  join_stroke->totpoints = totpoints;
  join_stroke->flag &= ~GP_STROKE_CYCLIC;

  /* copy points (last before) */
  int e1 = 0;
  int e2 = 0;
  float delta = 0.0f;

  for (int i = 0; i < totpoints; i++) {
    pt_final = &join_stroke->points[i];
    if (i < gps_last->totpoints) {
      pt = &gps_last->points[e1];
      e1++;
    }
    else {
      pt = &gps_first->points[e2];
      e2++;
    }

    /* copy current point */
    copy_v3_v3(&pt_final->x, &pt->x);
    pt_final->pressure = pt->pressure;
    pt_final->strength = pt->strength;
    pt_final->time = delta;
    pt_final->flag = pt->flag;
    copy_v4_v4(pt_final->vert_color, pt->vert_color);

    /* retiming with fixed time interval (we cannot determine real time) */
    delta += 0.01f;
  }

  /* Copy over vertex weight data (if available) */
  if ((gps_first->dvert != NULL) || (gps_last->dvert != NULL)) {
    join_stroke->dvert = MEM_callocN(sizeof(MDeformVert) * totpoints, __func__);
    MDeformVert *dvert_src = NULL;
    MDeformVert *dvert_dst = NULL;

    /* Copy weights (last before)*/
    e1 = 0;
    e2 = 0;
    for (int i = 0; i < totpoints; i++) {
      dvert_dst = &join_stroke->dvert[i];
      dvert_src = NULL;
      if (i < gps_last->totpoints) {
        if (gps_last->dvert) {
          dvert_src = &gps_last->dvert[e1];
          e1++;
        }
      }
      else {
        if (gps_first->dvert) {
          dvert_src = &gps_first->dvert[e2];
          e2++;
        }
      }

      if ((dvert_src) && (dvert_src->dw)) {
        dvert_dst->dw = MEM_dupallocN(dvert_src->dw);
      }
    }
  }

  /* add new stroke at head */
  BLI_addhead(&gpf->strokes, join_stroke);
  /* Calc geometry data. */
  BKE_gpencil_stroke_geometry_update(gpd, join_stroke);

  /* remove first stroke */
  BLI_remlink(&gpf->strokes, gps_first);
  BKE_gpencil_free_stroke(gps_first);

  /* remove last stroke */
  BLI_remlink(&gpf->strokes, gps_last);
  BKE_gpencil_free_stroke(gps_last);
}

/* Split the given stroke into several new strokes, partitioning
 * it based on whether the stroke points have a particular flag
 * is set (e.g. "GP_SPOINT_SELECT" in most cases, but not always)
 *
 * The algorithm used here is as follows:
 * 1) We firstly identify the number of "islands" of non-tagged points
 *    which will all end up being in new strokes.
 *    - In the most extreme case (i.e. every other vert is a 1-vert island),
 *      we have at most n / 2 islands
 *    - Once we start having larger islands than that, the number required
 *      becomes much less
 * 2) Each island gets converted to a new stroke
 * If the number of points is <= limit, the stroke is deleted
 */
bGPDstroke *BKE_gpencil_stroke_delete_tagged_points(bGPdata *gpd,
                                                    bGPDframe *gpf,
                                                    bGPDstroke *gps,
                                                    bGPDstroke *next_stroke,
                                                    int tag_flags,
                                                    bool select,
                                                    int limit)
{
  tGPDeleteIsland *islands = MEM_callocN(sizeof(tGPDeleteIsland) * (gps->totpoints + 1) / 2,
                                         "gp_point_islands");
  bool in_island = false;
  int num_islands = 0;

  bGPDstroke *new_stroke = NULL;
  bGPDstroke *gps_first = NULL;
  const bool is_cyclic = (bool)(gps->flag & GP_STROKE_CYCLIC);

  /* First Pass: Identify start/end of islands */
  bGPDspoint *pt = gps->points;
  for (int i = 0; i < gps->totpoints; i++, pt++) {
    if (pt->flag & tag_flags) {
      /* selected - stop accumulating to island */
      in_island = false;
    }
    else {
      /* unselected - start of a new island? */
      int idx;

      if (in_island) {
        /* extend existing island */
        idx = num_islands - 1;
        islands[idx].end_idx = i;
      }
      else {
        /* start of new island */
        in_island = true;
        num_islands++;

        idx = num_islands - 1;
        islands[idx].start_idx = islands[idx].end_idx = i;
      }
    }
  }

  /* Watch out for special case where No islands = All points selected = Delete Stroke only */
  if (num_islands) {
    /* There are islands, so create a series of new strokes,
     * adding them before the "next" stroke. */
    int idx;

    /* Create each new stroke... */
    for (idx = 0; idx < num_islands; idx++) {
      tGPDeleteIsland *island = &islands[idx];
      new_stroke = BKE_gpencil_stroke_duplicate(gps, false, true);

      /* if cyclic and first stroke, save to join later */
      if ((is_cyclic) && (gps_first == NULL)) {
        gps_first = new_stroke;
      }

      new_stroke->flag &= ~GP_STROKE_CYCLIC;

      /* Compute new buffer size (+ 1 needed as the endpoint index is "inclusive") */
      new_stroke->totpoints = island->end_idx - island->start_idx + 1;

      /* Copy over the relevant point data */
      new_stroke->points = MEM_callocN(sizeof(bGPDspoint) * new_stroke->totpoints,
                                       "gp delete stroke fragment");
      memcpy(new_stroke->points,
             gps->points + island->start_idx,
             sizeof(bGPDspoint) * new_stroke->totpoints);

      /* Copy over vertex weight data (if available) */
      if (gps->dvert != NULL) {
        /* Copy over the relevant vertex-weight points */
        new_stroke->dvert = MEM_callocN(sizeof(MDeformVert) * new_stroke->totpoints,
                                        "gp delete stroke fragment weight");
        memcpy(new_stroke->dvert,
               gps->dvert + island->start_idx,
               sizeof(MDeformVert) * new_stroke->totpoints);

        /* Copy weights */
        int e = island->start_idx;
        for (int i = 0; i < new_stroke->totpoints; i++) {
          MDeformVert *dvert_src = &gps->dvert[e];
          MDeformVert *dvert_dst = &new_stroke->dvert[i];
          if (dvert_src->dw) {
            dvert_dst->dw = MEM_dupallocN(dvert_src->dw);
          }
          e++;
        }
      }
      /* Each island corresponds to a new stroke.
       * We must adjust the timings of these new strokes:
       *
       * Each point's timing data is a delta from stroke's inittime, so as we erase some points
       * from the start of the stroke, we have to offset this inittime and all remaining points'
       * delta values. This way we get a new stroke with exactly the same timing as if user had
       * started drawing from the first non-removed point.
       */
      {
        bGPDspoint *pts;
        float delta = gps->points[island->start_idx].time;
        int j;

        new_stroke->inittime += (double)delta;

        pts = new_stroke->points;
        for (j = 0; j < new_stroke->totpoints; j++, pts++) {
          pts->time -= delta;
          /* set flag for select again later */
          if (select == true) {
            pts->flag &= ~GP_SPOINT_SELECT;
            pts->flag |= GP_SPOINT_TAG;
          }
        }
      }

      /* Add new stroke to the frame or delete if below limit */
      if ((limit > 0) && (new_stroke->totpoints <= limit)) {
        BKE_gpencil_free_stroke(new_stroke);
      }
      else {
        /* Calc geometry data. */
        BKE_gpencil_stroke_geometry_update(gpd, new_stroke);

        if (next_stroke) {
          BLI_insertlinkbefore(&gpf->strokes, next_stroke, new_stroke);
        }
        else {
          BLI_addtail(&gpf->strokes, new_stroke);
        }
      }
    }
    /* if cyclic, need to join last stroke with first stroke */
    if ((is_cyclic) && (gps_first != NULL) && (gps_first != new_stroke)) {
      gpencil_stroke_join_islands(gpd, gpf, gps_first, new_stroke);
    }
  }

  /* free islands */
  MEM_freeN(islands);

  /* Delete the old stroke */
  BLI_remlink(&gpf->strokes, gps);
  BKE_gpencil_free_stroke(gps);

  return new_stroke;
}

void BKE_gpencil_curve_delete_tagged_points(bGPdata *gpd,
                                            bGPDframe *gpf,
                                            bGPDstroke *gps,
                                            bGPDstroke *next_stroke,
                                            bGPDcurve *gpc,
                                            int tag_flags)
{
  if (gpc == NULL) {
    return;
  }
  const bool is_cyclic = gps->flag & GP_STROKE_CYCLIC;
  const int idx_last = gpc->tot_curve_points - 1;
  bGPDstroke *gps_first = NULL;
  bGPDstroke *gps_last = NULL;

  int idx_start = 0;
  int idx_end = 0;
  bool prev_selected = gpc->curve_points[0].flag & tag_flags;
  for (int i = 1; i < gpc->tot_curve_points; i++) {
    bool selected = gpc->curve_points[i].flag & tag_flags;
    if (prev_selected == true && selected == false) {
      idx_start = i;
    }
    /* Island ends if the current point is selected or if we reached the end of the stroke */
    if ((prev_selected == false && selected == true) || (selected == false && i == idx_last)) {

      idx_end = selected ? i - 1 : i;
      int island_length = idx_end - idx_start + 1;

      /* If an island has only a single curve point, there is no curve segment, so skip island */
      if (island_length == 1) {
        if (is_cyclic) {
          if (idx_start > 0 && idx_end < idx_last) {
            prev_selected = selected;
            continue;
          }
        }
        else {
          prev_selected = selected;
          continue;
        }
      }

      bGPDstroke *new_stroke = BKE_gpencil_stroke_duplicate(gps, false, false);
      new_stroke->points = NULL;
      new_stroke->flag &= ~GP_STROKE_CYCLIC;
      new_stroke->editcurve = BKE_gpencil_stroke_editcurve_new(island_length);

      if (gps_first == NULL) {
        gps_first = new_stroke;
      }

      bGPDcurve *new_gpc = new_stroke->editcurve;
      memcpy(new_gpc->curve_points,
             gpc->curve_points + idx_start,
             sizeof(bGPDcurve_point) * island_length);

      BKE_gpencil_editcurve_recalculate_handles(new_stroke);
      new_stroke->flag |= GP_STROKE_NEEDS_CURVE_UPDATE;

      /* Calc geometry data. */
      BKE_gpencil_stroke_geometry_update(gpd, new_stroke);

      if (next_stroke) {
        BLI_insertlinkbefore(&gpf->strokes, next_stroke, new_stroke);
      }
      else {
        BLI_addtail(&gpf->strokes, new_stroke);
      }

      gps_last = new_stroke;
    }
    prev_selected = selected;
  }

  /* join first and last stroke if cyclic */
  if (is_cyclic && gps_first != NULL && gps_last != NULL && gps_first != gps_last) {
    bGPDcurve *gpc_first = gps_first->editcurve;
    bGPDcurve *gpc_last = gps_last->editcurve;
    int first_tot_points = gpc_first->tot_curve_points;
    int old_tot_points = gpc_last->tot_curve_points;

    gpc_last->tot_curve_points = first_tot_points + old_tot_points;
    gpc_last->curve_points = MEM_recallocN(gpc_last->curve_points,
                                           sizeof(bGPDcurve_point) * gpc_last->tot_curve_points);
    /* copy data from first to last */
    memcpy(gpc_last->curve_points + old_tot_points,
           gpc_first->curve_points,
           sizeof(bGPDcurve_point) * first_tot_points);

    BKE_gpencil_editcurve_recalculate_handles(gps_last);
    gps_last->flag |= GP_STROKE_NEEDS_CURVE_UPDATE;

    /* Calc geometry data. */
    BKE_gpencil_stroke_geometry_update(gpd, gps_last);

    /* remove first one */
    BLI_remlink(&gpf->strokes, gps_first);
    BKE_gpencil_free_stroke(gps_first);
  }

  /* Delete the old stroke */
  BLI_remlink(&gpf->strokes, gps);
  BKE_gpencil_free_stroke(gps);
}

/* Helper: copy point between strokes */
static void gpencil_stroke_copy_point(bGPDstroke *gps,
                                      MDeformVert *dvert,
                                      bGPDspoint *point,
                                      const float delta[3],
                                      float pressure,
                                      float strength,
                                      float deltatime)
{
  bGPDspoint *newpoint;

  gps->points = MEM_reallocN(gps->points, sizeof(bGPDspoint) * (gps->totpoints + 1));
  if (gps->dvert != NULL) {
    gps->dvert = MEM_reallocN(gps->dvert, sizeof(MDeformVert) * (gps->totpoints + 1));
  }
  else {
    /* If destination has weight add weight to origin. */
    if (dvert != NULL) {
      gps->dvert = MEM_callocN(sizeof(MDeformVert) * (gps->totpoints + 1), __func__);
    }
  }

  gps->totpoints++;
  newpoint = &gps->points[gps->totpoints - 1];

  newpoint->x = point->x * delta[0];
  newpoint->y = point->y * delta[1];
  newpoint->z = point->z * delta[2];
  newpoint->flag = point->flag;
  newpoint->pressure = pressure;
  newpoint->strength = strength;
  newpoint->time = point->time + deltatime;
  copy_v4_v4(newpoint->vert_color, point->vert_color);

  if (gps->dvert != NULL) {
    MDeformVert *newdvert = &gps->dvert[gps->totpoints - 1];

    if (dvert != NULL) {
      newdvert->totweight = dvert->totweight;
      newdvert->dw = MEM_dupallocN(dvert->dw);
    }
    else {
      newdvert->totweight = 0;
      newdvert->dw = NULL;
    }
  }
}

/* Join two strokes using the shortest distance (reorder stroke if necessary ) */
void BKE_gpencil_stroke_join(bGPDstroke *gps_a,
                             bGPDstroke *gps_b,
                             const bool leave_gaps,
                             const bool fit_thickness)
{
  bGPDspoint point;
  bGPDspoint *pt;
  int i;
  const float delta[3] = {1.0f, 1.0f, 1.0f};
  float deltatime = 0.0f;

  /* sanity checks */
  if (ELEM(NULL, gps_a, gps_b)) {
    return;
  }

  if ((gps_a->totpoints == 0) || (gps_b->totpoints == 0)) {
    return;
  }

  /* define start and end points of each stroke */
  float start_a[3], start_b[3], end_a[3], end_b[3];
  pt = &gps_a->points[0];
  copy_v3_v3(start_a, &pt->x);

  pt = &gps_a->points[gps_a->totpoints - 1];
  copy_v3_v3(end_a, &pt->x);

  pt = &gps_b->points[0];
  copy_v3_v3(start_b, &pt->x);

  pt = &gps_b->points[gps_b->totpoints - 1];
  copy_v3_v3(end_b, &pt->x);

  /* Check if need flip strokes. */
  float dist = len_squared_v3v3(end_a, start_b);
  bool flip_a = false;
  bool flip_b = false;
  float lowest = dist;

  dist = len_squared_v3v3(end_a, end_b);
  if (dist < lowest) {
    lowest = dist;
    flip_a = false;
    flip_b = true;
  }

  dist = len_squared_v3v3(start_a, start_b);
  if (dist < lowest) {
    lowest = dist;
    flip_a = true;
    flip_b = false;
  }

  dist = len_squared_v3v3(start_a, end_b);
  if (dist < lowest) {
    lowest = dist;
    flip_a = true;
    flip_b = true;
  }

  if (flip_a) {
    BKE_gpencil_stroke_flip(gps_a);
  }
  if (flip_b) {
    BKE_gpencil_stroke_flip(gps_b);
  }

  /* don't visibly link the first and last points? */
  if (leave_gaps) {
    /* 1st: add one tail point to start invisible area */
    point = gps_a->points[gps_a->totpoints - 1];
    deltatime = point.time;

    gpencil_stroke_copy_point(gps_a, NULL, &point, delta, 0.0f, 0.0f, 0.0f);

    /* 2nd: add one head point to finish invisible area */
    point = gps_b->points[0];
    gpencil_stroke_copy_point(gps_a, NULL, &point, delta, 0.0f, 0.0f, deltatime);
  }

  const float ratio = (fit_thickness && gps_a->thickness > 0.0f) ?
                          (float)gps_b->thickness / (float)gps_a->thickness :
                          1.0f;

  /* 3rd: add all points */
  for (i = 0, pt = gps_b->points; i < gps_b->totpoints && pt; i++, pt++) {
    MDeformVert *dvert = (gps_b->dvert) ? &gps_b->dvert[i] : NULL;
    gpencil_stroke_copy_point(
        gps_a, dvert, pt, delta, pt->pressure * ratio, pt->strength, deltatime);
  }
}

<<<<<<< HEAD
/**
 * Stroke to view space
 * Transforms a stroke to view space. This allows for manipulations in 2D but also easy conversion
 * back to 3D.
 * Note: also takes care of parent space transform
 */
void BKE_gpencil_stroke_to_view_space(RegionView3D *rv3d, bGPDstroke *gps, float diff_mat[4][4])
{
  float tmp[3];

  for (int i = 0; i < gps->totpoints; i++) {
    bGPDspoint *pt = &gps->points[i];
    /* point to parent space */
    mul_v3_m4v3(tmp, diff_mat, &pt->x);
    /* point to view space */
    mul_m4_v3(rv3d->viewmat, tmp);
    copy_v3_v3(&pt->x, tmp);
  }
}

/**
 * Stroke from view space
 * Transforms a stroke from view space back to world space. Inverse of
 * BKE_gpencil_stroke_to_view_space
 * Note: also takes care of parent space transform
 */
void BKE_gpencil_stroke_from_view_space(RegionView3D *rv3d, bGPDstroke *gps, float diff_mat[4][4])
{
  float tmp[3];
  float inverse_diff_mat[4][4];
  invert_m4_m4(inverse_diff_mat, diff_mat);

  for (int i = 0; i < gps->totpoints; i++) {
    bGPDspoint *pt = &gps->points[i];
    mul_v3_m4v3(tmp, rv3d->viewinv, &pt->x);
    mul_m4_v3(inverse_diff_mat, tmp);
    copy_v3_v3(&pt->x, tmp);
  }
}

/* ----------------------------------------------------------------------------- */
/* Stroke to perimeter */

typedef struct tPerimeterPoint {
  struct tPerimeterPoint *next, *prev;
  float x, y, z;
  bool is_left;
} tPerimeterPoint;

static tPerimeterPoint *new_perimeter_point(const float pt[3], bool is_left)
{
  tPerimeterPoint *new_pt = MEM_callocN(sizeof(tPerimeterPoint), __func__);
  copy_v3_v3(&new_pt->x, pt);
  new_pt->is_left = is_left;
  return new_pt;
}

static int generate_arc_from_point_to_point(ListBase *list,
                                            tPerimeterPoint *from,
                                            tPerimeterPoint *to,
                                            float center_pt[3],
                                            int subdivisions,
                                            bool clockwise,
                                            bool is_left)
{
  float vec_from[2];
  float vec_to[2];
  sub_v2_v2v2(vec_from, &from->x, center_pt);
  sub_v2_v2v2(vec_to, &to->x, center_pt);
  if (is_zero_v2(vec_from) || is_zero_v2(vec_to)) {
    return 0;
  }

  float dot = dot_v2v2(vec_from, vec_to);
  float det = cross_v2v2(vec_from, vec_to);
  float angle = clockwise ? M_PI - atan2f(-det, -dot) : atan2f(-det, -dot) + M_PI;

  /* number of points is 2^(n+1) + 1 on half a circle (n=subdivisions)
   * so we multiply by (angle / pi) to get the right amount of
   * points to insert */
  int num_points = (int)(((1 << (subdivisions + 1)) - 1) * (angle / M_PI));
  if (num_points > 0) {
    float angle_incr = angle / (float)num_points;

    float vec_p[3];
    float vec_t[3];
    float tmp_angle;
    tPerimeterPoint *last_point;
    if (clockwise) {
      last_point = to;
      copy_v3_v3(vec_t, vec_to);
    }
    else {
      last_point = from;
      copy_v3_v3(vec_t, vec_from);
    }

    for (int i = 0; i < num_points - 1; i++) {
      tmp_angle = (i + 1) * angle_incr;

      rotate_v2_v2fl(vec_p, vec_t, tmp_angle);
      add_v2_v2(vec_p, center_pt);
      vec_p[2] = center_pt[2];

      tPerimeterPoint *new_point = new_perimeter_point(vec_p, is_left);
      if (clockwise) {
        BLI_insertlinkbefore(list, last_point, new_point);
      }
      else {
        BLI_insertlinkafter(list, last_point, new_point);
      }

      last_point = new_point;
    }

    return num_points - 1;
  }

  return 0;
}

static int generate_semi_circle_from_point_to_point(
    ListBase *list, tPerimeterPoint *from, tPerimeterPoint *to, int subdivisions, bool is_left)
{
  int num_points = (1 << (subdivisions + 1)) + 1;
  float center_pt[3];
  interp_v3_v3v3(center_pt, &from->x, &to->x, 0.5f);

  float vec_center[2];
  sub_v2_v2v2(vec_center, &from->x, center_pt);
  if (is_zero_v2(vec_center)) {
    return 0;
  }

  float vec_p[3];  // temp vector to do the vector math
  float angle_incr = M_PI / ((float)num_points - 1);

  tPerimeterPoint *last_point = from;
  for (int i = 1; i < num_points; i++) {
    float angle = i * angle_incr;

    /* rotate vector around point to get perimeter points */
    rotate_v2_v2fl(vec_p, vec_center, angle);
    add_v2_v2(vec_p, center_pt);
    vec_p[2] = center_pt[2];

    tPerimeterPoint *new_point = new_perimeter_point(vec_p, is_left);
    BLI_insertlinkafter(list, last_point, new_point);

    last_point = new_point;
  }

  return num_points - 1;
}

static int generate_perimeter_cap(const float point[4],
                                  const float other_point[4],
                                  float radius,
                                  ListBase *list,
                                  int subdivisions,
                                  short cap_type,
                                  bool is_left)
{
  float cap_vec[2];
  sub_v2_v2v2(cap_vec, other_point, point);
  normalize_v2(cap_vec);

  float cap_nvec[2];
  if (is_zero_v2(cap_vec)) {
    cap_nvec[0] = 0;
    cap_nvec[1] = radius;
  }
  else {
    cap_nvec[0] = -cap_vec[1];
    cap_nvec[1] = cap_vec[0];
    mul_v2_fl(cap_nvec, radius);
  }
  float cap_nvec_inv[2];
  negate_v2_v2(cap_nvec_inv, cap_nvec);

  float vec_perimeter[3];
  copy_v3_v3(vec_perimeter, point);
  add_v2_v2(vec_perimeter, cap_nvec);

  float vec_perimeter_inv[3];
  copy_v3_v3(vec_perimeter_inv, point);
  add_v2_v2(vec_perimeter_inv, cap_nvec_inv);

  tPerimeterPoint *p_pt = new_perimeter_point(vec_perimeter, is_left);
  tPerimeterPoint *p_pt_inv = new_perimeter_point(vec_perimeter_inv, is_left);

  BLI_addtail(list, p_pt);
  BLI_addtail(list, p_pt_inv);

  int num_points = 0;
  if (cap_type == GP_STROKE_CAP_ROUND) {
    num_points += generate_semi_circle_from_point_to_point(
        list, p_pt, p_pt_inv, subdivisions, is_left);
  }

  return num_points + 2;
}

/**
 * Calculate the perimeter (outline) of a stroke as list of tPerimeterPoint.
 * \param subdivisions: Number of subdivions for the start and end caps
 * \return: list of tPerimeterPoint
 */
static ListBase *gpencil_stroke_perimeter_ex(const bGPdata *gpd,
                                             const bGPDlayer *gpl,
                                             const bGPDstroke *gps,
                                             int subdivisions,
                                             int *r_num_perimeter_points)
{
  /* sanity check */
  if (gps->totpoints < 1) {
    return NULL;
  }

  float defaultpixsize = 1000.0f / gpd->pixfactor;
  float stroke_radius = ((gps->thickness + gpl->line_change) / defaultpixsize) / 2.0f;

  ListBase *perimeter_right_side = MEM_callocN(sizeof(ListBase), __func__);
  ListBase *perimeter_left_side = MEM_callocN(sizeof(ListBase), __func__);
  int num_perimeter_points = 0;

  bGPDspoint *first = &gps->points[0];
  bGPDspoint *last = &gps->points[gps->totpoints - 1];

  float first_radius = stroke_radius * first->pressure;
  float last_radius = stroke_radius * last->pressure;

  bGPDspoint *first_next;
  bGPDspoint *last_prev;
  if (gps->totpoints > 1) {
    first_next = &gps->points[1];
    last_prev = &gps->points[gps->totpoints - 2];
  }
  else {
    first_next = first;
    last_prev = last;
  }

  float first_pt[3];
  float last_pt[3];
  float first_next_pt[3];
  float last_prev_pt[3];
  copy_v3_v3(first_pt, &first->x);
  copy_v3_v3(last_pt, &last->x);
  copy_v3_v3(first_next_pt, &first_next->x);
  copy_v3_v3(last_prev_pt, &last_prev->x);

  /* edgecase if single point */
  if (gps->totpoints == 1) {
    first_next_pt[0] += 1.0f;
    last_prev_pt[0] -= 1.0f;
  }

  /* generate points for start cap */
  num_perimeter_points += generate_perimeter_cap(first_pt,
                                                 first_next_pt,
                                                 first_radius,
                                                 perimeter_right_side,
                                                 subdivisions,
                                                 gps->caps[0],
                                                 false);

  /* generate perimeter points  */
  float curr_pt[3], next_pt[3], prev_pt[3];
  float vec_next[2], vec_prev[2];
  float nvec_next[2], nvec_prev[2];
  float nvec_next_pt[3], nvec_prev_pt[3];
  float vec_tangent[2];

  float vec_miter_left[2], vec_miter_right[2];
  float miter_left_pt[3], miter_right_pt[3];

  for (int i = 1; i < gps->totpoints - 1; i++) {
    bGPDspoint *curr = &gps->points[i];
    bGPDspoint *prev = &gps->points[i - 1];
    bGPDspoint *next = &gps->points[i + 1];
    float radius = stroke_radius * curr->pressure;

    copy_v3_v3(curr_pt, &curr->x);
    copy_v3_v3(next_pt, &next->x);
    copy_v3_v3(prev_pt, &prev->x);

    sub_v2_v2v2(vec_prev, curr_pt, prev_pt);
    sub_v2_v2v2(vec_next, next_pt, curr_pt);
    float prev_length = len_v2(vec_prev);
    float next_length = len_v2(vec_next);

    if (normalize_v2(vec_prev) == 0.0f) {
      vec_prev[0] = 1.0f;
      vec_prev[1] = 0.0f;
    }
    if (normalize_v2(vec_next) == 0.0f) {
      vec_next[0] = 1.0f;
      vec_next[1] = 0.0f;
    }

    nvec_prev[0] = -vec_prev[1];
    nvec_prev[1] = vec_prev[0];

    nvec_next[0] = -vec_next[1];
    nvec_next[1] = vec_next[0];

    add_v2_v2v2(vec_tangent, vec_prev, vec_next);
    if (normalize_v2(vec_tangent) == 0.0f) {
      copy_v2_v2(vec_tangent, nvec_prev);
    }

    vec_miter_left[0] = -vec_tangent[1];
    vec_miter_left[1] = vec_tangent[0];

    /* calculate miter length */
    float an1 = dot_v2v2(vec_miter_left, nvec_prev);
    if (an1 == 0.0f) {
      an1 = 1.0f;
    }
    float miter_length = radius / an1;
    if (miter_length <= 0.0f) {
      miter_length = 0.01f;
    }

    normalize_v2_length(vec_miter_left, miter_length);

    copy_v2_v2(vec_miter_right, vec_miter_left);
    negate_v2(vec_miter_right);

    float angle = dot_v2v2(vec_next, nvec_prev);
    /* add two points if angle is close to beeing straight */
    if (fabsf(angle) < 0.0001f) {
      normalize_v2_length(nvec_prev, radius);
      normalize_v2_length(nvec_next, radius);

      copy_v3_v3(nvec_prev_pt, curr_pt);
      add_v2_v2(nvec_prev_pt, nvec_prev);

      copy_v3_v3(nvec_next_pt, curr_pt);
      negate_v2(nvec_next);
      add_v2_v2(nvec_next_pt, nvec_next);

      tPerimeterPoint *normal_prev = new_perimeter_point(nvec_prev_pt, true);
      tPerimeterPoint *normal_next = new_perimeter_point(nvec_next_pt, false);

      BLI_addtail(perimeter_left_side, normal_prev);
      BLI_addtail(perimeter_right_side, normal_next);
      num_perimeter_points += 2;
    }
    else {
      /* bend to the left */
      if (angle < 0.0f) {
        normalize_v2_length(nvec_prev, radius);
        normalize_v2_length(nvec_next, radius);

        copy_v3_v3(nvec_prev_pt, curr_pt);
        add_v2_v2(nvec_prev_pt, nvec_prev);

        copy_v3_v3(nvec_next_pt, curr_pt);
        add_v2_v2(nvec_next_pt, nvec_next);

        tPerimeterPoint *normal_prev = new_perimeter_point(nvec_prev_pt, true);
        tPerimeterPoint *normal_next = new_perimeter_point(nvec_next_pt, true);

        BLI_addtail(perimeter_left_side, normal_prev);
        BLI_addtail(perimeter_left_side, normal_next);
        num_perimeter_points += 2;

        num_perimeter_points += generate_arc_from_point_to_point(
            perimeter_left_side, normal_prev, normal_next, curr_pt, subdivisions, true, true);

        if (miter_length < prev_length && miter_length < next_length) {
          copy_v3_v3(miter_right_pt, curr_pt);
          add_v2_v2(miter_right_pt, vec_miter_right);
        }
        else {
          copy_v3_v3(miter_right_pt, curr_pt);
          negate_v2(nvec_next);
          add_v2_v2(miter_right_pt, nvec_next);
        }

        tPerimeterPoint *miter_right = new_perimeter_point(miter_right_pt, false);
        BLI_addtail(perimeter_right_side, miter_right);
        num_perimeter_points++;
      }
      /* bend to the right */
      else {
        normalize_v2_length(nvec_prev, -radius);
        normalize_v2_length(nvec_next, -radius);

        copy_v3_v3(nvec_prev_pt, curr_pt);
        add_v2_v2(nvec_prev_pt, nvec_prev);

        copy_v3_v3(nvec_next_pt, curr_pt);
        add_v2_v2(nvec_next_pt, nvec_next);

        tPerimeterPoint *normal_prev = new_perimeter_point(nvec_prev_pt, false);
        tPerimeterPoint *normal_next = new_perimeter_point(nvec_next_pt, false);

        BLI_addtail(perimeter_right_side, normal_prev);
        BLI_addtail(perimeter_right_side, normal_next);
        num_perimeter_points += 2;

        num_perimeter_points += generate_arc_from_point_to_point(
            perimeter_right_side, normal_prev, normal_next, curr_pt, subdivisions, false, false);

        if (miter_length < prev_length && miter_length < next_length) {
          copy_v3_v3(miter_left_pt, curr_pt);
          add_v2_v2(miter_left_pt, vec_miter_left);
        }
        else {
          copy_v3_v3(miter_left_pt, curr_pt);
          negate_v2(nvec_prev);
          add_v2_v2(miter_left_pt, nvec_prev);
        }

        tPerimeterPoint *miter_left = new_perimeter_point(miter_left_pt, true);
        BLI_addtail(perimeter_left_side, miter_left);
        num_perimeter_points++;
      }
    }
  }

  /* generate points for end cap */
  num_perimeter_points += generate_perimeter_cap(
      last_pt, last_prev_pt, last_radius, perimeter_right_side, subdivisions, gps->caps[1], false);

  /* merge both sides to one list */
  BLI_listbase_reverse(perimeter_right_side);
  BLI_movelisttolist(perimeter_left_side,
                     perimeter_right_side);  // perimeter_left_side contains entire list
  ListBase *perimeter_list = perimeter_left_side;

  /* close by creating a point close to the first (make a small gap) */
  float close_pt[3];
  tPerimeterPoint *close_first = (tPerimeterPoint *)perimeter_list->first;
  tPerimeterPoint *close_last = (tPerimeterPoint *)perimeter_list->last;
  interp_v3_v3v3(close_pt, &close_last->x, &close_first->x, 0.99f);

  if (compare_v3v3(close_pt, &close_first->x, FLT_EPSILON) == false) {
    tPerimeterPoint *close_p_pt = new_perimeter_point(close_pt, true);
    BLI_addtail(perimeter_list, close_p_pt);
    num_perimeter_points++;
  }

  /* free temp data */
  BLI_freelistN(perimeter_right_side);
  MEM_freeN(perimeter_right_side);

  *r_num_perimeter_points = num_perimeter_points;
  return perimeter_list;
}

/**
 * Calculates the perimeter of a stroke projected from the view and
 * returns it as a new stroke.
 * \param subdivisions: Number of subdivions for the start and end caps
 * \return: bGPDstroke pointer to stroke perimeter
 */
bGPDstroke *BKE_gpencil_stroke_perimeter_from_view(struct RegionView3D *rv3d,
                                                   bGPdata *gpd,
                                                   const bGPDlayer *gpl,
                                                   bGPDstroke *gps,
                                                   int subdivisions,
                                                   float diff_mat[4][4])
{
  if (gps->totpoints == 0) {
    return NULL;
  }
  bGPDstroke *gps_temp = BKE_gpencil_stroke_duplicate(gps, true, false);

  BKE_gpencil_stroke_to_view_space(rv3d, gps_temp, diff_mat);
  int num_perimeter_points = 0;
  ListBase *perimeter_points = gpencil_stroke_perimeter_ex(
      gpd, gpl, gps_temp, subdivisions, &num_perimeter_points);

  if (num_perimeter_points == 0) {
    return NULL;
  }

  /* create new stroke */
  bGPDstroke *perimeter_stroke = BKE_gpencil_stroke_new(gps_temp->mat_nr, num_perimeter_points, 1);

  tPerimeterPoint *curr = perimeter_points->first;
  for (int i = 0; i < num_perimeter_points; i++) {
    bGPDspoint *pt = &perimeter_stroke->points[i];

    copy_v3_v3(&pt->x, &curr->x);

    /* Set pressure to zero and strength to one */
    pt->pressure = 0.0f;
    pt->strength = 1.0f;

    pt->flag |= GP_SPOINT_SELECT;
    // pt->flag |= (curr->is_left) ? 0 : GP_SPOINT_RIGHT_SIDE;

    curr = curr->next;
  }

  BKE_gpencil_stroke_from_view_space(rv3d, perimeter_stroke, diff_mat);

  /* free temp data */
  BLI_freelistN(perimeter_points);
  MEM_freeN(perimeter_points);

  /* triangles cache needs to be recalculated */
  BKE_gpencil_stroke_geometry_update(gpd, perimeter_stroke);

  perimeter_stroke->flag |= GP_STROKE_SELECT | GP_STROKE_CYCLIC;

  BKE_gpencil_free_stroke(gps_temp);

  return perimeter_stroke;
}

#if 0
/**
 * Calculates the perimeter of a stroke projected from the view and
 * returns it as a flat 2D stroke.
 * \param subdivisions: Number of subdivions for the start and end caps
 * \return: bGPDstroke pointer to stroke perimeter
 */
bGPDstroke *BKE_gpencil_stroke_perimeter_from_view_2d(struct ARegion *region,
                                                      const bGPdata *gpd,
                                                      const bGPDlayer *gpl,
                                                      bGPDstroke *gps,
                                                      int subdivisions,
                                                      float diff_mat[4][4])
{
  if (gps->totpoints == 0) {
    return NULL;
  }
  RegionView3D *rv3d = (RegionView3D *)region->regiondata;
  bGPDstroke *gps_cpy = BKE_gpencil_stroke_duplicate(gps, true);
  BKE_gpencil_stroke_to_view_space(rv3d, gps_cpy, diff_mat);

  int num_perimeter_points = 0;
  ListBase *perimeter_points = gpencil_stroke_perimeter_ex(
      gpd, gpl, gps_cpy, subdivisions, &num_perimeter_points);

  if (num_perimeter_points == 0) {
    return NULL;
  }

  /* create new stroke */
  bGPDstroke *perimeter_stroke = BKE_gpencil_stroke_new(gps->mat_nr, num_perimeter_points, 1);

  tPerimeterPoint *curr = perimeter_points->first;
  for (int i = 0; i < num_perimeter_points; i++) {
    bGPDspoint *pt = &perimeter_stroke->points[i];

    // float vec4[3];
    // copy_v4_v4();
    // const float scalar = (vec4[3] != 0.0f) ? (1.0f / vec4[3]) : 0.0f;
    // const float fx = ((float)region->winx / 2.0f) * (1.0f + (vec4[0] * scalar));
    // const float fy = ((float)region->winy / 2.0f) * (1.0f + (vec4[1] * scalar));

    copy_v3_v3(&pt->x, &curr->x);

    /* Set pressure to zero and strength to one */
    pt->pressure = 0.0f;
    pt->strength = 1.0f;

    pt->flag |= GP_SPOINT_SELECT;

    curr = curr->next;
  }

  BKE_gpencil_stroke_from_view_space(rv3d, perimeter_stroke, diff_mat);
  for (int i = 0; i < num_perimeter_points; i++) {
    bGPDspoint *pt = &perimeter_stroke->points[i];
    float parent_co[3];
    mul_v3_m4v3(parent_co, diff_mat, &pt->x);
    float screen_co[2];
    //  eV3DProjTest test = (eV3DProjTest)(V3D_PROJ_RET_CLIP_BB | V3D_PROJ_RET_CLIP_WIN);
    eV3DProjTest test = (eV3DProjTest)(V3D_PROJ_RET_OK);
    if (ED_view3d_project_float_global(region, parent_co, screen_co, test) == V3D_PROJ_RET_OK) {
      if (!ELEM(V2D_IS_CLIPPED, screen_co[0], screen_co[1])) {
        copy_v2_v2(&pt->x, screen_co);
        pt->z = 0.0f;
      }
    }
  }

  /* free temp data */
  BLI_freelistN(perimeter_points);
  MEM_freeN(perimeter_points);
  BKE_gpencil_free_stroke(gps_cpy);

  /* triangles cache needs to be recalculated */
  BKE_gpencil_stroke_geometry_update(perimeter_stroke);

  perimeter_stroke->flag |= GP_STROKE_SELECT | GP_STROKE_CYCLIC | GP_STROKE_2DSPACE;

  return perimeter_stroke;
}
#endif
=======
/* Stroke Uniform Subdivide  ------------------------------------- */

typedef struct tSamplePoint {
  struct tSamplePoint *next, *prev;
  float x, y, z;
  float pressure, strength, time;
  float vertex_color[4];
  struct MDeformWeight *dw;
  int totweight;
} tSamplePoint;

typedef struct tSampleEdge {
  float length_sq;
  tSamplePoint *from;
  tSamplePoint *to;
} tSampleEdge;

/* Helper: creates a tSamplePoint from a bGPDspoint and (optionally) a MDeformVert. */
static tSamplePoint *new_sample_point_from_gp_point(const bGPDspoint *pt, const MDeformVert *dvert)
{
  tSamplePoint *new_pt = MEM_callocN(sizeof(tSamplePoint), __func__);
  copy_v3_v3(&new_pt->x, &pt->x);
  new_pt->pressure = pt->pressure;
  new_pt->strength = pt->strength;
  new_pt->time = pt->time;
  copy_v4_v4((float *)&new_pt->vertex_color, (float *)&pt->vert_color);
  if (dvert != NULL) {
    new_pt->totweight = dvert->totweight;
    new_pt->dw = MEM_callocN(sizeof(MDeformWeight) * new_pt->totweight, __func__);
    for (uint i = 0; i < new_pt->totweight; ++i) {
      MDeformWeight *dw = &new_pt->dw[i];
      MDeformWeight *dw_from = &dvert->dw[i];
      dw->def_nr = dw_from->def_nr;
      dw->weight = dw_from->weight;
    }
  }
  return new_pt;
}

/* Helper: creates a tSampleEdge from two tSamplePoints. Also calculates the length (squared) of
 * the edge. */
static tSampleEdge *new_sample_edge_from_sample_points(tSamplePoint *from, tSamplePoint *to)
{
  tSampleEdge *new_edge = MEM_callocN(sizeof(tSampleEdge), __func__);
  new_edge->from = from;
  new_edge->to = to;
  new_edge->length_sq = len_squared_v3v3(&from->x, &to->x);
  return new_edge;
}

/**
 * Subdivide the grease pencil stroke so the number of points is target_number.
 * Does not change the shape of the stroke. The new points will be distributed as
 * uniformly as possible by repeatedly subdividing the current longest edge.
 *
 * \param gps: The stroke to be upsampled.
 * \param target_number: The number of points the upsampled stroke should have.
 * \param select: Select/Deselect the stroke.
 */
void BKE_gpencil_stroke_uniform_subdivide(bGPdata *gpd,
                                          bGPDstroke *gps,
                                          const uint32_t target_number,
                                          const bool select)
{
  /* Stroke needs at least two points and strictly less points than the target number. */
  if (gps == NULL || gps->totpoints < 2 || gps->totpoints >= target_number) {
    return;
  }

  const int totpoints = gps->totpoints;
  const bool has_dverts = (gps->dvert != NULL);
  const bool is_cyclic = (gps->flag & GP_STROKE_CYCLIC);

  ListBase points = {NULL, NULL};
  Heap *edges = BLI_heap_new();

  /* Add all points into list. */
  for (uint32_t i = 0; i < totpoints; ++i) {
    bGPDspoint *pt = &gps->points[i];
    MDeformVert *dvert = has_dverts ? &gps->dvert[i] : NULL;
    tSamplePoint *sp = new_sample_point_from_gp_point(pt, dvert);
    BLI_addtail(&points, sp);
  }

  /* Iterate over edges and insert them into the heap. */
  for (tSamplePoint *pt = ((tSamplePoint *)points.first)->next; pt != NULL; pt = pt->next) {
    tSampleEdge *se = new_sample_edge_from_sample_points(pt->prev, pt);
    /* BLI_heap is a min-heap, but we need the largest key to be at the top, so we take the
     * negative of the squared length. */
    BLI_heap_insert(edges, -(se->length_sq), se);
  }

  if (is_cyclic) {
    tSamplePoint *sp_first = points.first;
    tSamplePoint *sp_last = points.last;
    tSampleEdge *se = new_sample_edge_from_sample_points(sp_last, sp_first);
    BLI_heap_insert(edges, -(se->length_sq), se);
  }

  int num_points_needed = target_number - totpoints;
  BLI_assert(num_points_needed > 0);

  while (num_points_needed > 0) {
    tSampleEdge *se = BLI_heap_pop_min(edges);
    tSamplePoint *sp = se->from;
    tSamplePoint *sp_next = se->to;

    /* Subdivide the edge. */
    tSamplePoint *new_sp = MEM_callocN(sizeof(tSamplePoint), __func__);
    interp_v3_v3v3(&new_sp->x, &sp->x, &sp_next->x, 0.5f);
    new_sp->pressure = interpf(sp->pressure, sp_next->pressure, 0.5f);
    new_sp->strength = interpf(sp->strength, sp_next->strength, 0.5f);
    new_sp->time = interpf(sp->time, sp_next->time, 0.5f);
    interp_v4_v4v4((float *)&new_sp->vertex_color,
                   (float *)&sp->vertex_color,
                   (float *)&sp_next->vertex_color,
                   0.5f);
    if (sp->dw && sp_next->dw) {
      new_sp->totweight = MIN2(sp->totweight, sp_next->totweight);
      new_sp->dw = MEM_callocN(sizeof(MDeformWeight) * new_sp->totweight, __func__);
      for (uint32_t i = 0; i < new_sp->totweight; ++i) {
        MDeformWeight *dw = &new_sp->dw[i];
        MDeformWeight *dw_from = &sp->dw[i];
        MDeformWeight *dw_to = &sp_next->dw[i];
        dw->def_nr = dw_from->def_nr;
        dw->weight = interpf(dw_from->weight, dw_to->weight, 0.5f);
      }
    }
    BLI_insertlinkafter(&points, sp, new_sp);

    tSampleEdge *se_prev = new_sample_edge_from_sample_points(sp, new_sp);
    tSampleEdge *se_next = new_sample_edge_from_sample_points(new_sp, sp_next);
    BLI_heap_insert(edges, -(se_prev->length_sq), se_prev);
    BLI_heap_insert(edges, -(se_next->length_sq), se_next);

    MEM_freeN(se);
    num_points_needed--;
  }

  /* Edges are no longer needed. Heap is freed. */
  BLI_heap_free(edges, (HeapFreeFP)MEM_freeN);

  gps->totpoints = target_number;
  gps->points = MEM_recallocN(gps->points, sizeof(bGPDspoint) * gps->totpoints);
  if (has_dverts) {
    gps->dvert = MEM_recallocN(gps->dvert, sizeof(MDeformVert) * gps->totpoints);
  }

  /* Convert list back to stroke point array. */
  tSamplePoint *sp = points.first;
  for (uint32_t i = 0; i < gps->totpoints && sp; ++i, sp = sp->next) {
    bGPDspoint *pt = &gps->points[i];
    MDeformVert *dvert = &gps->dvert[i];

    copy_v3_v3(&pt->x, &sp->x);
    pt->pressure = sp->pressure;
    pt->strength = sp->strength;
    pt->time = sp->time;
    copy_v4_v4((float *)&pt->vert_color, (float *)&sp->vertex_color);

    if (sp->dw) {
      dvert->totweight = sp->totweight;
      dvert->dw = MEM_callocN(sizeof(MDeformWeight) * dvert->totweight, __func__);
      for (uint32_t j = 0; j < dvert->totweight; ++j) {
        MDeformWeight *dw = &dvert->dw[j];
        MDeformWeight *dw_from = &sp->dw[j];
        dw->def_nr = dw_from->def_nr;
        dw->weight = dw_from->weight;
      }
    }
    if (select) {
      pt->flag |= GP_SPOINT_SELECT;
    }
  }

  if (select) {
    gps->flag |= GP_STROKE_SELECT;
  }

  /* Free the sample points. Important to use the mutable loop here because we are erasing the list
   * elements. */
  LISTBASE_FOREACH_MUTABLE (tSamplePoint *, temp, &points) {
    if (temp->dw != NULL) {
      MEM_freeN(temp->dw);
    }
    MEM_SAFE_FREE(temp);
  }

  /* Update the geometry of the stroke. */
  BKE_gpencil_stroke_geometry_update(gpd, gps);
}

>>>>>>> 57f900e4
/** \} */<|MERGE_RESOLUTION|>--- conflicted
+++ resolved
@@ -3228,606 +3228,6 @@
   }
 }
 
-<<<<<<< HEAD
-/**
- * Stroke to view space
- * Transforms a stroke to view space. This allows for manipulations in 2D but also easy conversion
- * back to 3D.
- * Note: also takes care of parent space transform
- */
-void BKE_gpencil_stroke_to_view_space(RegionView3D *rv3d, bGPDstroke *gps, float diff_mat[4][4])
-{
-  float tmp[3];
-
-  for (int i = 0; i < gps->totpoints; i++) {
-    bGPDspoint *pt = &gps->points[i];
-    /* point to parent space */
-    mul_v3_m4v3(tmp, diff_mat, &pt->x);
-    /* point to view space */
-    mul_m4_v3(rv3d->viewmat, tmp);
-    copy_v3_v3(&pt->x, tmp);
-  }
-}
-
-/**
- * Stroke from view space
- * Transforms a stroke from view space back to world space. Inverse of
- * BKE_gpencil_stroke_to_view_space
- * Note: also takes care of parent space transform
- */
-void BKE_gpencil_stroke_from_view_space(RegionView3D *rv3d, bGPDstroke *gps, float diff_mat[4][4])
-{
-  float tmp[3];
-  float inverse_diff_mat[4][4];
-  invert_m4_m4(inverse_diff_mat, diff_mat);
-
-  for (int i = 0; i < gps->totpoints; i++) {
-    bGPDspoint *pt = &gps->points[i];
-    mul_v3_m4v3(tmp, rv3d->viewinv, &pt->x);
-    mul_m4_v3(inverse_diff_mat, tmp);
-    copy_v3_v3(&pt->x, tmp);
-  }
-}
-
-/* ----------------------------------------------------------------------------- */
-/* Stroke to perimeter */
-
-typedef struct tPerimeterPoint {
-  struct tPerimeterPoint *next, *prev;
-  float x, y, z;
-  bool is_left;
-} tPerimeterPoint;
-
-static tPerimeterPoint *new_perimeter_point(const float pt[3], bool is_left)
-{
-  tPerimeterPoint *new_pt = MEM_callocN(sizeof(tPerimeterPoint), __func__);
-  copy_v3_v3(&new_pt->x, pt);
-  new_pt->is_left = is_left;
-  return new_pt;
-}
-
-static int generate_arc_from_point_to_point(ListBase *list,
-                                            tPerimeterPoint *from,
-                                            tPerimeterPoint *to,
-                                            float center_pt[3],
-                                            int subdivisions,
-                                            bool clockwise,
-                                            bool is_left)
-{
-  float vec_from[2];
-  float vec_to[2];
-  sub_v2_v2v2(vec_from, &from->x, center_pt);
-  sub_v2_v2v2(vec_to, &to->x, center_pt);
-  if (is_zero_v2(vec_from) || is_zero_v2(vec_to)) {
-    return 0;
-  }
-
-  float dot = dot_v2v2(vec_from, vec_to);
-  float det = cross_v2v2(vec_from, vec_to);
-  float angle = clockwise ? M_PI - atan2f(-det, -dot) : atan2f(-det, -dot) + M_PI;
-
-  /* number of points is 2^(n+1) + 1 on half a circle (n=subdivisions)
-   * so we multiply by (angle / pi) to get the right amount of
-   * points to insert */
-  int num_points = (int)(((1 << (subdivisions + 1)) - 1) * (angle / M_PI));
-  if (num_points > 0) {
-    float angle_incr = angle / (float)num_points;
-
-    float vec_p[3];
-    float vec_t[3];
-    float tmp_angle;
-    tPerimeterPoint *last_point;
-    if (clockwise) {
-      last_point = to;
-      copy_v3_v3(vec_t, vec_to);
-    }
-    else {
-      last_point = from;
-      copy_v3_v3(vec_t, vec_from);
-    }
-
-    for (int i = 0; i < num_points - 1; i++) {
-      tmp_angle = (i + 1) * angle_incr;
-
-      rotate_v2_v2fl(vec_p, vec_t, tmp_angle);
-      add_v2_v2(vec_p, center_pt);
-      vec_p[2] = center_pt[2];
-
-      tPerimeterPoint *new_point = new_perimeter_point(vec_p, is_left);
-      if (clockwise) {
-        BLI_insertlinkbefore(list, last_point, new_point);
-      }
-      else {
-        BLI_insertlinkafter(list, last_point, new_point);
-      }
-
-      last_point = new_point;
-    }
-
-    return num_points - 1;
-  }
-
-  return 0;
-}
-
-static int generate_semi_circle_from_point_to_point(
-    ListBase *list, tPerimeterPoint *from, tPerimeterPoint *to, int subdivisions, bool is_left)
-{
-  int num_points = (1 << (subdivisions + 1)) + 1;
-  float center_pt[3];
-  interp_v3_v3v3(center_pt, &from->x, &to->x, 0.5f);
-
-  float vec_center[2];
-  sub_v2_v2v2(vec_center, &from->x, center_pt);
-  if (is_zero_v2(vec_center)) {
-    return 0;
-  }
-
-  float vec_p[3];  // temp vector to do the vector math
-  float angle_incr = M_PI / ((float)num_points - 1);
-
-  tPerimeterPoint *last_point = from;
-  for (int i = 1; i < num_points; i++) {
-    float angle = i * angle_incr;
-
-    /* rotate vector around point to get perimeter points */
-    rotate_v2_v2fl(vec_p, vec_center, angle);
-    add_v2_v2(vec_p, center_pt);
-    vec_p[2] = center_pt[2];
-
-    tPerimeterPoint *new_point = new_perimeter_point(vec_p, is_left);
-    BLI_insertlinkafter(list, last_point, new_point);
-
-    last_point = new_point;
-  }
-
-  return num_points - 1;
-}
-
-static int generate_perimeter_cap(const float point[4],
-                                  const float other_point[4],
-                                  float radius,
-                                  ListBase *list,
-                                  int subdivisions,
-                                  short cap_type,
-                                  bool is_left)
-{
-  float cap_vec[2];
-  sub_v2_v2v2(cap_vec, other_point, point);
-  normalize_v2(cap_vec);
-
-  float cap_nvec[2];
-  if (is_zero_v2(cap_vec)) {
-    cap_nvec[0] = 0;
-    cap_nvec[1] = radius;
-  }
-  else {
-    cap_nvec[0] = -cap_vec[1];
-    cap_nvec[1] = cap_vec[0];
-    mul_v2_fl(cap_nvec, radius);
-  }
-  float cap_nvec_inv[2];
-  negate_v2_v2(cap_nvec_inv, cap_nvec);
-
-  float vec_perimeter[3];
-  copy_v3_v3(vec_perimeter, point);
-  add_v2_v2(vec_perimeter, cap_nvec);
-
-  float vec_perimeter_inv[3];
-  copy_v3_v3(vec_perimeter_inv, point);
-  add_v2_v2(vec_perimeter_inv, cap_nvec_inv);
-
-  tPerimeterPoint *p_pt = new_perimeter_point(vec_perimeter, is_left);
-  tPerimeterPoint *p_pt_inv = new_perimeter_point(vec_perimeter_inv, is_left);
-
-  BLI_addtail(list, p_pt);
-  BLI_addtail(list, p_pt_inv);
-
-  int num_points = 0;
-  if (cap_type == GP_STROKE_CAP_ROUND) {
-    num_points += generate_semi_circle_from_point_to_point(
-        list, p_pt, p_pt_inv, subdivisions, is_left);
-  }
-
-  return num_points + 2;
-}
-
-/**
- * Calculate the perimeter (outline) of a stroke as list of tPerimeterPoint.
- * \param subdivisions: Number of subdivions for the start and end caps
- * \return: list of tPerimeterPoint
- */
-static ListBase *gpencil_stroke_perimeter_ex(const bGPdata *gpd,
-                                             const bGPDlayer *gpl,
-                                             const bGPDstroke *gps,
-                                             int subdivisions,
-                                             int *r_num_perimeter_points)
-{
-  /* sanity check */
-  if (gps->totpoints < 1) {
-    return NULL;
-  }
-
-  float defaultpixsize = 1000.0f / gpd->pixfactor;
-  float stroke_radius = ((gps->thickness + gpl->line_change) / defaultpixsize) / 2.0f;
-
-  ListBase *perimeter_right_side = MEM_callocN(sizeof(ListBase), __func__);
-  ListBase *perimeter_left_side = MEM_callocN(sizeof(ListBase), __func__);
-  int num_perimeter_points = 0;
-
-  bGPDspoint *first = &gps->points[0];
-  bGPDspoint *last = &gps->points[gps->totpoints - 1];
-
-  float first_radius = stroke_radius * first->pressure;
-  float last_radius = stroke_radius * last->pressure;
-
-  bGPDspoint *first_next;
-  bGPDspoint *last_prev;
-  if (gps->totpoints > 1) {
-    first_next = &gps->points[1];
-    last_prev = &gps->points[gps->totpoints - 2];
-  }
-  else {
-    first_next = first;
-    last_prev = last;
-  }
-
-  float first_pt[3];
-  float last_pt[3];
-  float first_next_pt[3];
-  float last_prev_pt[3];
-  copy_v3_v3(first_pt, &first->x);
-  copy_v3_v3(last_pt, &last->x);
-  copy_v3_v3(first_next_pt, &first_next->x);
-  copy_v3_v3(last_prev_pt, &last_prev->x);
-
-  /* edgecase if single point */
-  if (gps->totpoints == 1) {
-    first_next_pt[0] += 1.0f;
-    last_prev_pt[0] -= 1.0f;
-  }
-
-  /* generate points for start cap */
-  num_perimeter_points += generate_perimeter_cap(first_pt,
-                                                 first_next_pt,
-                                                 first_radius,
-                                                 perimeter_right_side,
-                                                 subdivisions,
-                                                 gps->caps[0],
-                                                 false);
-
-  /* generate perimeter points  */
-  float curr_pt[3], next_pt[3], prev_pt[3];
-  float vec_next[2], vec_prev[2];
-  float nvec_next[2], nvec_prev[2];
-  float nvec_next_pt[3], nvec_prev_pt[3];
-  float vec_tangent[2];
-
-  float vec_miter_left[2], vec_miter_right[2];
-  float miter_left_pt[3], miter_right_pt[3];
-
-  for (int i = 1; i < gps->totpoints - 1; i++) {
-    bGPDspoint *curr = &gps->points[i];
-    bGPDspoint *prev = &gps->points[i - 1];
-    bGPDspoint *next = &gps->points[i + 1];
-    float radius = stroke_radius * curr->pressure;
-
-    copy_v3_v3(curr_pt, &curr->x);
-    copy_v3_v3(next_pt, &next->x);
-    copy_v3_v3(prev_pt, &prev->x);
-
-    sub_v2_v2v2(vec_prev, curr_pt, prev_pt);
-    sub_v2_v2v2(vec_next, next_pt, curr_pt);
-    float prev_length = len_v2(vec_prev);
-    float next_length = len_v2(vec_next);
-
-    if (normalize_v2(vec_prev) == 0.0f) {
-      vec_prev[0] = 1.0f;
-      vec_prev[1] = 0.0f;
-    }
-    if (normalize_v2(vec_next) == 0.0f) {
-      vec_next[0] = 1.0f;
-      vec_next[1] = 0.0f;
-    }
-
-    nvec_prev[0] = -vec_prev[1];
-    nvec_prev[1] = vec_prev[0];
-
-    nvec_next[0] = -vec_next[1];
-    nvec_next[1] = vec_next[0];
-
-    add_v2_v2v2(vec_tangent, vec_prev, vec_next);
-    if (normalize_v2(vec_tangent) == 0.0f) {
-      copy_v2_v2(vec_tangent, nvec_prev);
-    }
-
-    vec_miter_left[0] = -vec_tangent[1];
-    vec_miter_left[1] = vec_tangent[0];
-
-    /* calculate miter length */
-    float an1 = dot_v2v2(vec_miter_left, nvec_prev);
-    if (an1 == 0.0f) {
-      an1 = 1.0f;
-    }
-    float miter_length = radius / an1;
-    if (miter_length <= 0.0f) {
-      miter_length = 0.01f;
-    }
-
-    normalize_v2_length(vec_miter_left, miter_length);
-
-    copy_v2_v2(vec_miter_right, vec_miter_left);
-    negate_v2(vec_miter_right);
-
-    float angle = dot_v2v2(vec_next, nvec_prev);
-    /* add two points if angle is close to beeing straight */
-    if (fabsf(angle) < 0.0001f) {
-      normalize_v2_length(nvec_prev, radius);
-      normalize_v2_length(nvec_next, radius);
-
-      copy_v3_v3(nvec_prev_pt, curr_pt);
-      add_v2_v2(nvec_prev_pt, nvec_prev);
-
-      copy_v3_v3(nvec_next_pt, curr_pt);
-      negate_v2(nvec_next);
-      add_v2_v2(nvec_next_pt, nvec_next);
-
-      tPerimeterPoint *normal_prev = new_perimeter_point(nvec_prev_pt, true);
-      tPerimeterPoint *normal_next = new_perimeter_point(nvec_next_pt, false);
-
-      BLI_addtail(perimeter_left_side, normal_prev);
-      BLI_addtail(perimeter_right_side, normal_next);
-      num_perimeter_points += 2;
-    }
-    else {
-      /* bend to the left */
-      if (angle < 0.0f) {
-        normalize_v2_length(nvec_prev, radius);
-        normalize_v2_length(nvec_next, radius);
-
-        copy_v3_v3(nvec_prev_pt, curr_pt);
-        add_v2_v2(nvec_prev_pt, nvec_prev);
-
-        copy_v3_v3(nvec_next_pt, curr_pt);
-        add_v2_v2(nvec_next_pt, nvec_next);
-
-        tPerimeterPoint *normal_prev = new_perimeter_point(nvec_prev_pt, true);
-        tPerimeterPoint *normal_next = new_perimeter_point(nvec_next_pt, true);
-
-        BLI_addtail(perimeter_left_side, normal_prev);
-        BLI_addtail(perimeter_left_side, normal_next);
-        num_perimeter_points += 2;
-
-        num_perimeter_points += generate_arc_from_point_to_point(
-            perimeter_left_side, normal_prev, normal_next, curr_pt, subdivisions, true, true);
-
-        if (miter_length < prev_length && miter_length < next_length) {
-          copy_v3_v3(miter_right_pt, curr_pt);
-          add_v2_v2(miter_right_pt, vec_miter_right);
-        }
-        else {
-          copy_v3_v3(miter_right_pt, curr_pt);
-          negate_v2(nvec_next);
-          add_v2_v2(miter_right_pt, nvec_next);
-        }
-
-        tPerimeterPoint *miter_right = new_perimeter_point(miter_right_pt, false);
-        BLI_addtail(perimeter_right_side, miter_right);
-        num_perimeter_points++;
-      }
-      /* bend to the right */
-      else {
-        normalize_v2_length(nvec_prev, -radius);
-        normalize_v2_length(nvec_next, -radius);
-
-        copy_v3_v3(nvec_prev_pt, curr_pt);
-        add_v2_v2(nvec_prev_pt, nvec_prev);
-
-        copy_v3_v3(nvec_next_pt, curr_pt);
-        add_v2_v2(nvec_next_pt, nvec_next);
-
-        tPerimeterPoint *normal_prev = new_perimeter_point(nvec_prev_pt, false);
-        tPerimeterPoint *normal_next = new_perimeter_point(nvec_next_pt, false);
-
-        BLI_addtail(perimeter_right_side, normal_prev);
-        BLI_addtail(perimeter_right_side, normal_next);
-        num_perimeter_points += 2;
-
-        num_perimeter_points += generate_arc_from_point_to_point(
-            perimeter_right_side, normal_prev, normal_next, curr_pt, subdivisions, false, false);
-
-        if (miter_length < prev_length && miter_length < next_length) {
-          copy_v3_v3(miter_left_pt, curr_pt);
-          add_v2_v2(miter_left_pt, vec_miter_left);
-        }
-        else {
-          copy_v3_v3(miter_left_pt, curr_pt);
-          negate_v2(nvec_prev);
-          add_v2_v2(miter_left_pt, nvec_prev);
-        }
-
-        tPerimeterPoint *miter_left = new_perimeter_point(miter_left_pt, true);
-        BLI_addtail(perimeter_left_side, miter_left);
-        num_perimeter_points++;
-      }
-    }
-  }
-
-  /* generate points for end cap */
-  num_perimeter_points += generate_perimeter_cap(
-      last_pt, last_prev_pt, last_radius, perimeter_right_side, subdivisions, gps->caps[1], false);
-
-  /* merge both sides to one list */
-  BLI_listbase_reverse(perimeter_right_side);
-  BLI_movelisttolist(perimeter_left_side,
-                     perimeter_right_side);  // perimeter_left_side contains entire list
-  ListBase *perimeter_list = perimeter_left_side;
-
-  /* close by creating a point close to the first (make a small gap) */
-  float close_pt[3];
-  tPerimeterPoint *close_first = (tPerimeterPoint *)perimeter_list->first;
-  tPerimeterPoint *close_last = (tPerimeterPoint *)perimeter_list->last;
-  interp_v3_v3v3(close_pt, &close_last->x, &close_first->x, 0.99f);
-
-  if (compare_v3v3(close_pt, &close_first->x, FLT_EPSILON) == false) {
-    tPerimeterPoint *close_p_pt = new_perimeter_point(close_pt, true);
-    BLI_addtail(perimeter_list, close_p_pt);
-    num_perimeter_points++;
-  }
-
-  /* free temp data */
-  BLI_freelistN(perimeter_right_side);
-  MEM_freeN(perimeter_right_side);
-
-  *r_num_perimeter_points = num_perimeter_points;
-  return perimeter_list;
-}
-
-/**
- * Calculates the perimeter of a stroke projected from the view and
- * returns it as a new stroke.
- * \param subdivisions: Number of subdivions for the start and end caps
- * \return: bGPDstroke pointer to stroke perimeter
- */
-bGPDstroke *BKE_gpencil_stroke_perimeter_from_view(struct RegionView3D *rv3d,
-                                                   bGPdata *gpd,
-                                                   const bGPDlayer *gpl,
-                                                   bGPDstroke *gps,
-                                                   int subdivisions,
-                                                   float diff_mat[4][4])
-{
-  if (gps->totpoints == 0) {
-    return NULL;
-  }
-  bGPDstroke *gps_temp = BKE_gpencil_stroke_duplicate(gps, true, false);
-
-  BKE_gpencil_stroke_to_view_space(rv3d, gps_temp, diff_mat);
-  int num_perimeter_points = 0;
-  ListBase *perimeter_points = gpencil_stroke_perimeter_ex(
-      gpd, gpl, gps_temp, subdivisions, &num_perimeter_points);
-
-  if (num_perimeter_points == 0) {
-    return NULL;
-  }
-
-  /* create new stroke */
-  bGPDstroke *perimeter_stroke = BKE_gpencil_stroke_new(gps_temp->mat_nr, num_perimeter_points, 1);
-
-  tPerimeterPoint *curr = perimeter_points->first;
-  for (int i = 0; i < num_perimeter_points; i++) {
-    bGPDspoint *pt = &perimeter_stroke->points[i];
-
-    copy_v3_v3(&pt->x, &curr->x);
-
-    /* Set pressure to zero and strength to one */
-    pt->pressure = 0.0f;
-    pt->strength = 1.0f;
-
-    pt->flag |= GP_SPOINT_SELECT;
-    // pt->flag |= (curr->is_left) ? 0 : GP_SPOINT_RIGHT_SIDE;
-
-    curr = curr->next;
-  }
-
-  BKE_gpencil_stroke_from_view_space(rv3d, perimeter_stroke, diff_mat);
-
-  /* free temp data */
-  BLI_freelistN(perimeter_points);
-  MEM_freeN(perimeter_points);
-
-  /* triangles cache needs to be recalculated */
-  BKE_gpencil_stroke_geometry_update(gpd, perimeter_stroke);
-
-  perimeter_stroke->flag |= GP_STROKE_SELECT | GP_STROKE_CYCLIC;
-
-  BKE_gpencil_free_stroke(gps_temp);
-
-  return perimeter_stroke;
-}
-
-#if 0
-/**
- * Calculates the perimeter of a stroke projected from the view and
- * returns it as a flat 2D stroke.
- * \param subdivisions: Number of subdivions for the start and end caps
- * \return: bGPDstroke pointer to stroke perimeter
- */
-bGPDstroke *BKE_gpencil_stroke_perimeter_from_view_2d(struct ARegion *region,
-                                                      const bGPdata *gpd,
-                                                      const bGPDlayer *gpl,
-                                                      bGPDstroke *gps,
-                                                      int subdivisions,
-                                                      float diff_mat[4][4])
-{
-  if (gps->totpoints == 0) {
-    return NULL;
-  }
-  RegionView3D *rv3d = (RegionView3D *)region->regiondata;
-  bGPDstroke *gps_cpy = BKE_gpencil_stroke_duplicate(gps, true);
-  BKE_gpencil_stroke_to_view_space(rv3d, gps_cpy, diff_mat);
-
-  int num_perimeter_points = 0;
-  ListBase *perimeter_points = gpencil_stroke_perimeter_ex(
-      gpd, gpl, gps_cpy, subdivisions, &num_perimeter_points);
-
-  if (num_perimeter_points == 0) {
-    return NULL;
-  }
-
-  /* create new stroke */
-  bGPDstroke *perimeter_stroke = BKE_gpencil_stroke_new(gps->mat_nr, num_perimeter_points, 1);
-
-  tPerimeterPoint *curr = perimeter_points->first;
-  for (int i = 0; i < num_perimeter_points; i++) {
-    bGPDspoint *pt = &perimeter_stroke->points[i];
-
-    // float vec4[3];
-    // copy_v4_v4();
-    // const float scalar = (vec4[3] != 0.0f) ? (1.0f / vec4[3]) : 0.0f;
-    // const float fx = ((float)region->winx / 2.0f) * (1.0f + (vec4[0] * scalar));
-    // const float fy = ((float)region->winy / 2.0f) * (1.0f + (vec4[1] * scalar));
-
-    copy_v3_v3(&pt->x, &curr->x);
-
-    /* Set pressure to zero and strength to one */
-    pt->pressure = 0.0f;
-    pt->strength = 1.0f;
-
-    pt->flag |= GP_SPOINT_SELECT;
-
-    curr = curr->next;
-  }
-
-  BKE_gpencil_stroke_from_view_space(rv3d, perimeter_stroke, diff_mat);
-  for (int i = 0; i < num_perimeter_points; i++) {
-    bGPDspoint *pt = &perimeter_stroke->points[i];
-    float parent_co[3];
-    mul_v3_m4v3(parent_co, diff_mat, &pt->x);
-    float screen_co[2];
-    //  eV3DProjTest test = (eV3DProjTest)(V3D_PROJ_RET_CLIP_BB | V3D_PROJ_RET_CLIP_WIN);
-    eV3DProjTest test = (eV3DProjTest)(V3D_PROJ_RET_OK);
-    if (ED_view3d_project_float_global(region, parent_co, screen_co, test) == V3D_PROJ_RET_OK) {
-      if (!ELEM(V2D_IS_CLIPPED, screen_co[0], screen_co[1])) {
-        copy_v2_v2(&pt->x, screen_co);
-        pt->z = 0.0f;
-      }
-    }
-  }
-
-  /* free temp data */
-  BLI_freelistN(perimeter_points);
-  MEM_freeN(perimeter_points);
-  BKE_gpencil_free_stroke(gps_cpy);
-
-  /* triangles cache needs to be recalculated */
-  BKE_gpencil_stroke_geometry_update(perimeter_stroke);
-
-  perimeter_stroke->flag |= GP_STROKE_SELECT | GP_STROKE_CYCLIC | GP_STROKE_2DSPACE;
-
-  return perimeter_stroke;
-}
-#endif
-=======
 /* Stroke Uniform Subdivide  ------------------------------------- */
 
 typedef struct tSamplePoint {
@@ -4020,5 +3420,604 @@
   BKE_gpencil_stroke_geometry_update(gpd, gps);
 }
 
->>>>>>> 57f900e4
+}
+
+/**
+ * Stroke to view space
+ * Transforms a stroke to view space. This allows for manipulations in 2D but also easy conversion
+ * back to 3D.
+ * Note: also takes care of parent space transform
+ */
+void BKE_gpencil_stroke_to_view_space(RegionView3D *rv3d, bGPDstroke *gps, float diff_mat[4][4])
+{
+  float tmp[3];
+
+  for (int i = 0; i < gps->totpoints; i++) {
+    bGPDspoint *pt = &gps->points[i];
+    /* point to parent space */
+    mul_v3_m4v3(tmp, diff_mat, &pt->x);
+    /* point to view space */
+    mul_m4_v3(rv3d->viewmat, tmp);
+    copy_v3_v3(&pt->x, tmp);
+  }
+}
+
+/**
+ * Stroke from view space
+ * Transforms a stroke from view space back to world space. Inverse of
+ * BKE_gpencil_stroke_to_view_space
+ * Note: also takes care of parent space transform
+ */
+void BKE_gpencil_stroke_from_view_space(RegionView3D *rv3d, bGPDstroke *gps, float diff_mat[4][4])
+{
+  float tmp[3];
+  float inverse_diff_mat[4][4];
+  invert_m4_m4(inverse_diff_mat, diff_mat);
+
+  for (int i = 0; i < gps->totpoints; i++) {
+    bGPDspoint *pt = &gps->points[i];
+    mul_v3_m4v3(tmp, rv3d->viewinv, &pt->x);
+    mul_m4_v3(inverse_diff_mat, tmp);
+    copy_v3_v3(&pt->x, tmp);
+  }
+}
+
+/* ----------------------------------------------------------------------------- */
+/* Stroke to perimeter */
+
+typedef struct tPerimeterPoint {
+  struct tPerimeterPoint *next, *prev;
+  float x, y, z;
+  bool is_left;
+} tPerimeterPoint;
+
+static tPerimeterPoint *new_perimeter_point(const float pt[3], bool is_left)
+{
+  tPerimeterPoint *new_pt = MEM_callocN(sizeof(tPerimeterPoint), __func__);
+  copy_v3_v3(&new_pt->x, pt);
+  new_pt->is_left = is_left;
+  return new_pt;
+}
+
+static int generate_arc_from_point_to_point(ListBase *list,
+                                            tPerimeterPoint *from,
+                                            tPerimeterPoint *to,
+                                            float center_pt[3],
+                                            int subdivisions,
+                                            bool clockwise,
+                                            bool is_left)
+{
+  float vec_from[2];
+  float vec_to[2];
+  sub_v2_v2v2(vec_from, &from->x, center_pt);
+  sub_v2_v2v2(vec_to, &to->x, center_pt);
+  if (is_zero_v2(vec_from) || is_zero_v2(vec_to)) {
+    return 0;
+  }
+
+  float dot = dot_v2v2(vec_from, vec_to);
+  float det = cross_v2v2(vec_from, vec_to);
+  float angle = clockwise ? M_PI - atan2f(-det, -dot) : atan2f(-det, -dot) + M_PI;
+
+  /* number of points is 2^(n+1) + 1 on half a circle (n=subdivisions)
+   * so we multiply by (angle / pi) to get the right amount of
+   * points to insert */
+  int num_points = (int)(((1 << (subdivisions + 1)) - 1) * (angle / M_PI));
+  if (num_points > 0) {
+    float angle_incr = angle / (float)num_points;
+
+    float vec_p[3];
+    float vec_t[3];
+    float tmp_angle;
+    tPerimeterPoint *last_point;
+    if (clockwise) {
+      last_point = to;
+      copy_v3_v3(vec_t, vec_to);
+    }
+    else {
+      last_point = from;
+      copy_v3_v3(vec_t, vec_from);
+    }
+
+    for (int i = 0; i < num_points - 1; i++) {
+      tmp_angle = (i + 1) * angle_incr;
+
+      rotate_v2_v2fl(vec_p, vec_t, tmp_angle);
+      add_v2_v2(vec_p, center_pt);
+      vec_p[2] = center_pt[2];
+
+      tPerimeterPoint *new_point = new_perimeter_point(vec_p, is_left);
+      if (clockwise) {
+        BLI_insertlinkbefore(list, last_point, new_point);
+      }
+      else {
+        BLI_insertlinkafter(list, last_point, new_point);
+      }
+
+      last_point = new_point;
+    }
+
+    return num_points - 1;
+  }
+
+  return 0;
+}
+
+static int generate_semi_circle_from_point_to_point(
+    ListBase *list, tPerimeterPoint *from, tPerimeterPoint *to, int subdivisions, bool is_left)
+{
+  int num_points = (1 << (subdivisions + 1)) + 1;
+  float center_pt[3];
+  interp_v3_v3v3(center_pt, &from->x, &to->x, 0.5f);
+
+  float vec_center[2];
+  sub_v2_v2v2(vec_center, &from->x, center_pt);
+  if (is_zero_v2(vec_center)) {
+    return 0;
+  }
+
+  float vec_p[3];  // temp vector to do the vector math
+  float angle_incr = M_PI / ((float)num_points - 1);
+
+  tPerimeterPoint *last_point = from;
+  for (int i = 1; i < num_points; i++) {
+    float angle = i * angle_incr;
+
+    /* rotate vector around point to get perimeter points */
+    rotate_v2_v2fl(vec_p, vec_center, angle);
+    add_v2_v2(vec_p, center_pt);
+    vec_p[2] = center_pt[2];
+
+    tPerimeterPoint *new_point = new_perimeter_point(vec_p, is_left);
+    BLI_insertlinkafter(list, last_point, new_point);
+
+    last_point = new_point;
+  }
+
+  return num_points - 1;
+}
+
+static int generate_perimeter_cap(const float point[4],
+                                  const float other_point[4],
+                                  float radius,
+                                  ListBase *list,
+                                  int subdivisions,
+                                  short cap_type,
+                                  bool is_left)
+{
+  float cap_vec[2];
+  sub_v2_v2v2(cap_vec, other_point, point);
+  normalize_v2(cap_vec);
+
+  float cap_nvec[2];
+  if (is_zero_v2(cap_vec)) {
+    cap_nvec[0] = 0;
+    cap_nvec[1] = radius;
+  }
+  else {
+    cap_nvec[0] = -cap_vec[1];
+    cap_nvec[1] = cap_vec[0];
+    mul_v2_fl(cap_nvec, radius);
+  }
+  float cap_nvec_inv[2];
+  negate_v2_v2(cap_nvec_inv, cap_nvec);
+
+  float vec_perimeter[3];
+  copy_v3_v3(vec_perimeter, point);
+  add_v2_v2(vec_perimeter, cap_nvec);
+
+  float vec_perimeter_inv[3];
+  copy_v3_v3(vec_perimeter_inv, point);
+  add_v2_v2(vec_perimeter_inv, cap_nvec_inv);
+
+  tPerimeterPoint *p_pt = new_perimeter_point(vec_perimeter, is_left);
+  tPerimeterPoint *p_pt_inv = new_perimeter_point(vec_perimeter_inv, is_left);
+
+  BLI_addtail(list, p_pt);
+  BLI_addtail(list, p_pt_inv);
+
+  int num_points = 0;
+  if (cap_type == GP_STROKE_CAP_ROUND) {
+    num_points += generate_semi_circle_from_point_to_point(
+        list, p_pt, p_pt_inv, subdivisions, is_left);
+  }
+
+  return num_points + 2;
+}
+
+/**
+ * Calculate the perimeter (outline) of a stroke as list of tPerimeterPoint.
+ * \param subdivisions: Number of subdivions for the start and end caps
+ * \return: list of tPerimeterPoint
+ */
+static ListBase *gpencil_stroke_perimeter_ex(const bGPdata *gpd,
+                                             const bGPDlayer *gpl,
+                                             const bGPDstroke *gps,
+                                             int subdivisions,
+                                             int *r_num_perimeter_points)
+{
+  /* sanity check */
+  if (gps->totpoints < 1) {
+    return NULL;
+  }
+
+  float defaultpixsize = 1000.0f / gpd->pixfactor;
+  float stroke_radius = ((gps->thickness + gpl->line_change) / defaultpixsize) / 2.0f;
+
+  ListBase *perimeter_right_side = MEM_callocN(sizeof(ListBase), __func__);
+  ListBase *perimeter_left_side = MEM_callocN(sizeof(ListBase), __func__);
+  int num_perimeter_points = 0;
+
+  bGPDspoint *first = &gps->points[0];
+  bGPDspoint *last = &gps->points[gps->totpoints - 1];
+
+  float first_radius = stroke_radius * first->pressure;
+  float last_radius = stroke_radius * last->pressure;
+
+  bGPDspoint *first_next;
+  bGPDspoint *last_prev;
+  if (gps->totpoints > 1) {
+    first_next = &gps->points[1];
+    last_prev = &gps->points[gps->totpoints - 2];
+  }
+  else {
+    first_next = first;
+    last_prev = last;
+  }
+
+  float first_pt[3];
+  float last_pt[3];
+  float first_next_pt[3];
+  float last_prev_pt[3];
+  copy_v3_v3(first_pt, &first->x);
+  copy_v3_v3(last_pt, &last->x);
+  copy_v3_v3(first_next_pt, &first_next->x);
+  copy_v3_v3(last_prev_pt, &last_prev->x);
+
+  /* edgecase if single point */
+  if (gps->totpoints == 1) {
+    first_next_pt[0] += 1.0f;
+    last_prev_pt[0] -= 1.0f;
+  }
+
+  /* generate points for start cap */
+  num_perimeter_points += generate_perimeter_cap(first_pt,
+                                                 first_next_pt,
+                                                 first_radius,
+                                                 perimeter_right_side,
+                                                 subdivisions,
+                                                 gps->caps[0],
+                                                 false);
+
+  /* generate perimeter points  */
+  float curr_pt[3], next_pt[3], prev_pt[3];
+  float vec_next[2], vec_prev[2];
+  float nvec_next[2], nvec_prev[2];
+  float nvec_next_pt[3], nvec_prev_pt[3];
+  float vec_tangent[2];
+
+  float vec_miter_left[2], vec_miter_right[2];
+  float miter_left_pt[3], miter_right_pt[3];
+
+  for (int i = 1; i < gps->totpoints - 1; i++) {
+    bGPDspoint *curr = &gps->points[i];
+    bGPDspoint *prev = &gps->points[i - 1];
+    bGPDspoint *next = &gps->points[i + 1];
+    float radius = stroke_radius * curr->pressure;
+
+    copy_v3_v3(curr_pt, &curr->x);
+    copy_v3_v3(next_pt, &next->x);
+    copy_v3_v3(prev_pt, &prev->x);
+
+    sub_v2_v2v2(vec_prev, curr_pt, prev_pt);
+    sub_v2_v2v2(vec_next, next_pt, curr_pt);
+    float prev_length = len_v2(vec_prev);
+    float next_length = len_v2(vec_next);
+
+    if (normalize_v2(vec_prev) == 0.0f) {
+      vec_prev[0] = 1.0f;
+      vec_prev[1] = 0.0f;
+    }
+    if (normalize_v2(vec_next) == 0.0f) {
+      vec_next[0] = 1.0f;
+      vec_next[1] = 0.0f;
+    }
+
+    nvec_prev[0] = -vec_prev[1];
+    nvec_prev[1] = vec_prev[0];
+
+    nvec_next[0] = -vec_next[1];
+    nvec_next[1] = vec_next[0];
+
+    add_v2_v2v2(vec_tangent, vec_prev, vec_next);
+    if (normalize_v2(vec_tangent) == 0.0f) {
+      copy_v2_v2(vec_tangent, nvec_prev);
+    }
+
+    vec_miter_left[0] = -vec_tangent[1];
+    vec_miter_left[1] = vec_tangent[0];
+
+    /* calculate miter length */
+    float an1 = dot_v2v2(vec_miter_left, nvec_prev);
+    if (an1 == 0.0f) {
+      an1 = 1.0f;
+    }
+    float miter_length = radius / an1;
+    if (miter_length <= 0.0f) {
+      miter_length = 0.01f;
+    }
+
+    normalize_v2_length(vec_miter_left, miter_length);
+
+    copy_v2_v2(vec_miter_right, vec_miter_left);
+    negate_v2(vec_miter_right);
+
+    float angle = dot_v2v2(vec_next, nvec_prev);
+    /* add two points if angle is close to beeing straight */
+    if (fabsf(angle) < 0.0001f) {
+      normalize_v2_length(nvec_prev, radius);
+      normalize_v2_length(nvec_next, radius);
+
+      copy_v3_v3(nvec_prev_pt, curr_pt);
+      add_v2_v2(nvec_prev_pt, nvec_prev);
+
+      copy_v3_v3(nvec_next_pt, curr_pt);
+      negate_v2(nvec_next);
+      add_v2_v2(nvec_next_pt, nvec_next);
+
+      tPerimeterPoint *normal_prev = new_perimeter_point(nvec_prev_pt, true);
+      tPerimeterPoint *normal_next = new_perimeter_point(nvec_next_pt, false);
+
+      BLI_addtail(perimeter_left_side, normal_prev);
+      BLI_addtail(perimeter_right_side, normal_next);
+      num_perimeter_points += 2;
+    }
+    else {
+      /* bend to the left */
+      if (angle < 0.0f) {
+        normalize_v2_length(nvec_prev, radius);
+        normalize_v2_length(nvec_next, radius);
+
+        copy_v3_v3(nvec_prev_pt, curr_pt);
+        add_v2_v2(nvec_prev_pt, nvec_prev);
+
+        copy_v3_v3(nvec_next_pt, curr_pt);
+        add_v2_v2(nvec_next_pt, nvec_next);
+
+        tPerimeterPoint *normal_prev = new_perimeter_point(nvec_prev_pt, true);
+        tPerimeterPoint *normal_next = new_perimeter_point(nvec_next_pt, true);
+
+        BLI_addtail(perimeter_left_side, normal_prev);
+        BLI_addtail(perimeter_left_side, normal_next);
+        num_perimeter_points += 2;
+
+        num_perimeter_points += generate_arc_from_point_to_point(
+            perimeter_left_side, normal_prev, normal_next, curr_pt, subdivisions, true, true);
+
+        if (miter_length < prev_length && miter_length < next_length) {
+          copy_v3_v3(miter_right_pt, curr_pt);
+          add_v2_v2(miter_right_pt, vec_miter_right);
+        }
+        else {
+          copy_v3_v3(miter_right_pt, curr_pt);
+          negate_v2(nvec_next);
+          add_v2_v2(miter_right_pt, nvec_next);
+        }
+
+        tPerimeterPoint *miter_right = new_perimeter_point(miter_right_pt, false);
+        BLI_addtail(perimeter_right_side, miter_right);
+        num_perimeter_points++;
+      }
+      /* bend to the right */
+      else {
+        normalize_v2_length(nvec_prev, -radius);
+        normalize_v2_length(nvec_next, -radius);
+
+        copy_v3_v3(nvec_prev_pt, curr_pt);
+        add_v2_v2(nvec_prev_pt, nvec_prev);
+
+        copy_v3_v3(nvec_next_pt, curr_pt);
+        add_v2_v2(nvec_next_pt, nvec_next);
+
+        tPerimeterPoint *normal_prev = new_perimeter_point(nvec_prev_pt, false);
+        tPerimeterPoint *normal_next = new_perimeter_point(nvec_next_pt, false);
+
+        BLI_addtail(perimeter_right_side, normal_prev);
+        BLI_addtail(perimeter_right_side, normal_next);
+        num_perimeter_points += 2;
+
+        num_perimeter_points += generate_arc_from_point_to_point(
+            perimeter_right_side, normal_prev, normal_next, curr_pt, subdivisions, false, false);
+
+        if (miter_length < prev_length && miter_length < next_length) {
+          copy_v3_v3(miter_left_pt, curr_pt);
+          add_v2_v2(miter_left_pt, vec_miter_left);
+        }
+        else {
+          copy_v3_v3(miter_left_pt, curr_pt);
+          negate_v2(nvec_prev);
+          add_v2_v2(miter_left_pt, nvec_prev);
+        }
+
+        tPerimeterPoint *miter_left = new_perimeter_point(miter_left_pt, true);
+        BLI_addtail(perimeter_left_side, miter_left);
+        num_perimeter_points++;
+      }
+    }
+  }
+
+  /* generate points for end cap */
+  num_perimeter_points += generate_perimeter_cap(
+      last_pt, last_prev_pt, last_radius, perimeter_right_side, subdivisions, gps->caps[1], false);
+
+  /* merge both sides to one list */
+  BLI_listbase_reverse(perimeter_right_side);
+  BLI_movelisttolist(perimeter_left_side,
+                     perimeter_right_side);  // perimeter_left_side contains entire list
+  ListBase *perimeter_list = perimeter_left_side;
+
+  /* close by creating a point close to the first (make a small gap) */
+  float close_pt[3];
+  tPerimeterPoint *close_first = (tPerimeterPoint *)perimeter_list->first;
+  tPerimeterPoint *close_last = (tPerimeterPoint *)perimeter_list->last;
+  interp_v3_v3v3(close_pt, &close_last->x, &close_first->x, 0.99f);
+
+  if (compare_v3v3(close_pt, &close_first->x, FLT_EPSILON) == false) {
+    tPerimeterPoint *close_p_pt = new_perimeter_point(close_pt, true);
+    BLI_addtail(perimeter_list, close_p_pt);
+    num_perimeter_points++;
+  }
+
+  /* free temp data */
+  BLI_freelistN(perimeter_right_side);
+  MEM_freeN(perimeter_right_side);
+
+  *r_num_perimeter_points = num_perimeter_points;
+  return perimeter_list;
+}
+
+/**
+ * Calculates the perimeter of a stroke projected from the view and
+ * returns it as a new stroke.
+ * \param subdivisions: Number of subdivions for the start and end caps
+ * \return: bGPDstroke pointer to stroke perimeter
+ */
+bGPDstroke *BKE_gpencil_stroke_perimeter_from_view(struct RegionView3D *rv3d,
+                                                   bGPdata *gpd,
+                                                   const bGPDlayer *gpl,
+                                                   bGPDstroke *gps,
+                                                   int subdivisions,
+                                                   float diff_mat[4][4])
+{
+  if (gps->totpoints == 0) {
+    return NULL;
+  }
+  bGPDstroke *gps_temp = BKE_gpencil_stroke_duplicate(gps, true, false);
+
+  BKE_gpencil_stroke_to_view_space(rv3d, gps_temp, diff_mat);
+  int num_perimeter_points = 0;
+  ListBase *perimeter_points = gpencil_stroke_perimeter_ex(
+      gpd, gpl, gps_temp, subdivisions, &num_perimeter_points);
+
+  if (num_perimeter_points == 0) {
+    return NULL;
+  }
+
+  /* create new stroke */
+  bGPDstroke *perimeter_stroke = BKE_gpencil_stroke_new(gps_temp->mat_nr, num_perimeter_points, 1);
+
+  tPerimeterPoint *curr = perimeter_points->first;
+  for (int i = 0; i < num_perimeter_points; i++) {
+    bGPDspoint *pt = &perimeter_stroke->points[i];
+
+    copy_v3_v3(&pt->x, &curr->x);
+
+    /* Set pressure to zero and strength to one */
+    pt->pressure = 0.0f;
+    pt->strength = 1.0f;
+
+    pt->flag |= GP_SPOINT_SELECT;
+    // pt->flag |= (curr->is_left) ? 0 : GP_SPOINT_RIGHT_SIDE;
+
+    curr = curr->next;
+  }
+
+  BKE_gpencil_stroke_from_view_space(rv3d, perimeter_stroke, diff_mat);
+
+  /* free temp data */
+  BLI_freelistN(perimeter_points);
+  MEM_freeN(perimeter_points);
+
+  /* triangles cache needs to be recalculated */
+  BKE_gpencil_stroke_geometry_update(gpd, perimeter_stroke);
+
+  perimeter_stroke->flag |= GP_STROKE_SELECT | GP_STROKE_CYCLIC;
+
+  BKE_gpencil_free_stroke(gps_temp);
+
+  return perimeter_stroke;
+}
+
+#if 0
+/**
+ * Calculates the perimeter of a stroke projected from the view and
+ * returns it as a flat 2D stroke.
+ * \param subdivisions: Number of subdivions for the start and end caps
+ * \return: bGPDstroke pointer to stroke perimeter
+ */
+bGPDstroke *BKE_gpencil_stroke_perimeter_from_view_2d(struct ARegion *region,
+                                                      const bGPdata *gpd,
+                                                      const bGPDlayer *gpl,
+                                                      bGPDstroke *gps,
+                                                      int subdivisions,
+                                                      float diff_mat[4][4])
+{
+  if (gps->totpoints == 0) {
+    return NULL;
+  }
+  RegionView3D *rv3d = (RegionView3D *)region->regiondata;
+  bGPDstroke *gps_cpy = BKE_gpencil_stroke_duplicate(gps, true);
+  BKE_gpencil_stroke_to_view_space(rv3d, gps_cpy, diff_mat);
+
+  int num_perimeter_points = 0;
+  ListBase *perimeter_points = gpencil_stroke_perimeter_ex(
+      gpd, gpl, gps_cpy, subdivisions, &num_perimeter_points);
+
+  if (num_perimeter_points == 0) {
+    return NULL;
+  }
+
+  /* create new stroke */
+  bGPDstroke *perimeter_stroke = BKE_gpencil_stroke_new(gps->mat_nr, num_perimeter_points, 1);
+
+  tPerimeterPoint *curr = perimeter_points->first;
+  for (int i = 0; i < num_perimeter_points; i++) {
+    bGPDspoint *pt = &perimeter_stroke->points[i];
+
+    // float vec4[3];
+    // copy_v4_v4();
+    // const float scalar = (vec4[3] != 0.0f) ? (1.0f / vec4[3]) : 0.0f;
+    // const float fx = ((float)region->winx / 2.0f) * (1.0f + (vec4[0] * scalar));
+    // const float fy = ((float)region->winy / 2.0f) * (1.0f + (vec4[1] * scalar));
+
+    copy_v3_v3(&pt->x, &curr->x);
+
+    /* Set pressure to zero and strength to one */
+    pt->pressure = 0.0f;
+    pt->strength = 1.0f;
+
+    pt->flag |= GP_SPOINT_SELECT;
+
+    curr = curr->next;
+  }
+
+  BKE_gpencil_stroke_from_view_space(rv3d, perimeter_stroke, diff_mat);
+  for (int i = 0; i < num_perimeter_points; i++) {
+    bGPDspoint *pt = &perimeter_stroke->points[i];
+    float parent_co[3];
+    mul_v3_m4v3(parent_co, diff_mat, &pt->x);
+    float screen_co[2];
+    //  eV3DProjTest test = (eV3DProjTest)(V3D_PROJ_RET_CLIP_BB | V3D_PROJ_RET_CLIP_WIN);
+    eV3DProjTest test = (eV3DProjTest)(V3D_PROJ_RET_OK);
+    if (ED_view3d_project_float_global(region, parent_co, screen_co, test) == V3D_PROJ_RET_OK) {
+      if (!ELEM(V2D_IS_CLIPPED, screen_co[0], screen_co[1])) {
+        copy_v2_v2(&pt->x, screen_co);
+        pt->z = 0.0f;
+      }
+    }
+  }
+
+  /* free temp data */
+  BLI_freelistN(perimeter_points);
+  MEM_freeN(perimeter_points);
+  BKE_gpencil_free_stroke(gps_cpy);
+
+  /* triangles cache needs to be recalculated */
+  BKE_gpencil_stroke_geometry_update(perimeter_stroke);
+
+  perimeter_stroke->flag |= GP_STROKE_SELECT | GP_STROKE_CYCLIC | GP_STROKE_2DSPACE;
+
+  return perimeter_stroke;
+}
+#endif
 /** \} */