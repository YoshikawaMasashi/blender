--- conflicted
+++ resolved
@@ -331,11 +331,7 @@
 }
 
 /* MTex (Texture Slot) types */
-<<<<<<< HEAD
-static char *mtex_adrcodes_to_paths (int adrcode, int *array_index)
-=======
 static const char *mtex_adrcodes_to_paths (int adrcode, int *UNUSED(array_index))
->>>>>>> 6d201907
 {
 	const char *base=NULL, *prop=NULL;
 	static char buf[128];
