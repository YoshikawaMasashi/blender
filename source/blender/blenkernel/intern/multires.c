--- conflicted
+++ resolved
@@ -47,6 +47,7 @@
 #include "BKE_paint.h"
 #include "BKE_scene.h"
 #include "BKE_subsurf.h"
+#include "BKE_tessmesh.h"
 
 #include "BKE_object.h"
 
@@ -250,26 +251,31 @@
 static int get_levels_from_disps(Object *ob)
 {
 	Mesh *me = ob->data;
-	MDisps *mdisp;
-	int i, totlvl= 0;
+	MDisps *mdisp, *md;
+	int i, j, totlvl= 0;
 
 	mdisp = CustomData_get_layer(&me->fdata, CD_MDISPS);
 
-	for(i = 0; i < me->totface; ++i, ++mdisp) {
-		int S = me->mface[i].v4 ? 4 : 3;
-
-		if(mdisp->totdisp == 0) continue;
-
-		while(1) {
-			int side = (1 << (totlvl-1)) + 1;
-			int lvl_totdisp = side*side*S;
-			if(mdisp->totdisp == lvl_totdisp)
-				break;
-			else if(mdisp->totdisp < lvl_totdisp)
-				--totlvl;
-			else
-				++totlvl;
-
+	for(i = 0; i < me->totpoly; ++i) {
+		int S = me->mpoly[i].totloop;
+		
+		md = mdisp + me->mpoly[i].loopstart;
+		for (j=0; j<me->mpoly[i].totloop; j++, md++) {
+			if(md->totdisp == 0) continue;
+	
+			while(1) {
+				int side = (1 << (totlvl-1)) + 1;
+				int lvl_totdisp = side*side*S;
+				if(md->totdisp == lvl_totdisp)
+					break;
+				else if(md->totdisp < lvl_totdisp)
+					--totlvl;
+				else
+					++totlvl;
+	
+			}
+			
+			break;
 		}
 	}
 
@@ -282,10 +288,10 @@
 	Mesh *me = ob->data;
 	MDisps *mdisp;
 
-	if(me->edit_mesh)
-		mdisp = CustomData_get_layer(&me->edit_mesh->fdata, CD_MDISPS);
+	if(me->edit_btmesh)
+		mdisp = CustomData_get_layer(&me->edit_btmesh->bm->ldata, CD_MDISPS);
 	else
-		mdisp = CustomData_get_layer(&me->fdata, CD_MDISPS);
+		mdisp = CustomData_get_layer(&me->ldata, CD_MDISPS);
 
 	if(mdisp) {
 		mmd->totlvl = get_levels_from_disps(ob);
@@ -704,11 +710,7 @@
 	MPoly *mpoly = me->mpoly;
 	MDisps *mdisps = CustomData_get_layer(&me->ldata, CD_MDISPS);
 	int *gridOffset;
-<<<<<<< HEAD
-	int i, k, numGrids, gridSize, dGridSize, dSkip;
-=======
-	int i, /*numGrids,*/ gridSize, dGridSize, dSkip;
->>>>>>> 2198cfdb
+	int i, k, /*numGrids,*/ gridSize, dGridSize, dSkip;
 
 	if(!mdisps) {
 		if(invert)
