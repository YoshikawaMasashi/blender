--- conflicted
+++ resolved
@@ -150,8 +150,6 @@
   return curve_component.get_for_read();
 }
 
-<<<<<<< HEAD
-=======
 /** \} */
 
 /* -------------------------------------------------------------------- */
@@ -160,7 +158,6 @@
  * Attributes with a value for every spline, stored contiguously or in every spline separately.
  * \{ */
 
->>>>>>> cbeeca81
 namespace blender::bke {
 
 class BuiltinSplineAttributeProvider final : public BuiltinAttributeProvider {
