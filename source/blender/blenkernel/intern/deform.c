--- conflicted
+++ resolved
@@ -39,7 +39,9 @@
 #include "MEM_guardedalloc.h"
 
 #include "DNA_meshdata_types.h"
+#include "DNA_mesh_types.h"
 #include "DNA_object_types.h"
+#include "DNA_scene_types.h"
 
 #include "BLI_listbase.h"
 #include "BLI_math.h"
@@ -49,12 +51,14 @@
 
 #include "BLF_translation.h"
 
-<<<<<<< HEAD
-=======
 #include "BKE_customdata.h"
 #include "BKE_data_transfer.h"
->>>>>>> 000dfc03
 #include "BKE_deform.h"  /* own include */
+#include "BKE_mesh_mapping.h"
+#include "BKE_object_deform.h"
+
+#include "data_transfer_intern.h"
+
 
 bDeformGroup *BKE_defgroup_new(Object *ob, const char *name)
 {
@@ -964,8 +968,6 @@
 	BKE_defvert_array_free_elems(dvert, totvert);
 
 	MEM_freeN(dvert);
-<<<<<<< HEAD
-=======
 }
 
 void BKE_defvert_extract_vgroup_to_vertweights(
@@ -1349,5 +1351,4 @@
 	}
 
 	return true;
->>>>>>> 000dfc03
 }