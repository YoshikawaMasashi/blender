--- conflicted
+++ resolved
@@ -1350,9 +1350,8 @@
     }
     else if (sl->spacetype == SPACE_SPREADSHEET) {
       BLO_write_struct(writer, SpaceSpreadsheet, sl);
-<<<<<<< HEAD
+
       /* TODO: Write rules. */
-=======
 
       SpaceSpreadsheet *sspreadsheet = (SpaceSpreadsheet *)sl;
       LISTBASE_FOREACH (SpreadsheetColumn *, column, &sspreadsheet->columns) {
@@ -1360,7 +1359,6 @@
         BLO_write_struct(writer, SpreadsheetColumnID, column->id);
         BLO_write_string(writer, column->id->name);
       }
->>>>>>> a272eb38
     }
   }
 }
