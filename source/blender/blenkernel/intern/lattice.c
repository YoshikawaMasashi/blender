--- conflicted
+++ resolved
@@ -267,15 +267,9 @@
 Lattice *BKE_lattice_add(Main *bmain, const char *name)
 {
 	Lattice *lt;
-<<<<<<< HEAD
-	
+
 	lt = BKE_libblock_alloc(bmain, ID_LT, name);
-	
-=======
-
-	lt = BKE_libblock_alloc(bmain, ID_LT, name);
-
->>>>>>> 3ffc5c92
+
 	BKE_lattice_init(lt);
 
 	return lt;
