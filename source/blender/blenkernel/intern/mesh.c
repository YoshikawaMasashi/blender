--- conflicted
+++ resolved
@@ -1301,11 +1301,8 @@
 	}
 
 	/* build smooth normals for uninitialized normals at faces set to flat */
-<<<<<<< HEAD
-=======
 	/* For such faces the renderer/3Dview and exporters will be using the face normal */
 	/* The vertex normals built inside this if-statement are entirely to support the needs of the modeler */
->>>>>>> 5932cec2
 	if(found_flat!=0) {
 		const int nr_bits= sizeof(int)*8;
 		const int nr_words= (numVerts+(nr_bits-1))/nr_bits;
