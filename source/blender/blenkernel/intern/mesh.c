--- conflicted
+++ resolved
@@ -2524,7 +2524,6 @@
 	return tmpmesh;
 }
 
-<<<<<<< HEAD
 
 /* settings: 1 - preview, 2 - render */
 Mesh *BKE_mesh_new_from_dupli_data(
@@ -2584,7 +2583,8 @@
 	test_object_materials(bmain, &tmpmesh->id);
 	
 	return tmpmesh;
-=======
+}
+
 /* **** Depsgraph evaluation **** */
 
 void BKE_mesh_eval_geometry(EvaluationContext *UNUSED(eval_ctx),
@@ -2596,5 +2596,4 @@
 	if (mesh->bb == NULL || (mesh->bb->flag & BOUNDBOX_DIRTY)) {
 		BKE_mesh_texspace_calc(mesh);
 	}
->>>>>>> e7f2aec8
 }