/*
 * This program is free software; you can redistribute it and/or
 * modify it under the terms of the GNU General Public License
 * as published by the Free Software Foundation; either version 2
 * of the License, or (at your option) any later version.
 *
 * This program is distributed in the hope that it will be useful,
 * but WITHOUT ANY WARRANTY; without even the implied warranty of
 * MERCHANTABILITY or FITNESS FOR A PARTICULAR PURPOSE.  See the
 * GNU General Public License for more details.
 *
 * You should have received a copy of the GNU General Public License
 * along with this program; if not, write to the Free Software Foundation,
 * Inc., 51 Franklin Street, Fifth Floor, Boston, MA 02110-1301, USA.
 *
 * The Original Code is Copyright (C) 2017, Blender Foundation
 * This is a new part of Blender
 */

/** \file
 * \ingroup bke
 */

#include <stdio.h>

#include "MEM_guardedalloc.h"

#include "BLI_blenlib.h"
#include "BLI_math_geom.h"
#include "BLI_math_vector.h"
#include "BLI_string_utils.h"
#include "BLI_utildefines.h"

#include "BLT_translation.h"

#include "DNA_armature_types.h"
#include "DNA_gpencil_modifier_types.h"
#include "DNA_gpencil_types.h"
#include "DNA_meshdata_types.h"
#include "DNA_modifier_types.h"
#include "DNA_object_types.h"
#include "DNA_scene_types.h"
#include "DNA_screen_types.h"

#include "BKE_colortools.h"
#include "BKE_gpencil.h"
#include "BKE_gpencil_geom.h"
#include "BKE_gpencil_modifier.h"
#include "BKE_lattice.h"
#include "BKE_lib_id.h"
#include "BKE_lib_query.h"
#include "BKE_material.h"
#include "BKE_object.h"

#include "DEG_depsgraph.h"
#include "DEG_depsgraph_query.h"

#include "MOD_gpencil_lineart.h"
#include "MOD_gpencil_modifiertypes.h"

#include "BLO_read_write.h"

#include "CLG_log.h"

static CLG_LogRef LOG = {"bke.gpencil_modifier"};
static GpencilModifierTypeInfo *modifier_gpencil_types[NUM_GREASEPENCIL_MODIFIER_TYPES] = {NULL};
#if 0
/* Note that GPencil actually does not support these atm, but might do in the future. */
static GpencilVirtualModifierData virtualModifierCommonData;
#endif

/* Lattice Modifier ---------------------------------- */
/* Usually, evaluation of the lattice modifier is self-contained.
 * However, since GP's modifiers operate on a per-stroke basis,
 * we need to these two extra functions that called before/after
 * each loop over all the geometry being evaluated.
 */

/**
 * Init grease pencil lattice deform data.
 * \param ob: Grease pencil object
 */
void BKE_gpencil_lattice_init(Object *ob)
{
  LISTBASE_FOREACH (GpencilModifierData *, md, &ob->greasepencil_modifiers) {
    if (md->type == eGpencilModifierType_Lattice) {
      LatticeGpencilModifierData *mmd = (LatticeGpencilModifierData *)md;
      Object *latob = NULL;

      latob = mmd->object;
      if ((!latob) || (latob->type != OB_LATTICE)) {
        return;
      }
      if (mmd->cache_data) {
        BKE_lattice_deform_data_destroy(mmd->cache_data);
      }

      /* init deform data */
      mmd->cache_data = BKE_lattice_deform_data_create(latob, ob);
    }
  }
}

/**
 * Clear grease pencil lattice deform data.
 * \param ob: Grease pencil object
 */
void BKE_gpencil_lattice_clear(Object *ob)
{
  LISTBASE_FOREACH (GpencilModifierData *, md, &ob->greasepencil_modifiers) {
    if (md->type == eGpencilModifierType_Lattice) {
      LatticeGpencilModifierData *mmd = (LatticeGpencilModifierData *)md;
      if ((mmd) && (mmd->cache_data)) {
        BKE_lattice_deform_data_destroy(mmd->cache_data);
        mmd->cache_data = NULL;
      }
    }
  }
}

/* *************************************************** */
/* Modifier Methods - Evaluation Loops, etc. */

/* This is to include things that are not modifiers in the evaluation of the modifier stack, for
 * example parenting to an armature or lattice without having a real modifier. */
GpencilModifierData *BKE_gpencil_modifiers_get_virtual_modifierlist(
    const Object *ob, GpencilVirtualModifierData *UNUSED(virtualModifierData))
{
  GpencilModifierData *md = ob->greasepencil_modifiers.first;

#if 0
  /* Note that GPencil actually does not support these atm, but might do in the future. */
  *virtualModifierData = virtualModifierCommonData;
  if (ob->parent) {
    if (ob->parent->type == OB_ARMATURE && ob->partype == PARSKEL) {
      virtualModifierData->amd.object = ob->parent;
      virtualModifierData->amd.modifier.next = md;
      virtualModifierData->amd.deformflag = ((bArmature *)(ob->parent->data))->deformflag;
      md = &virtualModifierData->amd.modifier;
    }
    else if (ob->parent->type == OB_LATTICE && ob->partype == PARSKEL) {
      virtualModifierData->lmd.object = ob->parent;
      virtualModifierData->lmd.modifier.next = md;
      md = &virtualModifierData->lmd.modifier;
    }
  }
#endif

  return md;
}

/**
 * Check if object has grease pencil Geometry modifiers.
 * \param ob: Grease pencil object
 * \return True if exist
 */
bool BKE_gpencil_has_geometry_modifiers(Object *ob)
{
  LISTBASE_FOREACH (GpencilModifierData *, md, &ob->greasepencil_modifiers) {
    const GpencilModifierTypeInfo *mti = BKE_gpencil_modifier_get_info(md->type);

    if (mti && mti->generateStrokes) {
      return true;
    }
  }
  return false;
}

/**
 * Check if object has grease pencil Time modifiers.
 * \param ob: Grease pencil object
 * \return True if exist
 */
bool BKE_gpencil_has_time_modifiers(Object *ob)
{
  LISTBASE_FOREACH (GpencilModifierData *, md, &ob->greasepencil_modifiers) {
    const GpencilModifierTypeInfo *mti = BKE_gpencil_modifier_get_info(md->type);

    if (mti && mti->remapTime) {
      return true;
    }
  }
  return false;
}

/**
 * Check if object has grease pencil transform stroke modifiers.
 * \param ob: Grease pencil object
 * \return True if exist
 */
bool BKE_gpencil_has_transform_modifiers(Object *ob)
{
  LISTBASE_FOREACH (GpencilModifierData *, md, &ob->greasepencil_modifiers) {
    /* Only if enabled in edit mode. */
    if (!GPENCIL_MODIFIER_EDIT(md, true) && GPENCIL_MODIFIER_ACTIVE(md, false)) {
      if ((md->type == eGpencilModifierType_Armature) || (md->type == eGpencilModifierType_Hook) ||
          (md->type == eGpencilModifierType_Lattice) ||
          (md->type == eGpencilModifierType_Offset)) {
        return true;
      }
    }
  }
  return false;
}

<<<<<<< HEAD
void BKE_gpencil_get_lineart_modifier_limits(Object *ob, struct GpencilLineartLimitInfo *info)
{
  LISTBASE_FOREACH (GpencilModifierData *, md, &ob->greasepencil_modifiers) {
    if (md->type == eGpencilModifierType_Lineart) {
      LineartGpencilModifierData *lmd = (LineartGpencilModifierData *)md;
      info->min_level = MIN2(info->min_level, lmd->level_start);
      info->max_level = MAX2(info->max_level,
                             (lmd->use_multiple_levels ? lmd->level_end : lmd->level_start));
      info->edge_types |= lmd->edge_types;
    }
  }
}

void BKE_gpencil_set_lineart_global_limits(GpencilModifierData *md,
                                           struct GpencilLineartLimitInfo *info)
{
  BLI_assert(md->type == eGpencilModifierType_Lineart);
  LineartGpencilModifierData *lmd = (LineartGpencilModifierData *)md;
  lmd->level_start_override = info->min_level;
  lmd->level_end_override = info->max_level;
  lmd->edge_types_override = info->edge_types;
}

bool BKE_gpencil_is_first_lineart_in_stack(Object *ob, GpencilModifierData *md)
=======
GpencilLineartLimitInfo BKE_gpencil_get_lineart_modifier_limits(const Object *ob)
{
  GpencilLineartLimitInfo info = {0};
  bool is_first = true;
  LISTBASE_FOREACH (GpencilModifierData *, md, &ob->greasepencil_modifiers) {
    if (md->type == eGpencilModifierType_Lineart) {
      LineartGpencilModifierData *lmd = (LineartGpencilModifierData *)md;
      if (is_first || (lmd->flags & LRT_GPENCIL_USE_CACHE)) {
        info.min_level = MIN2(info.min_level, lmd->level_start);
        info.max_level = MAX2(info.max_level,
                              (lmd->use_multiple_levels ? lmd->level_end : lmd->level_start));
        info.edge_types |= lmd->edge_types;
      }
    }
  }
  return info;
}

void BKE_gpencil_set_lineart_modifier_limits(GpencilModifierData *md,
                                             const GpencilLineartLimitInfo *info,
                                             const bool is_first_lineart)
{
  BLI_assert(md->type == eGpencilModifierType_Lineart);
  LineartGpencilModifierData *lmd = (LineartGpencilModifierData *)md;
  if (is_first_lineart || lmd->flags & LRT_GPENCIL_USE_CACHE) {
    lmd->level_start_override = info->min_level;
    lmd->level_end_override = info->max_level;
    lmd->edge_types_override = info->edge_types;
  }
  else {
    lmd->level_start_override = lmd->level_start;
    lmd->level_end_override = lmd->level_end;
    lmd->edge_types_override = lmd->edge_types;
  }
}

bool BKE_gpencil_is_first_lineart_in_stack(const Object *ob, const GpencilModifierData *md)
>>>>>>> 28516020
{
  if (md->type != eGpencilModifierType_Lineart) {
    return false;
  }
  LISTBASE_FOREACH (GpencilModifierData *, gmd, &ob->greasepencil_modifiers) {
    if (gmd->type == eGpencilModifierType_Lineart) {
      if (gmd == md) {
        return true;
      }
<<<<<<< HEAD
      else {
        return false;
      }
    }
  }
  return false; /* Unlikely. */
=======
      return false;
    }
  }
  /* If we reach here it means md is not in ob's modifier stack. */
  BLI_assert(false);
  return false;
>>>>>>> 28516020
}

/* apply time modifiers */
static int gpencil_time_modifier(
    Depsgraph *depsgraph, Scene *scene, Object *ob, bGPDlayer *gpl, int cfra, bool is_render)
{
  bGPdata *gpd = ob->data;
  const bool is_edit = GPENCIL_ANY_EDIT_MODE(gpd);
  int nfra = cfra;

  LISTBASE_FOREACH (GpencilModifierData *, md, &ob->greasepencil_modifiers) {
    if (GPENCIL_MODIFIER_ACTIVE(md, is_render)) {
      const GpencilModifierTypeInfo *mti = BKE_gpencil_modifier_get_info(md->type);

      if ((GPENCIL_MODIFIER_EDIT(md, is_edit)) && (!is_render)) {
        continue;
      }

      if (mti->remapTime) {
        nfra = mti->remapTime(md, depsgraph, scene, ob, gpl, cfra);
        /* if the frame number changed, don't evaluate more and return */
        if (nfra != cfra) {
          return nfra;
        }
      }
    }
  }

  /* if no time modifier, return original frame number */
  return nfra;
}

/**
 * Set current grease pencil active frame.
 * \param depsgraph: Current depsgraph
 * \param gpd: Grease pencil data-block.
 */
void BKE_gpencil_frame_active_set(Depsgraph *depsgraph, bGPdata *gpd)
{
  DEG_debug_print_eval(depsgraph, __func__, gpd->id.name, gpd);
  int ctime = (int)DEG_get_ctime(depsgraph);

  /* update active frame */
  LISTBASE_FOREACH (bGPDlayer *, gpl, &gpd->layers) {
    gpl->actframe = BKE_gpencil_layer_frame_get(gpl, ctime, GP_GETFRAME_USE_PREV);
  }

  if (DEG_is_active(depsgraph)) {
    bGPdata *gpd_orig = (bGPdata *)DEG_get_original_id(&gpd->id);

    /* sync "actframe" changes back to main-db too,
     * so that editing tools work with copy-on-write
     * when the current frame changes
     */
    LISTBASE_FOREACH (bGPDlayer *, gpl, &gpd_orig->layers) {
      gpl->actframe = BKE_gpencil_layer_frame_get(gpl, ctime, GP_GETFRAME_USE_PREV);
    }
  }
}

/**
 * Initialize grease pencil modifier.
 */
void BKE_gpencil_modifier_init(void)
{
  /* Initialize modifier types */
  gpencil_modifier_type_init(modifier_gpencil_types); /* MOD_gpencil_util.c */

#if 0
  /* Note that GPencil actually does not support these atm, but might do in the future. */
  /* Initialize global cmmon storage used for virtual modifier list */
  GpencilModifierData *md;
  md = BKE_gpencil_modifier_new(eGpencilModifierType_Armature);
  virtualModifierCommonData.amd = *((ArmatureGpencilModifierData *)md);
  BKE_gpencil_modifier_free(md);

  md = BKE_gpencil_modifier_new(eGpencilModifierType_Lattice);
  virtualModifierCommonData.lmd = *((LatticeGpencilModifierData *)md);
  BKE_gpencil_modifier_free(md);

  virtualModifierCommonData.amd.modifier.mode |= eGpencilModifierMode_Virtual;
  virtualModifierCommonData.lmd.modifier.mode |= eGpencilModifierMode_Virtual;
#endif
}

/**
 * Create new grease pencil modifier.
 * \param type: Type of modifier
 * \return New modifier pointer
 */
GpencilModifierData *BKE_gpencil_modifier_new(int type)
{
  const GpencilModifierTypeInfo *mti = BKE_gpencil_modifier_get_info(type);
  GpencilModifierData *md = MEM_callocN(mti->struct_size, mti->struct_name);

  /* note, this name must be made unique later */
  BLI_strncpy(md->name, DATA_(mti->name), sizeof(md->name));

  md->type = type;
  md->mode = eGpencilModifierMode_Realtime | eGpencilModifierMode_Render;
  md->flag = eGpencilModifierFlag_OverrideLibrary_Local;
  md->ui_expand_flag = 1; /* Only expand the parent panel at first. */

  if (mti->flags & eGpencilModifierTypeFlag_EnableInEditmode) {
    md->mode |= eGpencilModifierMode_Editmode;
  }

  if (mti->initData) {
    mti->initData(md);
  }

  return md;
}

static void modifier_free_data_id_us_cb(void *UNUSED(userData),
                                        Object *UNUSED(ob),
                                        ID **idpoin,
                                        int cb_flag)
{
  ID *id = *idpoin;
  if (id != NULL && (cb_flag & IDWALK_CB_USER) != 0) {
    id_us_min(id);
  }
}

/**
 * Free grease pencil modifier data
 * \param md: Modifier data
 * \param flag: Flags
 */
void BKE_gpencil_modifier_free_ex(GpencilModifierData *md, const int flag)
{
  const GpencilModifierTypeInfo *mti = BKE_gpencil_modifier_get_info(md->type);

  if ((flag & LIB_ID_CREATE_NO_USER_REFCOUNT) == 0) {
    if (mti->foreachIDLink) {
      mti->foreachIDLink(md, NULL, modifier_free_data_id_us_cb, NULL);
    }
  }

  if (mti->freeData) {
    mti->freeData(md);
  }
  if (md->error) {
    MEM_freeN(md->error);
  }

  MEM_freeN(md);
}

/**
 * Free grease pencil modifier data
 * \param md: Modifier data
 */
void BKE_gpencil_modifier_free(GpencilModifierData *md)
{
  BKE_gpencil_modifier_free_ex(md, 0);
}

/* check unique name */
bool BKE_gpencil_modifier_unique_name(ListBase *modifiers, GpencilModifierData *gmd)
{
  if (modifiers && gmd) {
    const GpencilModifierTypeInfo *gmti = BKE_gpencil_modifier_get_info(gmd->type);
    return BLI_uniquename(modifiers,
                          gmd,
                          DATA_(gmti->name),
                          '.',
                          offsetof(GpencilModifierData, name),
                          sizeof(gmd->name));
  }
  return false;
}

/**
 * Check if grease pencil modifier depends on time.
 * \param md: Modifier data
 * \return True if depends on time
 */
bool BKE_gpencil_modifier_depends_ontime(GpencilModifierData *md)
{
  const GpencilModifierTypeInfo *mti = BKE_gpencil_modifier_get_info(md->type);

  return mti->dependsOnTime && mti->dependsOnTime(md);
}

/**
 * Get grease pencil modifier information.
 * \param type: Type of modifier
 * \return Pointer to type
 */
const GpencilModifierTypeInfo *BKE_gpencil_modifier_get_info(GpencilModifierType type)
{
  /* type unsigned, no need to check < 0 */
  if (type < NUM_GREASEPENCIL_MODIFIER_TYPES && type > 0 &&
      modifier_gpencil_types[type]->name[0] != '\0') {
    return modifier_gpencil_types[type];
  }

  return NULL;
}

/**
 * Get the idname of the modifier type's panel, which was defined in the #panelRegister callback.
 *
 * \param type: Type of modifier
 * \param r_idname: ID name
 */
void BKE_gpencil_modifierType_panel_id(GpencilModifierType type, char *r_idname)
{
  const GpencilModifierTypeInfo *mti = BKE_gpencil_modifier_get_info(type);

  strcpy(r_idname, GPENCIL_MODIFIER_TYPE_PANEL_PREFIX);
  strcat(r_idname, mti->name);
}

void BKE_gpencil_modifier_panel_expand(GpencilModifierData *md)
{
  md->ui_expand_flag |= UI_PANEL_DATA_EXPAND_ROOT;
}

/**
 * Generic grease pencil modifier copy data.
 * \param md_src: Source modifier data
 * \param md_dst: Target modifier data
 */
void BKE_gpencil_modifier_copydata_generic(const GpencilModifierData *md_src,
                                           GpencilModifierData *md_dst)
{
  const GpencilModifierTypeInfo *mti = BKE_gpencil_modifier_get_info(md_src->type);

  /* md_dst may have already be fully initialized with some extra allocated data,
   * we need to free it now to avoid memleak. */
  if (mti->freeData) {
    mti->freeData(md_dst);
  }

  const size_t data_size = sizeof(GpencilModifierData);
  const char *md_src_data = ((const char *)md_src) + data_size;
  char *md_dst_data = ((char *)md_dst) + data_size;
  BLI_assert(data_size <= (size_t)mti->struct_size);
  memcpy(md_dst_data, md_src_data, (size_t)mti->struct_size - data_size);
}

static void gpencil_modifier_copy_data_id_us_cb(void *UNUSED(userData),
                                                Object *UNUSED(ob),
                                                ID **idpoin,
                                                int cb_flag)
{
  ID *id = *idpoin;
  if (id != NULL && (cb_flag & IDWALK_CB_USER) != 0) {
    id_us_plus(id);
  }
}

/**
 * Copy grease pencil modifier data.
 * \param md: Source modifier data
 * \param target: Target modifier data
 * \parm flag: Flags
 */
void BKE_gpencil_modifier_copydata_ex(GpencilModifierData *md,
                                      GpencilModifierData *target,
                                      const int flag)
{
  const GpencilModifierTypeInfo *mti = BKE_gpencil_modifier_get_info(md->type);

  target->mode = md->mode;
  target->flag = md->flag;
  target->ui_expand_flag = md->ui_expand_flag; /* Expand the parent panel by default. */

  if (mti->copyData) {
    mti->copyData(md, target);
  }

  if ((flag & LIB_ID_CREATE_NO_USER_REFCOUNT) == 0) {
    if (mti->foreachIDLink) {
      mti->foreachIDLink(target, NULL, gpencil_modifier_copy_data_id_us_cb, NULL);
    }
  }
}

/**
 * Copy grease pencil modifier data.
 * \param md: Source modifier data
 * \param target: Target modifier data
 */
void BKE_gpencil_modifier_copydata(GpencilModifierData *md, GpencilModifierData *target)
{
  BKE_gpencil_modifier_copydata_ex(md, target, 0);
}

GpencilModifierData *BKE_gpencil_modifiers_findby_type(Object *ob, GpencilModifierType type)
{
  GpencilModifierData *md = ob->greasepencil_modifiers.first;

  for (; md; md = md->next) {
    if (md->type == type) {
      break;
    }
  }

  return md;
}

/**
 * Set grease pencil modifier error.
 * \param md: Modifier data
 * \param _format: Format
 */
void BKE_gpencil_modifier_set_error(GpencilModifierData *md, const char *_format, ...)
{
  char buffer[512];
  va_list ap;
  const char *format = TIP_(_format);

  va_start(ap, _format);
  vsnprintf(buffer, sizeof(buffer), format, ap);
  va_end(ap);
  buffer[sizeof(buffer) - 1] = '\0';

  if (md->error) {
    MEM_freeN(md->error);
  }

  md->error = BLI_strdup(buffer);

  CLOG_STR_ERROR(&LOG, md->error);
}

/**
 * Check whether given modifier is not local (i.e. from linked data) when the object is a library
 * override.
 *
 * \param gmd: May be NULL, in which case we consider it as a non-local modifier case.
 */
bool BKE_gpencil_modifier_is_nonlocal_in_liboverride(const Object *ob,
                                                     const GpencilModifierData *gmd)
{
  return (ID_IS_OVERRIDE_LIBRARY(ob) &&
          (gmd == NULL || (gmd->flag & eGpencilModifierFlag_OverrideLibrary_Local) == 0));
}

/**
 * Link grease pencil modifier related IDs.
 * \param ob: Grease pencil object
 * \param walk: Walk option
 * \param userData: User data
 */
void BKE_gpencil_modifiers_foreach_ID_link(Object *ob, GreasePencilIDWalkFunc walk, void *userData)
{
  GpencilModifierData *md = ob->greasepencil_modifiers.first;

  for (; md; md = md->next) {
    const GpencilModifierTypeInfo *mti = BKE_gpencil_modifier_get_info(md->type);

    if (mti->foreachIDLink) {
      mti->foreachIDLink(md, ob, walk, userData);
    }
  }
}

/**
 * Link grease pencil modifier related Texts.
 * \param ob: Grease pencil object
 * \param walk: Walk option
 * \param userData: User data
 */
void BKE_gpencil_modifiers_foreach_tex_link(Object *ob,
                                            GreasePencilTexWalkFunc walk,
                                            void *userData)
{
  GpencilModifierData *md = ob->greasepencil_modifiers.first;

  for (; md; md = md->next) {
    const GpencilModifierTypeInfo *mti = BKE_gpencil_modifier_get_info(md->type);

    if (mti->foreachTexLink) {
      mti->foreachTexLink(md, ob, walk, userData);
    }
  }
}

/**
 * Find grease pencil modifier by name.
 * \param ob: Grease pencil object
 * \param name: Name to find
 * \return Pointer to modifier
 */
GpencilModifierData *BKE_gpencil_modifiers_findby_name(Object *ob, const char *name)
{
  return BLI_findstring(&(ob->greasepencil_modifiers), name, offsetof(GpencilModifierData, name));
}

/**
 * Remap grease pencil frame (Time modifier)
 * \param depsgraph: Current depsgraph
 * \param scene: Current scene
 * \param ob: Grease pencil object
 * \param gpl: Grease pencil layer
 * \return New frame number
 */
static int gpencil_remap_time_get(Depsgraph *depsgraph, Scene *scene, Object *ob, bGPDlayer *gpl)
{
  const bool is_render = (bool)(DEG_get_mode(depsgraph) == DAG_EVAL_RENDER);
  const bool time_remap = BKE_gpencil_has_time_modifiers(ob);
  int cfra_eval = (int)DEG_get_ctime(depsgraph);

  int remap_cfra = cfra_eval;
  if (time_remap) {
    remap_cfra = gpencil_time_modifier(depsgraph, scene, ob, gpl, cfra_eval, is_render);
  }

  return remap_cfra;
}

/**
 * Get the current frame re-timed with time modifiers.
 * \param depsgraph: Current depsgraph.
 * \param scene: Current scene
 * \param ob: Grease pencil object
 * \param gpl: Grease pencil layer
 * \return New frame number
 */
bGPDframe *BKE_gpencil_frame_retime_get(Depsgraph *depsgraph,
                                        Scene *scene,
                                        Object *ob,
                                        bGPDlayer *gpl)
{
  int remap_cfra = gpencil_remap_time_get(depsgraph, scene, ob, gpl);
  bGPDframe *gpf = BKE_gpencil_layer_frame_get(gpl, remap_cfra, GP_GETFRAME_USE_PREV);

  return gpf;
}

static void gpencil_assign_object_eval(Object *object)
{
  BLI_assert(object->id.tag & LIB_TAG_COPIED_ON_WRITE);

  bGPdata *gpd_eval = object->runtime.gpd_eval;

  gpd_eval->id.tag |= LIB_TAG_COPIED_ON_WRITE_EVAL_RESULT;

  if (object->id.tag & LIB_TAG_COPIED_ON_WRITE) {
    object->data = gpd_eval;
  }
}

/* Helper: Copy active frame from original datablock to evaluated datablock for modifiers. */
static void gpencil_copy_activeframe_to_eval(
    Depsgraph *depsgraph, Scene *scene, Object *ob, bGPdata *gpd_orig, bGPdata *gpd_eval)
{

  bGPDlayer *gpl_eval = gpd_eval->layers.first;
  LISTBASE_FOREACH (bGPDlayer *, gpl_orig, &gpd_orig->layers) {

    if (gpl_eval != NULL) {
      bGPDframe *gpf_orig = gpl_orig->actframe;

      int remap_cfra = gpencil_remap_time_get(depsgraph, scene, ob, gpl_orig);
      if (gpf_orig && gpf_orig->framenum != remap_cfra) {
        gpf_orig = BKE_gpencil_layer_frame_get(gpl_orig, remap_cfra, GP_GETFRAME_USE_PREV);
      }

      if (gpf_orig != NULL) {
        int gpf_index = BLI_findindex(&gpl_orig->frames, gpf_orig);
        bGPDframe *gpf_eval = BLI_findlink(&gpl_eval->frames, gpf_index);

        if (gpf_eval != NULL) {
          /* Delete old strokes. */
          BKE_gpencil_free_strokes(gpf_eval);
          /* Copy again strokes. */
          BKE_gpencil_frame_copy_strokes(gpf_orig, gpf_eval);

          gpf_eval->runtime.gpf_orig = (bGPDframe *)gpf_orig;
          BKE_gpencil_frame_original_pointers_update(gpf_orig, gpf_eval);
        }
      }

      gpl_eval = gpl_eval->next;
    }
  }
}

static bGPdata *gpencil_copy_for_eval(bGPdata *gpd)
{
  const int flags = LIB_ID_COPY_LOCALIZE;

  bGPdata *result = (bGPdata *)BKE_id_copy_ex(NULL, &gpd->id, NULL, flags);
  return result;
}

/**
 * Prepare grease pencil eval data for modifiers
 * \param depsgraph: Current depsgraph
 * \param scene: Current scene
 * \param ob: Grease pencil object
 */
void BKE_gpencil_prepare_eval_data(Depsgraph *depsgraph, Scene *scene, Object *ob)
{
  bGPdata *gpd_eval = (bGPdata *)ob->data;
  Object *ob_orig = (Object *)DEG_get_original_id(&ob->id);
  bGPdata *gpd_orig = (bGPdata *)ob_orig->data;

  /* Need check if some layer is parented or transformed. */
  bool do_parent = false;
  bool do_transform = false;
  LISTBASE_FOREACH (bGPDlayer *, gpl, &gpd_orig->layers) {
    if (gpl->parent != NULL) {
      do_parent = true;
      break;
    }
    if ((!is_zero_v3(gpl->location)) || (!is_zero_v3(gpl->rotation)) || (!is_one_v3(gpl->scale))) {
      do_transform = true;
      break;
    }
  }

  const bool is_multiedit = (bool)GPENCIL_MULTIEDIT_SESSIONS_ON(gpd_eval);
  const bool is_curve_edit = (bool)GPENCIL_CURVE_EDIT_SESSIONS_ON(gpd_eval);
  const bool do_modifiers = (bool)((!is_multiedit) && (!is_curve_edit) &&
                                   (ob->greasepencil_modifiers.first != NULL) &&
                                   (!GPENCIL_SIMPLIFY_MODIF(scene)));
  if ((!do_modifiers) && (!do_parent) && (!do_transform)) {
    return;
  }
  DEG_debug_print_eval(depsgraph, __func__, gpd_eval->id.name, gpd_eval);

  /* If only one user, don't need a new copy, just update data of the frame. */
  if (gpd_orig->id.us == 1) {
    ob->runtime.gpd_eval = NULL;
    gpencil_copy_activeframe_to_eval(depsgraph, scene, ob, ob_orig->data, gpd_eval);
    return;
  }

  /* Copy full Datablock to evaluated version. */
  ob->runtime.gpd_orig = gpd_orig;
  if (ob->runtime.gpd_eval != NULL) {
    BKE_gpencil_eval_delete(ob->runtime.gpd_eval);
    ob->runtime.gpd_eval = NULL;
    ob->data = ob->runtime.gpd_orig;
  }
  ob->runtime.gpd_eval = gpencil_copy_for_eval(ob->runtime.gpd_orig);
  gpencil_assign_object_eval(ob);
  BKE_gpencil_update_orig_pointers(ob_orig, ob);
}

/**
 * Calculate gpencil modifiers.
 * \param depsgraph: Current depsgraph
 * \param scene: Current scene
 * \param ob: Grease pencil object
 */
void BKE_gpencil_modifiers_calc(Depsgraph *depsgraph, Scene *scene, Object *ob)
{
  bGPdata *gpd = (bGPdata *)ob->data;
  const bool is_edit = GPENCIL_ANY_EDIT_MODE(gpd);
  const bool is_render = (bool)(DEG_get_mode(depsgraph) == DAG_EVAL_RENDER);
  const bool is_curve_edit = (bool)(GPENCIL_CURVE_EDIT_SESSIONS_ON(gpd) && !is_render);
  const bool is_multiedit = (bool)(GPENCIL_MULTIEDIT_SESSIONS_ON(gpd) && !is_render);
  const bool do_modifiers = (bool)((!is_multiedit) && (!is_curve_edit) &&
                                   (ob->greasepencil_modifiers.first != NULL) &&
                                   (!GPENCIL_SIMPLIFY_MODIF(scene)));
  if (!do_modifiers) {
    return;
  }

  /* Init general modifiers data. */
  BKE_gpencil_lattice_init(ob);

  const bool time_remap = BKE_gpencil_has_time_modifiers(ob);
<<<<<<< HEAD
  GpencilLineartLimitInfo info = {0};
  BKE_gpencil_get_lineart_modifier_limits(ob, &info);
=======
  bool is_first_lineart = true;
  GpencilLineartLimitInfo info = BKE_gpencil_get_lineart_modifier_limits(ob);
>>>>>>> 28516020

  LISTBASE_FOREACH (GpencilModifierData *, md, &ob->greasepencil_modifiers) {

    if (GPENCIL_MODIFIER_ACTIVE(md, is_render)) {
      const GpencilModifierTypeInfo *mti = BKE_gpencil_modifier_get_info(md->type);

      if ((GPENCIL_MODIFIER_EDIT(md, is_edit)) && (!is_render)) {
        continue;
      }

      if (md->type == eGpencilModifierType_Lineart) {
<<<<<<< HEAD
        BKE_gpencil_set_lineart_global_limits(md, &info);
=======
        BKE_gpencil_set_lineart_modifier_limits(md, &info, is_first_lineart);
        is_first_lineart = false;
>>>>>>> 28516020
      }

      /* Apply geometry modifiers (add new geometry). */
      if (mti && mti->generateStrokes) {
        mti->generateStrokes(md, depsgraph, ob);
      }

      /* Apply deform modifiers and Time remap (only change geometry). */
      if ((time_remap) || (mti && mti->deformStroke)) {
        LISTBASE_FOREACH (bGPDlayer *, gpl, &gpd->layers) {
          bGPDframe *gpf = BKE_gpencil_frame_retime_get(depsgraph, scene, ob, gpl);
          if (gpf == NULL) {
            continue;
          }

          if (mti->deformStroke) {
            LISTBASE_FOREACH (bGPDstroke *, gps, &gpf->strokes) {
              mti->deformStroke(md, depsgraph, ob, gpl, gpf, gps);
            }
          }
        }
      }
    }
  }

  /* Clear any lattice data. */
  BKE_gpencil_lattice_clear(ob);

  MOD_lineart_clear_cache(&gpd->runtime.lineart_cache);
}

void BKE_gpencil_modifier_blend_write(BlendWriter *writer, ListBase *modbase)
{
  if (modbase == NULL) {
    return;
  }

  LISTBASE_FOREACH (GpencilModifierData *, md, modbase) {
    const GpencilModifierTypeInfo *mti = BKE_gpencil_modifier_get_info(md->type);
    if (mti == NULL) {
      return;
    }

    BLO_write_struct_by_name(writer, mti->struct_name, md);

    if (md->type == eGpencilModifierType_Thick) {
      ThickGpencilModifierData *gpmd = (ThickGpencilModifierData *)md;

      if (gpmd->curve_thickness) {
        BKE_curvemapping_blend_write(writer, gpmd->curve_thickness);
      }
    }
    else if (md->type == eGpencilModifierType_Noise) {
      NoiseGpencilModifierData *gpmd = (NoiseGpencilModifierData *)md;

      if (gpmd->curve_intensity) {
        BKE_curvemapping_blend_write(writer, gpmd->curve_intensity);
      }
    }
    else if (md->type == eGpencilModifierType_Hook) {
      HookGpencilModifierData *gpmd = (HookGpencilModifierData *)md;

      if (gpmd->curfalloff) {
        BKE_curvemapping_blend_write(writer, gpmd->curfalloff);
      }
    }
    else if (md->type == eGpencilModifierType_Tint) {
      TintGpencilModifierData *gpmd = (TintGpencilModifierData *)md;
      if (gpmd->colorband) {
        BLO_write_struct(writer, ColorBand, gpmd->colorband);
      }
      if (gpmd->curve_intensity) {
        BKE_curvemapping_blend_write(writer, gpmd->curve_intensity);
      }
    }
    else if (md->type == eGpencilModifierType_Smooth) {
      SmoothGpencilModifierData *gpmd = (SmoothGpencilModifierData *)md;
      if (gpmd->curve_intensity) {
        BKE_curvemapping_blend_write(writer, gpmd->curve_intensity);
      }
    }
    else if (md->type == eGpencilModifierType_Color) {
      ColorGpencilModifierData *gpmd = (ColorGpencilModifierData *)md;
      if (gpmd->curve_intensity) {
        BKE_curvemapping_blend_write(writer, gpmd->curve_intensity);
      }
    }
    else if (md->type == eGpencilModifierType_Opacity) {
      OpacityGpencilModifierData *gpmd = (OpacityGpencilModifierData *)md;
      if (gpmd->curve_intensity) {
        BKE_curvemapping_blend_write(writer, gpmd->curve_intensity);
      }
    }
  }
}

void BKE_gpencil_modifier_blend_read_data(BlendDataReader *reader, ListBase *lb)
{
  BLO_read_list(reader, lb);

  LISTBASE_FOREACH (GpencilModifierData *, md, lb) {
    md->error = NULL;

    /* if modifiers disappear, or for upward compatibility */
    if (NULL == BKE_gpencil_modifier_get_info(md->type)) {
      md->type = eModifierType_None;
    }

    if (md->type == eGpencilModifierType_Lattice) {
      LatticeGpencilModifierData *gpmd = (LatticeGpencilModifierData *)md;
      gpmd->cache_data = NULL;
    }
    else if (md->type == eGpencilModifierType_Hook) {
      HookGpencilModifierData *hmd = (HookGpencilModifierData *)md;

      BLO_read_data_address(reader, &hmd->curfalloff);
      if (hmd->curfalloff) {
        BKE_curvemapping_blend_read(reader, hmd->curfalloff);
      }
    }
    else if (md->type == eGpencilModifierType_Noise) {
      NoiseGpencilModifierData *gpmd = (NoiseGpencilModifierData *)md;

      BLO_read_data_address(reader, &gpmd->curve_intensity);
      if (gpmd->curve_intensity) {
        BKE_curvemapping_blend_read(reader, gpmd->curve_intensity);
        /* initialize the curve. Maybe this could be moved to modififer logic */
        BKE_curvemapping_init(gpmd->curve_intensity);
      }
    }
    else if (md->type == eGpencilModifierType_Thick) {
      ThickGpencilModifierData *gpmd = (ThickGpencilModifierData *)md;

      BLO_read_data_address(reader, &gpmd->curve_thickness);
      if (gpmd->curve_thickness) {
        BKE_curvemapping_blend_read(reader, gpmd->curve_thickness);
        BKE_curvemapping_init(gpmd->curve_thickness);
      }
    }
    else if (md->type == eGpencilModifierType_Tint) {
      TintGpencilModifierData *gpmd = (TintGpencilModifierData *)md;
      BLO_read_data_address(reader, &gpmd->colorband);
      BLO_read_data_address(reader, &gpmd->curve_intensity);
      if (gpmd->curve_intensity) {
        BKE_curvemapping_blend_read(reader, gpmd->curve_intensity);
        BKE_curvemapping_init(gpmd->curve_intensity);
      }
    }
    else if (md->type == eGpencilModifierType_Smooth) {
      SmoothGpencilModifierData *gpmd = (SmoothGpencilModifierData *)md;
      BLO_read_data_address(reader, &gpmd->curve_intensity);
      if (gpmd->curve_intensity) {
        BKE_curvemapping_blend_read(reader, gpmd->curve_intensity);
        BKE_curvemapping_init(gpmd->curve_intensity);
      }
    }
    else if (md->type == eGpencilModifierType_Color) {
      ColorGpencilModifierData *gpmd = (ColorGpencilModifierData *)md;
      BLO_read_data_address(reader, &gpmd->curve_intensity);
      if (gpmd->curve_intensity) {
        BKE_curvemapping_blend_read(reader, gpmd->curve_intensity);
        BKE_curvemapping_init(gpmd->curve_intensity);
      }
    }
    else if (md->type == eGpencilModifierType_Opacity) {
      OpacityGpencilModifierData *gpmd = (OpacityGpencilModifierData *)md;
      BLO_read_data_address(reader, &gpmd->curve_intensity);
      if (gpmd->curve_intensity) {
        BKE_curvemapping_blend_read(reader, gpmd->curve_intensity);
        BKE_curvemapping_init(gpmd->curve_intensity);
      }
    }
  }
}

void BKE_gpencil_modifier_blend_read_lib(BlendLibReader *reader, Object *ob)
{
  BKE_gpencil_modifiers_foreach_ID_link(ob, BKE_object_modifiers_lib_link_common, reader);

  /* If linking from a library, clear 'local' library override flag. */
  if (ob->id.lib != NULL) {
    LISTBASE_FOREACH (GpencilModifierData *, mod, &ob->greasepencil_modifiers) {
      mod->flag &= ~eGpencilModifierFlag_OverrideLibrary_Local;
    }
  }
}<|MERGE_RESOLUTION|>--- conflicted
+++ resolved
@@ -203,32 +203,6 @@
   return false;
 }
 
-<<<<<<< HEAD
-void BKE_gpencil_get_lineart_modifier_limits(Object *ob, struct GpencilLineartLimitInfo *info)
-{
-  LISTBASE_FOREACH (GpencilModifierData *, md, &ob->greasepencil_modifiers) {
-    if (md->type == eGpencilModifierType_Lineart) {
-      LineartGpencilModifierData *lmd = (LineartGpencilModifierData *)md;
-      info->min_level = MIN2(info->min_level, lmd->level_start);
-      info->max_level = MAX2(info->max_level,
-                             (lmd->use_multiple_levels ? lmd->level_end : lmd->level_start));
-      info->edge_types |= lmd->edge_types;
-    }
-  }
-}
-
-void BKE_gpencil_set_lineart_global_limits(GpencilModifierData *md,
-                                           struct GpencilLineartLimitInfo *info)
-{
-  BLI_assert(md->type == eGpencilModifierType_Lineart);
-  LineartGpencilModifierData *lmd = (LineartGpencilModifierData *)md;
-  lmd->level_start_override = info->min_level;
-  lmd->level_end_override = info->max_level;
-  lmd->edge_types_override = info->edge_types;
-}
-
-bool BKE_gpencil_is_first_lineart_in_stack(Object *ob, GpencilModifierData *md)
-=======
 GpencilLineartLimitInfo BKE_gpencil_get_lineart_modifier_limits(const Object *ob)
 {
   GpencilLineartLimitInfo info = {0};
@@ -266,7 +240,6 @@
 }
 
 bool BKE_gpencil_is_first_lineart_in_stack(const Object *ob, const GpencilModifierData *md)
->>>>>>> 28516020
 {
   if (md->type != eGpencilModifierType_Lineart) {
     return false;
@@ -276,21 +249,12 @@
       if (gmd == md) {
         return true;
       }
-<<<<<<< HEAD
-      else {
-        return false;
-      }
-    }
-  }
-  return false; /* Unlikely. */
-=======
       return false;
     }
   }
   /* If we reach here it means md is not in ob's modifier stack. */
   BLI_assert(false);
   return false;
->>>>>>> 28516020
 }
 
 /* apply time modifiers */
@@ -862,13 +826,8 @@
   BKE_gpencil_lattice_init(ob);
 
   const bool time_remap = BKE_gpencil_has_time_modifiers(ob);
-<<<<<<< HEAD
-  GpencilLineartLimitInfo info = {0};
-  BKE_gpencil_get_lineart_modifier_limits(ob, &info);
-=======
   bool is_first_lineart = true;
   GpencilLineartLimitInfo info = BKE_gpencil_get_lineart_modifier_limits(ob);
->>>>>>> 28516020
 
   LISTBASE_FOREACH (GpencilModifierData *, md, &ob->greasepencil_modifiers) {
 
@@ -880,12 +839,8 @@
       }
 
       if (md->type == eGpencilModifierType_Lineart) {
-<<<<<<< HEAD
-        BKE_gpencil_set_lineart_global_limits(md, &info);
-=======
         BKE_gpencil_set_lineart_modifier_limits(md, &info, is_first_lineart);
         is_first_lineart = false;
->>>>>>> 28516020
       }
 
       /* Apply geometry modifiers (add new geometry). */
