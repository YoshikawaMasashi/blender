/**
 * $Id$
 *
 * ***** BEGIN GPL LICENSE BLOCK *****
 *
 * This program is free software; you can redistribute it and/or
 * modify it under the terms of the GNU General Public License
 * as published by the Free Software Foundation; either version 2
 * of the License, or (at your option) any later version. 
 *
 * This program is distributed in the hope that it will be useful,
 * but WITHOUT ANY WARRANTY; without even the implied warranty of
 * MERCHANTABILITY or FITNESS FOR A PARTICULAR PURPOSE.  See the
 * GNU General Public License for more details.
 *
 * You should have received a copy of the GNU General Public License
 * along with this program; if not, write to the Free Software Foundation,
 * Inc., 59 Temple Place - Suite 330, Boston, MA  02111-1307, USA.
 *
 * The Original Code is Copyright (C) 2005 Blender Foundation.
 * All rights reserved.
 *
 * The Original Code is: all of this file.
 *
 * Contributor(s): none yet.
 *
 * ***** END GPL LICENSE BLOCK *****
 */

#include <Python.h>
#include <stdlib.h>
#include <string.h>

#include "DNA_ID.h"
#include "DNA_image_types.h"
#include "DNA_node_types.h"
#include "DNA_material_types.h"
#include "DNA_text_types.h"
#include "DNA_scene_types.h"

#include "BKE_blender.h"
#include "BKE_colortools.h"
#include "BKE_global.h"
#include "BKE_image.h"
#include "BKE_library.h"
#include "BKE_main.h"
#include "BKE_node.h"
#include "BKE_texture.h"
#include "BKE_text.h"
#include "BKE_utildefines.h"

#include "BLI_arithb.h"
#include "BLI_blenlib.h"
#include "BLI_rand.h"
#include "BLI_threads.h"

#include "PIL_time.h"

#include "MEM_guardedalloc.h"
#include "IMB_imbuf.h"

#include "RE_pipeline.h"
#include "RE_shader_ext.h"		/* <- TexResult */
#include "RE_render_ext.h"		/* <- ibuf_sample() */

#include "CMP_node.h"
#include "intern/CMP_util.h"	/* stupid include path... */

#include "SHD_node.h"

#include "GPU_extensions.h"
#include "GPU_material.h"
#include "GPU_node.h"

static ListBase empty_list = {NULL, NULL};
ListBase node_all_composit = {NULL, NULL};
ListBase node_all_shaders = {NULL, NULL};

/* ************** Type stuff **********  */

static bNodeType *node_get_type(bNodeTree *ntree, int type, bNodeTree *ngroup, ID *id)
{
	if(type==NODE_GROUP) {
		if(ngroup && GS(ngroup->id.name)==ID_NT) {
			return ngroup->owntype;
		}
		return NULL;
	}
	else {
		bNodeType *ntype = ntree->alltypes.first;
		for(; ntype; ntype= ntype->next)
			if(ntype->type==type && id==ntype->id )
				return ntype;
		
		return NULL;
	}
}

void ntreeInitTypes(bNodeTree *ntree)
{
	bNode *node, *next;
	
	if(ntree->type==NTREE_SHADER)
		ntree->alltypes= node_all_shaders;
	else if(ntree->type==NTREE_COMPOSIT)
		ntree->alltypes= node_all_composit;
	else {
		ntree->alltypes= empty_list;
		printf("Error: no type definitions for nodes\n");
	}
	
	for(node= ntree->nodes.first; node; node= next) {
		next= node->next;
		if(node->type==NODE_DYNAMIC) {
			bNodeType *stype= NULL;
			if(node->id==NULL) { /* empty script node */
				stype= node_get_type(ntree, node->type, NULL, NULL);
			} else { /* not an empty script node */
				stype= node_get_type(ntree, node->type, NULL, node->id);
				if(!stype) {
					stype= node_get_type(ntree, node->type, NULL, NULL);
					/* needed info if the pynode script fails now: */
					if (node->id) node->storage= ntree;
				} else {
					node->custom1= 0;
					node->custom1= BSET(node->custom1,NODE_DYNAMIC_ADDEXIST);
				}
			}
			node->typeinfo= stype;
			node->typeinfo->initfunc(node);
		} else {
			node->typeinfo= node_get_type(ntree, node->type, (bNodeTree *)node->id, NULL);
		}

		if(node->typeinfo==NULL) {
			printf("Error: Node type %s doesn't exist anymore, removed\n", node->name);
			nodeFreeNode(ntree, node);
		}
	}
			
	ntree->init |= NTREE_TYPE_INIT;
}

/* updates node with (modified) bNodeType.. this should be done for all trees */
void ntreeUpdateType(bNodeTree *ntree, bNodeType *ntype)
{
	bNode *node;

	for(node= ntree->nodes.first; node; node= node->next) {
		if(node->typeinfo== ntype) {
			nodeUpdateType(ntree, node, ntype);
		}
	}
}

/* only used internal... we depend on type definitions! */
static bNodeSocket *node_add_socket_type(ListBase *lb, bNodeSocketType *stype)
{
	bNodeSocket *sock= MEM_callocN(sizeof(bNodeSocket), "sock");
	
	BLI_strncpy(sock->name, stype->name, NODE_MAXSTR);
	if(stype->limit==0) sock->limit= 0xFFF;
	else sock->limit= stype->limit;
	sock->type= stype->type;
	
	sock->to_index= stype->own_index;
	sock->tosock= stype->internsock;
	
	sock->ns.vec[0]= stype->val1;
	sock->ns.vec[1]= stype->val2;
	sock->ns.vec[2]= stype->val3;
	sock->ns.vec[3]= stype->val4;
	sock->ns.min= stype->min;
	sock->ns.max= stype->max;
	
	if(lb)
		BLI_addtail(lb, sock);

	return sock;
}

static void node_rem_socket(bNodeTree *ntree, ListBase *lb, bNodeSocket *sock)
{
	bNodeLink *link, *next;
	
	for(link= ntree->links.first; link; link= next) {
		next= link->next;
		if(link->fromsock==sock || link->tosock==sock) {
			nodeRemLink(ntree, link);
		}
	}
	
	BLI_remlink(lb, sock);
	MEM_freeN(sock);
}

static bNodeSocket *verify_socket(ListBase *lb, bNodeSocketType *stype)
{
	bNodeSocket *sock;
	
	for(sock= lb->first; sock; sock= sock->next) {
		/* both indices are zero for non-groups, otherwise it's a unique index */
		if(sock->to_index==stype->own_index)
			if(strncmp(sock->name, stype->name, NODE_MAXSTR)==0)
				break;
	}
	if(sock) {
		sock->type= stype->type;		/* in future, read this from tydefs! */
		if(stype->limit==0) sock->limit= 0xFFF;
		else sock->limit= stype->limit;
		sock->ns.min= stype->min;
		sock->ns.max= stype->max;
		sock->tosock= stype->internsock;
		
		BLI_remlink(lb, sock);
		
		return sock;
	}
	else {
		return node_add_socket_type(NULL, stype);
	}
}

static void verify_socket_list(bNodeTree *ntree, ListBase *lb, bNodeSocketType *stype_first)
{
	bNodeSocketType *stype;
	
	/* no inputs anymore? */
	if(stype_first==NULL) {
		while(lb->first)
			node_rem_socket(ntree, lb, lb->first);
	}
	else {
		/* step by step compare */
		stype= stype_first;
		while(stype->type != -1) {
			stype->sock= verify_socket(lb, stype);
			stype++;
		}
		/* leftovers are removed */
		while(lb->first)
			node_rem_socket(ntree, lb, lb->first);
		/* and we put back the verified sockets */
		stype= stype_first;
		while(stype->type != -1) {
			BLI_addtail(lb, stype->sock);
			stype++;
		}
	}
}

void nodeVerifyType(bNodeTree *ntree, bNode *node)
{
	bNodeType *ntype= node->typeinfo;
	
	if(ntype) {
		/* might add some other verify stuff here */
		
		verify_socket_list(ntree, &node->inputs, ntype->inputs);
		verify_socket_list(ntree, &node->outputs, ntype->outputs);
	}
}

void ntreeVerifyTypes(bNodeTree *ntree)
{
	bNode *node;
	
	/* if((ntree->init & NTREE_TYPE_INIT)==0) */
	ntreeInitTypes(ntree);

	/* check inputs and outputs, and remove or insert them */
	for(node= ntree->nodes.first; node; node= node->next)
		nodeVerifyType(ntree, node);
	
}

/* ************** Group stuff ********** */

bNodeType node_group_typeinfo= {
	/* next,prev   */	NULL, NULL,
	/* type code   */	NODE_GROUP,
	/* name        */	"Group",
	/* width+range */	120, 60, 200,
	/* class+opts  */	NODE_CLASS_GROUP, NODE_OPTIONS,
	/* input sock  */	NULL,
	/* output sock */	NULL,
	/* storage     */	"",
	/* execfunc    */	NULL,
	/* butfunc     */	NULL,
	/* initfunc    */	NULL,
	/* freestoragefunc    */	NULL,
	/* copystoragefunc    */	NULL,
	/* id          */	NULL
};

/* tag internal sockets */
static void group_tag_internal_sockets(bNodeTree *ngroup)
{
	bNode *node;
	bNodeSocket *sock;
	bNodeLink *link;
	
	/* clear intern tag, but check already for hidden sockets */
	for(node= ngroup->nodes.first; node; node= node->next) {
		for(sock= node->inputs.first; sock; sock= sock->next)
			sock->intern= sock->flag & SOCK_HIDDEN;
		for(sock= node->outputs.first; sock; sock= sock->next)
			sock->intern= sock->flag & (SOCK_HIDDEN|SOCK_UNAVAIL);
	}
	/* set tag */
	for(link= ngroup->links.first; link; link= link->next) {
		link->fromsock->intern= 1;
		link->tosock->intern= 1;
	}
	
	/* remove link pointer to external links (only happens on create group) */
	for(node= ngroup->nodes.first; node; node= node->next) {
		for(sock= node->inputs.first; sock; sock= sock->next)
			if(sock->intern==0)
				sock->link= NULL;
	}

	/* set all intern sockets to own_index zero, makes sure that later use won't mixup */
	for(node= ngroup->nodes.first; node; node= node->next) {
		for(sock= node->inputs.first; sock; sock= sock->next)
			if(sock->intern)
				sock->own_index= 0;
		for(sock= node->outputs.first; sock; sock= sock->next)
			if(sock->intern)
				sock->own_index= 0;
	}
}

/* after editing group, new sockets are zero */
/* this routine ensures unique identifiers for zero sockets that are exposed */
static void group_verify_own_indices(bNodeTree *ngroup)
{
	bNode *node;
	bNodeSocket *sock;
	
	for(node= ngroup->nodes.first; node; node= node->next) {
		for(sock= node->inputs.first; sock; sock= sock->next)
			if(sock->own_index==0 && sock->intern==0)
				sock->own_index= ++(ngroup->cur_index);
		for(sock= node->outputs.first; sock; sock= sock->next)
			if(sock->own_index==0 && sock->intern==0)
				sock->own_index= ++(ngroup->cur_index);
	}
	//printf("internal index %d\n", ngroup->cur_index);
}


/* nodetrees can be used as groups, so we need typeinfo structs generated */
void ntreeMakeOwnType(bNodeTree *ngroup)
{
	bNode *node;
	bNodeSocket *sock;
	int totin= 0, totout=0, a;

	/* tags socket when internal linked */
	group_tag_internal_sockets(ngroup);
	
	/* ensure all sockets have own unique id */
	group_verify_own_indices(ngroup);
	
	/* counting stats */
	for(node= ngroup->nodes.first; node; node= node->next) {
		if(node->type==NODE_GROUP)
			break;
		for(sock= node->inputs.first; sock; sock= sock->next)
			if(sock->intern==0) 
				totin++;
		for(sock= node->outputs.first; sock; sock= sock->next)
			if(sock->intern==0) 
				totout++;
	}
	/* debug: nodetrees in nodetrees not handled yet */
	if(node) {
		printf("group in group, not supported yet\n");
		return;
	}
	
	/* free own type struct */
	if(ngroup->owntype) {
		if(ngroup->owntype->inputs)
			MEM_freeN(ngroup->owntype->inputs);
		if(ngroup->owntype->outputs)
			MEM_freeN(ngroup->owntype->outputs);
		MEM_freeN(ngroup->owntype);
	}
	
	/* make own type struct */
	ngroup->owntype= MEM_callocN(sizeof(bNodeType), "group type");
	*ngroup->owntype= node_group_typeinfo; /* copy data, for init */
	
	/* input type arrays */
	if(totin) {
		bNodeSocketType *stype;
		bNodeSocketType *inputs= MEM_callocN(sizeof(bNodeSocketType)*(totin+1), "bNodeSocketType");
		a= 0;
		
		for(node= ngroup->nodes.first; node; node= node->next) {
			/* nodes are presumed fully verified, stype and socket list are in sync */
			stype= node->typeinfo->inputs;
			for(sock= node->inputs.first; sock; sock= sock->next, stype++) {
				if(sock->intern==0) {
					/* debug only print */
					if(stype==NULL || stype->type==-1) printf("group verification error %s\n", ngroup->id.name);
					
					inputs[a]= *stype;
					inputs[a].own_index= sock->own_index;
					inputs[a].internsock= sock;	
					a++;
				}
			}
		}
		inputs[a].type= -1;	/* terminator code */
		ngroup->owntype->inputs= inputs;
	}	
	
	/* output type arrays */
	if(totout) {
		bNodeSocketType *stype;
		bNodeSocketType *outputs= MEM_callocN(sizeof(bNodeSocketType)*(totout+1), "bNodeSocketType");
		a= 0;
		
		for(node= ngroup->nodes.first; node; node= node->next) {
			/* nodes are presumed fully verified, stype and socket list are in sync */
			stype= node->typeinfo->outputs;
			for(sock= node->outputs.first; sock; sock= sock->next, stype++) {
				if(sock->intern==0) {
					/* debug only print */
					if(stype==NULL || stype->type==-1) printf("group verification error %s\n", ngroup->id.name);
					
					outputs[a]= *stype;
					outputs[a].own_index= sock->own_index;
					outputs[a].internsock= sock;	
					a++;
				}
			}
		}
		outputs[a].type= -1;	/* terminator code */
		ngroup->owntype->outputs= outputs;
	}
	
	/* voila, the nodetree has the full definition for generating group-node instances! */
}


static bNodeSocket *groupnode_find_tosock(bNode *gnode, int index)
{
	bNodeSocket *sock;
	
	for(sock= gnode->inputs.first; sock; sock= sock->next)
		if(sock->to_index==index)
			return sock;
	return NULL;
}

static bNodeSocket *groupnode_find_fromsock(bNode *gnode, int index)
{
	bNodeSocket *sock;
	
	for(sock= gnode->outputs.first; sock; sock= sock->next)
		if(sock->to_index==index)
			return sock;
	return NULL;
}

bNode *nodeMakeGroupFromSelected(bNodeTree *ntree)
{
	bNodeLink *link, *linkn;
	bNode *node, *gnode, *nextn;
	bNodeSocket *sock;
	bNodeTree *ngroup;
	float min[2], max[2];
	int totnode=0;
	
	INIT_MINMAX2(min, max);
	
	/* is there something to group? also do some clearing */
	for(node= ntree->nodes.first; node; node= node->next) {
		if(node->flag & NODE_SELECT) {
			/* no groups in groups */
			if(node->type==NODE_GROUP)
				return NULL;
			DO_MINMAX2( (&node->locx), min, max);
			totnode++;
		}
		node->done= 0;
	}
	if(totnode==0) return NULL;
	
	/* check if all connections are OK, no unselected node has both
		inputs and outputs to a selection */
	for(link= ntree->links.first; link; link= link->next) {
		if(link->fromnode->flag & NODE_SELECT)
			link->tonode->done |= 1;
		if(link->tonode->flag & NODE_SELECT)
			link->fromnode->done |= 2;
	}	
	
	for(node= ntree->nodes.first; node; node= node->next) {
		if((node->flag & NODE_SELECT)==0)
			if(node->done==3)
				break;
	}
	if(node) 
		return NULL;
	
	/* OK! new nodetree */
	ngroup= alloc_libblock(&G.main->nodetree, ID_NT, "NodeGroup");
	ngroup->type= ntree->type;
	ngroup->alltypes= ntree->alltypes;
	
	/* move nodes over */
	for(node= ntree->nodes.first; node; node= nextn) {
		nextn= node->next;
		if(node->flag & NODE_SELECT) {
			BLI_remlink(&ntree->nodes, node);
			BLI_addtail(&ngroup->nodes, node);
			node->locx-= 0.5f*(min[0]+max[0]);
			node->locy-= 0.5f*(min[1]+max[1]);

			/* set selin and selout of the nodetree */
			for(sock= node->inputs.first; sock; sock= sock->next) {
				if(sock->flag & SOCK_SEL) {
					ngroup->selin= sock;
					break;
				}
			}
			for(sock= node->outputs.first; sock; sock= sock->next) {
				if(sock->flag & SOCK_SEL) {
					ngroup->selout= sock;
					break;
				}
			}

			/* set socket own_index to zero since it can still have a value
			 * from being in a group before, otherwise it doesn't get a unique
			 * index in group_verify_own_indices */
			for(sock= node->inputs.first; sock; sock= sock->next)
				sock->own_index= 0;
			for(sock= node->outputs.first; sock; sock= sock->next)
				sock->own_index= 0;
		}
	}

	/* move links over */
	for(link= ntree->links.first; link; link= linkn) {
		linkn= link->next;
		if(link->fromnode->flag & link->tonode->flag & NODE_SELECT) {
			BLI_remlink(&ntree->links, link);
			BLI_addtail(&ngroup->links, link);
		}
	}
	
	/* now we can make own group typeinfo */
	ntreeMakeOwnType(ngroup);
	
	/* make group node */
	gnode= nodeAddNodeType(ntree, NODE_GROUP, ngroup, NULL);
	gnode->locx= 0.5f*(min[0]+max[0]);
	gnode->locy= 0.5f*(min[1]+max[1]);
	
	/* relink external sockets */
	for(link= ntree->links.first; link; link= linkn) {
		linkn= link->next;
		
		if(link->tonode->flag & NODE_SELECT) {
			link->tonode= gnode;
			sock= groupnode_find_tosock(gnode, link->tosock->own_index);
			if(sock==NULL) {
				nodeRemLink(ntree, link);	
				printf("Removed link, cannot mix internal and external sockets in group\n");
			}
			else link->tosock= sock;
		}
		else if(link->fromnode->flag & NODE_SELECT) {
			link->fromnode= gnode;
			sock= groupnode_find_fromsock(gnode, link->fromsock->own_index);
			if(sock==NULL) {
				nodeRemLink(ntree, link);	
				printf("Removed link, cannot mix internal and external sockets in group\n");
			}
			else link->fromsock= sock;
		}
	}
	
	/* initialize variables of unused input sockets */
	for(node= ngroup->nodes.first; node; node= node->next) {
		for(sock= node->inputs.first; sock; sock= sock->next) {
			if(sock->intern==0) {
				bNodeSocket *nsock= groupnode_find_tosock(gnode, sock->own_index);
				if(nsock) {
					QUATCOPY(nsock->ns.vec, sock->ns.vec);
				}
			}
		}
	}

	/* update node levels */
	ntreeSolveOrder(ntree);

	return gnode;
}

/* note: ungroup: group_indices zero! */

/* here's a nasty little one, need to check users... */
/* should become callbackable... */
void nodeVerifyGroup(bNodeTree *ngroup)
{
	
	/* group changed, so we rebuild the type definition */
	ntreeMakeOwnType(ngroup);
	
	if(ngroup->type==NTREE_SHADER) {
		Material *ma;
		for(ma= G.main->mat.first; ma; ma= ma->id.next) {
			if(ma->nodetree) {
				bNode *node;
				
				/* find if group is in tree */
				for(node= ma->nodetree->nodes.first; node; node= node->next)
					if(node->id == (ID *)ngroup)
						break;
				
				if(node) {
					/* set all type pointers OK */
					ntreeInitTypes(ma->nodetree);
					
					for(node= ma->nodetree->nodes.first; node; node= node->next)
						if(node->id == (ID *)ngroup)
							nodeVerifyType(ma->nodetree, node);
				}
			}
		}
	}
	else if(ngroup->type==NTREE_COMPOSIT) {
		Scene *sce;
		for(sce= G.main->scene.first; sce; sce= sce->id.next) {
			if(sce->nodetree) {
				bNode *node;
				
				/* find if group is in tree */
				for(node= sce->nodetree->nodes.first; node; node= node->next)
					if(node->id == (ID *)ngroup)
						break;
				
				if(node) {
					/* set all type pointers OK */
					ntreeInitTypes(sce->nodetree);
					
					for(node= sce->nodetree->nodes.first; node; node= node->next)
						if(node->id == (ID *)ngroup)
							nodeVerifyType(sce->nodetree, node);
				}
			}
		}
	}
}

/* also to check all users of groups. Now only used in editor for hide/unhide */
/* should become callbackable? */
void nodeGroupSocketUseFlags(bNodeTree *ngroup)
{
	bNode *node;
	bNodeSocket *sock;

	/* clear flags */
	for(node= ngroup->nodes.first; node; node= node->next) {
		for(sock= node->inputs.first; sock; sock= sock->next)
			sock->flag &= ~SOCK_IN_USE;
		for(sock= node->outputs.first; sock; sock= sock->next)
			sock->flag &= ~SOCK_IN_USE;
	}
	
	/* tag all thats in use */
	if(ngroup->type==NTREE_SHADER) {
		Material *ma;
		for(ma= G.main->mat.first; ma; ma= ma->id.next) {
			if(ma->nodetree) {
				for(node= ma->nodetree->nodes.first; node; node= node->next) {
					if(node->id==(ID *)ngroup) {
						for(sock= node->inputs.first; sock; sock= sock->next)
							if(sock->link)
								if(sock->tosock) 
									sock->tosock->flag |= SOCK_IN_USE;
						for(sock= node->outputs.first; sock; sock= sock->next)
							if(nodeCountSocketLinks(ma->nodetree, sock))
								if(sock->tosock) 
									sock->tosock->flag |= SOCK_IN_USE;
					}
				}
			}
		}
	}
	else if(ngroup->type==NTREE_COMPOSIT) {
		Scene *sce;
		for(sce= G.main->scene.first; sce; sce= sce->id.next) {
			if(sce->nodetree) {
				for(node= sce->nodetree->nodes.first; node; node= node->next) {
					if(node->id==(ID *)ngroup) {
						for(sock= node->inputs.first; sock; sock= sock->next)
							if(sock->link)
								if(sock->tosock) 
									sock->tosock->flag |= SOCK_IN_USE;
						for(sock= node->outputs.first; sock; sock= sock->next)
							if(nodeCountSocketLinks(sce->nodetree, sock))
								if(sock->tosock) 
									sock->tosock->flag |= SOCK_IN_USE;
					}
				}
			}
		}
	}
}

/* finds a node based on given socket */
int nodeFindNode(bNodeTree *ntree, bNodeSocket *sock, bNode **nodep, int *sockindex)
{
	bNode *node;
	bNodeSocket *tsock;
	int index= 0;
	
	for(node= ntree->nodes.first; node; node= node->next) {
		for(index=0, tsock= node->inputs.first; tsock; tsock= tsock->next, index++)
			if(tsock==sock)
				break;
		if(tsock)
			break;
		for(index=0, tsock= node->outputs.first; tsock; tsock= tsock->next, index++)
			if(tsock==sock)
				break;
		if(tsock)
			break;
	}

	if(node) {
		*nodep= node;
		if(sockindex) *sockindex= index;
		return 1;
	}
	
	*nodep= NULL;
	return 0;
}

/* returns 1 if its OK */
int nodeGroupUnGroup(bNodeTree *ntree, bNode *gnode)
{
	bNodeLink *link, *linkn;
	bNode *node, *nextn;
	bNodeTree *ngroup, *wgroup;
	int index;
	
	ngroup= (bNodeTree *)gnode->id;
	if(ngroup==NULL) return 0;
	
	/* clear new pointers, set in copytree */
	for(node= ntree->nodes.first; node; node= node->next)
		node->new_node= NULL;

	wgroup= ntreeCopyTree(ngroup, 0);
	
	/* add the nodes into the ntree */
	for(node= wgroup->nodes.first; node; node= nextn) {
		nextn= node->next;
		BLI_remlink(&wgroup->nodes, node);
		BLI_addtail(&ntree->nodes, node);
		node->locx+= gnode->locx;
		node->locy+= gnode->locy;
		node->flag |= NODE_SELECT;
	}
	/* and the internal links */
	for(link= wgroup->links.first; link; link= linkn) {
		linkn= link->next;
		BLI_remlink(&wgroup->links, link);
		BLI_addtail(&ntree->links, link);
	}

	/* restore links to and from the gnode */
	for(link= ntree->links.first; link; link= link->next) {
		if(link->tonode==gnode) {
			/* link->tosock->tosock is on the node we look for */
			nodeFindNode(ngroup, link->tosock->tosock, &nextn, &index);
			if(nextn==NULL) printf("wrong stuff!\n");
			else if(nextn->new_node==NULL) printf("wrong stuff too!\n");
			else {
				link->tonode= nextn->new_node;
				link->tosock= BLI_findlink(&link->tonode->inputs, index);
			}
		}
		else if(link->fromnode==gnode) {
			/* link->fromsock->tosock is on the node we look for */
			nodeFindNode(ngroup, link->fromsock->tosock, &nextn, &index);
			if(nextn==NULL) printf("1 wrong stuff!\n");
			else if(nextn->new_node==NULL) printf("1 wrong stuff too!\n");
			else {
				link->fromnode= nextn->new_node;
				link->fromsock= BLI_findlink(&link->fromnode->outputs, index);
			}
		}
	}
	
	/* remove the gnode & work tree */
	free_libblock(&G.main->nodetree, wgroup);
	
	nodeFreeNode(ntree, gnode);
	
	/* solve order goes fine, but the level tags not... doing it twice works for now. solve this once */
	ntreeSolveOrder(ntree);
	ntreeSolveOrder(ntree);

	return 1;
}

void nodeCopyGroup(bNode *gnode)
{
	bNodeSocket *sock;

	gnode->id->us--;
	gnode->id= (ID *)ntreeCopyTree((bNodeTree *)gnode->id, 0);

	/* new_sock was set in nodeCopyNode */
	for(sock=gnode->inputs.first; sock; sock=sock->next)
		if(sock->tosock)
			sock->tosock= sock->tosock->new_sock;

	for(sock=gnode->outputs.first; sock; sock=sock->next)
		if(sock->tosock)
			sock->tosock= sock->tosock->new_sock;
}

/* ************** Add stuff ********** */
void nodeAddSockets(bNode *node, bNodeType *ntype)
{
	bNodeSocketType *stype;

	if(ntype->inputs) {
		stype= ntype->inputs;
		while(stype->type != -1) {
			node_add_socket_type(&node->inputs, stype);
			stype++;
		}
	}
	if(ntype->outputs) {
		stype= ntype->outputs;
		while(stype->type != -1) {
			node_add_socket_type(&node->outputs, stype);
			stype++;
		}
	}
}


bNode *nodeAddNodeType(bNodeTree *ntree, int type, bNodeTree *ngroup, ID *id)
{
	bNode *node= NULL;
	bNodeType *ntype= NULL;

	if(type>=NODE_DYNAMIC_MENU) {
		int a=0, idx= type-NODE_DYNAMIC_MENU;
		ntype= ntree->alltypes.first;
		while(ntype) {
			if(ntype->type==NODE_DYNAMIC) {
				if(a==idx)
					break;
				a++;
			}
			ntype= ntype->next;
		}
	} else
		ntype= node_get_type(ntree, type, ngroup, id);

	node= MEM_callocN(sizeof(bNode), "new node");
	BLI_addtail(&ntree->nodes, node);
	node->typeinfo= ntype;
	if(type>=NODE_DYNAMIC_MENU)
		node->custom2= type; /* for node_dynamic_init */

	if(ngroup)
		BLI_strncpy(node->name, ngroup->id.name+2, NODE_MAXSTR);
	else if(type>NODE_DYNAMIC_MENU) {
		BLI_strncpy(node->name, ntype->id->name+2, NODE_MAXSTR);
	}
	else
		BLI_strncpy(node->name, ntype->name, NODE_MAXSTR);
	node->type= ntype->type;
	node->flag= NODE_SELECT|ntype->flag;
	node->width= ntype->width;
	node->miniwidth= 42.0f;		/* small value only, allows print of first chars */

	if(type==NODE_GROUP)
		node->id= (ID *)ngroup;

	/* need init handler later? */
	/* got it-bob*/
	if(ntype->initfunc!=NULL)
		ntype->initfunc(node);

	nodeAddSockets(node, ntype);

	return node;
}

void nodeMakeDynamicType(bNode *node)
{
	/* find SH_DYNAMIC_NODE ntype */
	bNodeType *ntype= node_all_shaders.first;
	while(ntype) {
		if(ntype->type==NODE_DYNAMIC && ntype->id==NULL)
			break;
		ntype= ntype->next;
	}

	/* make own type struct to fill */
	if(ntype) {
		/*node->typeinfo= MEM_dupallocN(ntype);*/
		bNodeType *newtype= MEM_callocN(sizeof(bNodeType), "dynamic bNodeType");
		*newtype= *ntype;
		newtype->name= BLI_strdup(ntype->name);
		node->typeinfo= newtype;
	}
}

void nodeUpdateType(bNodeTree *ntree, bNode* node, bNodeType *ntype)
{
	verify_socket_list(ntree, &node->inputs, ntype->inputs);
	verify_socket_list(ntree, &node->outputs, ntype->outputs);
}

/* keep socket listorder identical, for copying links */
/* ntree is the target tree */
bNode *nodeCopyNode(struct bNodeTree *ntree, struct bNode *node, int internal)
{
	bNode *nnode= MEM_callocN(sizeof(bNode), "dupli node");
	bNodeSocket *sock, *oldsock;

	*nnode= *node;
	BLI_addtail(&ntree->nodes, nnode);
	
	duplicatelist(&nnode->inputs, &node->inputs);
	oldsock= node->inputs.first;
	for(sock= nnode->inputs.first; sock; sock= sock->next, oldsock= oldsock->next) {
		oldsock->new_sock= sock;
		if(internal)
			sock->own_index= 0;
	}
	
	duplicatelist(&nnode->outputs, &node->outputs);
	oldsock= node->outputs.first;
	for(sock= nnode->outputs.first; sock; sock= sock->next, oldsock= oldsock->next) {
		if(internal)
			sock->own_index= 0;
		sock->stack_index= 0;
		sock->ns.data= NULL;
		oldsock->new_sock= sock;
	}
	
	if(nnode->id)
		nnode->id->us++;
	
	if(node->typeinfo->copystoragefunc)
		node->typeinfo->copystoragefunc(node, nnode);
	
	node->new_node= nnode;
	nnode->new_node= NULL;
	nnode->preview= NULL;

	return nnode;
}

bNodeLink *nodeAddLink(bNodeTree *ntree, bNode *fromnode, bNodeSocket *fromsock, bNode *tonode, bNodeSocket *tosock)
{
	bNodeLink *link= MEM_callocN(sizeof(bNodeLink), "link");
	
	BLI_addtail(&ntree->links, link);
	link->fromnode= fromnode;
	link->fromsock= fromsock;
	link->tonode= tonode;
	link->tosock= tosock;
	
	return link;
}

void nodeRemLink(bNodeTree *ntree, bNodeLink *link)
{
	BLI_remlink(&ntree->links, link);
	if(link->tosock)
		link->tosock->link= NULL;
	MEM_freeN(link);
}


bNodeTree *ntreeAddTree(int type)
{
	bNodeTree *ntree= MEM_callocN(sizeof(bNodeTree), "new node tree");
	ntree->type= type;
	ntree->alltypes.first = NULL;
	ntree->alltypes.last = NULL;
	
	ntreeInitTypes(ntree);
	return ntree;
}

bNodeTree *ntreeCopyTree(bNodeTree *ntree, int internal_select)
{
	bNodeTree *newtree;
	bNode *node, *nnode, *last;
	bNodeLink *link, *nlink;
	bNodeSocket *sock;
	int a;
	
	if(ntree==NULL) return NULL;
	
	if(internal_select==0) {
		/* is ntree part of library? */
		for(newtree=G.main->nodetree.first; newtree; newtree= newtree->id.next)
			if(newtree==ntree) break;
		if(newtree)
			newtree= copy_libblock(ntree);
		else
			newtree= MEM_dupallocN(ntree);
		newtree->nodes.first= newtree->nodes.last= NULL;
		newtree->links.first= newtree->links.last= NULL;
	}
	else
		newtree= ntree;
	
	last= ntree->nodes.last;
	for(node= ntree->nodes.first; node; node= node->next) {
		
		node->new_node= NULL;
		if(internal_select==0 || (node->flag & NODE_SELECT)) {
			nnode= nodeCopyNode(newtree, node, internal_select);	/* sets node->new */
			if(internal_select) {
				node->flag &= ~NODE_SELECT;
				nnode->flag |= NODE_SELECT;
			}
			node->flag &= ~NODE_ACTIVE;

			/* deselect original sockets */
			for(sock= node->inputs.first; sock; sock= sock->next) {
				if(sock->flag & SOCK_SEL) sock->flag&= ~SOCK_SEL;
			}
			for(sock= node->outputs.first; sock; sock= sock->next) {
				if(sock->flag & SOCK_SEL) sock->flag&= ~SOCK_SEL;
			}
			
			/* set tree selin and selout to new sockets */
			for(sock= nnode->inputs.first; sock; sock= sock->next) {
				if(sock->flag & SOCK_SEL) {
					ntree->selin= sock;
					break;
				}
			}
			for(sock= nnode->outputs.first; sock; sock= sock->next) {
				if(sock->flag & SOCK_SEL) {
					ntree->selout= sock;
					break;
				}
			}
		}
		if(node==last) break;
	}
	
	/* check for copying links */
	for(link= ntree->links.first; link; link= link->next) {
		if(link->fromnode->new_node && link->tonode->new_node) {
			nlink= nodeAddLink(newtree, link->fromnode->new_node, NULL, link->tonode->new_node, NULL);
			/* sockets were copied in order */
			for(a=0, sock= link->fromnode->outputs.first; sock; sock= sock->next, a++) {
				if(sock==link->fromsock)
					break;
			}
			nlink->fromsock= BLI_findlink(&link->fromnode->new_node->outputs, a);
			
			for(a=0, sock= link->tonode->inputs.first; sock; sock= sock->next, a++) {
				if(sock==link->tosock)
					break;
			}
			nlink->tosock= BLI_findlink(&link->tonode->new_node->inputs, a);
		}
	}
	
	/* own type definition for group usage */
	if(internal_select==0) {
		if(ntree->owntype) {
			newtree->owntype= MEM_dupallocN(ntree->owntype);
			if(ntree->owntype->inputs)
				newtree->owntype->inputs= MEM_dupallocN(ntree->owntype->inputs);
			if(ntree->owntype->outputs)
				newtree->owntype->outputs= MEM_dupallocN(ntree->owntype->outputs);
		}
	}
	/* weird this is required... there seem to be link pointers wrong still? */
	/* anyhoo, doing this solves crashes on copying entire tree (copy scene) and delete nodes */
	ntreeSolveOrder(newtree);

	return newtree;
}

/* ************** Free stuff ********** */

/* goes over entire tree */
void nodeUnlinkNode(bNodeTree *ntree, bNode *node)
{
	bNodeLink *link, *next;
	bNodeSocket *sock;
	ListBase *lb;
	
	for(link= ntree->links.first; link; link= next) {
		next= link->next;
		
		if(link->fromnode==node) {
			lb= &node->outputs;
			NodeTagChanged(ntree, link->tonode);
		}
		else if(link->tonode==node)
			lb= &node->inputs;
		else
			lb= NULL;

		if(lb) {
			for(sock= lb->first; sock; sock= sock->next) {
				if(link->fromsock==sock || link->tosock==sock)
					break;
			}
			if(sock) {
				nodeRemLink(ntree, link);
			}
		}
	}
}

static void composit_free_node_cache(bNode *node)
{
	bNodeSocket *sock;
	
	for(sock= node->outputs.first; sock; sock= sock->next) {
		if(sock->ns.data) {
			free_compbuf(sock->ns.data);
			sock->ns.data= NULL;
		}
	}
}

void nodeFreeNode(bNodeTree *ntree, bNode *node)
{
	nodeUnlinkNode(ntree, node);
	BLI_remlink(&ntree->nodes, node);

	/* since it is called while free database, node->id is undefined */
	
	if(ntree->type==NTREE_COMPOSIT)
		composit_free_node_cache(node);
	BLI_freelistN(&node->inputs);
	BLI_freelistN(&node->outputs);
	
	if(node->preview) {
		if(node->preview->rect)
			MEM_freeN(node->preview->rect);
		MEM_freeN(node->preview);
	}
	if(node->typeinfo && node->typeinfo->freestoragefunc) {
		node->typeinfo->freestoragefunc(node);
	}

	MEM_freeN(node);
}

/* do not free ntree itself here, free_libblock calls this function too */
void ntreeFreeTree(bNodeTree *ntree)
{
	bNode *node, *next;
	
	if(ntree==NULL) return;
	
	ntreeEndExecTree(ntree);	/* checks for if it is still initialized */
	
	BLI_freelistN(&ntree->links);	/* do first, then unlink_node goes fast */
	
	for(node= ntree->nodes.first; node; node= next) {
		next= node->next;
		nodeFreeNode(ntree, node);
	}
	
	if(ntree->owntype) {
		if(ntree->owntype->inputs)
			MEM_freeN(ntree->owntype->inputs);
		if(ntree->owntype->outputs)
			MEM_freeN(ntree->owntype->outputs);
		MEM_freeN(ntree->owntype);
	}
}

void ntreeFreeCache(bNodeTree *ntree)
{
	bNode *node;
	
	if(ntree==NULL) return;

	if(ntree->type==NTREE_COMPOSIT)
		for(node= ntree->nodes.first; node; node= node->next)
			composit_free_node_cache(node);

}

void ntreeMakeLocal(bNodeTree *ntree)
{
	int local=0, lib=0;
	
	/* - only lib users: do nothing
	    * - only local users: set flag
	    * - mixed: make copy
	    */
	
	if(ntree->id.lib==NULL) return;
	if(ntree->id.us==1) {
		ntree->id.lib= 0;
		ntree->id.flag= LIB_LOCAL;
		new_id(0, (ID *)ntree, 0);
		return;
	}
	
	/* now check users of groups... again typedepending, callback... */
	if(ntree->type==NTREE_SHADER) {
		Material *ma;
		for(ma= G.main->mat.first; ma; ma= ma->id.next) {
			if(ma->nodetree) {
				bNode *node;
				
				/* find if group is in tree */
				for(node= ma->nodetree->nodes.first; node; node= node->next) {
					if(node->id == (ID *)ntree) {
						if(ma->id.lib) lib= 1;
						else local= 1;
					}
				}
			}
		}
	}
	else if(ntree->type==NTREE_COMPOSIT) {
		Scene *sce;
		for(sce= G.main->scene.first; sce; sce= sce->id.next) {
			if(sce->nodetree) {
				bNode *node;
				
				/* find if group is in tree */
				for(node= sce->nodetree->nodes.first; node; node= node->next) {
					if(node->id == (ID *)ntree) {
						if(sce->id.lib) lib= 1;
						else local= 1;
					}
				}
			}
		}
	}
	
	/* if all users are local, we simply make tree local */
	if(local && lib==0) {
		ntree->id.lib= NULL;
		ntree->id.flag= LIB_LOCAL;
		new_id(0, (ID *)ntree, 0);
	}
	else if(local && lib) {
		/* this is the mixed case, we copy the tree and assign it to local users */
		bNodeTree *newtree= ntreeCopyTree(ntree, 0);
		
		newtree->id.us= 0;
		
		if(ntree->type==NTREE_SHADER) {
			Material *ma;
			for(ma= G.main->mat.first; ma; ma= ma->id.next) {
				if(ma->nodetree) {
					bNode *node;
					
					/* find if group is in tree */
					for(node= ma->nodetree->nodes.first; node; node= node->next) {
						if(node->id == (ID *)ntree) {
							if(ma->id.lib==NULL) {
								node->id= &newtree->id;
								newtree->id.us++;
								ntree->id.us--;
							}
						}
					}
				}
			}
		}
		else if(ntree->type==NTREE_COMPOSIT) {
			Scene *sce;
			for(sce= G.main->scene.first; sce; sce= sce->id.next) {
				if(sce->nodetree) {
					bNode *node;
					
					/* find if group is in tree */
					for(node= sce->nodetree->nodes.first; node; node= node->next) {
						if(node->id == (ID *)ntree) {
							if(sce->id.lib==NULL) {
								node->id= &newtree->id;
								newtree->id.us++;
								ntree->id.us--;
							}
						}
					}
				}
			}
		}
	}
}


/* ************ find stuff *************** */

static int ntreeHasType(bNodeTree *ntree, int type)
{
	bNode *node;
	
	if(ntree)
		for(node= ntree->nodes.first; node; node= node->next)
			if(node->type == type)
				return 1;
	return 0;
}

bNodeLink *nodeFindLink(bNodeTree *ntree, bNodeSocket *from, bNodeSocket *to)
{
	bNodeLink *link;
	
	for(link= ntree->links.first; link; link= link->next) {
		if(link->fromsock==from && link->tosock==to)
			return link;
		if(link->fromsock==to && link->tosock==from)	/* hrms? */
			return link;
	}
	return NULL;
}

int nodeCountSocketLinks(bNodeTree *ntree, bNodeSocket *sock)
{
	bNodeLink *link;
	int tot= 0;
	
	for(link= ntree->links.first; link; link= link->next) {
		if(link->fromsock==sock || link->tosock==sock)
			tot++;
	}
	return tot;
}

bNode *nodeGetActive(bNodeTree *ntree)
{
	bNode *node;
	
	if(ntree==NULL) return NULL;
	
	for(node= ntree->nodes.first; node; node= node->next)
		if(node->flag & NODE_ACTIVE)
			break;
	return node;
}

/* two active flags, ID nodes have special flag for buttons display */
bNode *nodeGetActiveID(bNodeTree *ntree, short idtype)
{
	bNode *node;
	
	if(ntree==NULL) return NULL;

	/* check for group edit */
    for(node= ntree->nodes.first; node; node= node->next)
		if(node->flag & NODE_GROUP_EDIT)
			break;

	if(node)
		ntree= (bNodeTree*)node->id;
	
	/* now find active node with this id */
	for(node= ntree->nodes.first; node; node= node->next)
		if(node->id && GS(node->id->name)==idtype)
			if(node->flag & NODE_ACTIVE_ID)
				break;

	return node;
}

/* two active flags, ID nodes have special flag for buttons display */
void nodeClearActiveID(bNodeTree *ntree, short idtype)
{
	bNode *node;
	
	if(ntree==NULL) return;
	
	for(node= ntree->nodes.first; node; node= node->next)
		if(node->id && GS(node->id->name)==idtype)
			node->flag &= ~NODE_ACTIVE_ID;
}

/* two active flags, ID nodes have special flag for buttons display */
void nodeSetActive(bNodeTree *ntree, bNode *node)
{
	bNode *tnode;
	
	/* make sure only one node is active, and only one per ID type */
	for(tnode= ntree->nodes.first; tnode; tnode= tnode->next) {
		tnode->flag &= ~NODE_ACTIVE;
		
		if(node->id && tnode->id) {
			if(GS(node->id->name) == GS(tnode->id->name))
				tnode->flag &= ~NODE_ACTIVE_ID;
		}
	}
	
	node->flag |= NODE_ACTIVE;
	if(node->id)
		node->flag |= NODE_ACTIVE_ID;
}

/* use flags are not persistant yet, groups might need different tagging, so we do it each time
   when we need to get this info */
void ntreeSocketUseFlags(bNodeTree *ntree)
{
	bNode *node;
	bNodeSocket *sock;
	bNodeLink *link;
	
	/* clear flags */
	for(node= ntree->nodes.first; node; node= node->next) {
		for(sock= node->inputs.first; sock; sock= sock->next)
			sock->flag &= ~SOCK_IN_USE;
		for(sock= node->outputs.first; sock; sock= sock->next)
			sock->flag &= ~SOCK_IN_USE;
	}
	
	/* tag all thats in use */
	for(link= ntree->links.first; link; link= link->next) {
		link->fromsock->flag |= SOCK_IN_USE;
		link->tosock->flag |= SOCK_IN_USE;
	}
}

/* ************** dependency stuff *********** */

/* node is guaranteed to be not checked before */
static int node_recurs_check(bNode *node, bNode ***nsort, int level)
{
	bNode *fromnode;
	bNodeSocket *sock;
	int has_inputlinks= 0;
	
	node->done= 1;
	level++;
	
	for(sock= node->inputs.first; sock; sock= sock->next) {
		if(sock->link) {
			has_inputlinks= 1;
			fromnode= sock->link->fromnode;
			if(fromnode->done==0) {
				fromnode->level= node_recurs_check(fromnode, nsort, level);
			}
		}
	}
//	printf("node sort %s level %d\n", node->name, level);
	**nsort= node;
	(*nsort)++;
	
	if(has_inputlinks)
		return level;
	else 
		return 0xFFF;
}

void ntreeSolveOrder(bNodeTree *ntree)
{
	bNode *node, **nodesort, **nsort;
	bNodeSocket *sock;
	bNodeLink *link;
	int a, totnode=0;
	
	/* the solve-order is called on each tree change, so we should be sure no exec can be running */
	ntreeEndExecTree(ntree);

	/* set links pointers the input sockets, to find dependencies */
	/* first clear data */
	for(node= ntree->nodes.first; node; node= node->next) {
		node->done= 0;
		totnode++;
		for(sock= node->inputs.first; sock; sock= sock->next)
			sock->link= NULL;
	}
	if(totnode==0)
		return;
	
	for(link= ntree->links.first; link; link= link->next) {
		link->tosock->link= link;
	}
	
	nsort= nodesort= MEM_callocN(totnode*sizeof(void *), "sorted node array");
	
	/* recursive check */
	for(node= ntree->nodes.first; node; node= node->next) {
		if(node->done==0) {
			node->level= node_recurs_check(node, &nsort, 0);
		}
	}
	
	/* re-insert nodes in order, first a paranoia check */
	for(a=0; a<totnode; a++) {
		if(nodesort[a]==NULL)
			break;
	}
	if(a<totnode)
		printf("sort error in node tree");
	else {
		ntree->nodes.first= ntree->nodes.last= NULL;
		for(a=0; a<totnode; a++)
			BLI_addtail(&ntree->nodes, nodesort[a]);
	}
	
	MEM_freeN(nodesort);
	
	/* find the active outputs, might become tree type dependant handler */
	for(node= ntree->nodes.first; node; node= node->next) {
		if(node->typeinfo->nclass==NODE_CLASS_OUTPUT) {
			bNode *tnode;
			int output= 0;
			
			/* we need a check for which output node should be tagged like this, below an exception */
			if(node->type==CMP_NODE_OUTPUT_FILE)
			   continue;
			   
			/* there is more types having output class, each one is checked */
			for(tnode= ntree->nodes.first; tnode; tnode= tnode->next) {
				if(tnode->typeinfo->nclass==NODE_CLASS_OUTPUT) {
					if(tnode->type==node->type) {
						if(tnode->flag & NODE_DO_OUTPUT) {
							output++;
							if(output>1)
								tnode->flag &= ~NODE_DO_OUTPUT;
						}
					}
				}
			}
			if(output==0)
				node->flag |= NODE_DO_OUTPUT;
		}
	}
	
	/* here we could recursively set which nodes have to be done,
		might be different for editor or for "real" use... */
}

/* should be callback! */
void NodeTagChanged(bNodeTree *ntree, bNode *node)
{
	if(ntree->type==NTREE_COMPOSIT) {
		bNodeSocket *sock;

		for(sock= node->outputs.first; sock; sock= sock->next) {
			if(sock->ns.data) {
				free_compbuf(sock->ns.data);
				sock->ns.data= NULL;
				
				//if(node->preview && node->preview->rect) {
				//	MEM_freeN(node->preview->rect);
				//	node->preview->rect= NULL;
				//}
					
			}
		}
		node->need_exec= 1;
	}
}

void NodeTagIDChanged(bNodeTree *ntree, ID *id)
{
	if(id==NULL)
		return;
	
	if(ntree->type==NTREE_COMPOSIT) {
		bNode *node;
		
		for(node= ntree->nodes.first; node; node= node->next)
			if(node->id==id)
				NodeTagChanged(ntree, node);
	}
}


/* *************** preview *********** */

/* if node->preview, then we assume the rect to exist */

static void nodeInitPreview(bNode *node, int xsize, int ysize)
{
	
	if(node->preview==NULL) {
		node->preview= MEM_callocN(sizeof(bNodePreview), "node preview");
//		printf("added preview %s\n", node->name);
	}
	
	/* node previews can get added with variable size this way */
	if(xsize==0 || ysize==0)
		return;
	
	/* sanity checks & initialize */
	if(node->preview->rect) {
		if(node->preview->xsize!=xsize && node->preview->ysize!=ysize) {
			MEM_freeN(node->preview->rect);
			node->preview->rect= NULL;
		}
	}
	
	if(node->preview->rect==NULL) {
		node->preview->rect= MEM_callocN(4*xsize + xsize*ysize*sizeof(float)*4, "node preview rect");
		node->preview->xsize= xsize;
		node->preview->ysize= ysize;
	}
}

void ntreeInitPreview(bNodeTree *ntree, int xsize, int ysize)
{
	bNode *node;
	
	if(ntree==NULL)
		return;
	
	for(node= ntree->nodes.first; node; node= node->next) {
		if(node->typeinfo->flag & NODE_PREVIEW)	/* hrms, check for closed nodes? */
			nodeInitPreview(node, xsize, ysize);
		if(node->type==NODE_GROUP && (node->flag & NODE_GROUP_EDIT))
			ntreeInitPreview((bNodeTree *)node->id, xsize, ysize);
	}		
}

static void nodeClearPreview(bNode *node)
{
	if(node->preview && node->preview->rect)
		memset(node->preview->rect, 0, MEM_allocN_len(node->preview->rect));
}

/* use it to enforce clear */
void ntreeClearPreview(bNodeTree *ntree)
{
	bNode *node;
	
	if(ntree==NULL)
		return;
	
	for(node= ntree->nodes.first; node; node= node->next) {
		if(node->typeinfo->flag & NODE_PREVIEW)
			nodeClearPreview(node);
		if(node->type==NODE_GROUP && (node->flag & NODE_GROUP_EDIT))
			ntreeClearPreview((bNodeTree *)node->id);
	}		
}

/* hack warning! this function is only used for shader previews, and 
   since it gets called multiple times per pixel for Ztransp we only
   add the color once. Preview gets cleared before it starts render though */
void nodeAddToPreview(bNode *node, float *col, int x, int y)
{
	bNodePreview *preview= node->preview;
	if(preview) {
		if(x>=0 && y>=0) {
			if(x<preview->xsize && y<preview->ysize) {
				float *tar= preview->rect+ 4*((preview->xsize*y) + x);
				if(tar[0]==0.0f) {
					QUATCOPY(tar, col);
				}
			}
			//else printf("prv out bound x y %d %d\n", x, y);
		}
		//else printf("prv out bound x y %d %d\n", x, y);
	}
}



/* ******************* executing ************* */

/* see notes at ntreeBeginExecTree */
static void group_node_get_stack(bNode *node, bNodeStack *stack, bNodeStack **in, bNodeStack **out, bNodeStack **gin, bNodeStack **gout)
{
	bNodeSocket *sock;
	
	/* build pointer stack */
	for(sock= node->inputs.first; sock; sock= sock->next) {
		if(sock->intern) {
			/* yep, intern can have link or is hidden socket */
			if(sock->link)
				*(in++)= stack + sock->link->fromsock->stack_index;
			else
				*(in++)= &sock->ns;
		}
		else
			*(in++)= gin[sock->stack_index_ext];
	}
	
	for(sock= node->outputs.first; sock; sock= sock->next) {
		if(sock->intern)
			*(out++)= stack + sock->stack_index;
		else
			*(out++)= gout[sock->stack_index_ext];
	}
}

static void node_group_execute(bNodeStack *stack, void *data, bNode *gnode, bNodeStack **in, bNodeStack **out)
{
	bNode *node;
	bNodeTree *ntree= (bNodeTree *)gnode->id;
	bNodeStack *nsin[MAX_SOCKET];	/* arbitrary... watch this */
	bNodeStack *nsout[MAX_SOCKET];	/* arbitrary... watch this */
	
	if(ntree==NULL) return;
	
	stack+= gnode->stack_index;
		
	for(node= ntree->nodes.first; node; node= node->next) {
		if(node->typeinfo->execfunc) {
			group_node_get_stack(node, stack, nsin, nsout, in, out);
			
			/* for groups, only execute outputs for edited group */
			if(node->typeinfo->nclass==NODE_CLASS_OUTPUT) {
				if(gnode->flag & NODE_GROUP_EDIT)
					if(node->flag & NODE_DO_OUTPUT)
						node->typeinfo->execfunc(data, node, nsin, nsout);
			}
			else
				node->typeinfo->execfunc(data, node, nsin, nsout);
		}
	}
	
	/* free internal group output nodes */
	if(ntree->type==NTREE_COMPOSIT) {
		for(node= ntree->nodes.first; node; node= node->next) {
			if(node->typeinfo->execfunc) {
				bNodeSocket *sock;
				
				for(sock= node->outputs.first; sock; sock= sock->next) {
					if(sock->intern) {
						bNodeStack *ns= stack + sock->stack_index;
						if(ns->data) {
							free_compbuf(ns->data);
							ns->data= NULL;
						}
					}
				}
			}
		}
	}
}

/* recursively called for groups */
/* we set all trees on own local indices, but put a total counter
   in the groups, so each instance of a group has own stack */
static int ntree_begin_exec_tree(bNodeTree *ntree)
{
	bNode *node;
	bNodeSocket *sock;
	int index= 0, index_in= 0, index_out= 0;
	
	if((ntree->init & NTREE_TYPE_INIT)==0)
		ntreeInitTypes(ntree);
	
	/* create indices for stack, check preview */
	for(node= ntree->nodes.first; node; node= node->next) {
		
		for(sock= node->inputs.first; sock; sock= sock->next) {
			if(sock->intern==0)
				sock->stack_index_ext= index_in++;
		}
		
		for(sock= node->outputs.first; sock; sock= sock->next) {
			sock->stack_index= index++;
			if(sock->intern==0)
				sock->stack_index_ext= index_out++;
		}
		
		if(node->type==NODE_GROUP) {
			if(node->id) {
				node->stack_index= index;
				index+= ntree_begin_exec_tree((bNodeTree *)node->id);
			}
		}
	}
	
	return index;
}

/* copy socket compbufs to stack, initialize usage of curve nodes */
static void composit_begin_exec(bNodeTree *ntree, int is_group)
{
	bNode *node;
	bNodeSocket *sock;
	
	for(node= ntree->nodes.first; node; node= node->next) {
		
		/* initialize needed for groups */
		node->exec= 0;	
		
		if(is_group==0) {
			for(sock= node->outputs.first; sock; sock= sock->next) {
				bNodeStack *ns= ntree->stack + sock->stack_index;
				
				if(sock->ns.data) {
					ns->data= sock->ns.data;
					sock->ns.data= NULL;
				}
			}
		}		
		/* cannot initialize them while using in threads */
		if(ELEM3(node->type, CMP_NODE_TIME, CMP_NODE_CURVE_VEC, CMP_NODE_CURVE_RGB)) {
			curvemapping_initialize(node->storage);
			if(node->type==CMP_NODE_CURVE_RGB)
				curvemapping_premultiply(node->storage, 0);
		}
		if(node->type==NODE_GROUP)
			composit_begin_exec((bNodeTree *)node->id, 1);

	}
}

/* copy stack compbufs to sockets */
static void composit_end_exec(bNodeTree *ntree, int is_group)
{
	extern void print_compbuf(char *str, struct CompBuf *cbuf);
	bNode *node;
	bNodeStack *ns;
	int a;

	for(node= ntree->nodes.first; node; node= node->next) {
		if(is_group==0) {
			bNodeSocket *sock;
		
			for(sock= node->outputs.first; sock; sock= sock->next) {
				ns= ntree->stack + sock->stack_index;
				if(ns->data) {
					sock->ns.data= ns->data;
					ns->data= NULL;
				}
			}
		}
		if(node->type==CMP_NODE_CURVE_RGB)
			curvemapping_premultiply(node->storage, 1);
		
		if(node->type==NODE_GROUP)
			composit_end_exec((bNodeTree *)node->id, 1);

		node->need_exec= 0;
	}
	
	if(is_group==0) {
		/* internally, group buffers are not stored */
		for(ns= ntree->stack, a=0; a<ntree->stacksize; a++, ns++) {
			if(ns->data) {
				printf("freed leftover buffer from stack\n");
				free_compbuf(ns->data);
			}
		}
	}
}

static void group_tag_used_outputs(bNode *gnode, bNodeStack *stack)
{
	bNodeTree *ntree= (bNodeTree *)gnode->id;
	bNode *node;
	
	stack+= gnode->stack_index;
	
	for(node= ntree->nodes.first; node; node= node->next) {
		if(node->typeinfo->execfunc) {
			bNodeSocket *sock;
			
			for(sock= node->inputs.first; sock; sock= sock->next) {
				if(sock->intern) {
					if(sock->link) {
						bNodeStack *ns= stack + sock->link->fromsock->stack_index;
						ns->hasoutput= 1;
						ns->sockettype= sock->link->fromsock->type;
					}
					else
						sock->ns.sockettype= sock->type;
				}
			}
		}
	}
}

/* stack indices make sure all nodes only write in allocated data, for making it thread safe */
/* only root tree gets the stack, to enable instances to have own stack entries */
/* only two threads now! */
/* per tree (and per group) unique indices are created */
/* the index_ext we need to be able to map from groups to the group-node own stack */

typedef struct bNodeThreadStack {
	struct bNodeThreadStack *next, *prev;
	bNodeStack *stack;
	int used;
} bNodeThreadStack;

static bNodeThreadStack *ntreeGetThreadStack(bNodeTree *ntree, int thread)
{
	ListBase *lb= &ntree->threadstack[thread];
	bNodeThreadStack *nts;

	for(nts=lb->first; nts; nts=nts->next) {
		if(!nts->used) {
			nts->used= 1;
			return nts;
		}
	}
	
	nts= MEM_callocN(sizeof(bNodeThreadStack), "bNodeThreadStack");
	nts->stack= MEM_dupallocN(ntree->stack);
	nts->used= 1;
	BLI_addtail(lb, nts);

	return nts;
}

static void ntreeReleaseThreadStack(bNodeThreadStack *nts)
{
	nts->used= 0;
}

void ntreeBeginExecTree(bNodeTree *ntree)
{
	/* let's make it sure */
	if(ntree->init & NTREE_EXEC_INIT)
		return;

	/* allocate the thread stack listbase array */
	if(ntree->type!=NTREE_COMPOSIT)
		ntree->threadstack= MEM_callocN(BLENDER_MAX_THREADS*sizeof(ListBase), "thread stack array");

	/* goes recursive over all groups */
	ntree->stacksize= ntree_begin_exec_tree(ntree);

	if(ntree->stacksize) {
		bNode *node;
		bNodeStack *ns;
		int a;
		
		/* allocate the base stack */
		ns=ntree->stack= MEM_callocN(ntree->stacksize*sizeof(bNodeStack), "node stack");
		
		/* tag inputs, the get_stack() gives own socket stackdata if not in use */
		for(a=0; a<ntree->stacksize; a++, ns++) ns->hasinput= 1;
		
		/* tag used outputs, so we know when we can skip operations */
		for(node= ntree->nodes.first; node; node= node->next) {
			bNodeSocket *sock;
			for(sock= node->inputs.first; sock; sock= sock->next) {
				if(sock->link) {
					ns= ntree->stack + sock->link->fromsock->stack_index;
					ns->hasoutput= 1;
					ns->sockettype= sock->link->fromsock->type;
				}
				else
					sock->ns.sockettype= sock->type;
			}
			if(node->type==NODE_GROUP && node->id)
				group_tag_used_outputs(node, ntree->stack);
		}
		
		if(ntree->type==NTREE_COMPOSIT)
			composit_begin_exec(ntree, 0);
	}
	
	ntree->init |= NTREE_EXEC_INIT;
}

void ntreeEndExecTree(bNodeTree *ntree)
{
	
	if(ntree->init & NTREE_EXEC_INIT) {
		bNodeThreadStack *nts;
		int a;
		
		/* another callback candidate! */
		if(ntree->type==NTREE_COMPOSIT)
			composit_end_exec(ntree, 0);
		
		if(ntree->stack) {
			MEM_freeN(ntree->stack);
			ntree->stack= NULL;
		}

		if(ntree->threadstack) {
			for(a=0; a<BLENDER_MAX_THREADS; a++) {
				for(nts=ntree->threadstack[a].first; nts; nts=nts->next)
<<<<<<< HEAD
					if(nts->stack)
						MEM_freeN(nts->stack);
=======
					if (nts->stack) MEM_freeN(nts->stack);
>>>>>>> 4100695f
				BLI_freelistN(&ntree->threadstack[a]);
			}

			MEM_freeN(ntree->threadstack);
			ntree->threadstack= NULL;
		}

		ntree->init &= ~NTREE_EXEC_INIT;
	}
}

static void node_get_stack(bNode *node, bNodeStack *stack, bNodeStack **in, bNodeStack **out)
{
	bNodeSocket *sock;
	
	/* build pointer stack */
	for(sock= node->inputs.first; sock; sock= sock->next) {
		if(sock->link)
			*(in++)= stack + sock->link->fromsock->stack_index;
		else
			*(in++)= &sock->ns;
	}
	
	for(sock= node->outputs.first; sock; sock= sock->next) {
		*(out++)= stack + sock->stack_index;
	}
}

/* nodes are presorted, so exec is in order of list */
void ntreeExecTree(bNodeTree *ntree, void *callerdata, int thread)
{
	bNode *node;
	bNodeStack *nsin[MAX_SOCKET];	/* arbitrary... watch this */
	bNodeStack *nsout[MAX_SOCKET];	/* arbitrary... watch this */
	bNodeStack *stack;
	bNodeThreadStack *nts = NULL;
	
	/* only when initialized */
	if((ntree->init & NTREE_EXEC_INIT)==0)
		ntreeBeginExecTree(ntree);
		
	/* composite does 1 node per thread, so no multiple stacks needed */
	if(ntree->type==NTREE_COMPOSIT) {
		stack= ntree->stack;
	}
	else {
		nts= ntreeGetThreadStack(ntree, thread);
		stack= nts->stack;
	}
	
	for(node= ntree->nodes.first; node; node= node->next) {
		if(node->typeinfo->execfunc) {
			node_get_stack(node, stack, nsin, nsout);
			node->typeinfo->execfunc(callerdata, node, nsin, nsout);
		}
		else if(node->type==NODE_GROUP && node->id) {
			node_get_stack(node, stack, nsin, nsout);
			node_group_execute(stack, callerdata, node, nsin, nsout); 
		}
	}

	if(nts)
		ntreeReleaseThreadStack(nts);
}


/* ***************************** threaded version for execute composite nodes ************* */
/* these are nodes without input, only giving values */
/* or nodes with only value inputs */
static int node_only_value(bNode *node)
{
	bNodeSocket *sock;
	
	if(ELEM3(node->type, CMP_NODE_TIME, CMP_NODE_VALUE, CMP_NODE_RGB))
		return 1;
	
	/* doing this for all node types goes wrong. memory free errors */
	if(node->inputs.first && node->type==CMP_NODE_MAP_VALUE) {
		int retval= 1;
		for(sock= node->inputs.first; sock; sock= sock->next) {
			if(sock->link)
				retval &= node_only_value(sock->link->fromnode);
		}
		return retval;
	}
	return 0;
}


/* not changing info, for thread callback */
typedef struct ThreadData {
	bNodeStack *stack;
	RenderData *rd;
} ThreadData;

static void *exec_composite_node(void *node_v)
{
	bNodeStack *nsin[MAX_SOCKET];	/* arbitrary... watch this */
	bNodeStack *nsout[MAX_SOCKET];	/* arbitrary... watch this */
	bNode *node= node_v;
	ThreadData *thd= (ThreadData *)node->new_node; /* abuse */
	
	node_get_stack(node, thd->stack, nsin, nsout);
	
	if((node->flag & NODE_MUTED) && (!node_only_value(node))) {
		/* viewers we execute, for feedback to user */
		if(ELEM(node->type, CMP_NODE_VIEWER, CMP_NODE_SPLITVIEWER)) 
			node->typeinfo->execfunc(thd->rd, node, nsin, nsout);
		else
			node_compo_pass_on(node, nsin, nsout);
	}
	else if(node->typeinfo->execfunc) {
		node->typeinfo->execfunc(thd->rd, node, nsin, nsout);
	}
	else if(node->type==NODE_GROUP && node->id) {
		node_group_execute(thd->stack, thd->rd, node, nsin, nsout); 
	}
	
	node->exec |= NODE_READY;
	return 0;
}

/* return total of executable nodes, for timecursor */
/* only compositor uses it */
static int setExecutableNodes(bNodeTree *ntree, ThreadData *thd)
{
	bNodeStack *nsin[MAX_SOCKET];	/* arbitrary... watch this */
	bNodeStack *nsout[MAX_SOCKET];	/* arbitrary... watch this */
	bNode *node;
	bNodeSocket *sock;
	int totnode= 0, group_edit= 0;
	
	/* note; do not add a dependency sort here, the stack was created already */
	
	/* if we are in group edit, viewer nodes get skipped when group has viewer */
	for(node= ntree->nodes.first; node; node= node->next)
		if(node->type==NODE_GROUP && (node->flag & NODE_GROUP_EDIT))
			if(ntreeHasType((bNodeTree *)node->id, CMP_NODE_VIEWER))
				group_edit= 1;
	
	for(node= ntree->nodes.first; node; node= node->next) {
		int a;
		
		node_get_stack(node, thd->stack, nsin, nsout);
		
		/* test the outputs */
		/* skip value-only nodes (should be in type!) */
		if(!node_only_value(node)) {
			for(a=0, sock= node->outputs.first; sock; sock= sock->next, a++) {
				if(nsout[a]->data==NULL && nsout[a]->hasoutput) {
					node->need_exec= 1;
					break;
				}
			}
		}
		
		/* test the inputs */
		for(a=0, sock= node->inputs.first; sock; sock= sock->next, a++) {
			/* skip viewer nodes in bg render or group edit */
			if( ELEM(node->type, CMP_NODE_VIEWER, CMP_NODE_SPLITVIEWER) && (G.background || group_edit))
				node->need_exec= 0;
			/* is sock in use? */
			else if(sock->link) {
				bNodeLink *link= sock->link;
				/* this is the test for a cyclic case */
				if(link->fromnode->level >= link->tonode->level && link->tonode->level!=0xFFF) {
					if(link->fromnode->need_exec) {
						node->need_exec= 1;
						break;
					}
				}
				else {
					node->need_exec= 0;
					printf("Node %s skipped, cyclic dependency\n", node->name);
				}
			}
		}
		
		if(node->need_exec) {
			
			/* free output buffers */
			for(a=0, sock= node->outputs.first; sock; sock= sock->next, a++) {
				if(nsout[a]->data) {
					free_compbuf(nsout[a]->data);
					nsout[a]->data= NULL;
				}
			}
			totnode++;
			/* printf("node needs exec %s\n", node->name); */
			
			/* tag for getExecutableNode() */
			node->exec= 0;
		}
		else {
			/* tag for getExecutableNode() */
			node->exec= NODE_READY|NODE_FINISHED;
			
		}
	}
	
	/* last step: set the stack values for only-value nodes */
	/* just does all now, compared to a full buffer exec this is nothing */
	if(totnode) {
		for(node= ntree->nodes.first; node; node= node->next) {
			if(node->need_exec==0 && node_only_value(node)) {
				if(node->typeinfo->execfunc) {
					node_get_stack(node, thd->stack, nsin, nsout);
					node->typeinfo->execfunc(thd->rd, node, nsin, nsout);
				}
			}
		}
	}
	
	return totnode;
}

/* while executing tree, free buffers from nodes that are not needed anymore */
static void freeExecutableNode(bNodeTree *ntree)
{
	/* node outputs can be freed when:
	- not a render result or image node
	- when node outputs go to nodes all being set NODE_FINISHED
	*/
	bNode *node;
	bNodeSocket *sock;
	
	/* set exec flag for finished nodes that might need freed */
	for(node= ntree->nodes.first; node; node= node->next) {
		if(node->type!=CMP_NODE_R_LAYERS)
			if(node->exec & NODE_FINISHED)
				node->exec |= NODE_FREEBUFS;
	}
	/* clear this flag for input links that are not done yet */
	for(node= ntree->nodes.first; node; node= node->next) {
		if((node->exec & NODE_FINISHED)==0) {
			for(sock= node->inputs.first; sock; sock= sock->next)
				if(sock->link)
					sock->link->fromnode->exec &= ~NODE_FREEBUFS;
		}
	}
	/* now we can free buffers */
	for(node= ntree->nodes.first; node; node= node->next) {
		if(node->exec & NODE_FREEBUFS) {
			for(sock= node->outputs.first; sock; sock= sock->next) {
				bNodeStack *ns= ntree->stack + sock->stack_index;
				if(ns->data) {
					free_compbuf(ns->data);
					ns->data= NULL;
					// printf("freed buf node %s \n", node->name);
				}
			}
		}
	}
}

static bNode *getExecutableNode(bNodeTree *ntree)
{
	bNode *node;
	bNodeSocket *sock;
	
	for(node= ntree->nodes.first; node; node= node->next) {
		if(node->exec==0) {
			
			/* input sockets should be ready */
			for(sock= node->inputs.first; sock; sock= sock->next) {
				if(sock->link)
					if((sock->link->fromnode->exec & NODE_READY)==0)
						break;
			}
			if(sock==NULL)
				return node;
		}
	}
	return NULL;
}


/* optimized tree execute test for compositing */
void ntreeCompositExecTree(bNodeTree *ntree, RenderData *rd, int do_preview)
{
	bNode *node;
	ListBase threads;
	ThreadData thdata;
	int totnode, rendering= 1;
	
	if(ntree==NULL) return;
	
	if(do_preview)
		ntreeInitPreview(ntree, 0, 0);
	
	ntreeBeginExecTree(ntree);
	
	/* prevent unlucky accidents */
	if(G.background)
		rd->scemode &= ~R_COMP_CROP;
	
	/* setup callerdata for thread callback */
	thdata.rd= rd;
	thdata.stack= ntree->stack;
	
	/* fixed seed, for example noise texture */
	BLI_srandom(rd->cfra);

	/* sets need_exec tags in nodes */
	totnode= setExecutableNodes(ntree, &thdata);
	
	BLI_init_threads(&threads, exec_composite_node, rd->threads);
	
	while(rendering) {
		
		if(BLI_available_threads(&threads)) {
			node= getExecutableNode(ntree);
			if(node) {

				if(ntree->timecursor)
					ntree->timecursor(totnode);
				if(ntree->stats_draw) {
					char str[64];
					sprintf(str, "Compositing %d %s", totnode, node->name);
					ntree->stats_draw(str);
				}
				totnode--;
				
				node->new_node = (bNode *)&thdata;
				node->exec= NODE_PROCESSING;
				BLI_insert_thread(&threads, node);
			}
			else
				PIL_sleep_ms(50);
		}
		else
			PIL_sleep_ms(50);
		
		rendering= 0;
		/* test for ESC */
		if(ntree->test_break && ntree->test_break()) {
			for(node= ntree->nodes.first; node; node= node->next)
				node->exec |= NODE_READY;
		}
		
		/* check for ready ones, and if we need to continue */
		for(node= ntree->nodes.first; node; node= node->next) {
			if(node->exec & NODE_READY) {
				if((node->exec & NODE_FINISHED)==0) {
					BLI_remove_thread(&threads, node); /* this waits for running thread to finish btw */
					node->exec |= NODE_FINISHED;
					
					/* freeing unused buffers */
					if(rd->scemode & R_COMP_FREE)
						freeExecutableNode(ntree);
				}
			}
			else rendering= 1;
		}
	}
	
	
	BLI_end_threads(&threads);
	
	ntreeEndExecTree(ntree);
}

/* GPU material from shader nodes */

static void gpu_from_node_stack(ListBase *sockets, bNodeStack **ns, GPUNodeStack *gs)
{
	bNodeSocket *sock;
	int i;

	for (sock=sockets->first, i=0; sock; sock=sock->next, i++) {
		memset(&gs[i], 0, sizeof(gs[i]));

    	QUATCOPY(gs[i].vec, ns[i]->vec);
		gs[i].buf= ns[i]->data;

		if (sock->type == SOCK_VALUE)
			gs[i].type= GPU_FLOAT;
		else if (sock->type == SOCK_VECTOR)
			gs[i].type= GPU_VEC3;
		else if (sock->type == SOCK_RGBA)
			gs[i].type= GPU_VEC4;
		else
			gs[i].type= GPU_NONE;

		gs[i].name = "";
		gs[i].hasinput= ns[i]->hasinput;
	}

	gs[i].type= GPU_NONE;
}

static void data_from_gpu_stack(ListBase *sockets, bNodeStack **ns, GPUNodeStack *gs)
{
	bNodeSocket *sock;
	int i;

	for (sock=sockets->first, i=0; sock; sock=sock->next, i++)
		ns[i]->data= gs[i].buf;
}

GPUMaterial *ntreeShaderCreateGPU(bNodeTree *ntree)
{
	bNode *node;
	bNodeStack *stack;
	bNodeStack *nsin[MAX_SOCKET];	/* arbitrary... watch this */
	bNodeStack *nsout[MAX_SOCKET];	/* arbitrary... watch this */
	GPUNodeStack gpuin[MAX_SOCKET+1], gpuout[MAX_SOCKET+1];
	GPUMaterial *mat;
	GPUNode *gnode;

	if((ntree->init & NTREE_EXEC_INIT)==0)
		ntreeBeginExecTree(ntree);

	stack= ntree->stack;
	mat= GPU_material_construct_begin();

	for(node= ntree->nodes.first; node; node= node->next) {
		if(node->typeinfo->gpufunc) {
			node_get_stack(node, stack, nsin, nsout);
			gpu_from_node_stack(&node->inputs, nsin, gpuin);
			gpu_from_node_stack(&node->outputs, nsout, gpuout);
			gnode= node->typeinfo->gpufunc(mat, node, gpuin, gpuout);
			if(gnode)
				data_from_gpu_stack(&node->outputs, nsout, gpuout);
		}
		/* groups not supported yet .. */
	}

	if(!GPU_material_construct_end(mat)) {
		GPU_material_free(mat);
		mat= NULL;
	}

	ntreeEndExecTree(ntree);

	return mat;
}

/* **************** call to switch lamploop for material node ************ */

void (*node_shader_lamp_loop)(struct ShadeInput *, struct ShadeResult *);

void set_node_shader_lamp_loop(void (*lamp_loop_func)(ShadeInput *, ShadeResult *))
{
	node_shader_lamp_loop= lamp_loop_func;
}

/* clumsy checking... should do dynamic outputs once */
static void force_hidden_passes(bNode *node, int passflag)
{
	bNodeSocket *sock;
	
	for(sock= node->outputs.first; sock; sock= sock->next)
		sock->flag &= ~SOCK_UNAVAIL;
	
	sock= BLI_findlink(&node->outputs, RRES_OUT_Z);
	if(!(passflag & SCE_PASS_Z)) sock->flag |= SOCK_UNAVAIL;
	sock= BLI_findlink(&node->outputs, RRES_OUT_NORMAL);
	if(!(passflag & SCE_PASS_NORMAL)) sock->flag |= SOCK_UNAVAIL;
	sock= BLI_findlink(&node->outputs, RRES_OUT_VEC);
	if(!(passflag & SCE_PASS_VECTOR)) sock->flag |= SOCK_UNAVAIL;
	sock= BLI_findlink(&node->outputs, RRES_OUT_UV);
	if(!(passflag & SCE_PASS_UV)) sock->flag |= SOCK_UNAVAIL;
	sock= BLI_findlink(&node->outputs, RRES_OUT_RGBA);
	if(!(passflag & SCE_PASS_RGBA)) sock->flag |= SOCK_UNAVAIL;
	sock= BLI_findlink(&node->outputs, RRES_OUT_DIFF);
	if(!(passflag & SCE_PASS_DIFFUSE)) sock->flag |= SOCK_UNAVAIL;
	sock= BLI_findlink(&node->outputs, RRES_OUT_SPEC);
	if(!(passflag & SCE_PASS_SPEC)) sock->flag |= SOCK_UNAVAIL;
	sock= BLI_findlink(&node->outputs, RRES_OUT_SHADOW);
	if(!(passflag & SCE_PASS_SHADOW)) sock->flag |= SOCK_UNAVAIL;
	sock= BLI_findlink(&node->outputs, RRES_OUT_AO);
	if(!(passflag & SCE_PASS_AO)) sock->flag |= SOCK_UNAVAIL;
	sock= BLI_findlink(&node->outputs, RRES_OUT_REFLECT);
	if(!(passflag & SCE_PASS_REFLECT)) sock->flag |= SOCK_UNAVAIL;
	sock= BLI_findlink(&node->outputs, RRES_OUT_REFRACT);
	if(!(passflag & SCE_PASS_REFRACT)) sock->flag |= SOCK_UNAVAIL;
	sock= BLI_findlink(&node->outputs, RRES_OUT_RADIO);
	if(!(passflag & SCE_PASS_RADIO)) sock->flag |= SOCK_UNAVAIL;
	sock= BLI_findlink(&node->outputs, RRES_OUT_INDEXOB);
	if(!(passflag & SCE_PASS_INDEXOB)) sock->flag |= SOCK_UNAVAIL;
	sock= BLI_findlink(&node->outputs, RRES_OUT_MIST);
	if(!(passflag & SCE_PASS_MIST)) sock->flag |= SOCK_UNAVAIL;
	
}

/* based on rules, force sockets hidden always */
void ntreeCompositForceHidden(bNodeTree *ntree)
{
	bNode *node;
	
	if(ntree==NULL) return;
	
	for(node= ntree->nodes.first; node; node= node->next) {
		if( node->type==CMP_NODE_R_LAYERS) {
			Scene *sce= node->id?(Scene *)node->id:G.scene; /* G.scene is WEAK! */
			SceneRenderLayer *srl= BLI_findlink(&sce->r.layers, node->custom1);
			if(srl)
				force_hidden_passes(node, srl->passflag);
		}
		else if( node->type==CMP_NODE_IMAGE) {
			Image *ima= (Image *)node->id;
			if(ima) {
				if(ima->rr) {
					ImageUser *iuser= node->storage;
					RenderLayer *rl= BLI_findlink(&ima->rr->layers, iuser->layer);
					if(rl)
						force_hidden_passes(node, rl->passflag);
					else
						force_hidden_passes(node, 0);
				}
				else if(ima->type!=IMA_TYPE_MULTILAYER) {	/* if ->rr not yet read we keep inputs */
					force_hidden_passes(node, RRES_OUT_Z);
				}
				else
					force_hidden_passes(node, 0);
			}
			else
				force_hidden_passes(node, 0);
		}
	}

}

/* called from render pipeline, to tag render input and output */
/* need to do all scenes, to prevent errors when you re-render 1 scene */
void ntreeCompositTagRender(Scene *curscene)
{
	Scene *sce;
	
	for(sce= G.main->scene.first; sce; sce= sce->id.next) {
		if(sce->nodetree) {
			bNode *node;
			
			for(node= sce->nodetree->nodes.first; node; node= node->next) {
				if(node->id==(ID *)curscene || node->type==CMP_NODE_COMPOSITE)
					NodeTagChanged(sce->nodetree, node);
			}
		}
	}
}

/* tags nodes that have animation capabilities */
int ntreeCompositTagAnimated(bNodeTree *ntree)
{
	bNode *node;
	int tagged= 0;
	
	if(ntree==NULL) return 0;
	
	for(node= ntree->nodes.first; node; node= node->next) {
		if(node->type==CMP_NODE_IMAGE) {
			Image *ima= (Image *)node->id;
			if(ima && ELEM(ima->source, IMA_SRC_MOVIE, IMA_SRC_SEQUENCE)) {
				NodeTagChanged(ntree, node);
				tagged= 1;
			}
		}
		else if(node->type==CMP_NODE_TIME) {
			NodeTagChanged(ntree, node);
			tagged= 1;
		}
		else if(node->type==CMP_NODE_R_LAYERS) {
			NodeTagChanged(ntree, node);
			tagged= 1;
		}
		else if(node->type==NODE_GROUP) {
			if( ntreeCompositTagAnimated((bNodeTree *)node->id) ) {
				NodeTagChanged(ntree, node);
			}
		}
	}
	
	return tagged;
}


/* called from image window preview */
void ntreeCompositTagGenerators(bNodeTree *ntree)
{
	bNode *node;
	
	if(ntree==NULL) return;
	
	for(node= ntree->nodes.first; node; node= node->next) {
		if( ELEM(node->type, CMP_NODE_R_LAYERS, CMP_NODE_IMAGE))
			NodeTagChanged(ntree, node);
	}
}

/* ************* node definition init ********** */

static bNodeType *is_nodetype_registered(ListBase *typelist, int type, ID *id) 
{
	bNodeType *ntype= typelist->first;
	
	for(;ntype; ntype= ntype->next )
		if(ntype->type==type && ntype->id==id)
			return ntype;
	
	return NULL;
}

/* type can be from a static array, we make copy for duplicate types (like group) */
void nodeRegisterType(ListBase *typelist, const bNodeType *ntype) 
{
	bNodeType *found= is_nodetype_registered(typelist, ntype->type, ntype->id);
	
	if(found==NULL) {
		bNodeType *ntypen= MEM_callocN(sizeof(bNodeType), "node type");
		*ntypen= *ntype;
		BLI_addtail(typelist, ntypen);
 	}
}

static void registerCompositNodes(ListBase *ntypelist)
{
	nodeRegisterType(ntypelist, &node_group_typeinfo);
	nodeRegisterType(ntypelist, &cmp_node_rlayers);
	nodeRegisterType(ntypelist, &cmp_node_image);
	nodeRegisterType(ntypelist, &cmp_node_texture);
	nodeRegisterType(ntypelist, &cmp_node_value);
	nodeRegisterType(ntypelist, &cmp_node_rgb);
	nodeRegisterType(ntypelist, &cmp_node_curve_time);
	
	nodeRegisterType(ntypelist, &cmp_node_composite);
	nodeRegisterType(ntypelist, &cmp_node_viewer);
	nodeRegisterType(ntypelist, &cmp_node_splitviewer);
	nodeRegisterType(ntypelist, &cmp_node_output_file);
	
	nodeRegisterType(ntypelist, &cmp_node_curve_rgb);
	nodeRegisterType(ntypelist, &cmp_node_mix_rgb);
	nodeRegisterType(ntypelist, &cmp_node_hue_sat);
	nodeRegisterType(ntypelist, &cmp_node_brightcontrast);
	nodeRegisterType(ntypelist, &cmp_node_gamma);
	nodeRegisterType(ntypelist, &cmp_node_invert);
	nodeRegisterType(ntypelist, &cmp_node_alphaover);
	nodeRegisterType(ntypelist, &cmp_node_zcombine);
	
	nodeRegisterType(ntypelist, &cmp_node_normal);
	nodeRegisterType(ntypelist, &cmp_node_curve_vec);
	nodeRegisterType(ntypelist, &cmp_node_map_value);
	nodeRegisterType(ntypelist, &cmp_node_normalize);
	
	nodeRegisterType(ntypelist, &cmp_node_filter);
	nodeRegisterType(ntypelist, &cmp_node_blur);
	nodeRegisterType(ntypelist, &cmp_node_dblur);
	nodeRegisterType(ntypelist, &cmp_node_bilateralblur);
	nodeRegisterType(ntypelist, &cmp_node_vecblur);
	nodeRegisterType(ntypelist, &cmp_node_dilateerode);
	nodeRegisterType(ntypelist, &cmp_node_defocus);
	
	nodeRegisterType(ntypelist, &cmp_node_valtorgb);
	nodeRegisterType(ntypelist, &cmp_node_rgbtobw);
	nodeRegisterType(ntypelist, &cmp_node_setalpha);
	nodeRegisterType(ntypelist, &cmp_node_idmask);
	nodeRegisterType(ntypelist, &cmp_node_math);
	nodeRegisterType(ntypelist, &cmp_node_seprgba);
	nodeRegisterType(ntypelist, &cmp_node_combrgba);
	nodeRegisterType(ntypelist, &cmp_node_sephsva);
	nodeRegisterType(ntypelist, &cmp_node_combhsva);
	nodeRegisterType(ntypelist, &cmp_node_sepyuva);
	nodeRegisterType(ntypelist, &cmp_node_combyuva);
	nodeRegisterType(ntypelist, &cmp_node_sepycca);
	nodeRegisterType(ntypelist, &cmp_node_combycca);
	nodeRegisterType(ntypelist, &cmp_node_premulkey);
	
	nodeRegisterType(ntypelist, &cmp_node_diff_matte);
	nodeRegisterType(ntypelist, &cmp_node_chroma);
	nodeRegisterType(ntypelist, &cmp_node_channel_matte);
	nodeRegisterType(ntypelist, &cmp_node_color_spill);
	nodeRegisterType(ntypelist, &cmp_node_luma_matte);
	
	nodeRegisterType(ntypelist, &cmp_node_translate);
	nodeRegisterType(ntypelist, &cmp_node_rotate);
	nodeRegisterType(ntypelist, &cmp_node_scale);
	nodeRegisterType(ntypelist, &cmp_node_flip);
	nodeRegisterType(ntypelist, &cmp_node_crop);
	nodeRegisterType(ntypelist, &cmp_node_displace);
	nodeRegisterType(ntypelist, &cmp_node_mapuv);
	nodeRegisterType(ntypelist, &cmp_node_glare);
	nodeRegisterType(ntypelist, &cmp_node_tonemap);
	nodeRegisterType(ntypelist, &cmp_node_lensdist);
}

static void registerShaderNodes(ListBase *ntypelist) 
{
	nodeRegisterType(ntypelist, &node_group_typeinfo);
	nodeRegisterType(ntypelist, &sh_node_output);
	nodeRegisterType(ntypelist, &sh_node_mix_rgb);
	nodeRegisterType(ntypelist, &sh_node_valtorgb);
	nodeRegisterType(ntypelist, &sh_node_rgbtobw);
	nodeRegisterType(ntypelist, &sh_node_normal);
	nodeRegisterType(ntypelist, &sh_node_geom);
	nodeRegisterType(ntypelist, &sh_node_mapping);
	nodeRegisterType(ntypelist, &sh_node_curve_vec);
	nodeRegisterType(ntypelist, &sh_node_curve_rgb);
	nodeRegisterType(ntypelist, &sh_node_math);
	nodeRegisterType(ntypelist, &sh_node_vect_math);
	nodeRegisterType(ntypelist, &sh_node_squeeze);
	nodeRegisterType(ntypelist, &sh_node_camera);
	nodeRegisterType(ntypelist, &sh_node_material);
	nodeRegisterType(ntypelist, &sh_node_material_ext);
	nodeRegisterType(ntypelist, &sh_node_value);
	nodeRegisterType(ntypelist, &sh_node_rgb);
	nodeRegisterType(ntypelist, &sh_node_texture);
	nodeRegisterType(ntypelist, &node_dynamic_typeinfo);
	nodeRegisterType(ntypelist, &sh_node_invert);
	nodeRegisterType(ntypelist, &sh_node_seprgb);
	nodeRegisterType(ntypelist, &sh_node_combrgb);
	nodeRegisterType(ntypelist, &sh_node_hue_sat);
}

static void remove_dynamic_typeinfos(ListBase *list)
{
	bNodeType *ntype= list->first;
	bNodeType *next= NULL;
	while(ntype) {
		next= ntype->next;
		if(ntype->type==NODE_DYNAMIC && ntype->id!=NULL) {
			BLI_remlink(list, ntype);
			if(ntype->inputs) {
				bNodeSocketType *sock= ntype->inputs;
				while(sock->type!=-1) {
					MEM_freeN(sock->name);
					sock++;
				}
				MEM_freeN(ntype->inputs);
			}
			if(ntype->outputs) {
				bNodeSocketType *sock= ntype->outputs;
				while(sock->type!=-1) {
					MEM_freeN(sock->name);
					sock++;
				}
				MEM_freeN(ntype->outputs);
			}
			if(ntype->name) {
				MEM_freeN(ntype->name);
			}
			MEM_freeN(ntype);
		}
		ntype= next;
	}
}

void init_nodesystem(void) 
{
	registerCompositNodes(&node_all_composit);
	registerShaderNodes(&node_all_shaders);
}

void free_nodesystem(void) 
{
	/*remove_dynamic_typeinfos(&node_all_composit);*/ /* unused for now */
	BLI_freelistN(&node_all_composit);
	remove_dynamic_typeinfos(&node_all_shaders);
	BLI_freelistN(&node_all_shaders);
}<|MERGE_RESOLUTION|>--- conflicted
+++ resolved
@@ -1993,12 +1993,7 @@
 		if(ntree->threadstack) {
 			for(a=0; a<BLENDER_MAX_THREADS; a++) {
 				for(nts=ntree->threadstack[a].first; nts; nts=nts->next)
-<<<<<<< HEAD
-					if(nts->stack)
-						MEM_freeN(nts->stack);
-=======
 					if (nts->stack) MEM_freeN(nts->stack);
->>>>>>> 4100695f
 				BLI_freelistN(&ntree->threadstack[a]);
 			}
 
