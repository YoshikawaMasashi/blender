/*
 * ***** BEGIN GPL LICENSE BLOCK *****
 *
 * This program is free software; you can redistribute it and/or
 * modify it under the terms of the GNU General Public License
 * as published by the Free Software Foundation; either version 2
 * of the License, or (at your option) any later version. 
 *
 * This program is distributed in the hope that it will be useful,
 * but WITHOUT ANY WARRANTY; without even the implied warranty of
 * MERCHANTABILITY or FITNESS FOR A PARTICULAR PURPOSE.  See the
 * GNU General Public License for more details.
 *
 * You should have received a copy of the GNU General Public License
 * along with this program; if not, write to the Free Software Foundation,
 * Inc., 51 Franklin Street, Fifth Floor, Boston, MA 02110-1301, USA.
 *
 * The Original Code is Copyright (C) 2005 Blender Foundation.
 * All rights reserved.
 *
 * The Original Code is: all of this file.
 *
 * Contributor(s): Bob Holcomb.
 *
 * ***** END GPL LICENSE BLOCK *****
 */

/** \file blender/blenkernel/intern/node.c
 *  \ingroup bke
 */

#include "MEM_guardedalloc.h"

#include <stdlib.h>
#include <stddef.h>
#include <string.h>
#include <limits.h>

#include "DNA_action_types.h"
#include "DNA_anim_types.h"
#include "DNA_lamp_types.h"
#include "DNA_material_types.h"
#include "DNA_node_types.h"
#include "DNA_scene_types.h"
#include "DNA_texture_types.h"
#include "DNA_world_types.h"
#include "DNA_linestyle_types.h"

#include "BLI_listbase.h"
#include "BLI_math.h"
#include "BLI_path_util.h"
#include "BLI_string.h"
#include "BLI_string_utils.h"
#include "BLI_utildefines.h"

#include "BLT_translation.h"

#include "BKE_animsys.h"
#include "BKE_global.h"
#include "BKE_idprop.h"
#include "BKE_library.h"
#include "BKE_library_query.h"
#include "BKE_library_remap.h"
#include "BKE_main.h"
#include "BKE_node.h"

#include "BLI_ghash.h"
#include "BLI_threads.h"
#include "RNA_access.h"
#include "RNA_define.h"

#include "NOD_socket.h"
#include "NOD_common.h"
#include "NOD_composite.h"
#include "NOD_shader.h"
#include "NOD_texture.h"

#define NODE_DEFAULT_MAX_WIDTH 700

/* Fallback types for undefined tree, nodes, sockets */
bNodeTreeType NodeTreeTypeUndefined;
bNodeType NodeTypeUndefined;
bNodeSocketType NodeSocketTypeUndefined;


static void node_add_sockets_from_type(bNodeTree *ntree, bNode *node, bNodeType *ntype)
{
	bNodeSocketTemplate *sockdef;
	/* bNodeSocket *sock; */ /* UNUSED */

	if (ntype->inputs) {
		sockdef = ntype->inputs;
		while (sockdef->type != -1) {
			/* sock = */ node_add_socket_from_template(ntree, node, sockdef, SOCK_IN);
			
			sockdef++;
		}
	}
	if (ntype->outputs) {
		sockdef = ntype->outputs;
		while (sockdef->type != -1) {
			/* sock = */ node_add_socket_from_template(ntree, node, sockdef, SOCK_OUT);
			
			sockdef++;
		}
	}
}

/* Note: This function is called to initialize node data based on the type.
 * The bNodeType may not be registered at creation time of the node,
 * so this can be delayed until the node type gets registered.
 */
static void node_init(const struct bContext *C, bNodeTree *ntree, bNode *node)
{
	bNodeType *ntype = node->typeinfo;
	if (ntype == &NodeTypeUndefined)
		return;
	
	/* only do this once */
	if (node->flag & NODE_INIT)
		return;
	
	node->flag = NODE_SELECT | NODE_OPTIONS | ntype->flag;
	node->width = ntype->width;
	node->miniwidth = 42.0f;
	node->height = ntype->height;
	node->color[0] = node->color[1] = node->color[2] = 0.608;   /* default theme color */
	/* initialize the node name with the node label.
	 * note: do this after the initfunc so nodes get their data set which may be used in naming
	 * (node groups for example) */
	/* XXX Do not use nodeLabel() here, it returns translated content for UI, which should *only* be used
	 *     in UI, *never* in data... Data have their own translation option!
	 *     This solution may be a bit rougher than nodeLabel()'s returned string, but it's simpler
	 *     than adding "do_translate" flags to this func (and labelfunc() as well). */
	BLI_strncpy(node->name, DATA_(ntype->ui_name), NODE_MAXSTR);
	nodeUniqueName(ntree, node);
	
	node_add_sockets_from_type(ntree, node, ntype);

	if (ntype->initfunc != NULL)
		ntype->initfunc(ntree, node);

	if (ntree->typeinfo->node_add_init != NULL)
		ntree->typeinfo->node_add_init(ntree, node);

	/* extra init callback */
	if (ntype->initfunc_api) {
		PointerRNA ptr;
		RNA_pointer_create((ID *)ntree, &RNA_Node, node, &ptr);
		
		/* XXX Warning: context can be NULL in case nodes are added in do_versions.
		 * Delayed init is not supported for nodes with context-based initfunc_api atm.
		 */
		BLI_assert(C != NULL);
		ntype->initfunc_api(C, &ptr);
	}
	
	if (node->id)
		id_us_plus(node->id);
	
	node->flag |= NODE_INIT;
}

static void ntree_set_typeinfo(bNodeTree *ntree, bNodeTreeType *typeinfo)
{
	if (typeinfo) {
		ntree->typeinfo = typeinfo;
		
		/* deprecated integer type */
		ntree->type = typeinfo->type;
	}
	else {
		ntree->typeinfo = &NodeTreeTypeUndefined;
		
		ntree->init &= ~NTREE_TYPE_INIT;
	}
}

static void node_set_typeinfo(const struct bContext *C, bNodeTree *ntree, bNode *node, bNodeType *typeinfo)
{
	/* for nodes saved in older versions storage can get lost, make undefined then */
	if (node->flag & NODE_INIT) {
		if (typeinfo && typeinfo->storagename[0] && !node->storage)
			typeinfo = NULL;
	}
	
	if (typeinfo) {
		node->typeinfo = typeinfo;
		
		/* deprecated integer type */
		node->type = typeinfo->type;
		
		/* initialize the node if necessary */
		node_init(C, ntree, node);
	}
	else {
		node->typeinfo = &NodeTypeUndefined;
		
		ntree->init &= ~NTREE_TYPE_INIT;
	}
}

static void node_socket_set_typeinfo(bNodeTree *ntree, bNodeSocket *sock, bNodeSocketType *typeinfo)
{
	if (typeinfo) {
		sock->typeinfo = typeinfo;
		
		/* deprecated integer type */
		sock->type = typeinfo->type;
		
		if (sock->default_value == NULL) {
			/* initialize the default_value pointer used by standard socket types */
			node_socket_init_default_value(sock);
		}
	}
	else {
		sock->typeinfo = &NodeSocketTypeUndefined;
		
		ntree->init &= ~NTREE_TYPE_INIT;
	}
}

/* Set specific typeinfo pointers in all node trees on register/unregister */
static void update_typeinfo(Main *bmain, const struct bContext *C, bNodeTreeType *treetype, bNodeType *nodetype, bNodeSocketType *socktype, bool unregister)
{
	if (!bmain)
		return;
	
	FOREACH_NODETREE(bmain, ntree, id) {
		bNode *node;
		bNodeSocket *sock;
		
		ntree->init |= NTREE_TYPE_INIT;
		
		if (treetype && STREQ(ntree->idname, treetype->idname))
			ntree_set_typeinfo(ntree, unregister ? NULL : treetype);
		
		/* initialize nodes */
		for (node = ntree->nodes.first; node; node = node->next) {
			if (nodetype && STREQ(node->idname, nodetype->idname))
				node_set_typeinfo(C, ntree, node, unregister ? NULL : nodetype);
			
			/* initialize node sockets */
			for (sock = node->inputs.first; sock; sock = sock->next)
				if (socktype && STREQ(sock->idname, socktype->idname))
					node_socket_set_typeinfo(ntree, sock, unregister ? NULL : socktype);
			for (sock = node->outputs.first; sock; sock = sock->next)
				if (socktype && STREQ(sock->idname, socktype->idname))
					node_socket_set_typeinfo(ntree, sock, unregister ? NULL : socktype);
		}
		
		/* initialize tree sockets */
		for (sock = ntree->inputs.first; sock; sock = sock->next)
			if (socktype && STREQ(sock->idname, socktype->idname))
				node_socket_set_typeinfo(ntree, sock, unregister ? NULL : socktype);
		for (sock = ntree->outputs.first; sock; sock = sock->next)
			if (socktype && STREQ(sock->idname, socktype->idname))
				node_socket_set_typeinfo(ntree, sock, unregister ? NULL : socktype);
	}
	FOREACH_NODETREE_END
}

/* Try to initialize all typeinfo in a node tree.
 * NB: In general undefined typeinfo is a perfectly valid case, the type may just be registered later.
 * In that case the update_typeinfo function will set typeinfo on registration
 * and do necessary updates.
 */
void ntreeSetTypes(const struct bContext *C, bNodeTree *ntree)
{
	bNode *node;
	bNodeSocket *sock;
	
	ntree->init |= NTREE_TYPE_INIT;
	
	ntree_set_typeinfo(ntree, ntreeTypeFind(ntree->idname));
	
	for (node = ntree->nodes.first; node; node = node->next) {
		node_set_typeinfo(C, ntree, node, nodeTypeFind(node->idname));
		
		for (sock = node->inputs.first; sock; sock = sock->next)
			node_socket_set_typeinfo(ntree, sock, nodeSocketTypeFind(sock->idname));
		for (sock = node->outputs.first; sock; sock = sock->next)
			node_socket_set_typeinfo(ntree, sock, nodeSocketTypeFind(sock->idname));
	}
	
	for (sock = ntree->inputs.first; sock; sock = sock->next)
		node_socket_set_typeinfo(ntree, sock, nodeSocketTypeFind(sock->idname));
	for (sock = ntree->outputs.first; sock; sock = sock->next)
		node_socket_set_typeinfo(ntree, sock, nodeSocketTypeFind(sock->idname));
}


static GHash *nodetreetypes_hash = NULL;
static GHash *nodetypes_hash = NULL;
static GHash *nodesockettypes_hash = NULL;
static SpinLock spin;

bNodeTreeType *ntreeTypeFind(const char *idname)
{
	bNodeTreeType *nt;

	if (idname[0]) {
		nt = BLI_ghash_lookup(nodetreetypes_hash, idname);
		if (nt)
			return nt;
	}

	return NULL;
}

void ntreeTypeAdd(bNodeTreeType *nt)
{
	BLI_ghash_insert(nodetreetypes_hash, nt->idname, nt);
	/* XXX pass Main to register function? */
	update_typeinfo(G.main, NULL, nt, NULL, NULL, false);
}

/* callback for hash value free function */
static void ntree_free_type(void *treetype_v)
{
	bNodeTreeType *treetype = treetype_v;
	/* XXX pass Main to unregister function? */
	update_typeinfo(G.main, NULL, treetype, NULL, NULL, true);
	MEM_freeN(treetype);
}

void ntreeTypeFreeLink(const bNodeTreeType *nt)
{
	BLI_ghash_remove(nodetreetypes_hash, nt->idname, NULL, ntree_free_type);
}

bool ntreeIsRegistered(bNodeTree *ntree)
{
	return (ntree->typeinfo != &NodeTreeTypeUndefined);
}

GHashIterator *ntreeTypeGetIterator(void)
{
	return BLI_ghashIterator_new(nodetreetypes_hash);
}

bNodeType *nodeTypeFind(const char *idname)
{
	bNodeType *nt;

	if (idname[0]) {
		nt = BLI_ghash_lookup(nodetypes_hash, idname);
		if (nt)
			return nt;
	}

	return NULL;
}

static void free_dynamic_typeinfo(bNodeType *ntype)
{
	if (ntype->type == NODE_DYNAMIC) {
		if (ntype->inputs) {
			MEM_freeN(ntype->inputs);
		}
		if (ntype->outputs) {
			MEM_freeN(ntype->outputs);
		}
	}
}

/* callback for hash value free function */
static void node_free_type(void *nodetype_v)
{
	bNodeType *nodetype = nodetype_v;
	/* XXX pass Main to unregister function? */
	update_typeinfo(G.main, NULL, NULL, nodetype, NULL, true);
	
	/* XXX deprecated */
	if (nodetype->type == NODE_DYNAMIC)
		free_dynamic_typeinfo(nodetype);
	
	if (nodetype->needs_free)
		MEM_freeN(nodetype);
}

void nodeRegisterType(bNodeType *nt)
{
	/* debug only: basic verification of registered types */
	BLI_assert(nt->idname[0] != '\0');
	BLI_assert(nt->poll != NULL);
	
	BLI_ghash_insert(nodetypes_hash, nt->idname, nt);
	/* XXX pass Main to register function? */
	update_typeinfo(G.main, NULL, NULL, nt, NULL, false);
}

void nodeUnregisterType(bNodeType *nt)
{
	BLI_ghash_remove(nodetypes_hash, nt->idname, NULL, node_free_type);
}

bool nodeIsRegistered(bNode *node)
{
	return (node->typeinfo != &NodeTypeUndefined);
}

GHashIterator *nodeTypeGetIterator(void)
{
	return BLI_ghashIterator_new(nodetypes_hash);
}

bNodeSocketType *nodeSocketTypeFind(const char *idname)
{
	bNodeSocketType *st;

	if (idname[0]) {
		st = BLI_ghash_lookup(nodesockettypes_hash, idname);
		if (st)
			return st;
	}

	return NULL;
}

/* callback for hash value free function */
static void node_free_socket_type(void *socktype_v)
{
	bNodeSocketType *socktype = socktype_v;
	/* XXX pass Main to unregister function? */
	update_typeinfo(G.main, NULL, NULL, NULL, socktype, true);
	
	MEM_freeN(socktype);
}

void nodeRegisterSocketType(bNodeSocketType *st)
{
	BLI_ghash_insert(nodesockettypes_hash, (void *)st->idname, st);
	/* XXX pass Main to register function? */
	update_typeinfo(G.main, NULL, NULL, NULL, st, false);
}

void nodeUnregisterSocketType(bNodeSocketType *st)
{
	BLI_ghash_remove(nodesockettypes_hash, st->idname, NULL, node_free_socket_type);
}

bool nodeSocketIsRegistered(bNodeSocket *sock)
{
	return (sock->typeinfo != &NodeSocketTypeUndefined);
}

GHashIterator *nodeSocketTypeGetIterator(void)
{
	return BLI_ghashIterator_new(nodesockettypes_hash);
}

struct bNodeSocket *nodeFindSocket(bNode *node, int in_out, const char *identifier)
{
	bNodeSocket *sock = (in_out == SOCK_IN ? node->inputs.first : node->outputs.first);
	for (; sock; sock = sock->next) {
		if (STREQ(sock->identifier, identifier))
			return sock;
	}
	return NULL;
}

/* find unique socket identifier */
static bool unique_identifier_check(void *arg, const char *identifier)
{
	struct ListBase *lb = arg;
	bNodeSocket *sock;
	for (sock = lb->first; sock; sock = sock->next) {
		if (STREQ(sock->identifier, identifier))
			return true;
	}
	return false;
}

static bNodeSocket *make_socket(bNodeTree *ntree, bNode *UNUSED(node), int in_out, ListBase *lb,
                                const char *idname, const char *identifier, const char *name)
{
	bNodeSocket *sock;
	char auto_identifier[MAX_NAME];
	
	if (identifier && identifier[0] != '\0') {
		/* use explicit identifier */
		BLI_strncpy(auto_identifier, identifier, sizeof(auto_identifier));
	}
	else {
		/* if no explicit identifier is given, assign a unique identifier based on the name */
		BLI_strncpy(auto_identifier, name, sizeof(auto_identifier));
	}
	/* make the identifier unique */
	BLI_uniquename_cb(unique_identifier_check, lb, "socket", '.', auto_identifier, sizeof(auto_identifier));
	
	sock = MEM_callocN(sizeof(bNodeSocket), "sock");
	sock->in_out = in_out;
	
	BLI_strncpy(sock->identifier, auto_identifier, NODE_MAXSTR);
	sock->limit = (in_out == SOCK_IN ? 1 : 0xFFF);
	
	BLI_strncpy(sock->name, name, NODE_MAXSTR);
	sock->storage = NULL;
	sock->flag |= SOCK_COLLAPSED;
	sock->type = SOCK_CUSTOM;	/* int type undefined by default */
	
	BLI_strncpy(sock->idname, idname, sizeof(sock->idname));
	node_socket_set_typeinfo(ntree, sock, nodeSocketTypeFind(idname));
	
	return sock;
}

bNodeSocket *nodeAddSocket(bNodeTree *ntree, bNode *node, int in_out, const char *idname,
                           const char *identifier, const char *name)
{
	ListBase *lb = (in_out == SOCK_IN ? &node->inputs : &node->outputs);
	bNodeSocket *sock = make_socket(ntree, node, in_out, lb, idname, identifier, name);
	
	BLI_remlink(lb, sock);	/* does nothing for new socket */
	BLI_addtail(lb, sock);
	
	node->update |= NODE_UPDATE;
	
	return sock;
}

bNodeSocket *nodeInsertSocket(bNodeTree *ntree, bNode *node, int in_out, const char *idname,
                              bNodeSocket *next_sock, const char *identifier, const char *name)
{
	ListBase *lb = (in_out == SOCK_IN ? &node->inputs : &node->outputs);
	bNodeSocket *sock = make_socket(ntree, node, in_out, lb, idname, identifier, name);
	
	BLI_remlink(lb, sock);	/* does nothing for new socket */
	BLI_insertlinkbefore(lb, next_sock, sock);
	
	node->update |= NODE_UPDATE;
	
	return sock;
}

const char *nodeStaticSocketType(int type, int subtype)
{
	switch (type) {
		case SOCK_FLOAT:
			switch (subtype) {
				case PROP_UNSIGNED:
					return "NodeSocketFloatUnsigned";
				case PROP_PERCENTAGE:
					return "NodeSocketFloatPercentage";
				case PROP_FACTOR:
					return "NodeSocketFloatFactor";
				case PROP_ANGLE:
					return "NodeSocketFloatAngle";
				case PROP_TIME:
					return "NodeSocketFloatTime";
				case PROP_NONE:
				default:
					return "NodeSocketFloat";
			}
		case SOCK_INT:
			switch (subtype) {
				case PROP_UNSIGNED:
					return "NodeSocketIntUnsigned";
				case PROP_PERCENTAGE:
					return "NodeSocketIntPercentage";
				case PROP_FACTOR:
					return "NodeSocketIntFactor";
				case PROP_NONE:
				default:
					return "NodeSocketInt";
			}
		case SOCK_BOOLEAN:
			return "NodeSocketBool";
		case SOCK_VECTOR:
			switch (subtype) {
				case PROP_TRANSLATION:
					return "NodeSocketVectorTranslation";
				case PROP_DIRECTION:
					return "NodeSocketVectorDirection";
				case PROP_VELOCITY:
					return "NodeSocketVectorVelocity";
				case PROP_ACCELERATION:
					return "NodeSocketVectorAcceleration";
				case PROP_EULER:
					return "NodeSocketVectorEuler";
				case PROP_XYZ:
					return "NodeSocketVectorXYZ";
				case PROP_NONE:
				default:
					return "NodeSocketVector";
			}
		case SOCK_RGBA:
			return "NodeSocketColor";
		case SOCK_STRING:
			return "NodeSocketString";
		case SOCK_SHADER:
			return "NodeSocketShader";
	}
	return NULL;
}

const char *nodeStaticSocketInterfaceType(int type, int subtype)
{
	switch (type) {
		case SOCK_FLOAT:
			switch (subtype) {
				case PROP_UNSIGNED:
					return "NodeSocketInterfaceFloatUnsigned";
				case PROP_PERCENTAGE:
					return "NodeSocketInterfaceFloatPercentage";
				case PROP_FACTOR:
					return "NodeSocketInterfaceFloatFactor";
				case PROP_ANGLE:
					return "NodeSocketInterfaceFloatAngle";
				case PROP_TIME:
					return "NodeSocketInterfaceFloatTime";
				case PROP_NONE:
				default:
					return "NodeSocketInterfaceFloat";
			}
		case SOCK_INT:
			switch (subtype) {
				case PROP_UNSIGNED:
					return "NodeSocketInterfaceIntUnsigned";
				case PROP_PERCENTAGE:
					return "NodeSocketInterfaceIntPercentage";
				case PROP_FACTOR:
					return "NodeSocketInterfaceIntFactor";
				case PROP_NONE:
				default:
					return "NodeSocketInterfaceInt";
			}
		case SOCK_BOOLEAN:
			return "NodeSocketInterfaceBool";
		case SOCK_VECTOR:
			switch (subtype) {
				case PROP_TRANSLATION:
					return "NodeSocketInterfaceVectorTranslation";
				case PROP_DIRECTION:
					return "NodeSocketInterfaceVectorDirection";
				case PROP_VELOCITY:
					return "NodeSocketInterfaceVectorVelocity";
				case PROP_ACCELERATION:
					return "NodeSocketInterfaceVectorAcceleration";
				case PROP_EULER:
					return "NodeSocketInterfaceVectorEuler";
				case PROP_XYZ:
					return "NodeSocketInterfaceVectorXYZ";
				case PROP_NONE:
				default:
					return "NodeSocketInterfaceVector";
			}
		case SOCK_RGBA:
			return "NodeSocketInterfaceColor";
		case SOCK_STRING:
			return "NodeSocketInterfaceString";
		case SOCK_SHADER:
			return "NodeSocketInterfaceShader";
	}
	return NULL;
}

bNodeSocket *nodeAddStaticSocket(bNodeTree *ntree, bNode *node, int in_out, int type, int subtype,
                                 const char *identifier, const char *name)
{
	const char *idname = nodeStaticSocketType(type, subtype);
	bNodeSocket *sock;
	
	if (!idname) {
		printf("Error: static node socket type %d undefined\n", type);
		return NULL;
	}
	
	sock = nodeAddSocket(ntree, node, in_out, idname, identifier, name);
	sock->type = type;
	return sock;
}

bNodeSocket *nodeInsertStaticSocket(bNodeTree *ntree, bNode *node, int in_out, int type, int subtype,
                                    bNodeSocket *next_sock, const char *identifier, const char *name)
{
	const char *idname = nodeStaticSocketType(type, subtype);
	bNodeSocket *sock;
	
	if (!idname) {
		printf("Error: static node socket type %d undefined\n", type);
		return NULL;
	}
	
	sock = nodeInsertSocket(ntree, node, in_out, idname, next_sock, identifier, name);
	sock->type = type;
	return sock;
}

static void node_socket_free(bNodeTree *UNUSED(ntree), bNodeSocket *sock, bNode *UNUSED(node))
{
	if (sock->prop) {
		IDP_FreeProperty(sock->prop);
		MEM_freeN(sock->prop);
	}
	
	if (sock->default_value)
		MEM_freeN(sock->default_value);
}

void nodeRemoveSocket(bNodeTree *ntree, bNode *node, bNodeSocket *sock)
{
	bNodeLink *link, *next;
	
	for (link = ntree->links.first; link; link = next) {
		next = link->next;
		if (link->fromsock == sock || link->tosock == sock) {
			nodeRemLink(ntree, link);
		}
	}
	
	/* this is fast, this way we don't need an in_out argument */
	BLI_remlink(&node->inputs, sock);
	BLI_remlink(&node->outputs, sock);
	
	node_socket_free(ntree, sock, node);
	MEM_freeN(sock);
	
	node->update |= NODE_UPDATE;
}

void nodeRemoveAllSockets(bNodeTree *ntree, bNode *node)
{
	bNodeSocket *sock, *sock_next;
	bNodeLink *link, *next;
	
	for (link = ntree->links.first; link; link = next) {
		next = link->next;
		if (link->fromnode == node || link->tonode == node) {
			nodeRemLink(ntree, link);
		}
	}
	
	for (sock = node->inputs.first; sock; sock = sock_next) {
		sock_next = sock->next;
		node_socket_free(ntree, sock, node);
		MEM_freeN(sock);
	}
	BLI_listbase_clear(&node->inputs);

	for (sock = node->outputs.first; sock; sock = sock_next) {
		sock_next = sock->next;
		node_socket_free(ntree, sock, node);
		MEM_freeN(sock);
	}
	BLI_listbase_clear(&node->outputs);
	
	node->update |= NODE_UPDATE;
}

/* finds a node based on its name */
bNode *nodeFindNodebyName(bNodeTree *ntree, const char *name)
{
	return BLI_findstring(&ntree->nodes, name, offsetof(bNode, name));
}

/* finds a node based on given socket */
int nodeFindNode(bNodeTree *ntree, bNodeSocket *sock, bNode **nodep, int *sockindex)
{
	int in_out = sock->in_out;
	bNode *node;
	bNodeSocket *tsock;
	int index = 0;
	
	for (node = ntree->nodes.first; node; node = node->next) {
		tsock = (in_out == SOCK_IN ? node->inputs.first : node->outputs.first);
		for (index = 0; tsock; tsock = tsock->next, index++) {
			if (tsock == sock)
				break;
		}
		if (tsock)
			break;
	}

	if (node) {
		*nodep = node;
		if (sockindex) *sockindex = index;
		return 1;
	}
	
	*nodep = NULL;
	return 0;
}

/**
 * \note Recursive
 */
bNode *nodeFindRootParent(bNode *node)
{
	if (node->parent) {
		return nodeFindRootParent(node->parent);
	}
	else {
		return node->type == NODE_FRAME ? node : NULL;
	}
}

/**
 * \returns true if \a child has \a parent as a parent/grandparent/...
 * \note Recursive
 */
bool nodeIsChildOf(const bNode *parent, const bNode *child)
{
	if (parent == child) {
		return true;
	}
	else if (child->parent) {
		return nodeIsChildOf(parent, child->parent);
	}
	return false;
}

/**
 * Iterate over a chain of nodes, starting with \a node_start, executing
 * \a callback for each node (which can return false to end iterator).
 * 
 * \param reversed for backwards iteration
 * \note Recursive
 */
void nodeChainIter(
        const bNodeTree *ntree, const bNode *node_start,
        bool (*callback)(bNode *, bNode *, void *, const bool), void *userdata,
        const bool reversed)
{
	bNodeLink *link;

	for (link = ntree->links.first; link; link = link->next) {
		if ((link->flag & NODE_LINK_VALID) == 0) {
			/* Skip links marked as cyclic. */
			continue;
		}
		if (link->tonode && link->fromnode) {
			/* is the link part of the chain meaning node_start == fromnode (or tonode for reversed case)? */
			if ((reversed && (link->tonode == node_start)) ||
			    (!reversed && link->fromnode == node_start))
			{
				if (!callback(link->fromnode, link->tonode, userdata, reversed)) {
					return;
				}
				nodeChainIter(ntree, reversed ? link->fromnode : link->tonode, callback, userdata, reversed);
			}
		}
	}
}

/**
 * Iterate over all parents of \a node, executing \a callback for each parent (which can return false to end iterator)
 * 
 * \note Recursive
 */
void nodeParentsIter(bNode *node, bool (*callback)(bNode *, void *), void *userdata)
{
	if (node->parent) {
		if (!callback(node->parent, userdata)) {
			return;
		}
		nodeParentsIter(node->parent, callback, userdata);
	}
}

/* ************** Add stuff ********** */

/* Find the first available, non-duplicate name for a given node */
void nodeUniqueName(bNodeTree *ntree, bNode *node)
{
	BLI_uniquename(&ntree->nodes, node, DATA_("Node"), '.', offsetof(bNode, name), sizeof(node->name));
}

bNode *nodeAddNode(const struct bContext *C, bNodeTree *ntree, const char *idname)
{
	bNode *node;
	
	node = MEM_callocN(sizeof(bNode), "new node");
	BLI_addtail(&ntree->nodes, node);
	
	BLI_strncpy(node->idname, idname, sizeof(node->idname));
	node_set_typeinfo(C, ntree, node, nodeTypeFind(idname));
	
	ntree->update |= NTREE_UPDATE_NODES;
	
	return node;
}

bNode *nodeAddStaticNode(const struct bContext *C, bNodeTree *ntree, int type)
{
	const char *idname = NULL;
	
	NODE_TYPES_BEGIN(ntype)
		/* do an extra poll here, because some int types are used
		 * for multiple node types, this helps find the desired type
		 */
		if (ntype->type == type && (!ntype->poll || ntype->poll(ntype, ntree))) {
			idname = ntype->idname;
			break;
		}
	NODE_TYPES_END
	if (!idname) {
		printf("Error: static node type %d undefined\n", type);
		return NULL;
	}
	return nodeAddNode(C, ntree, idname);
}

static void node_socket_copy(bNodeSocket *sock_dst, bNodeSocket *sock_src, const int flag)
{
	sock_src->new_sock = sock_dst;

	if (sock_src->prop) {
		sock_dst->prop = IDP_CopyProperty_ex(sock_src->prop, flag);
	}

	if (sock_src->default_value) {
		sock_dst->default_value = MEM_dupallocN(sock_src->default_value);
	}

	sock_dst->stack_index = 0;
	/* XXX some compositor node (e.g. image, render layers) still store
	 * some persistent buffer data here, need to clear this to avoid dangling pointers.
	 */
	sock_dst->cache = NULL;
}

/* keep socket listorder identical, for copying links */
/* ntree is the target tree */
bNode *BKE_node_copy_ex(bNodeTree *ntree, bNode *node_src, const int flag)
{
	bNode *node_dst = MEM_callocN(sizeof(bNode), "dupli node");
	bNodeSocket *sock_dst, *sock_src;
	bNodeLink *link_dst, *link_src;

	*node_dst = *node_src;
	/* can be called for nodes outside a node tree (e.g. clipboard) */
	if (ntree) {
		nodeUniqueName(ntree, node_dst);

		BLI_addtail(&ntree->nodes, node_dst);
	}

	BLI_duplicatelist(&node_dst->inputs, &node_src->inputs);
	for (sock_dst = node_dst->inputs.first, sock_src = node_src->inputs.first;
	     sock_dst != NULL;
	     sock_dst = sock_dst->next, sock_src = sock_src->next)
	{
		node_socket_copy(sock_dst, sock_src, flag);
	}

	BLI_duplicatelist(&node_dst->outputs, &node_src->outputs);
	for (sock_dst = node_dst->outputs.first, sock_src = node_src->outputs.first;
	     sock_dst != NULL;
	     sock_dst = sock_dst->next, sock_src = sock_src->next)
	{
		node_socket_copy(sock_dst, sock_src, flag);
	}

	if (node_src->prop) {
		node_dst->prop = IDP_CopyProperty_ex(node_src->prop, flag);
	}

	BLI_duplicatelist(&node_dst->internal_links, &node_src->internal_links);
	for (link_dst = node_dst->internal_links.first, link_src = node_src->internal_links.first;
	     link_dst != NULL;
	     link_dst = link_dst->next, link_src = link_src->next)
	{
		link_dst->fromnode = node_dst;
		link_dst->tonode = node_dst;
		link_dst->fromsock = link_dst->fromsock->new_sock;
		link_dst->tosock = link_dst->tosock->new_sock;
	}

<<<<<<< HEAD
	if ((flag & LIB_ID_COPY_NO_USER_REFCOUNT) == 0) {
=======
	if ((flag & LIB_ID_CREATE_NO_USER_REFCOUNT) == 0) {
>>>>>>> a8e4aae0
		id_us_plus(node_dst->id);
	}

	if (node_src->typeinfo->copyfunc) {
		node_src->typeinfo->copyfunc(ntree, node_dst, node_src);
	}

	node_src->new_node = node_dst;
	node_dst->new_node = NULL;

	if (node_dst->typeinfo->copyfunc_api) {
		PointerRNA ptr;
		RNA_pointer_create((ID *)ntree, &RNA_Node, node_dst, &ptr);

		node_dst->typeinfo->copyfunc_api(&ptr, node_src);
	}

	if (ntree) {
		ntree->update |= NTREE_UPDATE_NODES;
	}

	return node_dst;
}

bNode *nodeCopyNode(bNodeTree *ntree, bNode *node)
{
<<<<<<< HEAD
	return BKE_node_copy_ex(ntree, node, LIB_ID_COPY_NO_USER_REFCOUNT);
=======
	return BKE_node_copy_ex(ntree, node, LIB_ID_CREATE_NO_USER_REFCOUNT);
>>>>>>> a8e4aae0
}

/* also used via rna api, so we check for proper input output direction */
bNodeLink *nodeAddLink(bNodeTree *ntree, bNode *fromnode, bNodeSocket *fromsock, bNode *tonode, bNodeSocket *tosock)
{
	bNodeLink *link = NULL;
	
	/* test valid input */
	BLI_assert(fromnode);
	BLI_assert(tonode);
	
	if (fromsock->in_out == SOCK_OUT && tosock->in_out == SOCK_IN) {
		link = MEM_callocN(sizeof(bNodeLink), "link");
		if (ntree)
			BLI_addtail(&ntree->links, link);
		link->fromnode = fromnode;
		link->fromsock = fromsock;
		link->tonode = tonode;
		link->tosock = tosock;
	}
	else if (fromsock->in_out == SOCK_IN && tosock->in_out == SOCK_OUT) {
		/* OK but flip */
		link = MEM_callocN(sizeof(bNodeLink), "link");
		if (ntree)
			BLI_addtail(&ntree->links, link);
		link->fromnode = tonode;
		link->fromsock = tosock;
		link->tonode = fromnode;
		link->tosock = fromsock;
	}
	
	if (ntree)
		ntree->update |= NTREE_UPDATE_LINKS;
	
	return link;
}

void nodeRemLink(bNodeTree *ntree, bNodeLink *link)
{
	/* can be called for links outside a node tree (e.g. clipboard) */
	if (ntree)
		BLI_remlink(&ntree->links, link);

	if (link->tosock)
		link->tosock->link = NULL;
	MEM_freeN(link);
	
	if (ntree)
		ntree->update |= NTREE_UPDATE_LINKS;
}

void nodeRemSocketLinks(bNodeTree *ntree, bNodeSocket *sock)
{
	bNodeLink *link, *next;
	
	for (link = ntree->links.first; link; link = next) {
		next = link->next;
		if (link->fromsock == sock || link->tosock == sock) {
			nodeRemLink(ntree, link);
		}
	}
	
	ntree->update |= NTREE_UPDATE_LINKS;
}

bool nodeLinkIsHidden(bNodeLink *link)
{
	return nodeSocketIsHidden(link->fromsock) || nodeSocketIsHidden(link->tosock);
}

void nodeInternalRelink(bNodeTree *ntree, bNode *node)
{
	bNodeLink *link, *link_next;
	
	/* store link pointers in output sockets, for efficient lookup */
	for (link = node->internal_links.first; link; link = link->next)
		link->tosock->link = link;
	
	/* redirect downstream links */
	for (link = ntree->links.first; link; link = link_next) {
		link_next = link->next;
		
		/* do we have internal link? */
		if (link->fromnode == node) {
			if (link->fromsock->link) {
				/* get the upstream input link */
				bNodeLink *fromlink = link->fromsock->link->fromsock->link;
				/* skip the node */
				if (fromlink) {
					link->fromnode = fromlink->fromnode;
					link->fromsock = fromlink->fromsock;
					
					/* if the up- or downstream link is invalid,
					 * the replacement link will be invalid too.
					 */
					if (!(fromlink->flag & NODE_LINK_VALID))
						link->flag &= ~NODE_LINK_VALID;
					
					ntree->update |= NTREE_UPDATE_LINKS;
				}
				else
					nodeRemLink(ntree, link);
			}
			else
				nodeRemLink(ntree, link);
		}
	}
	
	/* remove remaining upstream links */
	for (link = ntree->links.first; link; link = link_next) {
		link_next = link->next;
		
		if (link->tonode == node)
			nodeRemLink(ntree, link);
	}
}

void nodeToView(bNode *node, float x, float y, float *rx, float *ry)
{
	if (node->parent) {
		nodeToView(node->parent, x + node->locx, y + node->locy, rx, ry);
	}
	else {
		*rx = x + node->locx;
		*ry = y + node->locy;
	}
}

void nodeFromView(bNode *node, float x, float y, float *rx, float *ry)
{
	if (node->parent) {
		nodeFromView(node->parent, x, y, rx, ry);
		*rx -= node->locx;
		*ry -= node->locy;
	}
	else {
		*rx = x - node->locx;
		*ry = y - node->locy;
	}
}

bool nodeAttachNodeCheck(bNode *node, bNode *parent)
{
	bNode *parent_recurse;
	for (parent_recurse = node; parent_recurse; parent_recurse = parent_recurse->parent) {
		if (parent_recurse == parent) {
			return true;
		}
	}

	return false;
}

void nodeAttachNode(bNode *node, bNode *parent)
{
	float locx, locy;

	BLI_assert(parent->type == NODE_FRAME);
	BLI_assert(nodeAttachNodeCheck(parent, node) == false);

	nodeToView(node, 0.0f, 0.0f, &locx, &locy);
	
	node->parent = parent;
	/* transform to parent space */
	nodeFromView(parent, locx, locy, &node->locx, &node->locy);
}

void nodeDetachNode(struct bNode *node)
{
	float locx, locy;
	
	if (node->parent) {

		BLI_assert(node->parent->type == NODE_FRAME);

		/* transform to view space */
		nodeToView(node, 0.0f, 0.0f, &locx, &locy);
		node->locx = locx;
		node->locy = locy;
		node->parent = NULL;
	}
}

void ntreeInitDefault(bNodeTree *ntree)
{
	ntree_set_typeinfo(ntree, NULL);
}

bNodeTree *ntreeAddTree(Main *bmain, const char *name, const char *idname)
{
	bNodeTree *ntree;
	
	/* trees are created as local trees for compositor, material or texture nodes,
	 * node groups and other tree types are created as library data.
	 */
	if (bmain) {
		ntree = BKE_libblock_alloc(bmain, ID_NT, name, 0);
	}
	else {
		ntree = MEM_callocN(sizeof(bNodeTree), "new node tree");
		*( (short *)ntree->id.name ) = ID_NT;
		BLI_strncpy(ntree->id.name + 2, name, sizeof(ntree->id.name));
	}
	
	/* Types are fully initialized at this point,
	 * if an undefined node is added later this will be reset.
	 */
	ntree->init |= NTREE_TYPE_INIT;
	
	BLI_strncpy(ntree->idname, idname, sizeof(ntree->idname));
	ntree_set_typeinfo(ntree, ntreeTypeFind(idname));
	
	return ntree;
}

/**
 * Only copy internal data of NodeTree ID from source to already allocated/initialized destination.
 * You probably nerver want to use that directly, use id_copy or BKE_id_copy_ex for typical needs.
 *
 * WARNING! This function will not handle ID user count!
 *
 * \param flag  Copying options (see BKE_library.h's LIB_ID_COPY_... flags for more).
 */
void BKE_node_tree_copy_data(Main *UNUSED(bmain), bNodeTree *ntree_dst, const bNodeTree *ntree_src, const int flag)
{
	bNode *node_src;
	bNodeSocket *sock_dst, *sock_src;
	bNodeLink *link_dst;

	/* We never handle usercount here for own data. */
<<<<<<< HEAD
	const int flag_subdata = flag | LIB_ID_COPY_NO_USER_REFCOUNT;

	if ((flag & LIB_ID_COPY_NO_USER_REFCOUNT) == 0) {
=======
	const int flag_subdata = flag | LIB_ID_CREATE_NO_USER_REFCOUNT;

	if ((flag & LIB_ID_CREATE_NO_USER_REFCOUNT) == 0) {
>>>>>>> a8e4aae0
		id_us_plus((ID *)ntree_dst->gpd);
	}

	/* in case a running nodetree is copied */
	ntree_dst->execdata = NULL;

	ntree_dst->duplilock = NULL;

	BLI_listbase_clear(&ntree_dst->nodes);
	BLI_listbase_clear(&ntree_dst->links);

	for (node_src = ntree_src->nodes.first; node_src; node_src = node_src->next) {
		BKE_node_copy_ex(ntree_dst, node_src, flag_subdata);
	}

	/* copy links */
	BLI_duplicatelist(&ntree_dst->links, &ntree_src->links);
	for (link_dst = ntree_dst->links.first; link_dst; link_dst = link_dst->next) {
		link_dst->fromnode = (link_dst->fromnode ? link_dst->fromnode->new_node : NULL);
		link_dst->fromsock = (link_dst->fromsock ? link_dst->fromsock->new_sock : NULL);
		link_dst->tonode = (link_dst->tonode ? link_dst->tonode->new_node : NULL);
		link_dst->tosock = (link_dst->tosock ? link_dst->tosock->new_sock : NULL);
		/* update the link socket's pointer */
		if (link_dst->tosock) {
			link_dst->tosock->link = link_dst;
		}
	}

	/* copy interface sockets */
	BLI_duplicatelist(&ntree_dst->inputs, &ntree_src->inputs);
	for (sock_dst = ntree_dst->inputs.first, sock_src = ntree_src->inputs.first;
	     sock_dst != NULL;
	     sock_dst = sock_dst->next, sock_src = sock_src->next)
	{
		node_socket_copy(sock_dst, sock_src, flag_subdata);
	}

	BLI_duplicatelist(&ntree_dst->outputs, &ntree_src->outputs);
	for (sock_dst = ntree_dst->outputs.first, sock_src = ntree_src->outputs.first;
	     sock_dst != NULL;
	     sock_dst = sock_dst->next, sock_src = sock_src->next)
	{
		node_socket_copy(sock_dst, sock_src, flag_subdata);
	}

	/* copy preview hash */
	if (ntree_src->previews && (flag & LIB_ID_COPY_NO_PREVIEW) == 0) {
		bNodeInstanceHashIterator iter;

		ntree_dst->previews = BKE_node_instance_hash_new("node previews");

		NODE_INSTANCE_HASH_ITER(iter, ntree_src->previews) {
			bNodeInstanceKey key = BKE_node_instance_hash_iterator_get_key(&iter);
			bNodePreview *preview = BKE_node_instance_hash_iterator_get_value(&iter);
			BKE_node_instance_hash_insert(ntree_dst->previews, key, BKE_node_preview_copy(preview));
		}
	}
	else {
		ntree_dst->previews = NULL;
	}

	/* update node->parent pointers */
	for (node_src = ntree_dst->nodes.first; node_src; node_src = node_src->next) {
		if (node_src->parent) {
			node_src->parent = node_src->parent->new_node;
		}
	}

	/* node tree will generate its own interface type */
	ntree_dst->interface_type = NULL;
}

bNodeTree *ntreeCopyTree_ex(const bNodeTree *ntree, Main *bmain, const bool do_id_user)
{
	bNodeTree *ntree_copy;
<<<<<<< HEAD
	BKE_id_copy_ex(bmain, (ID *)ntree, (ID **)&ntree_copy, do_id_user ? 0 : LIB_ID_COPY_NO_USER_REFCOUNT, false);
=======
	BKE_id_copy_ex(bmain, (ID *)ntree, (ID **)&ntree_copy, do_id_user ? 0 : LIB_ID_CREATE_NO_USER_REFCOUNT, false);
>>>>>>> a8e4aae0
	return ntree_copy;
}
bNodeTree *ntreeCopyTree(Main *bmain, const bNodeTree *ntree)
{
	return ntreeCopyTree_ex(ntree, bmain, true);
}

void ntreeUserIncrefID(bNodeTree *ntree)
{
	bNode *node;
	for (node = ntree->nodes.first; node; node = node->next) {
		id_us_plus(node->id);
	}
}
void ntreeUserDecrefID(bNodeTree *ntree)
{
	bNode *node;
	for (node = ntree->nodes.first; node; node = node->next) {
		id_us_min(node->id);
	}
}

/* *************** Node Preview *********** */

/* XXX this should be removed eventually ...
 * Currently BKE functions are modelled closely on previous code,
 * using BKE_node_preview_init_tree to set up previews for a whole node tree in advance.
 * This should be left more to the individual node tree implementations.
 */
int BKE_node_preview_used(bNode *node)
{
	/* XXX check for closed nodes? */
	return (node->typeinfo->flag & NODE_PREVIEW) != 0;
}

bNodePreview *BKE_node_preview_verify(bNodeInstanceHash *previews, bNodeInstanceKey key, int xsize, int ysize, bool create)
{
	bNodePreview *preview;
	
	preview = BKE_node_instance_hash_lookup(previews, key);
	if (!preview) {
		if (create) {
			preview = MEM_callocN(sizeof(bNodePreview), "node preview");
			BKE_node_instance_hash_insert(previews, key, preview);
		}
		else
			return NULL;
	}
	
	/* node previews can get added with variable size this way */
	if (xsize == 0 || ysize == 0)
		return preview;
	
	/* sanity checks & initialize */
	if (preview->rect) {
		if (preview->xsize != xsize || preview->ysize != ysize) {
			MEM_freeN(preview->rect);
			preview->rect = NULL;
		}
	}
	
	if (preview->rect == NULL) {
		preview->rect = MEM_callocN(4 * xsize + xsize * ysize * sizeof(char) * 4, "node preview rect");
		preview->xsize = xsize;
		preview->ysize = ysize;
	}
	/* no clear, makes nicer previews */
	
	return preview;
}

bNodePreview *BKE_node_preview_copy(bNodePreview *preview)
{
	bNodePreview *new_preview = MEM_dupallocN(preview);
	if (preview->rect)
		new_preview->rect = MEM_dupallocN(preview->rect);
	return new_preview;
}

void BKE_node_preview_free(bNodePreview *preview)
{
	if (preview->rect)
		MEM_freeN(preview->rect);
	MEM_freeN(preview);
}

static void node_preview_init_tree_recursive(bNodeInstanceHash *previews, bNodeTree *ntree, bNodeInstanceKey parent_key, int xsize, int ysize, int create)
{
	bNode *node;
	for (node = ntree->nodes.first; node; node = node->next) {
		bNodeInstanceKey key = BKE_node_instance_key(parent_key, ntree, node);
		
		if (BKE_node_preview_used(node)) {
			node->preview_xsize = xsize;
			node->preview_ysize = ysize;
			
			BKE_node_preview_verify(previews, key, xsize, ysize, create);
		}
		
		if (node->type == NODE_GROUP && node->id)
			node_preview_init_tree_recursive(previews, (bNodeTree *)node->id, key, xsize, ysize, create);
	}
}

void BKE_node_preview_init_tree(bNodeTree *ntree, int xsize, int ysize, int create_previews)
{
	if (!ntree)
		return;
	
	if (!ntree->previews)
		ntree->previews = BKE_node_instance_hash_new("node previews");
	
	node_preview_init_tree_recursive(ntree->previews, ntree, NODE_INSTANCE_KEY_BASE, xsize, ysize, create_previews);
}

static void node_preview_tag_used_recursive(bNodeInstanceHash *previews, bNodeTree *ntree, bNodeInstanceKey parent_key)
{
	bNode *node;
	for (node = ntree->nodes.first; node; node = node->next) {
		bNodeInstanceKey key = BKE_node_instance_key(parent_key, ntree, node);
		
		if (BKE_node_preview_used(node))
			BKE_node_instance_hash_tag_key(previews, key);
		
		if (node->type == NODE_GROUP && node->id)
			node_preview_tag_used_recursive(previews, (bNodeTree *)node->id, key);
	}
}

void BKE_node_preview_remove_unused(bNodeTree *ntree)
{
	if (!ntree || !ntree->previews)
		return;
	
	/* use the instance hash functions for tagging and removing unused previews */
	BKE_node_instance_hash_clear_tags(ntree->previews);
	node_preview_tag_used_recursive(ntree->previews, ntree, NODE_INSTANCE_KEY_BASE);
	
	BKE_node_instance_hash_remove_untagged(ntree->previews, (bNodeInstanceValueFP)BKE_node_preview_free);
}

void BKE_node_preview_free_tree(bNodeTree *ntree)
{
	if (!ntree)
		return;
	
	if (ntree->previews) {
		BKE_node_instance_hash_free(ntree->previews, (bNodeInstanceValueFP)BKE_node_preview_free);
		ntree->previews = NULL;
	}
}

void BKE_node_preview_clear(bNodePreview *preview)
{
	if (preview && preview->rect)
		memset(preview->rect, 0, MEM_allocN_len(preview->rect));
}

void BKE_node_preview_clear_tree(bNodeTree *ntree)
{
	bNodeInstanceHashIterator iter;
	
	if (!ntree || !ntree->previews)
		return;
	
	NODE_INSTANCE_HASH_ITER(iter, ntree->previews) {
		bNodePreview *preview = BKE_node_instance_hash_iterator_get_value(&iter);
		BKE_node_preview_clear(preview);
	}
}

static void node_preview_sync(bNodePreview *to, bNodePreview *from)
{
	/* sizes should have been initialized by BKE_node_preview_init_tree */
	BLI_assert(to->xsize == from->xsize && to->ysize == from->ysize);
	
	/* copy over contents of previews */
	if (to->rect && from->rect) {
		int xsize = to->xsize;
		int ysize = to->ysize;
		memcpy(to->rect, from->rect, xsize * ysize * sizeof(char) * 4);
	}
}

void BKE_node_preview_sync_tree(bNodeTree *to_ntree, bNodeTree *from_ntree)
{
	bNodeInstanceHash *from_previews = from_ntree->previews;
	bNodeInstanceHash *to_previews = to_ntree->previews;
	bNodeInstanceHashIterator iter;
	
	if (!from_previews || !to_previews)
		return;
	
	NODE_INSTANCE_HASH_ITER(iter, from_previews) {
		bNodeInstanceKey key = BKE_node_instance_hash_iterator_get_key(&iter);
		bNodePreview *from = BKE_node_instance_hash_iterator_get_value(&iter);
		bNodePreview *to = BKE_node_instance_hash_lookup(to_previews, key);
		
		if (from && to)
			node_preview_sync(to, from);
	}
}

void BKE_node_preview_merge_tree(bNodeTree *to_ntree, bNodeTree *from_ntree, bool remove_old)
{
	if (remove_old || !to_ntree->previews) {
		/* free old previews */
		if (to_ntree->previews)
			BKE_node_instance_hash_free(to_ntree->previews, (bNodeInstanceValueFP)BKE_node_preview_free);
		
		/* transfer previews */
		to_ntree->previews = from_ntree->previews;
		from_ntree->previews = NULL;
		
		/* clean up, in case any to_ntree nodes have been removed */
		BKE_node_preview_remove_unused(to_ntree);
	}
	else {
		bNodeInstanceHashIterator iter;
		
		if (from_ntree->previews) {
			NODE_INSTANCE_HASH_ITER(iter, from_ntree->previews) {
				bNodeInstanceKey key = BKE_node_instance_hash_iterator_get_key(&iter);
				bNodePreview *preview = BKE_node_instance_hash_iterator_get_value(&iter);
				
				/* replace existing previews */
				BKE_node_instance_hash_remove(to_ntree->previews, key, (bNodeInstanceValueFP)BKE_node_preview_free);
				BKE_node_instance_hash_insert(to_ntree->previews, key, preview);
			}
			
			/* Note: NULL free function here, because pointers have already been moved over to to_ntree->previews! */
			BKE_node_instance_hash_free(from_ntree->previews, NULL);
			from_ntree->previews = NULL;
		}
	}
}

/* hack warning! this function is only used for shader previews, and 
 * since it gets called multiple times per pixel for Ztransp we only
 * add the color once. Preview gets cleared before it starts render though */
void BKE_node_preview_set_pixel(bNodePreview *preview, const float col[4], int x, int y, bool do_manage)
{
	if (preview) {
		if (x >= 0 && y >= 0) {
			if (x < preview->xsize && y < preview->ysize) {
				unsigned char *tar = preview->rect + 4 * ((preview->xsize * y) + x);
				
				if (do_manage) {
					linearrgb_to_srgb_uchar4(tar, col);
				}
				else {
					rgba_float_to_uchar(tar, col);
				}
			}
			//else printf("prv out bound x y %d %d\n", x, y);
		}
		//else printf("prv out bound x y %d %d\n", x, y);
	}
}

#if 0
static void nodeClearPreview(bNode *node)
{
	if (node->preview && node->preview->rect)
		memset(node->preview->rect, 0, MEM_allocN_len(node->preview->rect));
}

/* use it to enforce clear */
void ntreeClearPreview(bNodeTree *ntree)
{
	bNode *node;
	
	if (ntree == NULL)
		return;
	
	for (node = ntree->nodes.first; node; node = node->next) {
		if (node->typeinfo->flag & NODE_PREVIEW)
			nodeClearPreview(node);
		if (node->type == NODE_GROUP)
			ntreeClearPreview((bNodeTree *)node->id);
	}
}

/* hack warning! this function is only used for shader previews, and 
 * since it gets called multiple times per pixel for Ztransp we only
 * add the color once. Preview gets cleared before it starts render though */
void nodeAddToPreview(bNode *node, const float col[4], int x, int y, int do_manage)
{
	bNodePreview *preview = node->preview;
	if (preview) {
		if (x >= 0 && y >= 0) {
			if (x < preview->xsize && y < preview->ysize) {
				unsigned char *tar = preview->rect + 4 * ((preview->xsize * y) + x);
				
				if (do_manage) {
					linearrgb_to_srgb_uchar4(tar, col);
				}
				else {
					rgba_float_to_uchar(tar, col);
				}
			}
			//else printf("prv out bound x y %d %d\n", x, y);
		}
		//else printf("prv out bound x y %d %d\n", x, y);
	}
}
#endif

/* ************** Free stuff ********** */

/* goes over entire tree */
void nodeUnlinkNode(bNodeTree *ntree, bNode *node)
{
	bNodeLink *link, *next;
	bNodeSocket *sock;
	ListBase *lb;
	
	for (link = ntree->links.first; link; link = next) {
		next = link->next;
		
		if (link->fromnode == node) {
			lb = &node->outputs;
			if (link->tonode)
				link->tonode->update |= NODE_UPDATE;
		}
		else if (link->tonode == node)
			lb = &node->inputs;
		else
			lb = NULL;

		if (lb) {
			for (sock = lb->first; sock; sock = sock->next) {
				if (link->fromsock == sock || link->tosock == sock)
					break;
			}
			if (sock) {
				nodeRemLink(ntree, link);
			}
		}
	}
}

static void node_unlink_attached(bNodeTree *ntree, bNode *parent)
{
	bNode *node;
	for (node = ntree->nodes.first; node; node = node->next) {
		if (node->parent == parent)
			nodeDetachNode(node);
	}
}

/** \note caller needs to manage node->id user */
static void node_free_node_ex(bNodeTree *ntree, bNode *node, bool remove_animdata, bool use_api_free_cb)
{
	bNodeSocket *sock, *nextsock;
	
	/* don't remove node animdata if the tree is localized,
	 * Action is shared with the original tree (T38221)
	 */
	remove_animdata &= ntree && !(ntree->flag & NTREE_IS_LOCALIZED);
	
	/* extra free callback */
	if (use_api_free_cb && node->typeinfo->freefunc_api) {
		PointerRNA ptr;
		RNA_pointer_create((ID *)ntree, &RNA_Node, node, &ptr);
		
		node->typeinfo->freefunc_api(&ptr);
	}
	
	/* since it is called while free database, node->id is undefined */
	
	/* can be called for nodes outside a node tree (e.g. clipboard) */
	if (ntree) {
		/* remove all references to this node */
		nodeUnlinkNode(ntree, node);
		node_unlink_attached(ntree, node);
		
		BLI_remlink(&ntree->nodes, node);
		
		if (remove_animdata) {
			char propname_esc[MAX_IDPROP_NAME * 2];
			char prefix[MAX_IDPROP_NAME * 2];

			BLI_strescape(propname_esc, node->name, sizeof(propname_esc));
			BLI_snprintf(prefix, sizeof(prefix), "nodes[\"%s\"]", propname_esc);

			BKE_animdata_fix_paths_remove((ID *)ntree, prefix);
		}

		if (ntree->typeinfo->free_node_cache)
			ntree->typeinfo->free_node_cache(ntree, node);
		
		/* texture node has bad habit of keeping exec data around */
		if (ntree->type == NTREE_TEXTURE && ntree->execdata) {
			ntreeTexEndExecTree(ntree->execdata);
			ntree->execdata = NULL;
		}
	}

	if (node->typeinfo->freefunc) {
		node->typeinfo->freefunc(node);
	}

	for (sock = node->inputs.first; sock; sock = nextsock) {
		nextsock = sock->next;
		node_socket_free(ntree, sock, node);
		MEM_freeN(sock);
	}
	for (sock = node->outputs.first; sock; sock = nextsock) {
		nextsock = sock->next;
		node_socket_free(ntree, sock, node);
		MEM_freeN(sock);
	}

	BLI_freelistN(&node->internal_links);

	if (node->prop) {
		IDP_FreeProperty(node->prop);
		MEM_freeN(node->prop);
	}

	MEM_freeN(node);
	
	if (ntree)
		ntree->update |= NTREE_UPDATE_NODES;
}

void nodeFreeNode(bNodeTree *ntree, bNode *node)
{
	node_free_node_ex(ntree, node, true, true);
}

static void node_socket_interface_free(bNodeTree *UNUSED(ntree), bNodeSocket *sock)
{
	if (sock->prop) {
		IDP_FreeProperty(sock->prop);
		MEM_freeN(sock->prop);
	}
	
	if (sock->default_value)
		MEM_freeN(sock->default_value);
}

static void free_localized_node_groups(bNodeTree *ntree)
{
	bNode *node;
	
	/* Only localized node trees store a copy for each node group tree.
	 * Each node group tree in a localized node tree can be freed,
	 * since it is a localized copy itself (no risk of accessing free'd
	 * data in main, see [#37939]).
	 */
	if (!(ntree->flag & NTREE_IS_LOCALIZED))
		return;
	
	for (node = ntree->nodes.first; node; node = node->next) {
		if (node->type == NODE_GROUP && node->id) {
			bNodeTree *ngroup = (bNodeTree *)node->id;
			ntreeFreeTree(ngroup);
			MEM_freeN(ngroup);
		}
	}
}

/** Free (or release) any data used by this nodetree (does not free the nodetree itself). */
void ntreeFreeTree(bNodeTree *ntree)
{
	bNodeTree *tntree;
	bNode *node, *next;
	bNodeSocket *sock, *nextsock;

	BKE_animdata_free((ID *)ntree, false);

	/* XXX hack! node trees should not store execution graphs at all.
	 * This should be removed when old tree types no longer require it.
	 * Currently the execution data for texture nodes remains in the tree
	 * after execution, until the node tree is updated or freed.
	 */
	if (ntree->execdata) {
		switch (ntree->type) {
			case NTREE_SHADER:
				ntreeShaderEndExecTree(ntree->execdata);
				break;
			case NTREE_TEXTURE:
				ntreeTexEndExecTree(ntree->execdata);
				ntree->execdata = NULL;
				break;
		}
	}
	
	/* XXX not nice, but needed to free localized node groups properly */
	free_localized_node_groups(ntree);
	
	/* unregister associated RNA types */
	ntreeInterfaceTypeFree(ntree);
	
	BLI_freelistN(&ntree->links);   /* do first, then unlink_node goes fast */
	
	for (node = ntree->nodes.first; node; node = next) {
		next = node->next;
		node_free_node_ex(ntree, node, false, false);
	}

	/* free interface sockets */
	for (sock = ntree->inputs.first; sock; sock = nextsock) {
		nextsock = sock->next;
		node_socket_interface_free(ntree, sock);
		MEM_freeN(sock);
	}
	for (sock = ntree->outputs.first; sock; sock = nextsock) {
		nextsock = sock->next;
		node_socket_interface_free(ntree, sock);
		MEM_freeN(sock);
	}
	
	/* free preview hash */
	if (ntree->previews) {
		BKE_node_instance_hash_free(ntree->previews, (bNodeInstanceValueFP)BKE_node_preview_free);
	}

	if (ntree->duplilock)
		BLI_mutex_free(ntree->duplilock);
	
	/* if ntree is not part of library, free the libblock data explicitly */
	for (tntree = G.main->nodetree.first; tntree; tntree = tntree->id.next)
		if (tntree == ntree)
			break;
	if (tntree == NULL) {
		BKE_libblock_free_data(&ntree->id, true);
	}
}

void ntreeFreeCache(bNodeTree *ntree)
{
	if (ntree == NULL) return;
	
	if (ntree->typeinfo->free_cache)
		ntree->typeinfo->free_cache(ntree);
}

void ntreeSetOutput(bNodeTree *ntree)
{
	bNode *node;

	/* find the active outputs, might become tree type dependent handler */
	for (node = ntree->nodes.first; node; node = node->next) {
		if (node->typeinfo->nclass == NODE_CLASS_OUTPUT) {
			bNode *tnode;
			int output = 0;
			
			/* we need a check for which output node should be tagged like this, below an exception */
			if (node->type == CMP_NODE_OUTPUT_FILE)
				continue;

			/* there is more types having output class, each one is checked */
			for (tnode = ntree->nodes.first; tnode; tnode = tnode->next) {
				if (tnode->typeinfo->nclass == NODE_CLASS_OUTPUT) {
					
					if (ntree->type == NTREE_COMPOSIT) {
							
						/* same type, exception for viewer */
						if (tnode->type == node->type ||
						    (ELEM(tnode->type, CMP_NODE_VIEWER, CMP_NODE_SPLITVIEWER) &&
						     ELEM(node->type, CMP_NODE_VIEWER, CMP_NODE_SPLITVIEWER)))
						{
							if (tnode->flag & NODE_DO_OUTPUT) {
								output++;
								if (output > 1)
									tnode->flag &= ~NODE_DO_OUTPUT;
							}
						}
					}
					else {
						/* same type */
						if (tnode->type == node->type) {
							if (tnode->flag & NODE_DO_OUTPUT) {
								output++;
								if (output > 1)
									tnode->flag &= ~NODE_DO_OUTPUT;
							}
						}
					}
				}
			}
			if (output == 0)
				node->flag |= NODE_DO_OUTPUT;
		}
		
		/* group node outputs use this flag too */
		if (node->type == NODE_GROUP_OUTPUT) {
			bNode *tnode;
			int output = 0;
			
			for (tnode = ntree->nodes.first; tnode; tnode = tnode->next) {
				if (tnode->type == NODE_GROUP_OUTPUT) {
					if (tnode->flag & NODE_DO_OUTPUT) {
						output++;
						if (output > 1)
							tnode->flag &= ~NODE_DO_OUTPUT;
					}
				}
			}
			if (output == 0)
				node->flag |= NODE_DO_OUTPUT;
		}
	}
	
	/* here we could recursively set which nodes have to be done,
	 * might be different for editor or for "real" use... */
}

bNodeTree *ntreeFromID(ID *id)
{
	switch (GS(id->name)) {
		case ID_MA:  return ((Material *)id)->nodetree;
		case ID_LA:  return ((Lamp *)id)->nodetree;
		case ID_WO:  return ((World *)id)->nodetree;
		case ID_TE:  return ((Tex *)id)->nodetree;
		case ID_SCE: return ((Scene *)id)->nodetree;
		case ID_LS:  return ((FreestyleLineStyle *)id)->nodetree;
		default: return NULL;
	}
}

void ntreeMakeLocal(Main *bmain, bNodeTree *ntree, bool id_in_mainlist, const bool lib_local)
{
	BKE_id_make_local_generic(bmain, &ntree->id, id_in_mainlist, lib_local);
}

int ntreeNodeExists(bNodeTree *ntree, bNode *testnode)
{
	bNode *node = ntree->nodes.first;
	for (; node; node = node->next)
		if (node == testnode)
			return 1;
	return 0;
}

int ntreeOutputExists(bNode *node, bNodeSocket *testsock)
{
	bNodeSocket *sock = node->outputs.first;
	for (; sock; sock = sock->next)
		if (sock == testsock)
			return 1;
	return 0;
}

void ntreeNodeFlagSet(const bNodeTree *ntree, const int flag, const bool enable)
{
	bNode *node = ntree->nodes.first;

	for (; node; node = node->next) {
		if (enable) {
			node->flag |= flag;
		}
		else {
			node->flag &= ~flag;
		}
	}
}

/* returns localized tree for execution in threads */
bNodeTree *ntreeLocalize(bNodeTree *ntree)
{
	if (ntree) {
		bNodeTree *ltree;
		bNode *node;
		AnimData *adt;

		bAction *action_backup = NULL, *tmpact_backup = NULL;

		BLI_spin_lock(&spin);
		if (!ntree->duplilock) {
			ntree->duplilock = BLI_mutex_alloc();
		}
		BLI_spin_unlock(&spin);

		BLI_mutex_lock(ntree->duplilock);

		/* Workaround for copying an action on each render!
		 * set action to NULL so animdata actions don't get copied */
		adt = BKE_animdata_from_id(&ntree->id);

		if (adt) {
			action_backup = adt->action;
			tmpact_backup = adt->tmpact;

			adt->action = NULL;
			adt->tmpact = NULL;
		}

		/* Make full copy outside of Main database.
		 * Note: previews are not copied here.
		 */
		BKE_id_copy_ex(G.main, (ID *)ntree, (ID **)&ltree,
<<<<<<< HEAD
		               LIB_ID_COPY_NO_MAIN | LIB_ID_COPY_NO_USER_REFCOUNT | LIB_ID_COPY_NO_PREVIEW, false);
=======
		               LIB_ID_CREATE_NO_MAIN | LIB_ID_CREATE_NO_USER_REFCOUNT | LIB_ID_COPY_NO_PREVIEW, false);
>>>>>>> a8e4aae0
		ltree->flag |= NTREE_IS_LOCALIZED;

		for (node = ltree->nodes.first; node; node = node->next) {
			if (node->type == NODE_GROUP && node->id) {
				node->id = (ID *)ntreeLocalize((bNodeTree *)node->id);
			}
		}

		if (adt) {
			AnimData *ladt = BKE_animdata_from_id(&ltree->id);

			adt->action = ladt->action = action_backup;
			adt->tmpact = ladt->tmpact = tmpact_backup;

			if (action_backup)
				id_us_plus(&action_backup->id);
			if (tmpact_backup)
				id_us_plus(&tmpact_backup->id);

		}
		/* end animdata uglyness */

		/* ensures only a single output node is enabled */
		ntreeSetOutput(ntree);

		for (node = ntree->nodes.first; node; node = node->next) {
			/* store new_node pointer to original */
			node->new_node->new_node = node;
		}

		if (ntree->typeinfo->localize)
			ntree->typeinfo->localize(ltree, ntree);

		BLI_mutex_unlock(ntree->duplilock);

		return ltree;
	}
	else
		return NULL;
}

/* sync local composite with real tree */
/* local tree is supposed to be running, be careful moving previews! */
/* is called by jobs manager, outside threads, so it doesnt happen during draw */
void ntreeLocalSync(bNodeTree *localtree, bNodeTree *ntree)
{
	if (localtree && ntree) {
		if (ntree->typeinfo->local_sync)
			ntree->typeinfo->local_sync(localtree, ntree);
	}
}

/* merge local tree results back, and free local tree */
/* we have to assume the editor already changed completely */
void ntreeLocalMerge(bNodeTree *localtree, bNodeTree *ntree)
{
	if (ntree && localtree) {
		if (ntree->typeinfo->local_merge)
			ntree->typeinfo->local_merge(localtree, ntree);
		
		ntreeFreeTree(localtree);
		MEM_freeN(localtree);
	}
}


/* ************ NODE TREE INTERFACE *************** */

static bNodeSocket *make_socket_interface(bNodeTree *ntree, int in_out,
                                         const char *idname, const char *name)
{
	bNodeSocketType *stype = nodeSocketTypeFind(idname);
	bNodeSocket *sock;
	int own_index = ntree->cur_index++;

	if (stype == NULL) {
		return NULL;
	}

	sock = MEM_callocN(sizeof(bNodeSocket), "socket template");
	BLI_strncpy(sock->idname, stype->idname, sizeof(sock->idname));
	node_socket_set_typeinfo(ntree, sock, stype);
	sock->in_out = in_out;
	sock->type = SOCK_CUSTOM;	/* int type undefined by default */
	
	/* assign new unique index */
	own_index = ntree->cur_index++;
	/* use the own_index as socket identifier */
	if (in_out == SOCK_IN)
		BLI_snprintf(sock->identifier, MAX_NAME, "Input_%d", own_index);
	else
		BLI_snprintf(sock->identifier, MAX_NAME, "Output_%d", own_index);
#ifdef USE_NODE_COMPAT_CUSTOMNODES
	/* XXX forward compatibility:
	 * own_index is deprecated, but needs to be set here.
	 * Node sockets generally use the identifier string instead now,
	 * but reconstructing own_index in writefile.c would require parsing the identifier string.
	 */

#if (defined(__GNUC__) && ((__GNUC__ * 100 + __GNUC_MINOR__) >= 406)) || defined(__clang__)
#  pragma GCC diagnostic push
#  pragma GCC diagnostic ignored "-Wdeprecated-declarations"
#endif

	sock->own_index = own_index;

#if (defined(__GNUC__) && ((__GNUC__ * 100 + __GNUC_MINOR__) >= 406)) || defined(__clang__)
#  pragma GCC diagnostic pop
#endif

#endif  /* USE_NODE_COMPAT_CUSTOMNODES */
	
	sock->limit = (in_out == SOCK_IN ? 1 : 0xFFF);
	
	BLI_strncpy(sock->name, name, NODE_MAXSTR);
	sock->storage = NULL;
	sock->flag |= SOCK_COLLAPSED;
	
	return sock;
}

bNodeSocket *ntreeFindSocketInterface(bNodeTree *ntree, int in_out, const char *identifier)
{
	bNodeSocket *iosock = (in_out == SOCK_IN ? ntree->inputs.first : ntree->outputs.first);
	for (; iosock; iosock = iosock->next)
		if (STREQ(iosock->identifier, identifier))
			return iosock;
	return NULL;
}

bNodeSocket *ntreeAddSocketInterface(bNodeTree *ntree, int in_out, const char *idname, const char *name)
{
	bNodeSocket *iosock;
	
	iosock = make_socket_interface(ntree, in_out, idname, name);
	if (in_out == SOCK_IN) {
		BLI_addtail(&ntree->inputs, iosock);
		ntree->update |= NTREE_UPDATE_GROUP_IN;
	}
	else if (in_out == SOCK_OUT) {
		BLI_addtail(&ntree->outputs, iosock);
		ntree->update |= NTREE_UPDATE_GROUP_OUT;
	}
	
	return iosock;
}

bNodeSocket *ntreeInsertSocketInterface(bNodeTree *ntree, int in_out, const char *idname,
                               bNodeSocket *next_sock, const char *name)
{
	bNodeSocket *iosock;
	
	iosock = make_socket_interface(ntree, in_out, idname, name);
	if (in_out == SOCK_IN) {
		BLI_insertlinkbefore(&ntree->inputs, next_sock, iosock);
		ntree->update |= NTREE_UPDATE_GROUP_IN;
	}
	else if (in_out == SOCK_OUT) {
		BLI_insertlinkbefore(&ntree->outputs, next_sock, iosock);
		ntree->update |= NTREE_UPDATE_GROUP_OUT;
	}
	
	return iosock;
}

struct bNodeSocket *ntreeAddSocketInterfaceFromSocket(bNodeTree *ntree, bNode *from_node, bNodeSocket *from_sock)
{
	bNodeSocket *iosock = ntreeAddSocketInterface(ntree, from_sock->in_out, from_sock->idname, from_sock->name);
	if (iosock) {
		if (iosock->typeinfo->interface_from_socket)
			iosock->typeinfo->interface_from_socket(ntree, iosock, from_node, from_sock);
	}
	return iosock;
}

struct bNodeSocket *ntreeInsertSocketInterfaceFromSocket(bNodeTree *ntree, bNodeSocket *next_sock, bNode *from_node, bNodeSocket *from_sock)
{
	bNodeSocket *iosock = ntreeInsertSocketInterface(ntree, from_sock->in_out, from_sock->idname, next_sock, from_sock->name);
	if (iosock) {
		if (iosock->typeinfo->interface_from_socket)
			iosock->typeinfo->interface_from_socket(ntree, iosock, from_node, from_sock);
	}
	return iosock;
}

void ntreeRemoveSocketInterface(bNodeTree *ntree, bNodeSocket *sock)
{
	/* this is fast, this way we don't need an in_out argument */
	BLI_remlink(&ntree->inputs, sock);
	BLI_remlink(&ntree->outputs, sock);
	
	node_socket_interface_free(ntree, sock);
	MEM_freeN(sock);
	
	ntree->update |= NTREE_UPDATE_GROUP;
}

/* generates a valid RNA identifier from the node tree name */
static void ntree_interface_identifier_base(bNodeTree *ntree, char *base)
{
	/* generate a valid RNA identifier */
	sprintf(base, "NodeTreeInterface_%s", ntree->id.name + 2);
	RNA_identifier_sanitize(base, false);
}

/* check if the identifier is already in use */
static bool ntree_interface_unique_identifier_check(void *UNUSED(data), const char *identifier)
{
	return (RNA_struct_find(identifier) != NULL);
}

/* generates the actual unique identifier and ui name and description */
static void ntree_interface_identifier(bNodeTree *ntree, const char *base, char *identifier, int maxlen, char *name, char *description)
{
	/* There is a possibility that different node tree names get mapped to the same identifier
	 * after sanitization (e.g. "SomeGroup_A", "SomeGroup.A" both get sanitized to "SomeGroup_A").
	 * On top of the sanitized id string add a number suffix if necessary to avoid duplicates.
	 */
	identifier[0] = '\0';
	BLI_uniquename_cb(ntree_interface_unique_identifier_check, NULL, base, '_', identifier, maxlen);
	
	sprintf(name, "Node Tree %s Interface", ntree->id.name + 2);
	sprintf(description, "Interface properties of node group %s", ntree->id.name + 2);
}

static void ntree_interface_type_create(bNodeTree *ntree)
{
	StructRNA *srna;
	bNodeSocket *sock;
	/* strings are generated from base string + ID name, sizes are sufficient */
	char base[MAX_ID_NAME + 64], identifier[MAX_ID_NAME + 64], name[MAX_ID_NAME + 64], description[MAX_ID_NAME + 64];
	
	/* generate a valid RNA identifier */
	ntree_interface_identifier_base(ntree, base);
	ntree_interface_identifier(ntree, base, identifier, sizeof(identifier), name, description);
	
	/* register a subtype of PropertyGroup */
	srna = RNA_def_struct_ptr(&BLENDER_RNA, identifier, &RNA_PropertyGroup);
	RNA_def_struct_ui_text(srna, name, description);
	RNA_def_struct_duplicate_pointers(srna);
	
	/* associate the RNA type with the node tree */
	ntree->interface_type = srna;
	RNA_struct_blender_type_set(srna, ntree);
	
	/* add socket properties */
	for (sock = ntree->inputs.first; sock; sock = sock->next) {
		bNodeSocketType *stype = sock->typeinfo;
		if (stype && stype->interface_register_properties)
			stype->interface_register_properties(ntree, sock, srna);
	}
	for (sock = ntree->outputs.first; sock; sock = sock->next) {
		bNodeSocketType *stype = sock->typeinfo;
		if (stype && stype->interface_register_properties)
			stype->interface_register_properties(ntree, sock, srna);
	}
}

StructRNA *ntreeInterfaceTypeGet(bNodeTree *ntree, int create)
{
	if (ntree->interface_type) {
		/* strings are generated from base string + ID name, sizes are sufficient */
		char base[MAX_ID_NAME + 64], identifier[MAX_ID_NAME + 64], name[MAX_ID_NAME + 64], description[MAX_ID_NAME + 64];
		
		/* A bit of a hack: when changing the ID name, update the RNA type identifier too,
		 * so that the names match. This is not strictly necessary to keep it working,
		 * but better for identifying associated NodeTree blocks and RNA types.
		 */
		StructRNA *srna = ntree->interface_type;
		
		ntree_interface_identifier_base(ntree, base);
		
		/* RNA identifier may have a number suffix, but should start with the idbase string */
		if (!STREQLEN(RNA_struct_identifier(srna), base, sizeof(base))) {
			/* generate new unique RNA identifier from the ID name */
			ntree_interface_identifier(ntree, base, identifier, sizeof(identifier), name, description);
			
			/* rename the RNA type */
			RNA_def_struct_free_pointers(srna);
			RNA_def_struct_identifier(srna, identifier);
			RNA_def_struct_ui_text(srna, name, description);
			RNA_def_struct_duplicate_pointers(srna);
		}
	}
	else if (create) {
		ntree_interface_type_create(ntree);
	}
	
	return ntree->interface_type;
}

void ntreeInterfaceTypeFree(bNodeTree *ntree)
{
	if (ntree->interface_type) {
		RNA_struct_free(&BLENDER_RNA, ntree->interface_type);
		ntree->interface_type = NULL;
	}
}

void ntreeInterfaceTypeUpdate(bNodeTree *ntree)
{
	/* XXX it would be sufficient to just recreate all properties
	 * instead of re-registering the whole struct type,
	 * but there is currently no good way to do this in the RNA functions.
	 * Overhead should be negligible.
	 */
	ntreeInterfaceTypeFree(ntree);
	ntree_interface_type_create(ntree);
}


/* ************ find stuff *************** */

bNode *ntreeFindType(const bNodeTree *ntree, int type)
{
	if (ntree) {
		for (bNode * node = ntree->nodes.first; node; node = node->next) {
			if (node->type == type) {
				return node;
			}
		}
	}
	return NULL;
}

bool ntreeHasType(const bNodeTree *ntree, int type)
{
	return ntreeFindType(ntree, type) != NULL;
}

bool ntreeHasTree(const bNodeTree *ntree, const bNodeTree *lookup)
{
	bNode *node;

	if (ntree == lookup)
		return true;

	for (node = ntree->nodes.first; node; node = node->next)
		if (node->type == NODE_GROUP && node->id)
			if (ntreeHasTree((bNodeTree *)node->id, lookup))
				return true;

	return false;
}

bNodeLink *nodeFindLink(bNodeTree *ntree, bNodeSocket *from, bNodeSocket *to)
{
	bNodeLink *link;
	
	for (link = ntree->links.first; link; link = link->next) {
		if (link->fromsock == from && link->tosock == to)
			return link;
		if (link->fromsock == to && link->tosock == from) /* hrms? */
			return link;
	}
	return NULL;
}

int nodeCountSocketLinks(bNodeTree *ntree, bNodeSocket *sock)
{
	bNodeLink *link;
	int tot = 0;
	
	for (link = ntree->links.first; link; link = link->next) {
		if (link->fromsock == sock || link->tosock == sock)
			tot++;
	}
	return tot;
}

bNode *nodeGetActive(bNodeTree *ntree)
{
	bNode *node;
	
	if (ntree == NULL) return NULL;
	
	for (node = ntree->nodes.first; node; node = node->next)
		if (node->flag & NODE_ACTIVE)
			break;
	return node;
}

static bNode *node_get_active_id_recursive(bNodeInstanceKey active_key, bNodeInstanceKey parent_key, bNodeTree *ntree, short idtype)
{
	if (parent_key.value == active_key.value || active_key.value == 0) {
		bNode *node;
		for (node = ntree->nodes.first; node; node = node->next)
			if (node->id && GS(node->id->name) == idtype)
				if (node->flag & NODE_ACTIVE_ID)
					return node;
	}
	else {
		bNode *node, *tnode;
		/* no node with active ID in this tree, look inside groups */
		for (node = ntree->nodes.first; node; node = node->next) {
			if (node->type == NODE_GROUP) {
				bNodeTree *group = (bNodeTree *)node->id;
				if (group) {
					bNodeInstanceKey group_key = BKE_node_instance_key(parent_key, ntree, node);
					tnode = node_get_active_id_recursive(active_key, group_key, group, idtype);
					if (tnode)
						return tnode;
				}
			}
		}
	}
	
	return NULL;
}

/* two active flags, ID nodes have special flag for buttons display */
bNode *nodeGetActiveID(bNodeTree *ntree, short idtype)
{
	if (ntree)
		return node_get_active_id_recursive(ntree->active_viewer_key, NODE_INSTANCE_KEY_BASE, ntree, idtype);
	else
		return NULL;
}

bool nodeSetActiveID(bNodeTree *ntree, short idtype, ID *id)
{
	bNode *node;
	bool ok = false;

	if (ntree == NULL) return ok;

	for (node = ntree->nodes.first; node; node = node->next) {
		if (node->id && GS(node->id->name) == idtype) {
			if (id && ok == false && node->id == id) {
				node->flag |= NODE_ACTIVE_ID;
				ok = true;
			}
			else {
				node->flag &= ~NODE_ACTIVE_ID;
			}
		}
	}

	/* update all groups linked from here
	 * if active ID node has been found already,
	 * just pass NULL so other matching nodes are deactivated.
	 */
	for (node = ntree->nodes.first; node; node = node->next) {
		if (node->type == NODE_GROUP)
			ok |= nodeSetActiveID((bNodeTree *)node->id, idtype, (ok == false ? id : NULL));
	}

	return ok;
}


/* two active flags, ID nodes have special flag for buttons display */
void nodeClearActiveID(bNodeTree *ntree, short idtype)
{
	bNode *node;
	
	if (ntree == NULL) return;
	
	for (node = ntree->nodes.first; node; node = node->next)
		if (node->id && GS(node->id->name) == idtype)
			node->flag &= ~NODE_ACTIVE_ID;
}

void nodeSetSelected(bNode *node, bool select)
{
	if (select) {
		node->flag |= NODE_SELECT;
	}
	else {
		bNodeSocket *sock;
		
		node->flag &= ~NODE_SELECT;
		
		/* deselect sockets too */
		for (sock = node->inputs.first; sock; sock = sock->next)
			sock->flag &= ~NODE_SELECT;
		for (sock = node->outputs.first; sock; sock = sock->next)
			sock->flag &= ~NODE_SELECT;
	}
}

void nodeClearActive(bNodeTree *ntree)
{
	bNode *node;

	if (ntree == NULL) return;

	for (node = ntree->nodes.first; node; node = node->next)
		node->flag &= ~(NODE_ACTIVE | NODE_ACTIVE_ID);
}

/* two active flags, ID nodes have special flag for buttons display */
void nodeSetActive(bNodeTree *ntree, bNode *node)
{
	bNode *tnode;
	
	/* make sure only one node is active, and only one per ID type */
	for (tnode = ntree->nodes.first; tnode; tnode = tnode->next) {
		tnode->flag &= ~NODE_ACTIVE;
		
		if (node->id && tnode->id) {
			if (GS(node->id->name) == GS(tnode->id->name))
				tnode->flag &= ~NODE_ACTIVE_ID;
		}
		if (node->typeinfo->nclass == NODE_CLASS_TEXTURE)
			tnode->flag &= ~NODE_ACTIVE_TEXTURE;
	}
	
	node->flag |= NODE_ACTIVE;
	if (node->id)
		node->flag |= NODE_ACTIVE_ID;
	if (node->typeinfo->nclass == NODE_CLASS_TEXTURE)
		node->flag |= NODE_ACTIVE_TEXTURE;
}

int nodeSocketIsHidden(bNodeSocket *sock)
{
	return ((sock->flag & (SOCK_HIDDEN | SOCK_UNAVAIL)) != 0);
}

/* ************** Node Clipboard *********** */

#define USE_NODE_CB_VALIDATE

#ifdef USE_NODE_CB_VALIDATE
/**
 * This data structure is to validate the node on creation,
 * otherwise we may reference missing data.
 *
 * Currently its only used for ID's, but nodes may one day
 * reference other pointers which need validation.
 */
typedef struct bNodeClipboardExtraInfo {
	struct bNodeClipboardExtraInfo *next, *prev;
	ID  *id;
	char id_name[MAX_ID_NAME];
	char library_name[FILE_MAX];
} bNodeClipboardExtraInfo;
#endif  /* USE_NODE_CB_VALIDATE */


typedef struct bNodeClipboard {
	ListBase nodes;

#ifdef USE_NODE_CB_VALIDATE
	ListBase nodes_extra_info;
#endif

	ListBase links;
	int type;
} bNodeClipboard;

static bNodeClipboard node_clipboard = {{NULL}};

void BKE_node_clipboard_init(struct bNodeTree *ntree)
{
	node_clipboard.type = ntree->type;
}

void BKE_node_clipboard_clear(void)
{
	bNode *node, *node_next;
	bNodeLink *link, *link_next;
	
	for (link = node_clipboard.links.first; link; link = link_next) {
		link_next = link->next;
		nodeRemLink(NULL, link);
	}
	BLI_listbase_clear(&node_clipboard.links);
	
	for (node = node_clipboard.nodes.first; node; node = node_next) {
		node_next = node->next;
		node_free_node_ex(NULL, node, false, false);
	}
	BLI_listbase_clear(&node_clipboard.nodes);

#ifdef USE_NODE_CB_VALIDATE
	BLI_freelistN(&node_clipboard.nodes_extra_info);
#endif
}

/* return false when one or more ID's are lost */
bool BKE_node_clipboard_validate(void)
{
	bool ok = true;

#ifdef USE_NODE_CB_VALIDATE
	bNodeClipboardExtraInfo *node_info;
	bNode *node;


	/* lists must be aligned */
	BLI_assert(BLI_listbase_count(&node_clipboard.nodes) ==
	           BLI_listbase_count(&node_clipboard.nodes_extra_info));

	for (node = node_clipboard.nodes.first, node_info = node_clipboard.nodes_extra_info.first;
	     node;
	     node = node->next, node_info = node_info->next)
	{
		/* validate the node against the stored node info */

		/* re-assign each loop since we may clear,
		 * open a new file where the ID is valid, and paste again */
		node->id = node_info->id;

		/* currently only validate the ID */
		if (node->id) {
			ListBase *lb = which_libbase(G.main, GS(node_info->id_name));
			BLI_assert(lb != NULL);

			if (BLI_findindex(lb, node_info->id) == -1) {
				/* may assign NULL */
				node->id = BLI_findstring(lb, node_info->id_name + 2, offsetof(ID, name) + 2);

				if (node->id == NULL) {
					ok = false;
				}
			}
		}
	}
#endif  /* USE_NODE_CB_VALIDATE */

	return ok;
}

void BKE_node_clipboard_add_node(bNode *node)
{
#ifdef USE_NODE_CB_VALIDATE
	/* add extra info */
	bNodeClipboardExtraInfo *node_info = MEM_mallocN(sizeof(bNodeClipboardExtraInfo), "bNodeClipboardExtraInfo");

	node_info->id = node->id;
	if (node->id) {
		BLI_strncpy(node_info->id_name, node->id->name, sizeof(node_info->id_name));
		if (ID_IS_LINKED_DATABLOCK(node->id)) {
			BLI_strncpy(node_info->library_name, node->id->lib->filepath, sizeof(node_info->library_name));
		}
		else {
			node_info->library_name[0] = '\0';
		}
	}
	else {
		node_info->id_name[0] = '\0';
		node_info->library_name[0] = '\0';
	}
	BLI_addtail(&node_clipboard.nodes_extra_info, node_info);
	/* end extra info */
#endif  /* USE_NODE_CB_VALIDATE */

	/* add node */
	BLI_addtail(&node_clipboard.nodes, node);

}

void BKE_node_clipboard_add_link(bNodeLink *link)
{
	BLI_addtail(&node_clipboard.links, link);
}

const ListBase *BKE_node_clipboard_get_nodes(void)
{
	return &node_clipboard.nodes;
}

const ListBase *BKE_node_clipboard_get_links(void)
{
	return &node_clipboard.links;
}

int BKE_node_clipboard_get_type(void)
{
	return node_clipboard.type;
}


/* Node Instance Hash */

/* magic number for initial hash key */
const bNodeInstanceKey NODE_INSTANCE_KEY_BASE = {5381};
const bNodeInstanceKey NODE_INSTANCE_KEY_NONE = {0};

/* Generate a hash key from ntree and node names
 * Uses the djb2 algorithm with xor by Bernstein:
 * http://www.cse.yorku.ca/~oz/hash.html
 */
static bNodeInstanceKey node_hash_int_str(bNodeInstanceKey hash, const char *str)
{
	char c;
	
	while ((c = *str++))
		hash.value = ((hash.value << 5) + hash.value) ^ c; /* (hash * 33) ^ c */
	
	/* separator '\0' character, to avoid ambiguity from concatenated strings */
	hash.value = (hash.value << 5) + hash.value; /* hash * 33 */
	
	return hash;
}

bNodeInstanceKey BKE_node_instance_key(bNodeInstanceKey parent_key, bNodeTree *ntree, bNode *node)
{
	bNodeInstanceKey key;
	
	key = node_hash_int_str(parent_key, ntree->id.name + 2);
	
	if (node)
		key = node_hash_int_str(key, node->name);
	
	return key;
}

static unsigned int node_instance_hash_key(const void *key)
{
	return ((const bNodeInstanceKey *)key)->value;
}

static bool node_instance_hash_key_cmp(const void *a, const void *b)
{
	unsigned int value_a = ((const bNodeInstanceKey *)a)->value;
	unsigned int value_b = ((const bNodeInstanceKey *)b)->value;

	return (value_a != value_b);
}

bNodeInstanceHash *BKE_node_instance_hash_new(const char *info)
{
	bNodeInstanceHash *hash = MEM_mallocN(sizeof(bNodeInstanceHash), info);
	hash->ghash = BLI_ghash_new(node_instance_hash_key, node_instance_hash_key_cmp, "node instance hash ghash");
	return hash;
}

void BKE_node_instance_hash_free(bNodeInstanceHash *hash, bNodeInstanceValueFP valfreefp)
{
	BLI_ghash_free(hash->ghash, NULL, (GHashValFreeFP)valfreefp);
	MEM_freeN(hash);
}

void BKE_node_instance_hash_insert(bNodeInstanceHash *hash, bNodeInstanceKey key, void *value)
{
	bNodeInstanceHashEntry *entry = value;
	entry->key = key;
	entry->tag = 0;
	BLI_ghash_insert(hash->ghash, &entry->key, value);
}

void *BKE_node_instance_hash_lookup(bNodeInstanceHash *hash, bNodeInstanceKey key)
{
	return BLI_ghash_lookup(hash->ghash, &key);
}

int BKE_node_instance_hash_remove(bNodeInstanceHash *hash, bNodeInstanceKey key, bNodeInstanceValueFP valfreefp)
{
	return BLI_ghash_remove(hash->ghash, &key, NULL, (GHashValFreeFP)valfreefp);
}

void BKE_node_instance_hash_clear(bNodeInstanceHash *hash, bNodeInstanceValueFP valfreefp)
{
	BLI_ghash_clear(hash->ghash, NULL, (GHashValFreeFP)valfreefp);
}

void *BKE_node_instance_hash_pop(bNodeInstanceHash *hash, bNodeInstanceKey key)
{
	return BLI_ghash_popkey(hash->ghash, &key, NULL);
}

int BKE_node_instance_hash_haskey(bNodeInstanceHash *hash, bNodeInstanceKey key)
{
	return BLI_ghash_haskey(hash->ghash, &key);
}

int BKE_node_instance_hash_size(bNodeInstanceHash *hash)
{
	return BLI_ghash_size(hash->ghash);
}

void BKE_node_instance_hash_clear_tags(bNodeInstanceHash *hash)
{
	bNodeInstanceHashIterator iter;
	
	NODE_INSTANCE_HASH_ITER(iter, hash) {
		bNodeInstanceHashEntry *value = BKE_node_instance_hash_iterator_get_value(&iter);
		
		value->tag = 0;
	}
}

void BKE_node_instance_hash_tag(bNodeInstanceHash *UNUSED(hash), void *value)
{
	bNodeInstanceHashEntry *entry = value;
	entry->tag = 1;
}

bool BKE_node_instance_hash_tag_key(bNodeInstanceHash *hash, bNodeInstanceKey key)
{
	bNodeInstanceHashEntry *entry = BKE_node_instance_hash_lookup(hash, key);
	
	if (entry) {
		entry->tag = 1;
		return true;
	}
	else
		return false;
}

void BKE_node_instance_hash_remove_untagged(bNodeInstanceHash *hash, bNodeInstanceValueFP valfreefp)
{
	/* NOTE: Hash must not be mutated during iterating!
	 * Store tagged entries in a separate list and remove items afterward.
	 */
	bNodeInstanceKey *untagged = MEM_mallocN(sizeof(bNodeInstanceKey) * BKE_node_instance_hash_size(hash), "temporary node instance key list");
	bNodeInstanceHashIterator iter;
	int num_untagged, i;
	
	num_untagged = 0;
	NODE_INSTANCE_HASH_ITER(iter, hash) {
		bNodeInstanceHashEntry *value = BKE_node_instance_hash_iterator_get_value(&iter);
		
		if (!value->tag)
			untagged[num_untagged++] = BKE_node_instance_hash_iterator_get_key(&iter);
	}
	
	for (i = 0; i < num_untagged; ++i) {
		BKE_node_instance_hash_remove(hash, untagged[i], valfreefp);
	}
	
	MEM_freeN(untagged);
}


/* ************** dependency stuff *********** */

/* node is guaranteed to be not checked before */
static int node_get_deplist_recurs(bNodeTree *ntree, bNode *node, bNode ***nsort)
{
	bNode *fromnode;
	bNodeLink *link;
	int level = 0xFFF;
	
	node->done = true;
	
	/* check linked nodes */
	for (link = ntree->links.first; link; link = link->next) {
		if (link->tonode == node) {
			fromnode = link->fromnode;
			if (fromnode->done == 0)
				fromnode->level = node_get_deplist_recurs(ntree, fromnode, nsort);
			if (fromnode->level <= level)
				level = fromnode->level - 1;
		}
	}
	
	/* check parent node */
	if (node->parent) {
		if (node->parent->done == 0)
			node->parent->level = node_get_deplist_recurs(ntree, node->parent, nsort);
		if (node->parent->level <= level)
			level = node->parent->level - 1;
	}
	
	if (nsort) {
		**nsort = node;
		(*nsort)++;
	}
	
	return level;
}

void ntreeGetDependencyList(struct bNodeTree *ntree, struct bNode ***deplist, int *totnodes)
{
	bNode *node, **nsort;
	
	*totnodes = 0;
	
	/* first clear data */
	for (node = ntree->nodes.first; node; node = node->next) {
		node->done = false;
		(*totnodes)++;
	}
	if (*totnodes == 0) {
		*deplist = NULL;
		return;
	}
	
	nsort = *deplist = MEM_callocN((*totnodes) * sizeof(bNode *), "sorted node array");
	
	/* recursive check */
	for (node = ntree->nodes.first; node; node = node->next) {
		if (node->done == 0) {
			node->level = node_get_deplist_recurs(ntree, node, &nsort);
		}
	}
}

/* only updates node->level for detecting cycles links */
static void ntree_update_node_level(bNodeTree *ntree)
{
	bNode *node;
	
	/* first clear tag */
	for (node = ntree->nodes.first; node; node = node->next) {
		node->done = false;
	}
	
	/* recursive check */
	for (node = ntree->nodes.first; node; node = node->next) {
		if (node->done == 0) {
			node->level = node_get_deplist_recurs(ntree, node, NULL);
		}
	}
}

void ntreeTagUsedSockets(bNodeTree *ntree)
{
	bNode *node;
	bNodeSocket *sock;
	bNodeLink *link;
	
	/* first clear data */
	for (node = ntree->nodes.first; node; node = node->next) {
		for (sock = node->inputs.first; sock; sock = sock->next) {
			sock->flag &= ~SOCK_IN_USE;
		}
		for (sock = node->outputs.first; sock; sock = sock->next) {
			sock->flag &= ~SOCK_IN_USE;
		}
	}
	
	for (link = ntree->links.first; link; link = link->next) {
		/* link is unused if either side is disabled */
		if ((link->fromsock->flag & SOCK_UNAVAIL) || (link->tosock->flag & SOCK_UNAVAIL))
			continue;
		
		link->fromsock->flag |= SOCK_IN_USE;
		link->tosock->flag |= SOCK_IN_USE;
	}
}

static void ntree_update_link_pointers(bNodeTree *ntree)
{
	bNode *node;
	bNodeSocket *sock;
	bNodeLink *link;
	
	/* first clear data */
	for (node = ntree->nodes.first; node; node = node->next) {
		for (sock = node->inputs.first; sock; sock = sock->next) {
			sock->link = NULL;
		}
	}

	for (link = ntree->links.first; link; link = link->next) {
		link->tosock->link = link;
	}
	
	ntreeTagUsedSockets(ntree);
}

static void ntree_validate_links(bNodeTree *ntree)
{
	bNodeLink *link;
	
	for (link = ntree->links.first; link; link = link->next) {
		link->flag |= NODE_LINK_VALID;
		if (link->fromnode && link->tonode && link->fromnode->level <= link->tonode->level)
			link->flag &= ~NODE_LINK_VALID;
		else if (ntree->typeinfo->validate_link) {
			if (!ntree->typeinfo->validate_link(ntree, link))
				link->flag &= ~NODE_LINK_VALID;
		}
	}
}

void ntreeVerifyNodes(struct Main *main, struct ID *id)
{
	FOREACH_NODETREE(main, ntree, owner_id) {
		bNode *node;
		
		for (node = ntree->nodes.first; node; node = node->next)
			if (node->typeinfo->verifyfunc)
				node->typeinfo->verifyfunc(ntree, node, id);
	} FOREACH_NODETREE_END
}

void ntreeUpdateTree(Main *bmain, bNodeTree *ntree)
{
	bNode *node;
	
	if (!ntree)
		return;
	
	/* avoid reentrant updates, can be caused by RNA update callbacks */
	if (ntree->is_updating)
		return;
	ntree->is_updating = true;
	
	if (ntree->update & (NTREE_UPDATE_LINKS | NTREE_UPDATE_NODES)) {
		/* set the bNodeSocket->link pointers */
		ntree_update_link_pointers(ntree);
	}
	
	/* update individual nodes */
	for (node = ntree->nodes.first; node; node = node->next) {
		/* node tree update tags override individual node update flags */
		if ((node->update & NODE_UPDATE) || (ntree->update & NTREE_UPDATE)) {
			if (node->typeinfo->updatefunc)
				node->typeinfo->updatefunc(ntree, node);
			
			nodeUpdateInternalLinks(ntree, node);
		}
	}
	
	/* generic tree update callback */
	if (ntree->typeinfo->update)
		ntree->typeinfo->update(ntree);
	/* XXX this should be moved into the tree type update callback for tree supporting node groups.
	 * Currently the node tree interface is still a generic feature of the base NodeTree type.
	 */
	if (ntree->update & NTREE_UPDATE_GROUP)
		ntreeInterfaceTypeUpdate(ntree);
	
	/* XXX hack, should be done by depsgraph!! */
	if (bmain)
		ntreeVerifyNodes(bmain, &ntree->id);
	
	if (ntree->update & (NTREE_UPDATE_LINKS | NTREE_UPDATE_NODES)) {
		/* node updates can change sockets or links, repeat link pointer update afterward */
		ntree_update_link_pointers(ntree);
		
		/* update the node level from link dependencies */
		ntree_update_node_level(ntree);
		
		/* check link validity */
		ntree_validate_links(ntree);
	}
	
	/* clear update flags */
	for (node = ntree->nodes.first; node; node = node->next) {
		node->update = 0;
	}
	ntree->update = 0;
	
	ntree->is_updating = false;
}

void nodeUpdate(bNodeTree *ntree, bNode *node)
{
	/* avoid reentrant updates, can be caused by RNA update callbacks */
	if (ntree->is_updating)
		return;
	ntree->is_updating = true;
	
	if (node->typeinfo->updatefunc)
		node->typeinfo->updatefunc(ntree, node);
	
	nodeUpdateInternalLinks(ntree, node);
	
	/* clear update flag */
	node->update = 0;
	
	ntree->is_updating = false;
}

bool nodeUpdateID(bNodeTree *ntree, ID *id)
{
	bNode *node;
	bool changed = false;
	
	if (ELEM(NULL, id, ntree))
		return changed;
	
	/* avoid reentrant updates, can be caused by RNA update callbacks */
	if (ntree->is_updating)
		return changed;
	ntree->is_updating = true;
	
	for (node = ntree->nodes.first; node; node = node->next) {
		if (node->id == id) {
			changed = true;
			node->update |= NODE_UPDATE_ID;
			if (node->typeinfo->updatefunc)
				node->typeinfo->updatefunc(ntree, node);
			/* clear update flag */
			node->update = 0;
		}
	}
	
	for (node = ntree->nodes.first; node; node = node->next) {
		nodeUpdateInternalLinks(ntree, node);
	}
	
	ntree->is_updating = false;
	return changed;
}

void nodeUpdateInternalLinks(bNodeTree *ntree, bNode *node)
{
	BLI_freelistN(&node->internal_links);
	
	if (node->typeinfo && node->typeinfo->update_internal_links)
		node->typeinfo->update_internal_links(ntree, node);
}


/* nodes that use ID data get synced with local data */
void nodeSynchronizeID(bNode *node, bool copy_to_id)
{
	if (node->id == NULL) return;
	
	if (ELEM(node->type, SH_NODE_MATERIAL, SH_NODE_MATERIAL_EXT)) {
		bNodeSocket *sock;
		Material *ma = (Material *)node->id;
		int a;
		short check_flags = SOCK_UNAVAIL;

		if (!copy_to_id)
			check_flags |= SOCK_HIDDEN;
		
		/* hrmf, case in loop isn't super fast, but we don't edit 100s of material at same time either! */
		for (a = 0, sock = node->inputs.first; sock; sock = sock->next, a++) {
			if (!(sock->flag & check_flags)) {
				if (copy_to_id) {
					switch (a) {
						case MAT_IN_COLOR:
							copy_v3_v3(&ma->r, ((bNodeSocketValueRGBA *)sock->default_value)->value); break;
						case MAT_IN_SPEC:
							copy_v3_v3(&ma->specr, ((bNodeSocketValueRGBA *)sock->default_value)->value); break;
						case MAT_IN_REFL:
							ma->ref = ((bNodeSocketValueFloat *)sock->default_value)->value; break;
						case MAT_IN_MIR:
							copy_v3_v3(&ma->mirr, ((bNodeSocketValueRGBA *)sock->default_value)->value); break;
						case MAT_IN_AMB:
							ma->amb = ((bNodeSocketValueFloat *)sock->default_value)->value; break;
						case MAT_IN_EMIT:
							ma->emit = ((bNodeSocketValueFloat *)sock->default_value)->value; break;
						case MAT_IN_SPECTRA:
							ma->spectra = ((bNodeSocketValueFloat *)sock->default_value)->value; break;
						case MAT_IN_RAY_MIRROR:
							ma->ray_mirror = ((bNodeSocketValueFloat *)sock->default_value)->value; break;
						case MAT_IN_ALPHA:
							ma->alpha = ((bNodeSocketValueFloat *)sock->default_value)->value; break;
						case MAT_IN_TRANSLUCENCY:
							ma->translucency = ((bNodeSocketValueFloat *)sock->default_value)->value; break;
					}
				}
				else {
					switch (a) {
						case MAT_IN_COLOR:
							copy_v3_v3(((bNodeSocketValueRGBA *)sock->default_value)->value, &ma->r); break;
						case MAT_IN_SPEC:
							copy_v3_v3(((bNodeSocketValueRGBA *)sock->default_value)->value, &ma->specr); break;
						case MAT_IN_REFL:
							((bNodeSocketValueFloat *)sock->default_value)->value = ma->ref; break;
						case MAT_IN_MIR:
							copy_v3_v3(((bNodeSocketValueRGBA *)sock->default_value)->value, &ma->mirr); break;
						case MAT_IN_AMB:
							((bNodeSocketValueFloat *)sock->default_value)->value = ma->amb; break;
						case MAT_IN_EMIT:
							((bNodeSocketValueFloat *)sock->default_value)->value = ma->emit; break;
						case MAT_IN_SPECTRA:
							((bNodeSocketValueFloat *)sock->default_value)->value = ma->spectra; break;
						case MAT_IN_RAY_MIRROR:
							((bNodeSocketValueFloat *)sock->default_value)->value = ma->ray_mirror; break;
						case MAT_IN_ALPHA:
							((bNodeSocketValueFloat *)sock->default_value)->value = ma->alpha; break;
						case MAT_IN_TRANSLUCENCY:
							((bNodeSocketValueFloat *)sock->default_value)->value = ma->translucency; break;
					}
				}
			}
		}
	}
}


/* ************* node type access ********** */

void nodeLabel(bNodeTree *ntree, bNode *node, char *label, int maxlen)
{
	if (node->label[0] != '\0') {
		BLI_strncpy(label, node->label, maxlen);
	}
	else if (node->typeinfo->labelfunc) {
		node->typeinfo->labelfunc(ntree, node, label, maxlen);
	}
	else {
		/* Kind of hacky and weak... Ideally would be better to use RNA here. :| */
		const char *tmp = CTX_IFACE_(BLT_I18NCONTEXT_ID_NODETREE, node->typeinfo->ui_name);
		if (tmp == node->typeinfo->ui_name) {
			tmp = IFACE_(node->typeinfo->ui_name);
		}
		BLI_strncpy(label, tmp, maxlen);
	}
}

static void node_type_base_defaults(bNodeType *ntype)
{
	/* default size values */
	node_type_size_preset(ntype, NODE_SIZE_DEFAULT);
	ntype->height = 100;
	ntype->minheight = 30;
	ntype->maxheight = FLT_MAX;
}

/* allow this node for any tree type */
static int node_poll_default(bNodeType *UNUSED(ntype), bNodeTree *UNUSED(ntree))
{
	return true;
}

/* use the basic poll function */
static int node_poll_instance_default(bNode *node, bNodeTree *ntree)
{
	return node->typeinfo->poll(node->typeinfo, ntree);
}

void node_type_base(bNodeType *ntype, int type, const char *name, short nclass, short flag)
{
	/* Use static type info header to map static int type to identifier string and RNA struct type.
	 * Associate the RNA struct type with the bNodeType.
	 * Dynamically registered nodes will create an RNA type at runtime
	 * and call RNA_struct_blender_type_set, so this only needs to be done for old RNA types
	 * created in makesrna, which can not be associated to a bNodeType immediately,
	 * since bNodeTypes are registered afterward ...
	 */
#define DefNode(Category, ID, DefFunc, EnumName, StructName, UIName, UIDesc) \
		case ID: \
			BLI_strncpy(ntype->idname, #Category #StructName, sizeof(ntype->idname)); \
			ntype->ext.srna = RNA_struct_find(#Category #StructName); \
			BLI_assert(ntype->ext.srna != NULL); \
			RNA_struct_blender_type_set(ntype->ext.srna, ntype); \
			break;
	
	switch (type) {
#include "NOD_static_types.h"
	}
	
	/* make sure we have a valid type (everything registered) */
	BLI_assert(ntype->idname[0] != '\0');
	
	ntype->type = type;
	BLI_strncpy(ntype->ui_name, name, sizeof(ntype->ui_name));
	ntype->nclass = nclass;
	ntype->flag = flag;

	node_type_base_defaults(ntype);

	ntype->poll = node_poll_default;
	ntype->poll_instance = node_poll_instance_default;
}

void node_type_base_custom(bNodeType *ntype, const char *idname, const char *name, short nclass, short flag)
{
	BLI_strncpy(ntype->idname, idname, sizeof(ntype->idname));
	ntype->type = NODE_CUSTOM;
	BLI_strncpy(ntype->ui_name, name, sizeof(ntype->ui_name));
	ntype->nclass = nclass;
	ntype->flag = flag;

	node_type_base_defaults(ntype);
}

static bool unique_socket_template_identifier_check(void *arg, const char *name)
{
	bNodeSocketTemplate *ntemp;
	struct {bNodeSocketTemplate *list; bNodeSocketTemplate *ntemp;} *data = arg;
	
	for (ntemp = data->list; ntemp->type >= 0; ++ntemp) {
		if (ntemp != data->ntemp) {
			if (STREQ(ntemp->identifier, name)) {
				return true;
			}
		}
	}
	
	return false;
}

static void unique_socket_template_identifier(bNodeSocketTemplate *list, bNodeSocketTemplate *ntemp, const char defname[], char delim)
{
	struct {bNodeSocketTemplate *list; bNodeSocketTemplate *ntemp;} data;
	data.list = list;
	data.ntemp = ntemp;

	BLI_uniquename_cb(unique_socket_template_identifier_check, &data, defname, delim, ntemp->identifier, sizeof(ntemp->identifier));
}

void node_type_socket_templates(struct bNodeType *ntype, struct bNodeSocketTemplate *inputs, struct bNodeSocketTemplate *outputs)
{
	bNodeSocketTemplate *ntemp;
	
	ntype->inputs = inputs;
	ntype->outputs = outputs;
	
	/* automatically generate unique identifiers */
	if (inputs) {
		/* clear identifier strings (uninitialized memory) */
		for (ntemp = inputs; ntemp->type >= 0; ++ntemp)
			ntemp->identifier[0] = '\0';
		
		for (ntemp = inputs; ntemp->type >= 0; ++ntemp) {
			BLI_strncpy(ntemp->identifier, ntemp->name, sizeof(ntemp->identifier));
			unique_socket_template_identifier(inputs, ntemp, ntemp->identifier, '_');
		}
	}
	if (outputs) {
		/* clear identifier strings (uninitialized memory) */
		for (ntemp = outputs; ntemp->type >= 0; ++ntemp)
			ntemp->identifier[0] = '\0';
		
		for (ntemp = outputs; ntemp->type >= 0; ++ntemp) {
			BLI_strncpy(ntemp->identifier, ntemp->name, sizeof(ntemp->identifier));
			unique_socket_template_identifier(outputs, ntemp, ntemp->identifier, '_');
		}
	}
}

void node_type_init(struct bNodeType *ntype, void (*initfunc)(struct bNodeTree *ntree, struct bNode *node))
{
	ntype->initfunc = initfunc;
}

void node_type_size(struct bNodeType *ntype, int width, int minwidth, int maxwidth)
{
	ntype->width = width;
	ntype->minwidth = minwidth;
	if (maxwidth <= minwidth)
		ntype->maxwidth = FLT_MAX;
	else
		ntype->maxwidth = maxwidth;
}

void node_type_size_preset(struct bNodeType *ntype, eNodeSizePreset size)
{
	switch (size) {
		case NODE_SIZE_DEFAULT:
			node_type_size(ntype, 140, 100, NODE_DEFAULT_MAX_WIDTH);
			break;
		case NODE_SIZE_SMALL:
			node_type_size(ntype, 100, 80, NODE_DEFAULT_MAX_WIDTH);
			break;
		case NODE_SIZE_MIDDLE:
			node_type_size(ntype, 150, 120, NODE_DEFAULT_MAX_WIDTH);
			break;
		case NODE_SIZE_LARGE:
			node_type_size(ntype, 240, 140, NODE_DEFAULT_MAX_WIDTH);
			break;
	}
}

/**
 * \warning Nodes defining a storage type _must_ allocate this for new nodes.
 * Otherwise nodes will reload as undefined (T46619).
 */
void node_type_storage(bNodeType *ntype,
	const char *storagename,
	void (*freefunc)(struct bNode *node),
	void (*copyfunc)(struct bNodeTree *dest_ntree, struct bNode *dest_node, struct bNode *src_node))
{
	if (storagename)
		BLI_strncpy(ntype->storagename, storagename, sizeof(ntype->storagename));
	else
		ntype->storagename[0] = '\0';
	ntype->copyfunc = copyfunc;
	ntype->freefunc = freefunc;
}

void node_type_label(struct bNodeType *ntype, void (*labelfunc)(struct bNodeTree *ntree, struct bNode *node, char *label, int maxlen))
{
	ntype->labelfunc = labelfunc;
}

void node_type_update(struct bNodeType *ntype,
                      void (*updatefunc)(struct bNodeTree *ntree, struct bNode *node),
                      void (*verifyfunc)(struct bNodeTree *ntree, struct bNode *node, struct ID *id))
{
	ntype->updatefunc = updatefunc;
	ntype->verifyfunc = verifyfunc;
}

void node_type_exec(struct bNodeType *ntype, NodeInitExecFunction initexecfunc, NodeFreeExecFunction freeexecfunc, NodeExecFunction execfunc)
{
	ntype->initexecfunc = initexecfunc;
	ntype->freeexecfunc = freeexecfunc;
	ntype->execfunc = execfunc;
}

void node_type_gpu(struct bNodeType *ntype, NodeGPUExecFunction gpufunc)
{
	ntype->gpufunc = gpufunc;
}

void node_type_internal_links(bNodeType *ntype, void (*update_internal_links)(bNodeTree *, bNode *))
{
	ntype->update_internal_links = update_internal_links;
}

void node_type_compatibility(struct bNodeType *ntype, short compatibility)
{
	ntype->compatibility = compatibility;
}

/* callbacks for undefined types */

static int node_undefined_poll(bNodeType *UNUSED(ntype), bNodeTree *UNUSED(nodetree))
{
	/* this type can not be added deliberately, it's just a placeholder */
	return false;
}

/* register fallback types used for undefined tree, nodes, sockets */
static void register_undefined_types(void)
{
	/* Note: these types are not registered in the type hashes,
	 * they are just used as placeholders in case the actual types are not registered.
	 */
	
	strcpy(NodeTreeTypeUndefined.idname, "NodeTreeUndefined");
	strcpy(NodeTreeTypeUndefined.ui_name, "Undefined");
	strcpy(NodeTreeTypeUndefined.ui_description, "Undefined Node Tree Type");
	
	node_type_base_custom(&NodeTypeUndefined, "NodeUndefined", "Undefined", 0, 0);
	NodeTypeUndefined.poll = node_undefined_poll;
	
	BLI_strncpy(NodeSocketTypeUndefined.idname, "NodeSocketUndefined", sizeof(NodeSocketTypeUndefined.idname));
	/* extra type info for standard socket types */
	NodeSocketTypeUndefined.type = SOCK_CUSTOM;
	NodeSocketTypeUndefined.subtype = PROP_NONE;
}

static void registerCompositNodes(void)
{
	register_node_type_cmp_group();
	
	register_node_type_cmp_rlayers();
	register_node_type_cmp_image();
	register_node_type_cmp_texture();
	register_node_type_cmp_value();
	register_node_type_cmp_rgb();
	register_node_type_cmp_curve_time();
	register_node_type_cmp_movieclip();
	
	register_node_type_cmp_composite();
	register_node_type_cmp_viewer();
	register_node_type_cmp_splitviewer();
	register_node_type_cmp_output_file();
	register_node_type_cmp_view_levels();
	
	register_node_type_cmp_curve_rgb();
	register_node_type_cmp_mix_rgb();
	register_node_type_cmp_hue_sat();
	register_node_type_cmp_brightcontrast();
	register_node_type_cmp_gamma();
	register_node_type_cmp_invert();
	register_node_type_cmp_alphaover();
	register_node_type_cmp_zcombine();
	register_node_type_cmp_colorbalance();
	register_node_type_cmp_huecorrect();
	
	register_node_type_cmp_normal();
	register_node_type_cmp_curve_vec();
	register_node_type_cmp_map_value();
	register_node_type_cmp_map_range();
	register_node_type_cmp_normalize();
	
	register_node_type_cmp_filter();
	register_node_type_cmp_blur();
	register_node_type_cmp_dblur();
	register_node_type_cmp_bilateralblur();
	register_node_type_cmp_vecblur();
	register_node_type_cmp_dilateerode();
	register_node_type_cmp_inpaint();
	register_node_type_cmp_despeckle();
	register_node_type_cmp_defocus();
	register_node_type_cmp_sunbeams();
	
	register_node_type_cmp_valtorgb();
	register_node_type_cmp_rgbtobw();
	register_node_type_cmp_setalpha();
	register_node_type_cmp_idmask();
	register_node_type_cmp_math();
	register_node_type_cmp_seprgba();
	register_node_type_cmp_combrgba();
	register_node_type_cmp_sephsva();
	register_node_type_cmp_combhsva();
	register_node_type_cmp_sepyuva();
	register_node_type_cmp_combyuva();
	register_node_type_cmp_sepycca();
	register_node_type_cmp_combycca();
	register_node_type_cmp_premulkey();
	
	register_node_type_cmp_diff_matte();
	register_node_type_cmp_distance_matte();
	register_node_type_cmp_chroma_matte();
	register_node_type_cmp_color_matte();
	register_node_type_cmp_channel_matte();
	register_node_type_cmp_color_spill();
	register_node_type_cmp_luma_matte();
	register_node_type_cmp_doubleedgemask();
	register_node_type_cmp_keyingscreen();
	register_node_type_cmp_keying();

	register_node_type_cmp_translate();
	register_node_type_cmp_rotate();
	register_node_type_cmp_scale();
	register_node_type_cmp_flip();
	register_node_type_cmp_crop();
	register_node_type_cmp_displace();
	register_node_type_cmp_mapuv();
	register_node_type_cmp_glare();
	register_node_type_cmp_tonemap();
	register_node_type_cmp_lensdist();
	register_node_type_cmp_transform();
	register_node_type_cmp_stabilize2d();
	register_node_type_cmp_moviedistortion();

	register_node_type_cmp_colorcorrection();
	register_node_type_cmp_boxmask();
	register_node_type_cmp_ellipsemask();
	register_node_type_cmp_bokehimage();
	register_node_type_cmp_bokehblur();
	register_node_type_cmp_switch();
	register_node_type_cmp_switch_view();
	register_node_type_cmp_pixelate();

	register_node_type_cmp_mask();
	register_node_type_cmp_trackpos();
	register_node_type_cmp_planetrackdeform();
	register_node_type_cmp_cornerpin();
}

static void registerShaderNodes(void) 
{
	register_node_type_sh_group();

	register_node_type_sh_output();
	register_node_type_sh_material();
	register_node_type_sh_camera();
	register_node_type_sh_lamp();
	register_node_type_sh_gamma();
	register_node_type_sh_brightcontrast();
	register_node_type_sh_value();
	register_node_type_sh_rgb();
	register_node_type_sh_wireframe();
	register_node_type_sh_wavelength();
	register_node_type_sh_blackbody();
	register_node_type_sh_mix_rgb();
	register_node_type_sh_valtorgb();
	register_node_type_sh_rgbtobw();
	register_node_type_sh_texture();
	register_node_type_sh_normal();
	register_node_type_sh_geom();
	register_node_type_sh_mapping();
	register_node_type_sh_curve_vec();
	register_node_type_sh_curve_rgb();
	register_node_type_sh_math();
	register_node_type_sh_vect_math();
	register_node_type_sh_vect_transform();
	register_node_type_sh_squeeze();
	register_node_type_sh_material_ext();
	register_node_type_sh_invert();
	register_node_type_sh_seprgb();
	register_node_type_sh_combrgb();
	register_node_type_sh_sephsv();
	register_node_type_sh_combhsv();
	register_node_type_sh_sepxyz();
	register_node_type_sh_combxyz();
	register_node_type_sh_hue_sat();

	register_node_type_sh_attribute();
	register_node_type_sh_geometry();
	register_node_type_sh_light_path();
	register_node_type_sh_light_falloff();
	register_node_type_sh_object_info();
	register_node_type_sh_fresnel();
	register_node_type_sh_layer_weight();
	register_node_type_sh_tex_coord();
	register_node_type_sh_particle_info();
	register_node_type_sh_bump();

	register_node_type_sh_background();
	register_node_type_sh_bsdf_anisotropic();
	register_node_type_sh_bsdf_diffuse();
	register_node_type_sh_bsdf_principled();
	register_node_type_sh_bsdf_glossy();
	register_node_type_sh_bsdf_glass();
	register_node_type_sh_bsdf_translucent();
	register_node_type_sh_bsdf_transparent();
	register_node_type_sh_bsdf_velvet();
	register_node_type_sh_bsdf_toon();
	register_node_type_sh_bsdf_hair();
	register_node_type_sh_emission();
	register_node_type_sh_holdout();
	register_node_type_sh_volume_absorption();
	register_node_type_sh_volume_scatter();
	register_node_type_sh_subsurface_scattering();
	register_node_type_sh_mix_shader();
	register_node_type_sh_add_shader();
	register_node_type_sh_uvmap();
	register_node_type_sh_uvalongstroke();

	register_node_type_sh_output_lamp();
	register_node_type_sh_output_material();
	register_node_type_sh_output_world();
	register_node_type_sh_output_linestyle();

	register_node_type_sh_tex_image();
	register_node_type_sh_tex_environment();
	register_node_type_sh_tex_sky();
	register_node_type_sh_tex_noise();
	register_node_type_sh_tex_wave();
	register_node_type_sh_tex_voronoi();
	register_node_type_sh_tex_musgrave();
	register_node_type_sh_tex_gradient();
	register_node_type_sh_tex_magic();
	register_node_type_sh_tex_checker();
	register_node_type_sh_tex_brick();
	register_node_type_sh_tex_pointdensity();
}

static void registerTextureNodes(void)
{
	register_node_type_tex_group();

	
	register_node_type_tex_math();
	register_node_type_tex_mix_rgb();
	register_node_type_tex_valtorgb();
	register_node_type_tex_rgbtobw();
	register_node_type_tex_valtonor();
	register_node_type_tex_curve_rgb();
	register_node_type_tex_curve_time();
	register_node_type_tex_invert();
	register_node_type_tex_hue_sat();
	register_node_type_tex_coord();
	register_node_type_tex_distance();
	register_node_type_tex_compose();
	register_node_type_tex_decompose();
	
	register_node_type_tex_output();
	register_node_type_tex_viewer();
	register_node_type_sh_script();
	register_node_type_sh_tangent();
	register_node_type_sh_normal_map();
	register_node_type_sh_hair_info();
	
	register_node_type_tex_checker();
	register_node_type_tex_texture();
	register_node_type_tex_bricks();
	register_node_type_tex_image();
	register_node_type_sh_bsdf_refraction();
	register_node_type_sh_ambient_occlusion();
	
	register_node_type_tex_rotate();
	register_node_type_tex_translate();
	register_node_type_tex_scale();
	register_node_type_tex_at();
	
	register_node_type_tex_proc_voronoi();
	register_node_type_tex_proc_blend();
	register_node_type_tex_proc_magic();
	register_node_type_tex_proc_marble();
	register_node_type_tex_proc_clouds();
	register_node_type_tex_proc_wood();
	register_node_type_tex_proc_musgrave();
	register_node_type_tex_proc_noise();
	register_node_type_tex_proc_stucci();
	register_node_type_tex_proc_distnoise();
}

void init_nodesystem(void) 
{
	nodetreetypes_hash = BLI_ghash_str_new("nodetreetypes_hash gh");
	nodetypes_hash = BLI_ghash_str_new("nodetypes_hash gh");
	nodesockettypes_hash = BLI_ghash_str_new("nodesockettypes_hash gh");
	BLI_spin_init(&spin);

	register_undefined_types();

	register_standard_node_socket_types();

	register_node_tree_type_cmp();
	register_node_tree_type_sh();
	register_node_tree_type_tex();

	register_node_type_frame();
	register_node_type_reroute();
	register_node_type_group_input();
	register_node_type_group_output();
	
	registerCompositNodes();
	registerShaderNodes();
	registerTextureNodes();
}

void free_nodesystem(void) 
{
	if (nodetypes_hash) {
		NODE_TYPES_BEGIN(nt)
			if (nt->ext.free) {
				nt->ext.free(nt->ext.data);
			}
		NODE_TYPES_END

		BLI_ghash_free(nodetypes_hash, NULL, node_free_type);
		nodetypes_hash = NULL;
	}

	if (nodesockettypes_hash) {
		NODE_SOCKET_TYPES_BEGIN(st)
			if (st->ext_socket.free)
				st->ext_socket.free(st->ext_socket.data);
			if (st->ext_interface.free)
				st->ext_interface.free(st->ext_interface.data);
		NODE_SOCKET_TYPES_END

		BLI_ghash_free(nodesockettypes_hash, NULL, node_free_socket_type);
		nodesockettypes_hash = NULL;
	}

	if (nodetreetypes_hash) {
		NODE_TREE_TYPES_BEGIN (nt)
		{
			if (nt->ext.free) {
				nt->ext.free(nt->ext.data);
			}
		}
		NODE_TREE_TYPES_END;

		BLI_ghash_free(nodetreetypes_hash, NULL, ntree_free_type);
		nodetreetypes_hash = NULL;
	}
}


/* -------------------------------------------------------------------- */
/* NodeTree Iterator Helpers (FOREACH_NODETREE) */

void BKE_node_tree_iter_init(struct NodeTreeIterStore *ntreeiter, struct Main *bmain)
{
	ntreeiter->ngroup = bmain->nodetree.first;
	ntreeiter->scene = bmain->scene.first;
	ntreeiter->mat = bmain->mat.first;
	ntreeiter->tex = bmain->tex.first;
	ntreeiter->lamp = bmain->lamp.first;
	ntreeiter->world = bmain->world.first;
	ntreeiter->linestyle = bmain->linestyle.first;
}
bool BKE_node_tree_iter_step(struct NodeTreeIterStore *ntreeiter,
                             bNodeTree **r_nodetree, struct ID **r_id)
{
	if (ntreeiter->ngroup) {
		*r_nodetree =       ntreeiter->ngroup;
		*r_id       = (ID *)ntreeiter->ngroup;
		ntreeiter->ngroup = ntreeiter->ngroup->id.next;
	}
	else if (ntreeiter->scene) {
		*r_nodetree =       ntreeiter->scene->nodetree;
		*r_id       = (ID *)ntreeiter->scene;
		ntreeiter->scene =  ntreeiter->scene->id.next;
	}
	else if (ntreeiter->mat) {
		*r_nodetree =       ntreeiter->mat->nodetree;
		*r_id       = (ID *)ntreeiter->mat;
		ntreeiter->mat =    ntreeiter->mat->id.next;
	}
	else if (ntreeiter->tex) {
		*r_nodetree =       ntreeiter->tex->nodetree;
		*r_id       = (ID *)ntreeiter->tex;
		ntreeiter->tex =    ntreeiter->tex->id.next;
	}
	else if (ntreeiter->lamp) {
		*r_nodetree =       ntreeiter->lamp->nodetree;
		*r_id       = (ID *)ntreeiter->lamp;
		ntreeiter->lamp =   ntreeiter->lamp->id.next;
	}
	else if (ntreeiter->world) {
		*r_nodetree =       ntreeiter->world->nodetree;
		*r_id       = (ID *)ntreeiter->world;
		ntreeiter->world  = ntreeiter->world->id.next;
	}
	else if (ntreeiter->linestyle) {
		*r_nodetree =       ntreeiter->linestyle->nodetree;
		*r_id       = (ID *)ntreeiter->linestyle;
		ntreeiter->linestyle = ntreeiter->linestyle->id.next;
	}
	else {
		return false;
	}

	return true;
}<|MERGE_RESOLUTION|>--- conflicted
+++ resolved
@@ -968,11 +968,7 @@
 		link_dst->tosock = link_dst->tosock->new_sock;
 	}
 
-<<<<<<< HEAD
-	if ((flag & LIB_ID_COPY_NO_USER_REFCOUNT) == 0) {
-=======
 	if ((flag & LIB_ID_CREATE_NO_USER_REFCOUNT) == 0) {
->>>>>>> a8e4aae0
 		id_us_plus(node_dst->id);
 	}
 
@@ -999,11 +995,7 @@
 
 bNode *nodeCopyNode(bNodeTree *ntree, bNode *node)
 {
-<<<<<<< HEAD
-	return BKE_node_copy_ex(ntree, node, LIB_ID_COPY_NO_USER_REFCOUNT);
-=======
 	return BKE_node_copy_ex(ntree, node, LIB_ID_CREATE_NO_USER_REFCOUNT);
->>>>>>> a8e4aae0
 }
 
 /* also used via rna api, so we check for proper input output direction */
@@ -1234,15 +1226,9 @@
 	bNodeLink *link_dst;
 
 	/* We never handle usercount here for own data. */
-<<<<<<< HEAD
-	const int flag_subdata = flag | LIB_ID_COPY_NO_USER_REFCOUNT;
-
-	if ((flag & LIB_ID_COPY_NO_USER_REFCOUNT) == 0) {
-=======
 	const int flag_subdata = flag | LIB_ID_CREATE_NO_USER_REFCOUNT;
 
 	if ((flag & LIB_ID_CREATE_NO_USER_REFCOUNT) == 0) {
->>>>>>> a8e4aae0
 		id_us_plus((ID *)ntree_dst->gpd);
 	}
 
@@ -1318,11 +1304,7 @@
 bNodeTree *ntreeCopyTree_ex(const bNodeTree *ntree, Main *bmain, const bool do_id_user)
 {
 	bNodeTree *ntree_copy;
-<<<<<<< HEAD
-	BKE_id_copy_ex(bmain, (ID *)ntree, (ID **)&ntree_copy, do_id_user ? 0 : LIB_ID_COPY_NO_USER_REFCOUNT, false);
-=======
 	BKE_id_copy_ex(bmain, (ID *)ntree, (ID **)&ntree_copy, do_id_user ? 0 : LIB_ID_CREATE_NO_USER_REFCOUNT, false);
->>>>>>> a8e4aae0
 	return ntree_copy;
 }
 bNodeTree *ntreeCopyTree(Main *bmain, const bNodeTree *ntree)
@@ -2018,11 +2000,7 @@
 		 * Note: previews are not copied here.
 		 */
 		BKE_id_copy_ex(G.main, (ID *)ntree, (ID **)&ltree,
-<<<<<<< HEAD
-		               LIB_ID_COPY_NO_MAIN | LIB_ID_COPY_NO_USER_REFCOUNT | LIB_ID_COPY_NO_PREVIEW, false);
-=======
 		               LIB_ID_CREATE_NO_MAIN | LIB_ID_CREATE_NO_USER_REFCOUNT | LIB_ID_COPY_NO_PREVIEW, false);
->>>>>>> a8e4aae0
 		ltree->flag |= NTREE_IS_LOCALIZED;
 
 		for (node = ltree->nodes.first; node; node = node->next) {
