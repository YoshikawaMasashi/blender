--- conflicted
+++ resolved
@@ -2747,11 +2747,7 @@
 }
 
 /**
-<<<<<<< HEAD
- * Find materil by name prefix.
-=======
  * Find material by name prefix.
->>>>>>> 4d62bb8f
  * \param ob: Object pointer
  * \param name_prefix: Prefix name of the material
  * \return  Index
