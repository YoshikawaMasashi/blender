--- conflicted
+++ resolved
@@ -3217,12 +3217,7 @@
 			if (smd->effec->dm)
 				smd->effec->dm->release(smd->effec->dm);
 
-<<<<<<< HEAD
 			smd->effec->dm = CDDM_copy(dm);
-			DM_ensure_looptri(smd->effec->dm);
-=======
-			smd->coll->dm = CDDM_copy(dm);
->>>>>>> 68596950
 		}
 
 		smd->time = scene->r.cfra;
