--- conflicted
+++ resolved
@@ -211,15 +211,10 @@
 	/* smoke_turbulence_init uses non-threadsafe functions from fftw3 lib (like fftw_plan & co). */
 	BLI_lock_thread(LOCK_FFTW);
 
-<<<<<<< HEAD
-	sds->wt = smoke_turbulence_init(res, sds->amplify + 1, sds->noise, BLI_temporary_dir(), use_fire, use_colors);
+	sds->wt = smoke_turbulence_init(res, sds->amplify + 1, sds->noise, BLI_temp_dir_session(), use_fire, use_colors);
 	if (sds->flags & MOD_SMOKE_USE_MANTA){
 		smoke_mantaflow_write_scene_file(sds->smd);
 	}
-=======
-	sds->wt = smoke_turbulence_init(res, sds->amplify + 1, sds->noise, BLI_temp_dir_session(), use_fire, use_colors);
-
->>>>>>> eaaeae46
 	BLI_unlock_thread(LOCK_FFTW);
 
 	sds->res_wt[0] = res[0] * (sds->amplify + 1);
@@ -1583,13 +1578,8 @@
 
 static void emit_from_derivedmesh(Object *flow_ob, SmokeDomainSettings *sds, SmokeFlowSettings *sfs, EmissionMap *em, float dt)
 {
-<<<<<<< HEAD
 	clock_t start = clock();
-	if (!sfs->dm) return;
-	{
-=======
 	if (sfs->dm) {
->>>>>>> eaaeae46
 		DerivedMesh *dm;
 		int defgrp_index = sfs->vgroup_density - 1;
 		MDeformVert *dvert = NULL;
