--- conflicted
+++ resolved
@@ -2262,11 +2262,7 @@
 				                      BKE_object_boundbox_get(pchan->custom) : NULL;
 				if (bb_custom) {
 					float mat[4][4], smat[4][4];
-<<<<<<< HEAD
-					scale_m4_fl(smat, pchan->bone->length);
-=======
 					scale_m4_fl(smat, PCHAN_CUSTOM_DRAW_SIZE(pchan));
->>>>>>> f6c11062
 					mul_m4_series(mat, ob->obmat, pchan_tx->pose_mat, smat);
 					BKE_boundbox_minmax(bb_custom, mat, r_min, r_max);
 				}
