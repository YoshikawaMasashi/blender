/*
 * ***** BEGIN GPL LICENSE BLOCK *****
 *
 * This program is free software; you can redistribute it and/or
 * modify it under the terms of the GNU General Public License
 * as published by the Free Software Foundation; either version 2
 * of the License, or (at your option) any later version.
 *
 * This program is distributed in the hope that it will be useful,
 * but WITHOUT ANY WARRANTY; without even the implied warranty of
 * MERCHANTABILITY or FITNESS FOR A PARTICULAR PURPOSE.  See the
 * GNU General Public License for more details.
 *
 * You should have received a copy of the GNU General Public License
 * along with this program; if not, write to the Free Software Foundation,
 * Inc., 51 Franklin Street, Fifth Floor, Boston, MA 02110-1301, USA.
 *
 * The Original Code is Copyright (C) 20014 by Blender Foundation.
 * All rights reserved.
 *
 * Contributor(s): Sergey Sharybin.
 *
 * ***** END GPL LICENSE BLOCK *****
 */

/** \file blender/blenkernel/intern/object_update.c
 *  \ingroup bke
 */

#include "DNA_anim_types.h"
#include "DNA_constraint_types.h"
#include "DNA_group_types.h"
#include "DNA_key_types.h"
#include "DNA_material_types.h"
#include "DNA_mesh_types.h"
#include "DNA_scene_types.h"

#include "BLI_blenlib.h"
#include "BLI_utildefines.h"
#include "BLI_math.h"

#include "BKE_global.h"
#include "BKE_armature.h"
#include "BKE_action.h"
#include "BKE_constraint.h"
#include "BKE_curve.h"
#include "BKE_DerivedMesh.h"
#include "BKE_animsys.h"
#include "BKE_displist.h"
#include "BKE_effect.h"
#include "BKE_key.h"
#include "BKE_lamp.h"
#include "BKE_lattice.h"
#include "BKE_library.h"
#include "BKE_editmesh.h"
#include "BKE_object.h"
#include "BKE_particle.h"
#include "BKE_pointcache.h"
#include "BKE_scene.h"
#include "BKE_material.h"
#include "BKE_mball.h"
#include "BKE_mesh.h"
#include "BKE_image.h"

#include "MEM_guardedalloc.h"
#include "DEG_depsgraph.h"

<<<<<<< HEAD
#define DEBUG_PRINT if (G.debug & G_DEBUG_DEPSGRAPH) printf
=======
#ifdef WITH_LEGACY_DEPSGRAPH
#  define DEBUG_PRINT if (!DEG_depsgraph_use_legacy() && G.debug & G_DEBUG_DEPSGRAPH_EVAL) printf
#else
#  define DEBUG_PRINT if (G.debug & G_DEBUG_DEPSGRAPH_EVAL) printf
#endif

static ThreadMutex material_lock = BLI_MUTEX_INITIALIZER;
>>>>>>> fe1a508e

void BKE_object_eval_local_transform(const EvaluationContext *UNUSED(eval_ctx),
                                     Object *ob)
{
	DEBUG_PRINT("%s on %s (%p)\n", __func__, ob->id.name, ob);

	/* calculate local matrix */
	BKE_object_to_mat4(ob, ob->obmat);
}

/* Evaluate parent */
/* NOTE: based on solve_parenting(), but with the cruft stripped out */
void BKE_object_eval_parent(const EvaluationContext *UNUSED(eval_ctx),
                            Scene *scene,
                            Object *ob)
{
	Object *par = ob->parent;

	float totmat[4][4];
	float tmat[4][4];
	float locmat[4][4];

	DEBUG_PRINT("%s on %s (%p)\n", __func__, ob->id.name, ob);

	/* get local matrix (but don't calculate it, as that was done already!) */
	// XXX: redundant?
	copy_m4_m4(locmat, ob->obmat);

	/* get parent effect matrix */
	BKE_object_get_parent_matrix(scene, ob, par, totmat);

	/* total */
	mul_m4_m4m4(tmat, totmat, ob->parentinv);
	mul_m4_m4m4(ob->obmat, tmat, locmat);

	/* origin, for help line */
	if ((ob->partype & PARTYPE) == PARSKEL) {
		copy_v3_v3(ob->orig, par->obmat[3]);
	}
	else {
		copy_v3_v3(ob->orig, totmat[3]);
	}
}

void BKE_object_eval_constraints(const EvaluationContext *eval_ctx,
                                 Scene *scene,
                                 Object *ob)
{
	bConstraintOb *cob;
	float ctime = BKE_scene_frame_get(scene);

	DEBUG_PRINT("%s on %s (%p)\n", __func__, ob->id.name, ob);

	/* evaluate constraints stack */
	/* TODO: split this into:
	 * - pre (i.e. BKE_constraints_make_evalob, per-constraint (i.e.
	 * - inner body of BKE_constraints_solve),
	 * - post (i.e. BKE_constraints_clear_evalob)
	 *
	 * Not sure why, this is from Joshua - sergey
	 *
	 */
	cob = BKE_constraints_make_evalob(scene, ob, NULL, CONSTRAINT_OBTYPE_OBJECT);
	BKE_constraints_solve(eval_ctx, &ob->constraints, cob, ctime);
	BKE_constraints_clear_evalob(cob);
}

void BKE_object_eval_done(const EvaluationContext *UNUSED(eval_ctx), Object *ob)
{
	DEBUG_PRINT("%s on %s (%p)\n", __func__, ob->id.name, ob);

	/* Set negative scale flag in object. */
	if (is_negative_m4(ob->obmat)) ob->transflag |= OB_NEG_SCALE;
	else ob->transflag &= ~OB_NEG_SCALE;
}

void BKE_object_handle_data_update(
        const EvaluationContext *eval_ctx,
        Scene *scene,
        Object *ob)
{
	ID *data_id = (ID *)ob->data;
	AnimData *adt = BKE_animdata_from_id(data_id);
	Key *key;
	float ctime = BKE_scene_frame_get(scene);

	if (G.debug & G_DEBUG_DEPSGRAPH_EVAL)
		printf("recalcdata %s\n", ob->id.name + 2);

	/* TODO(sergey): Only used by legacy depsgraph. */
	if (adt) {
		/* evaluate drivers - datalevel */
		/* XXX: for mesh types, should we push this to derivedmesh instead? */
		BKE_animsys_evaluate_animdata(scene, data_id, adt, ctime, ADT_RECALC_DRIVERS);
	}

	/* TODO(sergey): Only used by legacy depsgraph. */
	key = BKE_key_from_object(ob);
	if (key && key->block.first) {
		if (!(ob->shapeflag & OB_SHAPE_LOCK))
			BKE_animsys_evaluate_animdata(scene, &key->id, key->adt, ctime, ADT_RECALC_DRIVERS);
	}

	/* includes all keys and modifiers */
	switch (ob->type) {
		case OB_MESH:
		{
			BMEditMesh *em = (eval_ctx->object_mode & OB_MODE_EDIT) ? BKE_editmesh_from_object(ob) : NULL;
			uint64_t data_mask = scene->customdata_mask | CD_MASK_BAREMESH;
#ifdef WITH_FREESTYLE
			/* make sure Freestyle edge/face marks appear in DM for render (see T40315) */
			if (eval_ctx->mode != DAG_EVAL_VIEWPORT) {
				data_mask |= CD_MASK_FREESTYLE_EDGE | CD_MASK_FREESTYLE_FACE;
			}
#endif
			if (em) {
				makeDerivedMesh(eval_ctx, scene, ob, em,  data_mask, false); /* was CD_MASK_BAREMESH */
			}
			else {
				makeDerivedMesh(eval_ctx, scene, ob, NULL, data_mask, false);
			}
			break;
		}
		case OB_ARMATURE:
			if (ID_IS_LINKED(ob) && ob->proxy_from) {
				if (BKE_pose_copy_result(ob->pose, ob->proxy_from->pose) == false) {
					printf("Proxy copy error, lib Object: %s proxy Object: %s\n",
					       ob->id.name + 2, ob->proxy_from->id.name + 2);
				}
			}
			else {
				BKE_pose_where_is(eval_ctx, scene, ob);
			}
			break;

		case OB_MBALL:
			BKE_displist_make_mball(eval_ctx, scene, ob);
			break;

		case OB_CURVE:
		case OB_SURF:
		case OB_FONT:
			BKE_displist_make_curveTypes(eval_ctx, scene, ob, 0);
			break;

		case OB_LATTICE:
			BKE_lattice_modifiers_calc(eval_ctx, scene, ob);
			break;

		case OB_EMPTY:
			if (ob->empty_drawtype == OB_EMPTY_IMAGE && ob->data)
				if (BKE_image_is_animated(ob->data))
					BKE_image_user_check_frame_calc(ob->iuser, (int)ctime, 0);
			break;
	}

	/* particles */
	if ((ob != OBEDIT_FROM_EVAL_CTX(eval_ctx)) && ob->particlesystem.first) {
		ParticleSystem *tpsys, *psys;
		DerivedMesh *dm;
		ob->transflag &= ~OB_DUPLIPARTS;
		psys = ob->particlesystem.first;
		while (psys) {
			/* ensure this update always happens even if psys is disabled */
			if (psys->recalc & PSYS_RECALC_TYPE) {
				psys_changed_type(ob, psys);
			}

			if (psys_check_enabled(ob, psys, eval_ctx->mode == DAG_EVAL_RENDER)) {
				/* check use of dupli objects here */
				if (psys->part && (psys->part->draw_as == PART_DRAW_REND || eval_ctx->mode == DAG_EVAL_RENDER) &&
				    ((psys->part->ren_as == PART_DRAW_OB && psys->part->dup_ob) ||
				     (psys->part->ren_as == PART_DRAW_GR && psys->part->dup_group)))
				{
					ob->transflag |= OB_DUPLIPARTS;
				}

				particle_system_update(eval_ctx, scene, ob, psys, (eval_ctx->mode == DAG_EVAL_RENDER));
				psys = psys->next;
			}
			else if (psys->flag & PSYS_DELETE) {
				tpsys = psys->next;
				BLI_remlink(&ob->particlesystem, psys);
				psys_free(ob, psys);
				psys = tpsys;
			}
			else
				psys = psys->next;
		}

		if (eval_ctx->mode == DAG_EVAL_RENDER && ob->transflag & OB_DUPLIPARTS) {
			/* this is to make sure we get render level duplis in groups:
			 * the derivedmesh must be created before init_render_mesh,
			 * since object_duplilist does dupliparticles before that */
			CustomDataMask data_mask = CD_MASK_BAREMESH | CD_MASK_MFACE | CD_MASK_MTFACE | CD_MASK_MCOL;
			dm = mesh_create_derived_render(eval_ctx, scene, ob, data_mask);
			dm->release(dm);

			for (psys = ob->particlesystem.first; psys; psys = psys->next)
				psys_get_modifier(ob, psys)->flag &= ~eParticleSystemFlag_psys_updated;
		}
	}

	/* quick cache removed */
}

bool BKE_object_eval_proxy_copy(const EvaluationContext *UNUSED(eval_ctx),
                                Object *object)
{
	/* Handle proxy copy for target, */
	if (ID_IS_LINKED(object) && object->proxy_from) {
		if (object->proxy_from->proxy_group) {
			/* Transform proxy into group space. */
			Object *obg = object->proxy_from->proxy_group;
			float imat[4][4];
			invert_m4_m4(imat, obg->obmat);
			mul_m4_m4m4(object->obmat, imat, object->proxy_from->obmat);
			/* Should always be true. */
			if (obg->dup_group) {
				add_v3_v3(object->obmat[3], obg->dup_group->dupli_ofs);
			}
		}
		else {
			copy_m4_m4(object->obmat, object->proxy_from->obmat);
		}
		return true;
	}
	return false;
}

void BKE_object_eval_uber_transform(const EvaluationContext *eval_ctx, Object *object)
{
	BKE_object_eval_proxy_copy(eval_ctx, object);
}

void BKE_object_eval_uber_data(const EvaluationContext *eval_ctx,
                               Scene *scene,
                               Object *ob)
{
	DEBUG_PRINT("%s on %s (%p)\n", __func__, ob->id.name, ob);
	BLI_assert(ob->type != OB_ARMATURE);
	BKE_object_handle_data_update(eval_ctx, scene, ob);

	switch (ob->type) {
		case OB_MESH:
			BKE_mesh_batch_cache_dirty(ob->data, BKE_MESH_BATCH_DIRTY_ALL);
			break;
		case OB_LATTICE:
			BKE_lattice_batch_cache_dirty(ob->data, BKE_LATTICE_BATCH_DIRTY_ALL);
			break;
		case OB_CURVE:
		case OB_FONT:
		case OB_SURF:
			BKE_curve_batch_cache_dirty(ob->data, BKE_CURVE_BATCH_DIRTY_ALL);
			break;
		case OB_MBALL:
			BKE_mball_batch_cache_dirty(ob->data, BKE_MBALL_BATCH_DIRTY_ALL);
			break;
	}

	if (DEG_depsgraph_use_copy_on_write()) {
		if (ob->type == OB_MESH) {
			/* Quick hack to convert evaluated derivedMesh to Mesh. */
			DerivedMesh *dm = ob->derivedFinal;
			if (dm != NULL) {
				Mesh *mesh = (Mesh *)ob->data;
				Mesh *new_mesh = BKE_libblock_alloc_notest(ID_ME);
				BKE_mesh_init(new_mesh);
				/* Copy ID name so GS(new_mesh->id) works correct later on. */
				BLI_strncpy(new_mesh->id.name, mesh->id.name, sizeof(new_mesh->id.name));
				/* Copy materials so render engines can access them. */
				new_mesh->mat = MEM_dupallocN(mesh->mat);
				new_mesh->totcol = mesh->totcol;
				DM_to_mesh(dm, new_mesh, ob, CD_MASK_MESH, true);
				new_mesh->edit_btmesh = mesh->edit_btmesh;
				/* Store result mesh as derived_mesh of object. This way we have
				 * explicit  way to query final object evaluated data and know for sure
				 * who owns the newly created mesh datablock.
				 */
				ob->mesh_evaluated = new_mesh;
				/* TODO(sergey): This is kind of compatibility thing, so all render
				 * engines can use object->data for mesh data for display. This is
				 * something what we might want to change in the future.
				 */
				ob->data = new_mesh;
				/* Special flags to help debugging. */
				new_mesh->id.tag |= LIB_TAG_COPY_ON_WRITE_EVAL;
				/* Save some memory by throwing DerivedMesh away. */
				/* NOTE: Watch out, some tools might need it!
				 * So keep around for now..
				 */
				/* Store original ID as a pointer in evaluated ID.
				 * This way we can restore original object data when we are freeing
				 * evaluated mesh.
				 */
				new_mesh->id.orig_id = &mesh->id;
			}
#if 0
			if (ob->derivedFinal != NULL) {
				ob->derivedFinal->needsFree = 1;
				ob->derivedFinal->release(ob->derivedFinal);
				ob->derivedFinal = NULL;
			}
			if (ob->derivedDeform != NULL) {
				ob->derivedDeform->needsFree = 1;
				ob->derivedDeform->release(ob->derivedDeform);
				ob->derivedDeform = NULL;
			}
#endif
		}
	}
}

void BKE_object_eval_cloth(const EvaluationContext *UNUSED(eval_ctx),
                           Scene *scene,
                           Object *object)
{
	DEBUG_PRINT("%s on %s (%p)\n", __func__, object->id.name, object);
	BKE_ptcache_object_reset(scene, object, PTCACHE_RESET_DEPSGRAPH);
}

void BKE_object_eval_transform_all(const EvaluationContext *eval_ctx,
                                   Scene *scene,
                                   Object *object)
{
	/* This mimics full transform update chain from new depsgraph. */
	BKE_object_eval_local_transform(eval_ctx, object);
	if (object->parent != NULL) {
		BKE_object_eval_parent(eval_ctx, scene, object);
	}
	if (!BLI_listbase_is_empty(&object->constraints)) {
		BKE_object_eval_constraints(eval_ctx, scene, object);
	}
	BKE_object_eval_uber_transform(eval_ctx, object);
	BKE_object_eval_done(eval_ctx, object);
}

void BKE_object_eval_update_shading(const EvaluationContext *UNUSED(eval_ctx),
                                    Object *object)
{
	DEBUG_PRINT("%s on %s (%p)\n", __func__, object->id.name, object);
	if (object->type == OB_MESH) {
		BKE_mesh_batch_cache_dirty(object->data, BKE_MESH_BATCH_DIRTY_SHADING);
	}
}

void BKE_object_data_select_update(const EvaluationContext *UNUSED(eval_ctx),
                                   struct ID *object_data)
{
	DEBUG_PRINT("%s on %s (%p)\n", __func__, object_data->name, object_data);
	switch (GS(object_data->name)) {
		case ID_ME:
			BKE_mesh_batch_cache_dirty((Mesh *)object_data,
			                           BKE_CURVE_BATCH_DIRTY_SELECT);
			break;
		case ID_CU:
			BKE_curve_batch_cache_dirty((Curve *)object_data,
			                            BKE_CURVE_BATCH_DIRTY_SELECT);
			break;
		case ID_LT:
			BKE_lattice_batch_cache_dirty((struct Lattice *)object_data,
			                              BKE_CURVE_BATCH_DIRTY_SELECT);
			break;
		default:
			break;
	}
}

void BKE_object_eval_flush_base_flags(const EvaluationContext *UNUSED(eval_ctx),
                                      Object *object, Base *base, bool is_from_set)
{
	DEBUG_PRINT("%s on %s (%p)\n", __func__, object->id.name, object);

	/* Make sure we have the base collection settings is already populated.
	 * This will fail when BKE_layer_eval_layer_collection_pre hasn't run yet.
	 *
	 * Which usually means a missing call to DEG_id_tag_update(id, DEG_TAG_BASE_FLAGS_UPDATE).
	 * Either of the entire scene, or of the newly added objects.*/
	BLI_assert(!BLI_listbase_is_empty(&base->collection_properties->data.group));

	/* Copy flags and settings from base. */
	object->base_flag = base->flag;
	if (is_from_set) {
		object->base_flag |= BASE_FROM_SET;
		object->base_flag &= ~(BASE_SELECTED | BASE_SELECTABLED);
	}
	object->base_collection_properties = base->collection_properties;
}<|MERGE_RESOLUTION|>--- conflicted
+++ resolved
@@ -65,17 +65,7 @@
 #include "MEM_guardedalloc.h"
 #include "DEG_depsgraph.h"
 
-<<<<<<< HEAD
-#define DEBUG_PRINT if (G.debug & G_DEBUG_DEPSGRAPH) printf
-=======
-#ifdef WITH_LEGACY_DEPSGRAPH
-#  define DEBUG_PRINT if (!DEG_depsgraph_use_legacy() && G.debug & G_DEBUG_DEPSGRAPH_EVAL) printf
-#else
-#  define DEBUG_PRINT if (G.debug & G_DEBUG_DEPSGRAPH_EVAL) printf
-#endif
-
-static ThreadMutex material_lock = BLI_MUTEX_INITIALIZER;
->>>>>>> fe1a508e
+#define DEBUG_PRINT if (G.debug & G_DEBUG_DEPSGRAPH_EVAL) printf
 
 void BKE_object_eval_local_transform(const EvaluationContext *UNUSED(eval_ctx),
                                      Object *ob)
