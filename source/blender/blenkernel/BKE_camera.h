--- conflicted
+++ resolved
@@ -119,13 +119,8 @@
 
 bool BKE_camera_view_frame_fit_to_scene(struct Scene *scene, struct View3D *v3d, struct Object *camera_ob,
                                         float r_co[3], float *r_scale);
-<<<<<<< HEAD
-bool BKE_camera_view_frame_fit_to_coordinates(struct Scene *scene, float (*cos)[3], int num_cos,
-                                              struct Object *camera_ob, float r_co[3], float *r_scale);
-=======
 bool BKE_camera_view_frame_fit_to_coords(struct Scene *scene, float (*cos)[3], int num_cos,
                                          struct Object *camera_ob, float r_co[3], float *r_scale);
->>>>>>> d8b00a3b
 
 #ifdef __cplusplus
 }
