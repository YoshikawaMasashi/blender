/*
 * ***** BEGIN GPL LICENSE BLOCK *****
 *
 * This program is free software; you can redistribute it and/or
 * modify it under the terms of the GNU General Public License
 * as published by the Free Software Foundation; either version 2
 * of the License, or (at your option) any later version.
 *
 * This program is distributed in the hope that it will be useful,
 * but WITHOUT ANY WARRANTY; without even the implied warranty of
 * MERCHANTABILITY or FITNESS FOR A PARTICULAR PURPOSE.  See the
 * GNU General Public License for more details.
 *
 * You should have received a copy of the GNU General Public License
 * along with this program; if not, write to the Free Software Foundation,
 * Inc., 51 Franklin Street, Fifth Floor, Boston, MA 02110-1301, USA.
 *
 * The Original Code is Copyright (C) 2011 Blender Foundation.
 * All rights reserved.
 *
 * Contributor(s): Blender Foundation,
 *                 Sergey Sharybin
 *
 * ***** END GPL LICENSE BLOCK *****
 */

#ifndef BKE_TRACKING_H
#define BKE_TRACKING_H

/** \file BKE_trackingp.h
 *  \ingroup bke
 *  \author Sergey Sharybin
 */

struct bGPDlayer;
struct ImBuf;
struct ListBase;
struct MovieReconstructContext;
struct MovieTrackingTrack;
struct MovieTrackingMarker;
struct MovieTracking;
struct MovieTrackingContext;
struct MovieTrackingObject;
struct MovieClipUser;
struct MovieDistortion;
struct Camera;
struct Object;
struct Scene;

void BKE_tracking_init_settings(struct MovieTracking *tracking);
void BKE_tracking_clamp_track(struct MovieTrackingTrack *track, int event);
void BKE_tracking_track_flag(struct MovieTrackingTrack *track, int area, int flag, int clear);

struct MovieTrackingTrack *BKE_tracking_add_track(struct MovieTracking *tracking, struct ListBase *tracksbase,
			float x, float y, int framenr, int width, int height);
void BKE_tracking_insert_marker(struct MovieTrackingTrack *track, struct MovieTrackingMarker *marker);
void BKE_tracking_delete_marker(struct MovieTrackingTrack *track, int framenr);

struct MovieTrackingMarker *BKE_tracking_get_marker(struct MovieTrackingTrack *track, int framenr);
struct MovieTrackingMarker *BKE_tracking_ensure_marker(struct MovieTrackingTrack *track, int framenr);
struct MovieTrackingMarker *BKE_tracking_exact_marker(struct MovieTrackingTrack *track, int framenr);
int BKE_tracking_has_marker(struct MovieTrackingTrack *track, int framenr);

void BKE_tracking_free_track(struct MovieTrackingTrack *track);

void BKE_tracking_clear_path(struct MovieTrackingTrack *track, int ref_frame, int action);

int BKE_tracking_test_join_tracks(struct MovieTrackingTrack *dst_track, struct MovieTrackingTrack *src_track);
void BKE_tracking_join_tracks(struct MovieTrackingTrack *dst_track, struct MovieTrackingTrack *src_track);
void BKE_tracking_free(struct MovieTracking *tracking);

struct ImBuf *BKE_tracking_get_pattern_imbuf(struct ImBuf *ibuf, struct MovieTrackingTrack *track,
			struct MovieTrackingMarker *marker, int margin, int anchored, float pos[2], int origin[2]);
struct ImBuf *BKE_tracking_get_search_imbuf(struct ImBuf *ibuf, struct MovieTrackingTrack *track,
			struct MovieTrackingMarker *marker, int margin, int anchored, float pos[2], int origin[2]);

void BKE_track_unique_name(struct ListBase *tracksbase, struct MovieTrackingTrack *track);

struct MovieTrackingTrack *BKE_tracking_named_track(struct MovieTracking *tracking, struct MovieTrackingObject *object, const char *name);
struct MovieTrackingTrack *BKE_tracking_indexed_track(struct MovieTracking *tracking, int tracknr);

void BKE_tracking_camera_shift(struct MovieTracking *tracking, int winx, int winy, float *shiftx, float *shifty);
void BKE_tracking_camera_to_blender(struct MovieTracking *tracking, struct Scene *scene, struct Camera *camera, int width, int height);

void BKE_get_tracking_mat(struct Scene *scene, struct Object *ob, float mat[4][4]);
void BKE_tracking_projection_matrix(struct MovieTracking *tracking, struct MovieTrackingObject *object,
			int framenr, int winx, int winy, float mat[4][4]);

struct ListBase *BKE_tracking_get_tracks(struct MovieTracking *tracking);
struct MovieTrackingReconstruction *BKE_tracking_get_reconstruction(struct MovieTracking *tracking);

struct MovieTrackingTrack *BKE_tracking_active_track(struct MovieTracking *tracking);
struct MovieTrackingObject *BKE_tracking_active_object(struct MovieTracking *tracking);
struct MovieTrackingObject *BKE_tracking_get_camera_object(struct MovieTracking *tracking);
struct ListBase *BKE_tracking_object_tracks(struct MovieTracking *tracking, struct MovieTrackingObject *object);
struct MovieTrackingReconstruction *BKE_tracking_object_reconstruction(struct MovieTracking *tracking,
			struct MovieTrackingObject *object);

/* 2D tracking */
struct MovieTrackingContext *BKE_tracking_context_new(struct MovieClip *clip, struct MovieClipUser *user,
<<<<<<< HEAD
			short backwards);
=======
			short backwards, short disable_failed, short sequence);
>>>>>>> a7823dda
void BKE_tracking_context_free(struct MovieTrackingContext *context);
void BKE_tracking_sync(struct MovieTrackingContext *context);
void BKE_tracking_sync_user(struct MovieClipUser *user, struct MovieTrackingContext *context);
int BKE_tracking_next(struct MovieTrackingContext *context);

/* Camera solving */
int BKE_tracking_can_reconstruct(struct MovieTracking *tracking, struct MovieTrackingObject *object,
			char *error_msg, int error_size);

struct MovieReconstructContext* BKE_tracking_reconstruction_context_new(struct MovieTracking *tracking,
			struct MovieTrackingObject *object, int keyframe1, int keyframe2, int width, int height);
void BKE_tracking_reconstruction_context_free(struct MovieReconstructContext *context);
void BKE_tracking_solve_reconstruction(struct MovieReconstructContext *context,
			short *stop, short *do_update, float *progress, char *stats_message, int message_size);
int BKE_tracking_finish_reconstruction(struct MovieReconstructContext *context, struct MovieTracking *tracking);

struct MovieReconstructedCamera *BKE_tracking_get_reconstructed_camera(struct MovieTracking *tracking,
			struct MovieTrackingObject *object, int framenr);
void BKE_tracking_get_interpolated_camera(struct MovieTracking *tracking,
			struct MovieTrackingObject *object, int framenr, float mat[4][4]);

/* Feature detection */
void BKE_tracking_detect_fast(struct MovieTracking *tracking, struct ListBase *tracksbase, struct ImBuf *imbuf,
			int framenr, int margin, int min_trackness, int min_distance, struct bGPDlayer *layer,
			int place_outside_layer);

/* 2D stabilization */
void BKE_tracking_stabilization_data(struct MovieTracking *tracking, int framenr, int width, int height, float loc[2], float *scale, float *angle);
struct ImBuf *BKE_tracking_stabilize(struct MovieTracking *tracking, int framenr, struct ImBuf *ibuf, float loc[2], float *scale, float *angle);
void BKE_tracking_stabdata_to_mat4(int width, int height, float loc[2], float scale, float angle, float mat[4][4]);

/* Distortion/Undistortion */
void BKE_tracking_apply_intrinsics(struct MovieTracking *tracking, float co[2], float nco[2]);
void BKE_tracking_invert_intrinsics(struct MovieTracking *tracking, float co[2], float nco[2]);

struct MovieDistortion *BKE_tracking_distortion_create(void);
struct MovieDistortion *BKE_tracking_distortion_copy(struct MovieDistortion *distortion);
struct ImBuf *BKE_tracking_distortion_exec(struct MovieDistortion *distortion, struct MovieTracking *tracking,
			struct ImBuf *ibuf, int width, int height, float overscan, int undistort);
void BKE_tracking_distortion_destroy(struct MovieDistortion *distortion);

struct ImBuf *BKE_tracking_undistort(struct MovieTracking *tracking, struct ImBuf *ibuf, int width, int height, float overscan);
struct ImBuf *BKE_tracking_distort(struct MovieTracking *tracking, struct ImBuf *ibuf, int width, int height, float overscan);

/* Object tracking */
struct MovieTrackingObject *BKE_tracking_new_object(struct MovieTracking *tracking, const char *name);
void BKE_tracking_remove_object(struct MovieTracking *tracking, struct MovieTrackingObject *object);
void BKE_tracking_object_unique_name(struct MovieTracking *tracking, struct MovieTrackingObject *object);
struct MovieTrackingObject *BKE_tracking_named_object(struct MovieTracking *tracking, const char *name);

/* Select */
void BKE_tracking_select_track(struct ListBase *tracksbase, struct MovieTrackingTrack *track, int area, int extend);
void BKE_tracking_deselect_track(struct MovieTrackingTrack *track, int area);

#define TRACK_SELECTED(track)				((((track)->flag&TRACK_HIDDEN)==0) && ((track)->flag&SELECT || (track)->pat_flag&SELECT || (track)->search_flag&SELECT))
#define TRACK_AREA_SELECTED(track, area)	((((track)->flag&TRACK_HIDDEN)==0) && ((area)==TRACK_AREA_POINT?(track)->flag&SELECT : ((area)==TRACK_AREA_PAT?(track)->pat_flag&SELECT:(track)->search_flag&SELECT)))
#define TRACK_VIEW_SELECTED(sc, track)		((TRACK_AREA_SELECTED(track, TRACK_AREA_POINT) || (((sc)->flag&SC_SHOW_MARKER_PATTERN && TRACK_AREA_SELECTED(track, TRACK_AREA_PAT))) || (((sc)->flag&SC_SHOW_MARKER_SEARCH && TRACK_AREA_SELECTED(track, TRACK_AREA_SEARCH)))))

#define MARKER_VISIBLE(sc, marker)			(((marker)->flag&MARKER_DISABLED)==0 || ((sc)->flag&SC_HIDE_DISABLED)==0)

#define CLAMP_PAT_DIM		1
#define CLAMP_PAT_POS		2
#define CLAMP_SEARCH_DIM	3
#define CLAMP_SEARCH_POS	4
#define CLAMP_PYRAMID_LEVELS	5

#define TRACK_AREA_NONE		-1
#define TRACK_AREA_POINT	1
#define TRACK_AREA_PAT		2
#define TRACK_AREA_SEARCH	4

#define TRACK_AREA_ALL		(TRACK_AREA_POINT|TRACK_AREA_PAT|TRACK_AREA_SEARCH)

#endif<|MERGE_RESOLUTION|>--- conflicted
+++ resolved
@@ -98,11 +98,7 @@
 
 /* 2D tracking */
 struct MovieTrackingContext *BKE_tracking_context_new(struct MovieClip *clip, struct MovieClipUser *user,
-<<<<<<< HEAD
-			short backwards);
-=======
-			short backwards, short disable_failed, short sequence);
->>>>>>> a7823dda
+			short backwards, short sequence);
 void BKE_tracking_context_free(struct MovieTrackingContext *context);
 void BKE_tracking_sync(struct MovieTrackingContext *context);
 void BKE_tracking_sync_user(struct MovieClipUser *user, struct MovieTrackingContext *context);
