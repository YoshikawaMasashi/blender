--- conflicted
+++ resolved
@@ -29,6 +29,7 @@
 	../blenfont
 	../blenlib
 	../blenloader
+	../editors/include
 	../gpu
 	../ikplugin
 	../imbuf
@@ -43,11 +44,8 @@
 	../../../intern/memutil
 	../../../intern/mikktspace
 	../../../intern/opennl/extern
-<<<<<<< HEAD
-	../editors/include
-=======
 	../../../intern/raskter
->>>>>>> 6e97ecee
+	
 
 	# XXX - BAD LEVEL CALL WM_api.h
 	../windowmanager
