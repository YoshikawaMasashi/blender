--- conflicted
+++ resolved
@@ -116,6 +116,11 @@
 	intern/fmodifier.c
 	intern/font.c
 	intern/fracture.c
+        intern/fracture_automerge.c
+        intern/fracture_constraints.c
+        intern/fracture_dynamic.c
+        intern/fracture_external.c
+        intern/fracture_prefractured.c
 	intern/fracture_util.c
 	intern/freestyle.c
 	intern/gpencil.c
@@ -340,13 +345,9 @@
 	intern/CCGSubSurf.h
 	intern/CCGSubSurf_inline.h
 	intern/CCGSubSurf_intern.h
-<<<<<<< HEAD
 	intern/data_transfer_intern.h
 	intern/pbvh_intern.h
 	intern/subdiv_converter.h
-=======
-	intern/pbvh_intern.h
->>>>>>> 16b07fb0
 )
 
 if(WITH_BINRELOC)
