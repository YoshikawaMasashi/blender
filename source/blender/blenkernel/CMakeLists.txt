# ***** BEGIN GPL LICENSE BLOCK *****
#
# This program is free software; you can redistribute it and/or
# modify it under the terms of the GNU General Public License
# as published by the Free Software Foundation; either version 2
# of the License, or (at your option) any later version.
#
# This program is distributed in the hope that it will be useful,
# but WITHOUT ANY WARRANTY; without even the implied warranty of
# MERCHANTABILITY or FITNESS FOR A PARTICULAR PURPOSE.  See the
# GNU General Public License for more details.
#
# You should have received a copy of the GNU General Public License
# along with this program; if not, write to the Free Software Foundation,
# Inc., 51 Franklin Street, Fifth Floor, Boston, MA 02110-1301, USA.
#
# The Original Code is Copyright (C) 2006, Blender Foundation
# All rights reserved.
# ***** END GPL LICENSE BLOCK *****

set(INC
  .
  ../blenfont
  ../blenlib
  ../blenloader
  ../blentranslation
  ../depsgraph
  ../draw
  ../gpu
  ../ikplugin
  ../imbuf
  ../makesdna
  ../makesrna
  ../bmesh
  ../modifiers
  ../gpencil_modifiers
  ../shader_fx
  ../nodes
  ../physics
  ../render/extern/include
  ../../../intern/ghost
  ../../../intern/guardedalloc
  ../../../intern/glew-mx
  ../../../intern/iksolver/extern
  ../../../intern/memutil
  ../../../intern/mikktspace
  ../../../intern/atomic
  ../../../intern/clog
  ../../../intern/libmv
  ../../../intern/opensubdiv
  ../../../extern/curve_fit_nd
)

set(INC_SYS
  ${GLEW_INCLUDE_PATH}
  ${ZLIB_INCLUDE_DIRS}
)

set(SRC
  intern/CCGSubSurf.c
  intern/CCGSubSurf_legacy.c
  intern/CCGSubSurf_opensubdiv.c
  intern/CCGSubSurf_opensubdiv_converter.c
  intern/CCGSubSurf_util.c
  intern/DerivedMesh.c
  intern/action.c
  intern/addon.c
  intern/anim.c
  intern/anim_sys.c
  intern/appdir.c
  intern/armature.c
  intern/armature_update.c
  intern/autoexec.c
  intern/blender.c
  intern/blender_copybuffer.c
  intern/blender_undo.c
  intern/blender_user_menu.c
  intern/blendfile.c
  intern/boids.c
  intern/bpath.c
  intern/brush.c
  intern/bvhutils.c
  intern/cachefile.c
  intern/camera.c
  intern/cdderivedmesh.c
  intern/cloth.c
  intern/collection.c
  intern/collision.c
  intern/colorband.c
  intern/colortools.c
  intern/constraint.c
  intern/context.c
  intern/crazyspace.c
  intern/curve.c
  intern/curve_decimate.c
  intern/customdata.c
  intern/customdata_file.c
  intern/data_transfer.c
  intern/deform.c
  intern/displist.c
  intern/dynamicpaint.c
  intern/editderivedmesh.c
  intern/editlattice.c
  intern/editmesh.c
  intern/editmesh_bvh.c
  intern/editmesh_cache.c
  intern/editmesh_tangent.c
  intern/effect.c
  intern/fcurve.c
  intern/fluidsim.c
  intern/fmodifier.c
  intern/font.c
  intern/freestyle.c
  intern/gpencil.c
  intern/gpencil_modifier.c
  intern/icons.c
  intern/icons_rasterize.c
  intern/idcode.c
  intern/idprop.c
  intern/idprop_utils.c
  intern/image.c
  intern/image_gen.c
  intern/ipo.c
  intern/key.c
  intern/keyconfig.c
  intern/lattice.c
  intern/layer.c
  intern/layer_utils.c
  intern/library.c
  intern/library_idmap.c
  intern/library_override.c
  intern/library_query.c
  intern/library_remap.c
  intern/light.c
  intern/lightprobe.c
  intern/linestyle.c
  intern/main.c
  intern/mask.c
  intern/mask_evaluate.c
  intern/mask_rasterize.c
  intern/material.c
  intern/mball.c
  intern/mball_tessellate.c
  intern/mesh.c
  intern/mesh_convert.c
  intern/mesh_evaluate.c
  intern/mesh_iterators.c
  intern/mesh_mapping.c
  intern/mesh_merge.c
  intern/mesh_remap.c
  intern/mesh_runtime.c
  intern/mesh_tangent.c
  intern/mesh_validate.c
  intern/modifier.c
  intern/movieclip.c
  intern/multires.c
  intern/multires_reshape.c
  intern/multires_subdiv.c
  intern/nla.c
  intern/node.c
  intern/object.c
  intern/object_deform.c
  intern/object_dupli.c
  intern/object_facemap.c
  intern/object_update.c
  intern/ocean.c
  intern/outliner_treehash.c
  intern/packedFile.c
  intern/paint.c
  intern/paint_toolslots.c
  intern/particle.c
  intern/particle_child.c
  intern/particle_distribute.c
  intern/particle_system.c
  intern/pbvh.c
  intern/pbvh_bmesh.c
  intern/pointcache.c
  intern/report.c
  intern/rigidbody.c
  intern/scene.c
  intern/screen.c
  intern/seqcache.c
  intern/seqeffects.c
  intern/seqmodifier.c
  intern/sequencer.c
  intern/shader_fx.c
  intern/shrinkwrap.c
  intern/smoke.c
  intern/softbody.c
  intern/sound.c
  intern/speaker.c
  intern/studiolight.c
  intern/subdiv.c
  intern/subdiv_ccg.c
  intern/subdiv_ccg_mask.c
  intern/subdiv_ccg_material.c
  intern/subdiv_converter.c
  intern/subdiv_converter_mesh.c
  intern/subdiv_displacement.c
  intern/subdiv_displacement_multires.c
  intern/subdiv_eval.c
  intern/subdiv_foreach.c
  intern/subdiv_mesh.c
  intern/subdiv_stats.c
  intern/subsurf_ccg.c
  intern/suggestions.c
  intern/text.c
  intern/texture.c
  intern/tracking.c
  intern/tracking_auto.c
  intern/tracking_detect.c
  intern/tracking_plane_tracker.c
  intern/tracking_region_tracker.c
  intern/tracking_solver.c
  intern/tracking_stabilize.c
  intern/tracking_util.c
  intern/undo_system.c
  intern/unit.c
  intern/workspace.c
  intern/world.c
  intern/writeavi.c

  BKE_DerivedMesh.h
  BKE_action.h
  BKE_addon.h
  BKE_anim.h
  BKE_animsys.h
  BKE_appdir.h
  BKE_armature.h
  BKE_autoexec.h
  BKE_blender.h
  BKE_blender_copybuffer.h
  BKE_blender_undo.h
  BKE_blender_user_menu.h
  BKE_blender_version.h
  BKE_blendfile.h
  BKE_boids.h
  BKE_bpath.h
  BKE_brush.h
  BKE_bvhutils.h
  BKE_cachefile.h
  BKE_camera.h
  BKE_ccg.h
  BKE_cdderivedmesh.h
  BKE_cloth.h
  BKE_collection.h
  BKE_collision.h
  BKE_colorband.h
  BKE_colortools.h
  BKE_constraint.h
  BKE_context.h
  BKE_crazyspace.h
  BKE_curve.h
  BKE_customdata.h
  BKE_customdata_file.h
  BKE_data_transfer.h
  BKE_deform.h
  BKE_displist.h
  BKE_dynamicpaint.h
  BKE_editlattice.h
  BKE_editmesh.h
  BKE_editmesh_bvh.h
  BKE_editmesh_cache.h
  BKE_editmesh_tangent.h
  BKE_effect.h
  BKE_fcurve.h
  BKE_fluidsim.h
  BKE_font.h
  BKE_freestyle.h
  BKE_global.h
  BKE_gpencil.h
  BKE_gpencil_modifier.h
  BKE_icons.h
  BKE_idcode.h
  BKE_idprop.h
  BKE_image.h
  BKE_ipo.h
  BKE_key.h
  BKE_keyconfig.h
  BKE_lattice.h
  BKE_layer.h
  BKE_library.h
  BKE_library_idmap.h
  BKE_library_override.h
  BKE_library_query.h
  BKE_library_remap.h
  BKE_light.h
  BKE_lightprobe.h
  BKE_linestyle.h
  BKE_main.h
  BKE_mask.h
  BKE_material.h
  BKE_mball.h
  BKE_mball_tessellate.h
  BKE_mesh.h
  BKE_mesh_iterators.h
  BKE_mesh_mapping.h
  BKE_mesh_remap.h
  BKE_mesh_runtime.h
  BKE_mesh_tangent.h
  BKE_modifier.h
  BKE_movieclip.h
  BKE_multires.h
  BKE_nla.h
  BKE_node.h
  BKE_object.h
  BKE_object_deform.h
  BKE_object_facemap.h
  BKE_ocean.h
  BKE_outliner_treehash.h
  BKE_packedFile.h
  BKE_paint.h
  BKE_particle.h
  BKE_pbvh.h
  BKE_pointcache.h
  BKE_report.h
  BKE_rigidbody.h
  BKE_scene.h
  BKE_screen.h
  BKE_sequencer.h
  BKE_shader_fx.h
  BKE_shrinkwrap.h
  BKE_smoke.h
  BKE_softbody.h
  BKE_sound.h
  BKE_speaker.h
  BKE_studiolight.h
  BKE_subdiv.h
  BKE_subdiv_ccg.h
  BKE_subdiv_eval.h
  BKE_subdiv_foreach.h
  BKE_subdiv_mesh.h
  BKE_subsurf.h
  BKE_suggestions.h
  BKE_text.h
  BKE_texture.h
  BKE_tracking.h
  BKE_undo_system.h
  BKE_unit.h
  BKE_workspace.h
  BKE_world.h
  BKE_writeavi.h

  nla_private.h
  particle_private.h
  tracking_private.h
  intern/CCGSubSurf.h
  intern/CCGSubSurf_inline.h
  intern/CCGSubSurf_intern.h
  intern/data_transfer_intern.h
  intern/multires_inline.h
  intern/pbvh_intern.h
  intern/subdiv_converter.h
  intern/subdiv_inline.h
)

set(LIB
  bf_blenfont
  bf_blenlib
  bf_blenloader
  bf_blentranslation
  bf_bmesh
  bf_depsgraph
  bf_draw
  bf_gpencil_modifiers
  bf_gpu
  bf_ikplugin
  bf_imbuf
  bf_intern_clog
  bf_intern_ghost
  bf_intern_guardedalloc
  bf_intern_libmv  # Uses stub when disabled.
  bf_intern_mikktspace
  bf_intern_opensubdiv  # Uses stub when disabled.
  bf_modifiers
  bf_nodes
  bf_physics
  bf_python
  bf_python_bmesh
  bf_rna
  bf_shader_fx
)

if(WITH_BINRELOC)
  list(APPEND INC_SYS
    ${BINRELOC_INCLUDE_DIRS}
  )
  list(APPEND LIB
    extern_binreloc
  )
  add_definitions(-DWITH_BINRELOC)
endif()

add_definitions(${GL_DEFINITIONS})

if(WIN32)
  list(APPEND INC
    ../../../intern/utfconv
  )
endif()

if(WITH_AUDASPACE)
  add_definitions(-DWITH_AUDASPACE)

  list(APPEND INC_SYS
    ${AUDASPACE_C_INCLUDE_DIRS}
  )
endif()

if(WITH_BULLET)
  list(APPEND INC_SYS
    ${BULLET_INCLUDE_DIRS}
  )
  list(APPEND INC
    ../../../intern/rigidbody
  )
  list(APPEND LIB
    bf_intern_rigidbody
    extern_bullet
  )
  add_definitions(-DWITH_BULLET)
endif()

#if(WITH_MOD_CLOTH_ELTOPO)
#   list(APPEND INC
#       ../../../extern/eltopo
#       ../../../extern/eltopo/eltopo3d
#   )
#   add_definitions(-DWITH_ELTOPO)
#endif()

if(WITH_IMAGE_OPENEXR)
  add_definitions(-DWITH_OPENEXR)
endif()

if(WITH_IMAGE_TIFF)
  add_definitions(-DWITH_TIFF)
endif()

if(WITH_OPENIMAGEIO)
  add_definitions(-DWITH_OPENIMAGEIO)
endif()

if(WITH_IMAGE_OPENJPEG)
  add_definitions(-DWITH_OPENJPEG)
endif()

if(WITH_IMAGE_DDS)
  add_definitions(-DWITH_DDS)
endif()

if(WITH_IMAGE_CINEON)
  add_definitions(-DWITH_CINEON)
endif()

if(WITH_IMAGE_FRAMESERVER)
  add_definitions(-DWITH_FRAMESERVER)
endif()

if(WITH_IMAGE_HDR)
  add_definitions(-DWITH_HDR)
endif()

if(WITH_CODEC_AVI)
  list(APPEND INC
    ../avi
  )
  add_definitions(-DWITH_AVI)
endif()

if(WITH_CODEC_FFMPEG)
  list(APPEND SRC
    intern/writeffmpeg.c
    BKE_writeffmpeg.h
  )
  list(APPEND INC
    ../../../intern/ffmpeg
  )
  list(APPEND INC_SYS
    ${FFMPEG_INCLUDE_DIRS}
  )
  add_definitions(-DWITH_FFMPEG)

  remove_strict_c_flags_file(
    intern/writeffmpeg.c
  )
endif()

if(WITH_PYTHON)
  list(APPEND INC
    ../python
  )
  add_definitions(-DWITH_PYTHON)

  if(WITH_PYTHON_SAFETY)
    add_definitions(-DWITH_PYTHON_SAFETY)
  endif()

  if(WITH_PYTHON_SECURITY)
    add_definitions(-DWITH_PYTHON_SECURITY)
  endif()


  if(PYTHON_EXECUTABLE)
    get_filename_component(_python_exe_name ${PYTHON_EXECUTABLE} NAME)
    add_definitions(-DPYTHON_EXECUTABLE_NAME=${_python_exe_name})
    unset(_python_exe_name)
  endif()
endif()

if(WITH_MOD_FLUID)
  list(APPEND INC
    ../../../intern/elbeem/extern
  )
  list(APPEND LIB
    bf_intern_elbeem
  )
  add_definitions(-DWITH_MOD_FLUID)
endif()

<<<<<<< HEAD
if(WITH_MOD_MANTA)
	list(APPEND INC
		../../../intern/mantaflow/extern
	)
	list(APPEND LIB
		bf_intern_mantaflow
	)
	add_definitions(-DWITH_MANTA)
=======
if(WITH_MOD_SMOKE)
  list(APPEND INC
    ../../../intern/smoke/extern
  )
  list(APPEND LIB
    bf_intern_smoke
  )
  add_definitions(-DWITH_SMOKE)
>>>>>>> 3076d95b
endif()

if(WITH_MOD_OCEANSIM)
  add_definitions(-DWITH_OCEANSIM)
endif()

if(WITH_JACK)
  add_definitions(-DWITH_JACK)
endif()

if(WITH_LZO)
  if(WITH_SYSTEM_LZO)
    list(APPEND INC_SYS
      ${LZO_INCLUDE_DIR}
    )
    add_definitions(-DWITH_SYSTEM_LZO)
  else()
    list(APPEND INC_SYS
      ../../../extern/lzo/minilzo
    )
    list(APPEND LIB
      extern_minilzo
    )
  endif()
  add_definitions(-DWITH_LZO)
endif()

if(WITH_LZMA)
  list(APPEND INC_SYS
    ../../../extern/lzma
  )
  list(APPEND LIB
    extern_lzma
  )
  add_definitions(-DWITH_LZMA)
endif()

if(WITH_LIBMV)
  add_definitions(-DWITH_LIBMV)
endif()

if(WITH_FFTW3)
  list(APPEND INC_SYS
    ${FFTW3_INCLUDE_DIRS}
  )
  add_definitions(-DFFTW3=1)
endif()

if(WITH_INTERNATIONAL)
  add_definitions(-DWITH_INTERNATIONAL)
endif()

if(WITH_FREESTYLE)
  add_definitions(-DWITH_FREESTYLE)
endif()

if(WITH_ALEMBIC)
  list(APPEND INC
    ../alembic
  )
  add_definitions(-DWITH_ALEMBIC)
endif()

if(WITH_OPENSUBDIV)
  list(APPEND INC_SYS
    ${OPENSUBDIV_INCLUDE_DIRS}
  )
  add_definitions(-DWITH_OPENSUBDIV)
endif()

if(WITH_OPENVDB)
  list(APPEND INC
     ../../../intern/openvdb
  )
  list(APPEND LIB
     bf_intern_openvdb
  )
  add_definitions(-DWITH_OPENVDB)

  if(WITH_OPENVDB_BLOSC)
    add_definitions(
      -DWITH_OPENVDB_BLOSC
    )
  endif()
endif()

## Warnings as errors, this is too strict!
#if(MSVC)
#   set(CMAKE_C_FLAGS "${CMAKE_C_FLAGS} /WX")
#endif()

blender_add_lib(bf_blenkernel "${SRC}" "${INC}" "${INC_SYS}" "${LIB}")<|MERGE_RESOLUTION|>--- conflicted
+++ resolved
@@ -518,25 +518,14 @@
   add_definitions(-DWITH_MOD_FLUID)
 endif()
 
-<<<<<<< HEAD
 if(WITH_MOD_MANTA)
-	list(APPEND INC
-		../../../intern/mantaflow/extern
-	)
-	list(APPEND LIB
-		bf_intern_mantaflow
-	)
-	add_definitions(-DWITH_MANTA)
-=======
-if(WITH_MOD_SMOKE)
-  list(APPEND INC
-    ../../../intern/smoke/extern
+  list(APPEND INC
+    ../../../intern/mantaflow/extern
   )
   list(APPEND LIB
-    bf_intern_smoke
-  )
-  add_definitions(-DWITH_SMOKE)
->>>>>>> 3076d95b
+    bf_intern_mantaflow
+  )
+  add_definitions(-DWITH_MANTA)
 endif()
 
 if(WITH_MOD_OCEANSIM)
