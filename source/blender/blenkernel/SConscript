#!/usr/bin/python
Import ('env')

sources = env.Glob('intern/*.c')

incs = '. #/intern/guardedalloc #/intern/memutil ../editors/include ../blenlib ../blenfont ../makesdna'
incs += ' ../render/extern/include #/intern/decimation/extern ../makesrna'
<<<<<<< HEAD
incs += ' ../imbuf ../avi #/intern/elbeem/extern ../nodes'
incs += ' #/intern/iksolver/extern ../blenloader ../freestyle'
=======
incs += ' ../imbuf ../ikplugin ../avi #/intern/elbeem/extern ../nodes'
incs += ' #/intern/iksolver/extern ../blenloader'
>>>>>>> 8ea29046
incs += ' #/extern/bullet2/src'
incs += ' #/intern/opennl/extern #/intern/bsp/extern'
incs += ' ../gpu #/extern/glew/include'
incs += ' #/intern/smoke/extern'
<<<<<<< HEAD
incs += ' #/extern/lzo/minilzo'
incs += ' #/extern/lzma'
=======
>>>>>>> 8ea29046
incs += ' #/intern/audaspace/intern'

incs += ' ' + env['BF_OPENGL_INC']
incs += ' ' + env['BF_ZLIB_INC']

defs = []

if not env['WITH_BF_PYTHON']:
	defs.append('DISABLE_PYTHON')
else:
	incs += ' ../python'
	incs += ' ' + env['BF_PYTHON_INC']
	if env['BF_DEBUG']:
		defs.append('_DEBUG')

if env['WITH_BF_QUICKTIME']:
	incs += ' ../quicktime'

if env['WITH_BF_SDL']:
	incs += ' ' + env['BF_SDL_INC']
else:
	defs.append('DISABLE_SDL')

if env['WITH_BF_OPENEXR']:
	defs.append('WITH_OPENEXR')

if env['WITH_BF_OPENJPEG']:
	defs.append('WITH_OPENJPEG')

if env['WITH_BF_DDS']:
	defs.append('WITH_DDS')

if env['WITH_BF_FFMPEG']:
	defs.append('WITH_FFMPEG')
	incs += ' ' + env['BF_FFMPEG_INC']

if env['WITH_BF_QUICKTIME']:
	defs.append('WITH_QUICKTIME')
	incs += ' ' + env['BF_QUICKTIME_INC']

if env['WITH_BF_BULLET']:
	defs.append('USE_BULLET')

if env['BF_NO_ELBEEM']:
	defs.append('DISABLE_ELBEEM')
<<<<<<< HEAD

if env['WITH_BF_LCMS']:
	defs.append('WITH_LCMS')
	
=======

if env['WITH_BF_LCMS']:
	defs.append('WITH_LCMS')

if env['WITH_BF_LZO']:
	incs += ' #/extern/lzo/minilzo'
	defs.append('WITH_LZO')

if env['WITH_BF_LZMA']:
	incs += ' #/extern/lzma'
	defs.append('WITH_LZMA')

>>>>>>> 8ea29046
if env['OURPLATFORM'] in ('win32-vc', 'win32-mingw', 'linuxcross', 'win64-vc'):
    incs += ' ' + env['BF_PTHREADS_INC']

env.BlenderLib ( libname = 'bf_blenkernel', sources = sources, includes = Split(incs), defines = defs, libtype=['core','player'], priority = [166,25] )<|MERGE_RESOLUTION|>--- conflicted
+++ resolved
@@ -5,22 +5,12 @@
 
 incs = '. #/intern/guardedalloc #/intern/memutil ../editors/include ../blenlib ../blenfont ../makesdna'
 incs += ' ../render/extern/include #/intern/decimation/extern ../makesrna'
-<<<<<<< HEAD
-incs += ' ../imbuf ../avi #/intern/elbeem/extern ../nodes'
+incs += ' ../imbuf ../ikplugin ../avi #/intern/elbeem/extern ../nodes'
 incs += ' #/intern/iksolver/extern ../blenloader ../freestyle'
-=======
-incs += ' ../imbuf ../ikplugin ../avi #/intern/elbeem/extern ../nodes'
-incs += ' #/intern/iksolver/extern ../blenloader'
->>>>>>> 8ea29046
 incs += ' #/extern/bullet2/src'
 incs += ' #/intern/opennl/extern #/intern/bsp/extern'
 incs += ' ../gpu #/extern/glew/include'
 incs += ' #/intern/smoke/extern'
-<<<<<<< HEAD
-incs += ' #/extern/lzo/minilzo'
-incs += ' #/extern/lzma'
-=======
->>>>>>> 8ea29046
 incs += ' #/intern/audaspace/intern'
 
 incs += ' ' + env['BF_OPENGL_INC']
@@ -66,12 +56,6 @@
 
 if env['BF_NO_ELBEEM']:
 	defs.append('DISABLE_ELBEEM')
-<<<<<<< HEAD
-
-if env['WITH_BF_LCMS']:
-	defs.append('WITH_LCMS')
-	
-=======
 
 if env['WITH_BF_LCMS']:
 	defs.append('WITH_LCMS')
@@ -84,7 +68,6 @@
 	incs += ' #/extern/lzma'
 	defs.append('WITH_LZMA')
 
->>>>>>> 8ea29046
 if env['OURPLATFORM'] in ('win32-vc', 'win32-mingw', 'linuxcross', 'win64-vc'):
     incs += ' ' + env['BF_PTHREADS_INC']
 
