--- conflicted
+++ resolved
@@ -106,13 +106,11 @@
                                              const char *filename,
                                              struct ListBase *object_paths);
 
-<<<<<<< HEAD
-bool ABC_get_min_max_time(AbcArchiveHandle *handle, double *r_min_time, double *r_max_time);
+bool ABC_get_min_max_time(struct CacheArchiveHandle *handle,
+                          double *r_min_time,
+                          double *r_max_time);
 
-void ABC_free_handle(AbcArchiveHandle *handle);
-=======
 void ABC_free_handle(struct CacheArchiveHandle *handle);
->>>>>>> 0e4a2502
 
 void ABC_get_transform(struct CacheReader *reader,
                        float r_mat_world[4][4],
