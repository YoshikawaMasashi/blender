--- conflicted
+++ resolved
@@ -666,11 +666,8 @@
   WM_JOB_TYPE_SHADER_COMPILATION,
   WM_JOB_TYPE_STUDIOLIGHT,
   WM_JOB_TYPE_LIGHT_BAKE,
-<<<<<<< HEAD
+  WM_JOB_TYPE_FSMENU_BOOKMARK_VALIDATE,
   WM_JOB_TYPE_ASSET_UPDATECHECK,
-=======
-  WM_JOB_TYPE_FSMENU_BOOKMARK_VALIDATE,
->>>>>>> a3bc8690
   /* add as needed, screencast, seq proxy build
    * if having hard coded values is a problem */
 };
