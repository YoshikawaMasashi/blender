--- conflicted
+++ resolved
@@ -67,11 +67,7 @@
 void        WM_OT_lib_relocate(struct wmOperatorType *ot);
 void        WM_OT_lib_reload(struct wmOperatorType *ot);
 
-<<<<<<< HEAD
 void        WM_OT_assets_update_check(struct wmOperatorType *ot);
 void        WM_OT_assets_reload(struct wmOperatorType *ot);
 
-#endif /* __WM_FILES_H__ */
-=======
-#endif /* __WM_FILES_H__ */
->>>>>>> bc95c7a3
+#endif /* __WM_FILES_H__ */