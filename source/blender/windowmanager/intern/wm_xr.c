--- conflicted
+++ resolved
@@ -34,12 +34,9 @@
 #include "BLI_math_geom.h"
 #include "BLI_math_matrix.h"
 
-<<<<<<< HEAD
+#include "CLG_log.h"
+
 #include "DNA_camera_types.h"
-=======
-#include "CLG_log.h"
-
->>>>>>> dd8ef896
 #include "DNA_object_types.h"
 #include "DNA_scene_types.h"
 #include "DNA_view3d_types.h"
@@ -68,7 +65,6 @@
 #include "wm_surface.h"
 #include "wm_window.h"
 
-<<<<<<< HEAD
 void wm_xr_runtime_session_state_free(struct XrRuntimeSessionState **state);
 void wm_xr_draw_view(const GHOST_XrDrawViewInfo *, void *);
 void *wm_xr_session_gpu_binding_context_create(GHOST_TXrGraphicsBinding);
@@ -98,10 +94,6 @@
   GHOST_XrPose reference_pose;
   float eye_position_ofs[3]; /* Local/view space. */
 } wmXrDrawData;
-=======
-static wmSurface *g_xr_surface = NULL;
-static CLG_LogRef LOG = {"wm.xr"};
->>>>>>> dd8ef896
 
 typedef struct {
   GHOST_TXrGraphicsBinding gpu_binding_type;
@@ -118,6 +110,7 @@
 /* -------------------------------------------------------------------- */
 
 static wmSurface *g_xr_surface = NULL;
+static CLG_LogRef LOG = {"wm.xr"};
 
 /* -------------------------------------------------------------------- */
 /** \name XR-Context
@@ -144,11 +137,7 @@
   }
 }
 
-<<<<<<< HEAD
-bool wm_xr_init(bContext *C, wmWindowManager *wm)
-=======
-bool wm_xr_context_ensure(wmWindowManager *wm)
->>>>>>> dd8ef896
+bool wm_xr_init(wmWindowManager *wm)
 {
   if (wm->xr.context) {
     return true;
@@ -226,7 +215,7 @@
 }
 
 static void wm_xr_reference_pose_calc(const Scene *scene,
-                                      const bXrSessionSettings *settings,
+                                      const XrSessionSettings *settings,
                                       GHOST_XrPose *r_pose)
 {
   const Object *base_pose_object = ((settings->base_pose_type == XR_BASE_POSE_OBJECT) &&
@@ -262,7 +251,7 @@
 
 static void wm_xr_draw_data_populate(const XrRuntimeSessionState *state,
                                      const GHOST_XrDrawViewInfo *draw_view,
-                                     const bXrSessionSettings *settings,
+                                     const XrSessionSettings *settings,
                                      const Scene *scene,
                                      wmXrDrawData *r_draw_data)
 {
@@ -291,7 +280,7 @@
  */
 static void wm_xr_runtime_session_state_update(XrRuntimeSessionState *state,
                                                const GHOST_XrDrawViewInfo *draw_view,
-                                               const bXrSessionSettings *settings,
+                                               const XrSessionSettings *settings,
                                                const wmXrDrawData *draw_data)
 {
   GHOST_XrPose viewer_pose;
@@ -580,7 +569,7 @@
  */
 static void wm_xr_draw_matrices_create(const wmXrDrawData *draw_data,
                                        const GHOST_XrDrawViewInfo *draw_view,
-                                       const bXrSessionSettings *session_settings,
+                                       const XrSessionSettings *session_settings,
                                        float r_view_mat[4][4],
                                        float r_proj_mat[4][4])
 {
@@ -638,14 +627,10 @@
   bContext *C = customdata;
   wmWindowManager *wm = CTX_wm_manager(C);
   wmXrSurfaceData *surface_data = g_xr_surface->customdata;
-<<<<<<< HEAD
-  bXrSessionSettings *settings = &wm->xr.session_settings;
+  XrSessionSettings *settings = &wm->xr.session_settings;
   wmXrDrawData draw_data;
   Scene *scene = CTX_data_scene(C);
 
-=======
-  XrSessionSettings *settings = &wm->xr.session_settings;
->>>>>>> dd8ef896
   const float display_flags = V3D_OFSDRAW_OVERRIDE_SCENE_SETTINGS | settings->draw_flags;
 
   float viewmat[4][4], winmat[4][4];
