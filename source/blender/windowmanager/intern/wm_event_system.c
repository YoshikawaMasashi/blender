--- conflicted
+++ resolved
@@ -2395,21 +2395,23 @@
   return action == WM_HANDLER_CONTINUE || action == (WM_HANDLER_BREAK | WM_HANDLER_MODAL);
 }
 
-static int wm_event_inside_rect(wmEvent *event, rcti *rect)
-{
-  if (wm_event_always_pass(event))
-    return 1;
-  if (BLI_rcti_isect_pt_v(rect, &event->x))
-    return 1;
-  return 0;
-}
-
-static bool wm_event_inside_region(const wmEvent *event, const ARegion *ar)
+static bool wm_event_inside_rect(const wmEvent *event, const rcti *rect)
 {
   if (wm_event_always_pass(event)) {
     return true;
   }
-  return ED_region_contains_xy(ar, &event->x);
+  if (BLI_rcti_isect_pt_v(rect, &event->x)) {
+    return true;
+  }
+  return false;
+}
+
+static bool wm_event_inside_region(const wmEvent *event, const ARegion *region)
+{
+  if (wm_event_always_pass(event)) {
+    return true;
+  }
+  return ED_region_contains_xy(region, &event->x);
 }
 
 static ScrArea *area_event_inside(bContext *C, const int xy[2])
@@ -2418,10 +2420,10 @@
   bScreen *screen = CTX_wm_screen(C);
 
   if (screen) {
-    ED_screen_areas_iter(win, screen, sa)
-    {
-      if (BLI_rcti_isect_pt_v(&sa->totrct, xy))
-        return sa;
+    ED_screen_areas_iter (win, screen, area) {
+      if (BLI_rcti_isect_pt_v(&area->totrct, xy)) {
+        return area;
+      }
     }
   }
   return NULL;
@@ -2431,12 +2433,15 @@
 {
   bScreen *screen = CTX_wm_screen(C);
   ScrArea *area = CTX_wm_area(C);
-  ARegion *ar;
-
-  if (screen && area)
-    for (ar = area->regionbase.first; ar; ar = ar->next)
-      if (BLI_rcti_isect_pt_v(&ar->winrct, xy))
-        return ar;
+  ARegion *region;
+
+  if (screen && area) {
+    for (region = area->regionbase.first; region; region = region->next) {
+      if (BLI_rcti_isect_pt_v(&region->winrct, xy)) {
+        return region;
+      }
+    }
+  }
   return NULL;
 }
 
@@ -3026,8 +3031,6 @@
   return action;
 }
 
-<<<<<<< HEAD
-=======
 /** \} */
 
 /* -------------------------------------------------------------------- */
@@ -3036,57 +3039,6 @@
  * Utilities used by #wm_event_do_handlers.
  * \{ */
 
-static bool wm_event_inside_rect(const wmEvent *event, const rcti *rect)
-{
-  if (wm_event_always_pass(event)) {
-    return true;
-  }
-  if (BLI_rcti_isect_pt_v(rect, &event->x)) {
-    return true;
-  }
-  return false;
-}
-
-static bool wm_event_inside_region(const wmEvent *event, const ARegion *region)
-{
-  if (wm_event_always_pass(event)) {
-    return true;
-  }
-  return ED_region_contains_xy(region, &event->x);
-}
-
-static ScrArea *area_event_inside(bContext *C, const int xy[2])
-{
-  wmWindow *win = CTX_wm_window(C);
-  bScreen *screen = CTX_wm_screen(C);
-
-  if (screen) {
-    ED_screen_areas_iter (win, screen, area) {
-      if (BLI_rcti_isect_pt_v(&area->totrct, xy)) {
-        return area;
-      }
-    }
-  }
-  return NULL;
-}
-
-static ARegion *region_event_inside(bContext *C, const int xy[2])
-{
-  bScreen *screen = CTX_wm_screen(C);
-  ScrArea *area = CTX_wm_area(C);
-  ARegion *region;
-
-  if (screen && area) {
-    for (region = area->regionbase.first; region; region = region->next) {
-      if (BLI_rcti_isect_pt_v(&region->winrct, xy)) {
-        return region;
-      }
-    }
-  }
-  return NULL;
-}
-
->>>>>>> a1d55bdd
 static void wm_paintcursor_tag(bContext *C, wmPaintCursor *pc, ARegion *region)
 {
   if (region) {
