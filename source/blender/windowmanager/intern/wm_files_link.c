--- conflicted
+++ resolved
@@ -584,7 +584,6 @@
 	else if ((group || aet) && path[0]) {
 		WMLinkAppendDataItem *item;
 
-<<<<<<< HEAD
 		if (aet) {
 			RNA_int_get_array(op->ptr, "uuid_repository", uuid.uuid_repository);
 			RNA_int_get_array(op->ptr, "uuid_asset", uuid.uuid_asset);
@@ -597,7 +596,6 @@
 			wm_link_append_data_library_add(lapp_data, libname);
 			item = wm_link_append_data_item_add(lapp_data, name, BKE_idcode_from_name(group), &uuid, NULL);
 			BLI_BITMAP_ENABLE(item->libraries, 0);
-			has_item = true;
 		}
 		else if (aet) {  /* Non-blend paths are only valid in asset engine context (virtual libraries). */
 			const int idcode = path_to_idcode(path);
@@ -606,14 +604,8 @@
 				wm_link_append_data_library_add(lapp_data, "");
 				item = wm_link_append_data_item_add(lapp_data, path, idcode, &uuid, NULL);
 				BLI_BITMAP_ENABLE(item->libraries, 0);
-				has_item = true;
-			}
-		}
-=======
-		wm_link_append_data_library_add(lapp_data, libname);
-		item = wm_link_append_data_item_add(lapp_data, name, BKE_idcode_from_name(group), NULL);
-		BLI_BITMAP_ENABLE(item->libraries, 0);
->>>>>>> 44aaffc6
+			}
+		}
 	}
 
 	if (lapp_data->num_items == 0) {
@@ -848,20 +840,11 @@
 				if (id->lib == library) {
 					WMLinkAppendDataItem *item;
 
-<<<<<<< HEAD
 					/* We remove it from current Main, and add it to items to link... */
 					/* Note that non-linkable IDs (like e.g. shapekeys) are also explicitely linked here... */
 					BLI_remlink(lbarray[lba_idx], id);
 					item = wm_link_append_data_item_add(lapp_data, id->name + 2, idcode, NULL, id);
 					BLI_BITMAP_SET_ALL(item->libraries, true, lapp_data->num_libraries);
-					has_item = true;
-=======
-				/* We remove it from current Main, and add it to items to link... */
-				/* Note that non-linkable IDs (like e.g. shapekeys) are also explicitly linked here... */
-				BLI_remlink(lbarray[lba_idx], id);
-				item = wm_link_append_data_item_add(lapp_data, id->name + 2, idcode, id);
-				BLI_BITMAP_SET_ALL(item->libraries, true, lapp_data->num_libraries);
->>>>>>> 44aaffc6
 
 #ifdef DEBUG_LIBRARY
 					printf("\tdatablock to seek for: %s\n", id->name);
