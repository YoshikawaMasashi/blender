/*
 *
 * ***** BEGIN GPL LICENSE BLOCK *****
 *
 * This program is free software; you can redistribute it and/or
 * modify it under the terms of the GNU General Public License
 * as published by the Free Software Foundation; either version 2
 * of the License, or (at your option) any later version.
 *
 * This program is distributed in the hope that it will be useful,
 * but WITHOUT ANY WARRANTY; without even the implied warranty of
 * MERCHANTABILITY or FITNESS FOR A PARTICULAR PURPOSE.  See the
 * GNU General Public License for more details.
 *
 * You should have received a copy of the GNU General Public License
 * along with this program; if not, write to the Free Software Foundation,
 * Inc., 51 Franklin Street, Fifth Floor, Boston, MA 02110-1301, USA.
 *
 * The Original Code is Copyright (C) 2001-2002 by NaN Holding BV.
 * All rights reserved.
 *
 * The Original Code is: all of this file.
 *
 * Contributor(s): Campbell barton
 *
 * ***** END GPL LICENSE BLOCK *****
 */

/** \file blender/blenlib/intern/bpath.c
 *  \ingroup bli
 */


#include <sys/stat.h>

#include <string.h>
#include <assert.h>

/* path/file handeling stuff */
#ifndef WIN32
  #include <dirent.h>
  #include <unistd.h>
#else
  #include <io.h>
  #include "BLI_winstuff.h"
#endif

#include "MEM_guardedalloc.h"

#include "DNA_mesh_types.h"
#include "DNA_scene_types.h" /* to get the current frame */
#include "DNA_image_types.h"
#include "DNA_texture_types.h"
#include "DNA_text_types.h"
#include "DNA_sound_types.h"
#include "DNA_sequence_types.h"
#include "DNA_vfont_types.h"
#include "DNA_windowmanager_types.h"
#include "DNA_freestyle_types.h"

#include "BLI_blenlib.h"
#include "BLI_bpath.h"
#include "BLI_utildefines.h"

#include "BKE_global.h"
#include "BKE_image.h" /* so we can check the image's type */
#include "BKE_sequencer.h"
#include "BKE_main.h"
#include "BKE_utildefines.h"
#include "BKE_report.h"

typedef struct BPathIteratorSeqData
{
	int totseq;
	int seq;
	struct Sequence **seqar;	/* Sequence */
	struct Scene *scene;		/* Current scene */
} BPathIteratorSeqData;

<<<<<<< HEAD
typedef struct BPathIteratorFrsModuleData {
	struct Scene *scene;			/* Current scene */
	struct SceneRenderLayer *layer;	/* Scene render layer */
	struct FreestyleModuleConfig *module;
} BPathIteratorFrsModuleData;

typedef struct BPathIterator {
=======
typedef struct BPathIterator
{
>>>>>>> 6fb82a85
	char*	_path; /* never access directly, use BLI_bpathIterator_getPath */
	const char*	_lib;
	const char*	_name;
	void*	data;
	int		len;
	int		type;
	int		flag; /* iterator options */

	void (*setpath_callback)(struct BPathIterator *, const char *);
	void (*getpath_callback)(struct BPathIterator *, char *);

	const char*	base_path; /* base path, the directory the blend file is in - normally bmain->name */

	Main *bmain;

	/* only for seq data */
	struct BPathIteratorSeqData seqdata;
	/* only for Freestyle module data */
	struct BPathIteratorFrsModuleData frsmoduledata;
} BPathIterator;

#define FILE_MAX			240


/* TODO - BPATH_PLUGIN, BPATH_SEQ */
enum BPathTypes {
	BPATH_IMAGE= 0,
	BPATH_TEXTURE,
	BPATH_TEXT,
	BPATH_SOUND,
	BPATH_FONT,
	BPATH_LIB,
	BPATH_SEQ,
	BPATH_CDATA,
	BPATH_FRS_MODULE,

	BPATH_DONE
};

void BLI_bpathIterator_init(struct BPathIterator **bpi_pt, Main *bmain, const char *basedir, const int flag)
{
	BPathIterator *bpi;

	bpi= MEM_mallocN(sizeof(BPathIterator), "BLI_bpathIterator_init");
	*bpi_pt= bpi;

	bpi->type= BPATH_IMAGE;
	bpi->data= NULL;

	bpi->getpath_callback= NULL;
	bpi->setpath_callback= NULL;

	/* Sequencer specific */
	bpi->seqdata.totseq= 0;
	bpi->seqdata.seq= 0;
	bpi->seqdata.seqar= NULL;
	bpi->seqdata.scene= NULL;

	bpi->flag= flag;

	/* Freestyle module specific */
	bpi->frsmoduledata.scene= NULL;
	bpi->frsmoduledata.layer= NULL;
	bpi->frsmoduledata.module= NULL;

	bpi->base_path= basedir; /* normally bmain->name */
	bpi->bmain= bmain;

	BLI_bpathIterator_step(bpi);
}

#if 0
static void BLI_bpathIterator_alloc(struct BPathIterator **bpi)
{
	*bpi= MEM_mallocN(sizeof(BPathIterator), "BLI_bpathIterator_alloc");
}
#endif

<<<<<<< HEAD
void BLI_bpathIterator_free( struct BPathIterator *bpi ) {
=======
void BLI_bpathIterator_free(struct BPathIterator *bpi)
{
>>>>>>> 6fb82a85
	if (bpi->seqdata.seqar)
		MEM_freeN((void *)bpi->seqdata.seqar);
	bpi->seqdata.seqar= NULL;
	bpi->seqdata.scene= NULL;
<<<<<<< HEAD
	bpi->frsmoduledata.scene= NULL;
	bpi->frsmoduledata.layer= NULL;
	bpi->frsmoduledata.module= NULL;
	
	MEM_freeN(bpi);
}

void BLI_bpathIterator_getPath( struct BPathIterator *bpi, char *path) {
	if (bpi->getpath_callback) {
		bpi->getpath_callback( bpi, path );
	} else {
=======

	MEM_freeN(bpi);
}

void BLI_bpathIterator_getPath(struct BPathIterator *bpi, char *path)
{
	if (bpi->getpath_callback) {
		bpi->getpath_callback(bpi, path);
	}
	else {
>>>>>>> 6fb82a85
		strcpy(path, bpi->_path); /* warning, we assume 'path' are long enough */
	}
}

<<<<<<< HEAD
void BLI_bpathIterator_setPath( struct BPathIterator *bpi, const char *path) {
	if (bpi->setpath_callback) {
		bpi->setpath_callback( bpi, path );
	} else {
=======
void BLI_bpathIterator_setPath(struct BPathIterator *bpi, const char *path)
{
	if (bpi->setpath_callback) {
		bpi->setpath_callback(bpi, path);
	}
	else {
>>>>>>> 6fb82a85
		strcpy(bpi->_path, path); /* warning, we assume 'path' are long enough */
	}
}

<<<<<<< HEAD
void BLI_bpathIterator_getPathExpanded( struct BPathIterator *bpi, char *path_expanded) {
=======
void BLI_bpathIterator_getPathExpanded(struct BPathIterator *bpi, char *path_expanded)
{
>>>>>>> 6fb82a85
	const char *libpath;

	BLI_bpathIterator_getPath(bpi, path_expanded);
	libpath= BLI_bpathIterator_getLib(bpi);

	if (libpath) { /* check the files location relative to its library path */
		BLI_path_abs(path_expanded, libpath);
	}
	else { /* local data, use the blend files path */
		BLI_path_abs(path_expanded, bpi->base_path);
	}
	BLI_cleanup_file(NULL, path_expanded);
}
<<<<<<< HEAD
const char* BLI_bpathIterator_getLib( struct BPathIterator *bpi) {
	return bpi->_lib;
}
const char* BLI_bpathIterator_getName( struct BPathIterator *bpi) {
	return bpi->_name;
}
int	BLI_bpathIterator_getType( struct BPathIterator *bpi) {
=======
const char* BLI_bpathIterator_getLib(struct BPathIterator *bpi)
{
	return bpi->_lib;
}
const char* BLI_bpathIterator_getName(struct BPathIterator *bpi)
{
	return bpi->_name;
}
int	BLI_bpathIterator_getType(struct BPathIterator *bpi)
{
>>>>>>> 6fb82a85
	return bpi->type;
}
unsigned int	BLI_bpathIterator_getPathMaxLen(struct BPathIterator *bpi)
{
	return bpi->len;
}
<<<<<<< HEAD
const char* BLI_bpathIterator_getBasePath( struct BPathIterator *bpi) {
=======
const char* BLI_bpathIterator_getBasePath(struct BPathIterator *bpi)
{
>>>>>>> 6fb82a85
	return bpi->base_path;
}

/* gets the first or the next image that has a path - not a viewer node or generated image */
static struct Image *ima_stepdata__internal(struct Image *ima, const int step_next, const int flag)
{
	if (ima==NULL)
		return NULL;

	if (step_next)
		ima= ima->id.next;

	while (ima) {
		if (ELEM3(ima->source, IMA_SRC_FILE, IMA_SRC_MOVIE, IMA_SRC_SEQUENCE)) {
			if(ima->packedfile==NULL || (flag & BPATH_USE_PACKED)) {
				break;
			}
		}
		/* image is not a image with a path, skip it */
		ima= ima->id.next;
	}
	return ima;
}

static struct Tex *tex_stepdata__internal(struct Tex *tex, const int step_next, const int UNUSED(flag))
{
	if (tex==NULL)
		return NULL;

	if (step_next)
		tex= tex->id.next;

	while (tex) {
		if (tex->type == TEX_VOXELDATA && TEX_VD_IS_SOURCE_PATH(tex->vd->file_format))
			break;
		/* image is not a image with a path, skip it */
		tex= tex->id.next;
	}
	return tex;
}

static struct Text *text_stepdata__internal(struct Text *text, const int step_next, const int UNUSED(flag))
{
	if (text==NULL)
		return NULL;

	if (step_next)
		text= text->id.next;

	while (text) {
		if (text->name)
			break;
		/* image is not a image with a path, skip it */
		text= text->id.next;
	}
	return text;
}

static struct VFont *vf_stepdata__internal(struct VFont *vf, const int step_next, const int flag)
{
	if (vf==NULL)
		return NULL;

	if (step_next)
		vf= vf->id.next;

	while (vf) {
		if (strcmp(vf->name, FO_BUILTIN_NAME)!=0) {
			if(vf->packedfile==NULL || (flag & BPATH_USE_PACKED)) {
				break;
			}
		}

		/* font with no path, skip it */
		vf= vf->id.next;
	}
	return vf;
}

static struct bSound *snd_stepdata__internal(struct bSound *snd, int step_next, const int flag)
{
	if (snd==NULL)
		return NULL;

	if (step_next)
		snd= snd->id.next;

	while (snd) {
		if(snd->packedfile==NULL || (flag & BPATH_USE_PACKED)) {
			break;
		}

		/* font with no path, skip it */
		snd= snd->id.next;
	}
	return snd;
}

static struct Sequence *seq_stepdata__internal(struct BPathIterator *bpi, int step_next)
{
	Editing *ed;
	Sequence *seq;

	/* Initializing */
	if (bpi->seqdata.scene==NULL) {
		bpi->seqdata.scene= bpi->bmain->scene.first;
	}

	if (step_next) {
		bpi->seqdata.seq++;
	}

	while (bpi->seqdata.scene) {
		ed= seq_give_editing(bpi->seqdata.scene, 0);
		if (ed) {
			if (bpi->seqdata.seqar == NULL) {
				/* allocate the sequencer array */
				seq_array(ed, &bpi->seqdata.seqar, &bpi->seqdata.totseq, 0);
				bpi->seqdata.seq= 0;
			}

			if (bpi->seqdata.seq >= bpi->seqdata.totseq) {
				seq= NULL;
			}
			else {
				seq= bpi->seqdata.seqar[bpi->seqdata.seq];
				while (!SEQ_HAS_PATH(seq) && seq->plugin==NULL) {
					bpi->seqdata.seq++;
					if (bpi->seqdata.seq >= bpi->seqdata.totseq) {
						seq= NULL;
						break;
					}
					seq= bpi->seqdata.seqar[bpi->seqdata.seq];
				}
			}
			if (seq) {
				return seq;
			}
			else {
				/* keep looking through the next scene, reallocate seq array */
				if (bpi->seqdata.seqar) {
					MEM_freeN((void *)bpi->seqdata.seqar);
					bpi->seqdata.seqar= NULL;
				}
				bpi->seqdata.scene= bpi->seqdata.scene->id.next;
			}
		}
		else {
			/* no seq data in this scene, next */
			bpi->seqdata.scene= bpi->seqdata.scene->id.next;
		}
	}

	return NULL;
}

<<<<<<< HEAD
static struct FreestyleModuleConfig *frs_module_stepdata__internal(struct BPathIterator *bpi, int step_next)
{
	struct FreestyleModuleConfig *module;

	/* Initializing */
	if (bpi->frsmoduledata.scene==NULL) {
		bpi->frsmoduledata.scene= G.main->scene.first;
		bpi->frsmoduledata.layer= (bpi->frsmoduledata.scene) ? bpi->frsmoduledata.scene->r.layers.first : NULL;
		bpi->frsmoduledata.module= (bpi->frsmoduledata.layer) ? bpi->frsmoduledata.layer->freestyleConfig.modules.first : NULL;
	}

	while (bpi->frsmoduledata.scene) {
		while (bpi->frsmoduledata.layer) {
			while (bpi->frsmoduledata.module) {
				module= bpi->frsmoduledata.module;
				bpi->frsmoduledata.module= module->next;
				return module;
			}
			bpi->frsmoduledata.layer= bpi->frsmoduledata.layer->next;
			bpi->frsmoduledata.module= (bpi->frsmoduledata.layer) ? bpi->frsmoduledata.layer->freestyleConfig.modules.first : NULL;
		}
		bpi->frsmoduledata.scene= bpi->frsmoduledata.scene->id.next;
		bpi->frsmoduledata.layer= (bpi->frsmoduledata.scene) ? bpi->frsmoduledata.scene->r.layers.first : NULL;
		bpi->frsmoduledata.module= (bpi->frsmoduledata.layer) ? bpi->frsmoduledata.layer->freestyleConfig.modules.first : NULL;
	}

	return NULL;
}

static void seq_getpath(struct BPathIterator *bpi, char *path) {
=======
static void seq_getpath(struct BPathIterator *bpi, char *path)
{
>>>>>>> 6fb82a85
	Sequence *seq= (Sequence *)bpi->data;


	path[0]= '\0'; /* incase we cant get the path */
	if (seq==NULL) return;
	if (SEQ_HAS_PATH(seq)) {
		if (ELEM3(seq->type, SEQ_IMAGE, SEQ_MOVIE, SEQ_SOUND)) {
			BLI_strncpy(path, seq->strip->dir, FILE_MAX);
			BLI_add_slash(path); /* incase its missing */
			if (seq->strip->stripdata) { /* should always be true! */
				/* Using the first image is weak for image sequences */
				strcat(path, seq->strip->stripdata->name);
			}
		}
		else {
			/* simple case */
			BLI_strncpy(seq->strip->dir, path, sizeof(seq->strip->dir));
		}
	}
	else if (seq->plugin) {
		BLI_strncpy(seq->plugin->name, path, sizeof(seq->plugin->name));
	}
}

static void seq_setpath(struct BPathIterator *bpi, const char *path)
{
	Sequence *seq= (Sequence *)bpi->data;
	if (seq==NULL) return;

	if (SEQ_HAS_PATH(seq)) {
		if (ELEM3(seq->type, SEQ_IMAGE, SEQ_MOVIE, SEQ_SOUND)) {
			BLI_split_dirfile(path, seq->strip->dir, seq->strip->stripdata->name);
		}
		else {
			/* simple case */
			BLI_strncpy(seq->strip->dir, path, sizeof(seq->strip->dir));
		}
	}
	else if (seq->plugin) {
		BLI_strncpy(seq->plugin->name, path, sizeof(seq->plugin->name));
	}
}

static void text_getpath(struct BPathIterator *bpi, char *path)
{
	Text *text= (Text *)bpi->data;
	path[0]= '\0'; /* incase we cant get the path */
	if(text->name) {
		strcpy(path, text->name);
	}
}

static void text_setpath(struct BPathIterator *bpi, const char *path)
{
	Text *text= (Text *)bpi->data;
	if (text==NULL) return;

	if(text->name) {
		MEM_freeN(text->name);
	}

	text->name= BLI_strdup(path);
}

static struct Mesh *cdata_stepdata__internal(struct Mesh *me, int step_next)
{
	if (me==NULL)
		return NULL;

	if (step_next)
		me= me->id.next;

	while (me) {
		if (me->fdata.external) {
			break;
		}

		me= me->id.next;
	}
	return me;
}

<<<<<<< HEAD
static void bpi_type_step__internal( struct BPathIterator *bpi) {
=======
static void bpi_type_step__internal(struct BPathIterator *bpi)
{
>>>>>>> 6fb82a85
	bpi->type++; /* advance to the next type */
	bpi->data= NULL;

	switch (bpi->type) {
	case BPATH_SEQ:
		bpi->getpath_callback= seq_getpath;
		bpi->setpath_callback= seq_setpath;
		break;
	case BPATH_TEXT: /* path is malloc'd */
		bpi->getpath_callback= text_getpath;
		bpi->setpath_callback= text_setpath;
		break;
	default:
		bpi->getpath_callback= NULL;
		bpi->setpath_callback= NULL;
		break;
	}
}

<<<<<<< HEAD
void BLI_bpathIterator_step( struct BPathIterator *bpi) {
=======
void BLI_bpathIterator_step(struct BPathIterator *bpi)
{
>>>>>>> 6fb82a85
	while (bpi->type != BPATH_DONE) {

		if  ((bpi->type) == BPATH_IMAGE) {
			/*if (bpi->data)	bpi->data= ((ID *)bpi->data)->next;*/
			if (bpi->data)	bpi->data= ima_stepdata__internal((Image *)bpi->data, 1, bpi->flag); /* must skip images that have no path */
			else 			bpi->data= ima_stepdata__internal(bpi->bmain->image.first, 0, bpi->flag);

			if (bpi->data) {
				/* get the path info from this datatype */
				Image *ima= (Image *)bpi->data;

				bpi->_lib= ima->id.lib ? ima->id.lib->filepath : NULL;
				bpi->_path= ima->name;
				bpi->_name= ima->id.name+2;
				bpi->len= sizeof(ima->name);

				/* we are done, advancing to the next item, this type worked fine */
				break;

			}
			else {
				bpi_type_step__internal(bpi);
			}
		}

		if  ((bpi->type) == BPATH_TEXTURE) {
			/*if (bpi->data)	bpi->data= ((ID *)bpi->data)->next;*/
			if (bpi->data)	bpi->data= tex_stepdata__internal( (Tex *)bpi->data, 1, bpi->flag); /* must skip images that have no path */
			else 			bpi->data= tex_stepdata__internal(bpi->bmain->tex.first, 0, bpi->flag);

			if (bpi->data) {
				/* get the path info from this datatype */
				Tex *tex= (Tex *)bpi->data;

				if(tex->type == TEX_VOXELDATA) {
					bpi->_lib= tex->id.lib ? tex->id.lib->filepath : NULL;
					bpi->_path= tex->vd->source_path;
					bpi->_name= tex->id.name+2;
					bpi->len= sizeof(tex->vd->source_path);
				}
				else {
					assert(!"Texture has no path, incorrect step 'tex_stepdata__internal'");
				}

				/* we are done, advancing to the next item, this type worked fine */
				break;

			}
			else {
				bpi_type_step__internal(bpi);
			}
		}

		if  ((bpi->type) == BPATH_TEXT) {
			/*if (bpi->data)	bpi->data= ((ID *)bpi->data)->next;*/
			if (bpi->data)	bpi->data= text_stepdata__internal((Text *)bpi->data, 1, bpi->flag); /* must skip images that have no path */
			else 			bpi->data= text_stepdata__internal(bpi->bmain->text.first, 0, bpi->flag);

			if (bpi->data) {
				/* get the path info from this datatype */
				Text *text= (Text *)bpi->data;

				bpi->_lib= text->id.lib ? text->id.lib->filepath : NULL;
				bpi->_path= NULL; /* bpi->path= text->name; */ /* get/set functions override. */
				bpi->_name= text->id.name+2;
				bpi->len= FILE_MAX; /* malloc'd but limit anyway since large paths may mess up other areas */

				/* we are done, advancing to the next item, this type worked fine */
				break;

			}
			else {
				bpi_type_step__internal(bpi);
			}
		}
		else if  ((bpi->type) == BPATH_SOUND) {
			if (bpi->data)	bpi->data= snd_stepdata__internal((bSound *)bpi->data, 1, bpi->flag); /* must skip images that have no path */
			else 			bpi->data= snd_stepdata__internal(bpi->bmain->sound.first, 0, bpi->flag);

			if (bpi->data) {
				/* get the path info from this datatype */
				bSound *snd= (bSound *)bpi->data;

				bpi->_lib= snd->id.lib ? snd->id.lib->filepath : NULL;
				bpi->_path= snd->name;
				bpi->_name= snd->id.name+2;
				bpi->len= sizeof(snd->name);

				/* we are done, advancing to the next item, this type worked fine */
				break;
			}
			else {
				bpi_type_step__internal(bpi);
			}
		}
		else if  ((bpi->type) == BPATH_FONT) {

			if (bpi->data)	bpi->data= vf_stepdata__internal((VFont *)bpi->data, 1, bpi->flag);
			else 			bpi->data= vf_stepdata__internal(bpi->bmain->vfont.first, 0, bpi->flag);

			if (bpi->data) {
				/* get the path info from this datatype */
				VFont *vf= (VFont *)bpi->data;

				bpi->_lib= vf->id.lib ? vf->id.lib->filepath : NULL;
				bpi->_path= vf->name;
				bpi->_name= vf->id.name+2;
				bpi->len= sizeof(vf->name);

				/* we are done, advancing to the next item, this type worked fine */
				break;
			}
			else {
				bpi_type_step__internal(bpi);
			}

		}
		else if  ((bpi->type) == BPATH_LIB) {
			if (bpi->data)	bpi->data= ((ID *)bpi->data)->next;
			else 			bpi->data= bpi->bmain->library.first;

			if (bpi->data) {
				/* get the path info from this datatype */
				Library *lib= (Library *)bpi->data;

				bpi->_lib= NULL;
				bpi->_path= lib->name;
				bpi->_name= NULL;
				bpi->len= sizeof(lib->name);

				/* we are done, advancing to the next item, this type worked fine */
				break;
			}
			else {
				bpi_type_step__internal(bpi);
			}
		}
		else if  ((bpi->type) == BPATH_SEQ) {
			if (bpi->data)	bpi->data= seq_stepdata__internal( bpi, 1 );
			else 			bpi->data= seq_stepdata__internal( bpi, 0 );
			if (bpi->data) {
				Sequence *seq= (Sequence *)bpi->data;
				bpi->_lib= NULL;
				bpi->_name= seq->name+2;
				bpi->len= seq->plugin ? sizeof(seq->plugin->name) : sizeof(seq->strip->dir) + sizeof(seq->strip->stripdata->name);
				break;
			}
			else {
				bpi_type_step__internal(bpi);
			}
		}
		else if  ((bpi->type) == BPATH_CDATA) {
			if (bpi->data)	bpi->data= cdata_stepdata__internal( bpi->data, 1 );
			else 			bpi->data= cdata_stepdata__internal( bpi->bmain->mesh.first, 0 );

			if (bpi->data) {
				Mesh *me= (Mesh *)bpi->data;
				bpi->_lib= me->id.lib ? me->id.lib->filepath : NULL;
				bpi->_path= me->fdata.external->filename;
				bpi->_name= me->id.name+2;
				bpi->len= sizeof(me->fdata.external->filename);
				break;
			}
			else {
				bpi_type_step__internal(bpi);
			}
		} else if  ((bpi->type) == BPATH_FRS_MODULE) {
			if (bpi->data)	bpi->data= frs_module_stepdata__internal( bpi, 1 );
			else 			bpi->data= frs_module_stepdata__internal( bpi, 0 );

			if (bpi->data) {
				FreestyleModuleConfig *module= (FreestyleModuleConfig *)bpi->data;
				bpi->_lib= NULL;
				bpi->_path= module->module_path;
				bpi->_name= NULL;
				bpi->len= sizeof(module->module_path);
				break;
			} else {
				bpi_type_step__internal(bpi);
			}
		}
	}
}

int BLI_bpathIterator_isDone( struct BPathIterator *bpi) {
	return bpi->type==BPATH_DONE;
}

/* include the path argument */
static void bpath_as_report(struct BPathIterator *bpi, const char *message, ReportList *reports)
{
	const char *prefix;
	const char *name;
	char path_expanded[FILE_MAXDIR*2];

	if(reports==NULL)
		return;

	switch(BLI_bpathIterator_getType(bpi)) {
	case BPATH_IMAGE:
		prefix= "Image";
		break;
	case BPATH_TEXTURE:
		prefix= "Texture";
		break;
	case BPATH_TEXT:
		prefix= "Text";
		break;
	case BPATH_SOUND:
		prefix= "Sound";
		break;
	case BPATH_FONT:
		prefix= "Font";
		break;
	case BPATH_LIB:
		prefix= "Library";
		break;
	case BPATH_SEQ:
		prefix= "Sequence";
		break;
	case BPATH_CDATA:
		prefix= "Mesh Data";
		break;
	case BPATH_FRS_MODULE:
		prefix= "Freestyle Module";
		break;
	default:
		prefix= "Unknown";
		break;
	}

	name= BLI_bpathIterator_getName(bpi);
	BLI_bpathIterator_getPathExpanded(bpi, path_expanded);

	if(reports) {
		if (name)	BKE_reportf(reports, RPT_WARNING, "%s \"%s\", \"%s\": %s", prefix, name, path_expanded, message);
		else		BKE_reportf(reports, RPT_WARNING, "%s \"%s\": %s", prefix, path_expanded, message);
	}

}

/* high level function */
void checkMissingFiles(Main *bmain, ReportList *reports) {
	struct BPathIterator *bpi;

	/* be sure there is low chance of the path being too short */
	char filepath_expanded[FILE_MAXDIR*2];

	BLI_bpathIterator_init(&bpi, bmain, bmain->name, 0);
	while (!BLI_bpathIterator_isDone(bpi)) {
		BLI_bpathIterator_getPathExpanded(bpi, filepath_expanded);

		if (!BLI_exists(filepath_expanded))
			bpath_as_report(bpi, "file not found", reports);

		BLI_bpathIterator_step(bpi);
	}
	BLI_bpathIterator_free(bpi);
}

/* dont log any errors at the moment, should probably do this */
void makeFilesRelative(Main *bmain, const char *basedir, ReportList *reports) {
	int tot= 0, changed= 0, failed= 0, linked= 0;
	struct BPathIterator *bpi;
	char filepath[FILE_MAX];
	const char *libpath;

	/* be sure there is low chance of the path being too short */
	char filepath_relative[(FILE_MAXDIR * 2) + FILE_MAXFILE];

	if(basedir[0] == '\0') {
		printf("makeFilesRelative: basedir='', this is a bug\n");
		return;
	}

	BLI_bpathIterator_init(&bpi, bmain, basedir, 0);
	while (!BLI_bpathIterator_isDone(bpi)) {
		BLI_bpathIterator_getPath(bpi, filepath);
		libpath= BLI_bpathIterator_getLib(bpi);

		if(strncmp(filepath, "//", 2)) {
			if (libpath) { /* cant make relative if we are library - TODO, LOG THIS */
				linked++;
			}
			else { /* local data, use the blend files path */
				BLI_strncpy(filepath_relative, filepath, sizeof(filepath_relative));
				/* Important BLI_cleanup_dir runs before the path is made relative
				 * because it wont work for paths that start with "//../" */
				BLI_cleanup_file(bpi->base_path, filepath_relative); /* fix any /foo/../foo/ */
				BLI_path_rel(filepath_relative, bpi->base_path);
				/* be safe and check the length */
				if (BLI_bpathIterator_getPathMaxLen(bpi) <= strlen(filepath_relative)) {
					bpath_as_report(bpi, "couldn't make path relative (too long)", reports);
					failed++;
				}
				else {
					if(strncmp(filepath_relative, "//", 2)==0) {
						BLI_bpathIterator_setPath(bpi, filepath_relative);
						changed++;
					}
					else {
						bpath_as_report(bpi, "couldn't make path relative", reports);
						failed++;
					}
				}
			}
		}
		BLI_bpathIterator_step(bpi);
		tot++;
	}
	BLI_bpathIterator_free(bpi);

	if(reports)
		BKE_reportf(reports, failed ? RPT_ERROR : RPT_INFO, "Total files %i|Changed %i|Failed %i|Linked %i", tot, changed, failed, linked);
}

/* dont log any errors at the moment, should probably do this -
 * Verry similar to makeFilesRelative - keep in sync! */
void makeFilesAbsolute(Main *bmain, const char *basedir, ReportList *reports)
{
	int tot= 0, changed= 0, failed= 0, linked= 0;

	struct BPathIterator *bpi;
	char filepath[FILE_MAX];
	const char *libpath;

	/* be sure there is low chance of the path being too short */
	char filepath_absolute[(FILE_MAXDIR * 2) + FILE_MAXFILE];

	if(basedir[0] == '\0') {
		printf("makeFilesAbsolute: basedir='', this is a bug\n");
		return;
	}

	BLI_bpathIterator_init(&bpi, bmain, basedir, 0);
	while (!BLI_bpathIterator_isDone(bpi)) {
		BLI_bpathIterator_getPath(bpi, filepath);
		libpath= BLI_bpathIterator_getLib(bpi);

		if(strncmp(filepath, "//", 2)==0) {
			if (libpath) { /* cant make absolute if we are library - TODO, LOG THIS */
				linked++;
			}
			else { /* get the expanded path and check it is relative or too long */
				BLI_bpathIterator_getPathExpanded(bpi, filepath_absolute);
				BLI_cleanup_file(bpi->base_path, filepath_absolute); /* fix any /foo/../foo/ */
				/* to be safe, check the length */
				if (BLI_bpathIterator_getPathMaxLen(bpi) <= strlen(filepath_absolute)) {
					bpath_as_report(bpi, "couldn't make absolute (too long)", reports);
					failed++;
				}
				else {
					if(strncmp(filepath_absolute, "//", 2)) {
						BLI_bpathIterator_setPath(bpi, filepath_absolute);
						changed++;
					}
					else {
						bpath_as_report(bpi, "couldn't make absolute", reports);
						failed++;
					}
				}
			}
		}
		BLI_bpathIterator_step(bpi);
		tot++;
	}
	BLI_bpathIterator_free(bpi);

	if(reports)
		BKE_reportf(reports, failed ? RPT_ERROR : RPT_INFO, "Total files %i|Changed %i|Failed %i|Linked %i", tot, changed, failed, linked);
}


/* find this file recursively, use the biggest file so thumbnails dont get used by mistake
 - dir: subdir to search
 - filename: set this filename
 - filesize: filesize for the file
*/
#define MAX_RECUR 16
static int findFileRecursive(char *filename_new, const char *dirname, const char *filename, int *filesize, int *recur_depth)
{
	/* file searching stuff */
	DIR *dir;
	struct dirent *de;
	struct stat status;
	char path[FILE_MAX];
	int size;

	dir= opendir(dirname);

	if (dir==NULL)
		return 0;

	if (*filesize == -1)
		*filesize= 0; /* dir opened fine */

	while ((de= readdir(dir)) != NULL) {

		if (strcmp(".", de->d_name)==0 || strcmp("..", de->d_name)==0)
			continue;

		BLI_join_dirfile(path, sizeof(path), dirname, de->d_name);

		if (stat(path, &status) != 0)
			continue; /* cant stat, dont bother with this file, could print debug info here */

		if (S_ISREG(status.st_mode)) { /* is file */
			if (strncmp(filename, de->d_name, FILE_MAX)==0) { /* name matches */
				/* open the file to read its size */
				size= status.st_size;
				if ((size > 0) && (size > *filesize)) { /* find the biggest file */
					*filesize= size;
					BLI_strncpy(filename_new, path, FILE_MAX);
				}
			}
		}
		else if (S_ISDIR(status.st_mode)) { /* is subdir */
			if (*recur_depth <= MAX_RECUR) {
				(*recur_depth)++;
				findFileRecursive(filename_new, path, filename, filesize, recur_depth);
				(*recur_depth)--;
			}
		}
	}
	closedir(dir);
	return 1;
}

/* high level function - call from fileselector */
void findMissingFiles(Main *bmain, const char *str) {
	struct BPathIterator *bpi;

	/* be sure there is low chance of the path being too short */
	char filepath_expanded[FILE_MAXDIR*2];
	char filepath[FILE_MAX];
	const char *libpath;
	int filesize, recur_depth;

	char dirname[FILE_MAX], filename_new[FILE_MAX];

	//XXX waitcursor( 1 );

	BLI_split_dirfile(str, dirname, NULL);

	BLI_bpathIterator_init(&bpi, bmain, bmain->name, 0);

	while (!BLI_bpathIterator_isDone(bpi)) {
		BLI_bpathIterator_getPath(bpi, filepath);
		libpath= BLI_bpathIterator_getLib(bpi);

		/* Check if esc was pressed because searching files can be slow */
		/*XXX if (blender_test_break()) {
			break;
		}*/

		if (libpath==NULL) {

			BLI_bpathIterator_getPathExpanded(bpi, filepath_expanded);

			if (!BLI_exists(filepath_expanded)) {
				/* can the dir be opened? */
				filesize= -1;
				recur_depth= 0;

				findFileRecursive(filename_new, dirname, BLI_path_basename(filepath), &filesize, &recur_depth);
				if (filesize == -1) { /* could not open dir */
					printf("Could not open dir \"%s\"\n", dirname);
					return;
				}

				if (filesize > 0) {

					if (BLI_bpathIterator_getPathMaxLen(bpi) < strlen(filename_new)) {
						printf("cannot set path \"%s\" too long!", filename_new);
					}
					else {
						/* copy the found path into the old one */
						if (G.relbase_valid)
							BLI_path_rel(filename_new, bpi->base_path);

						BLI_bpathIterator_setPath(bpi, filename_new);
					}
				}
			}
		}
		BLI_bpathIterator_step(bpi);
	}
	BLI_bpathIterator_free(bpi);

	//XXX waitcursor( 0 );
}<|MERGE_RESOLUTION|>--- conflicted
+++ resolved
@@ -73,22 +73,18 @@
 {
 	int totseq;
 	int seq;
-	struct Sequence **seqar;	/* Sequence */
-	struct Scene *scene;		/* Current scene */
+	struct Sequence **seqar; /* Sequence */
+	struct Scene *scene;			/* Current scene */
 } BPathIteratorSeqData;
 
-<<<<<<< HEAD
 typedef struct BPathIteratorFrsModuleData {
 	struct Scene *scene;			/* Current scene */
 	struct SceneRenderLayer *layer;	/* Scene render layer */
 	struct FreestyleModuleConfig *module;
 } BPathIteratorFrsModuleData;
 
-typedef struct BPathIterator {
-=======
 typedef struct BPathIterator
 {
->>>>>>> 6fb82a85
 	char*	_path; /* never access directly, use BLI_bpathIterator_getPath */
 	const char*	_lib;
 	const char*	_name;
@@ -125,7 +121,7 @@
 	BPATH_CDATA,
 	BPATH_FRS_MODULE,
 
-	BPATH_DONE
+	 BPATH_DONE
 };
 
 void BLI_bpathIterator_init(struct BPathIterator **bpi_pt, Main *bmain, const char *basedir, const int flag)
@@ -137,10 +133,10 @@
 
 	bpi->type= BPATH_IMAGE;
 	bpi->data= NULL;
-
+	
 	bpi->getpath_callback= NULL;
 	bpi->setpath_callback= NULL;
-
+	
 	/* Sequencer specific */
 	bpi->seqdata.totseq= 0;
 	bpi->seqdata.seq= 0;
@@ -167,17 +163,12 @@
 }
 #endif
 
-<<<<<<< HEAD
-void BLI_bpathIterator_free( struct BPathIterator *bpi ) {
-=======
 void BLI_bpathIterator_free(struct BPathIterator *bpi)
 {
->>>>>>> 6fb82a85
 	if (bpi->seqdata.seqar)
 		MEM_freeN((void *)bpi->seqdata.seqar);
 	bpi->seqdata.seqar= NULL;
 	bpi->seqdata.scene= NULL;
-<<<<<<< HEAD
 	bpi->frsmoduledata.scene= NULL;
 	bpi->frsmoduledata.layer= NULL;
 	bpi->frsmoduledata.module= NULL;
@@ -185,54 +176,33 @@
 	MEM_freeN(bpi);
 }
 
-void BLI_bpathIterator_getPath( struct BPathIterator *bpi, char *path) {
+void BLI_bpathIterator_getPath(struct BPathIterator *bpi, char *path)
+{
 	if (bpi->getpath_callback) {
 		bpi->getpath_callback( bpi, path );
-	} else {
-=======
-
-	MEM_freeN(bpi);
-}
-
-void BLI_bpathIterator_getPath(struct BPathIterator *bpi, char *path)
-{
-	if (bpi->getpath_callback) {
-		bpi->getpath_callback(bpi, path);
 	}
 	else {
->>>>>>> 6fb82a85
 		strcpy(path, bpi->_path); /* warning, we assume 'path' are long enough */
 	}
 }
 
-<<<<<<< HEAD
-void BLI_bpathIterator_setPath( struct BPathIterator *bpi, const char *path) {
+void BLI_bpathIterator_setPath(struct BPathIterator *bpi, const char *path)
+{
 	if (bpi->setpath_callback) {
 		bpi->setpath_callback( bpi, path );
-	} else {
-=======
-void BLI_bpathIterator_setPath(struct BPathIterator *bpi, const char *path)
-{
-	if (bpi->setpath_callback) {
-		bpi->setpath_callback(bpi, path);
 	}
 	else {
->>>>>>> 6fb82a85
 		strcpy(bpi->_path, path); /* warning, we assume 'path' are long enough */
 	}
 }
 
-<<<<<<< HEAD
-void BLI_bpathIterator_getPathExpanded( struct BPathIterator *bpi, char *path_expanded) {
-=======
 void BLI_bpathIterator_getPathExpanded(struct BPathIterator *bpi, char *path_expanded)
 {
->>>>>>> 6fb82a85
 	const char *libpath;
-
+	
 	BLI_bpathIterator_getPath(bpi, path_expanded);
 	libpath= BLI_bpathIterator_getLib(bpi);
-
+	
 	if (libpath) { /* check the files location relative to its library path */
 		BLI_path_abs(path_expanded, libpath);
 	}
@@ -241,38 +211,24 @@
 	}
 	BLI_cleanup_file(NULL, path_expanded);
 }
-<<<<<<< HEAD
-const char* BLI_bpathIterator_getLib( struct BPathIterator *bpi) {
+const char* BLI_bpathIterator_getLib(struct BPathIterator *bpi)
+{
 	return bpi->_lib;
 }
-const char* BLI_bpathIterator_getName( struct BPathIterator *bpi) {
+const char* BLI_bpathIterator_getName(struct BPathIterator *bpi)
+{
 	return bpi->_name;
 }
-int	BLI_bpathIterator_getType( struct BPathIterator *bpi) {
-=======
-const char* BLI_bpathIterator_getLib(struct BPathIterator *bpi)
-{
-	return bpi->_lib;
-}
-const char* BLI_bpathIterator_getName(struct BPathIterator *bpi)
-{
-	return bpi->_name;
-}
 int	BLI_bpathIterator_getType(struct BPathIterator *bpi)
 {
->>>>>>> 6fb82a85
 	return bpi->type;
 }
 unsigned int	BLI_bpathIterator_getPathMaxLen(struct BPathIterator *bpi)
 {
 	return bpi->len;
 }
-<<<<<<< HEAD
-const char* BLI_bpathIterator_getBasePath( struct BPathIterator *bpi) {
-=======
 const char* BLI_bpathIterator_getBasePath(struct BPathIterator *bpi)
 {
->>>>>>> 6fb82a85
 	return bpi->base_path;
 }
 
@@ -281,10 +237,10 @@
 {
 	if (ima==NULL)
 		return NULL;
-
+	
 	if (step_next)
 		ima= ima->id.next;
-
+	
 	while (ima) {
 		if (ELEM3(ima->source, IMA_SRC_FILE, IMA_SRC_MOVIE, IMA_SRC_SEQUENCE)) {
 			if(ima->packedfile==NULL || (flag & BPATH_USE_PACKED)) {
@@ -293,7 +249,7 @@
 		}
 		/* image is not a image with a path, skip it */
 		ima= ima->id.next;
-	}
+	}	
 	return ima;
 }
 
@@ -310,7 +266,7 @@
 			break;
 		/* image is not a image with a path, skip it */
 		tex= tex->id.next;
-	}
+	}	
 	return tex;
 }
 
@@ -327,7 +283,7 @@
 			break;
 		/* image is not a image with a path, skip it */
 		text= text->id.next;
-	}
+	}	
 	return text;
 }
 
@@ -335,20 +291,20 @@
 {
 	if (vf==NULL)
 		return NULL;
-
+	
 	if (step_next)
 		vf= vf->id.next;
-
+	
 	while (vf) {
 		if (strcmp(vf->name, FO_BUILTIN_NAME)!=0) {
 			if(vf->packedfile==NULL || (flag & BPATH_USE_PACKED)) {
 				break;
 			}
 		}
-
+		
 		/* font with no path, skip it */
 		vf= vf->id.next;
-	}
+	}	
 	return vf;
 }
 
@@ -356,10 +312,10 @@
 {
 	if (snd==NULL)
 		return NULL;
-
+	
 	if (step_next)
 		snd= snd->id.next;
-
+	
 	while (snd) {
 		if(snd->packedfile==NULL || (flag & BPATH_USE_PACKED)) {
 			break;
@@ -367,7 +323,7 @@
 
 		/* font with no path, skip it */
 		snd= snd->id.next;
-	}
+	}	
 	return snd;
 }
 
@@ -375,16 +331,16 @@
 {
 	Editing *ed;
 	Sequence *seq;
-
+	
 	/* Initializing */
 	if (bpi->seqdata.scene==NULL) {
 		bpi->seqdata.scene= bpi->bmain->scene.first;
 	}
-
+	
 	if (step_next) {
 		bpi->seqdata.seq++;
 	}
-
+	
 	while (bpi->seqdata.scene) {
 		ed= seq_give_editing(bpi->seqdata.scene, 0);
 		if (ed) {
@@ -393,7 +349,7 @@
 				seq_array(ed, &bpi->seqdata.seqar, &bpi->seqdata.totseq, 0);
 				bpi->seqdata.seq= 0;
 			}
-
+			
 			if (bpi->seqdata.seq >= bpi->seqdata.totseq) {
 				seq= NULL;
 			}
@@ -425,11 +381,10 @@
 			bpi->seqdata.scene= bpi->seqdata.scene->id.next;
 		}
 	}
-
+	
 	return NULL;
 }
 
-<<<<<<< HEAD
 static struct FreestyleModuleConfig *frs_module_stepdata__internal(struct BPathIterator *bpi, int step_next)
 {
 	struct FreestyleModuleConfig *module;
@@ -459,14 +414,11 @@
 	return NULL;
 }
 
-static void seq_getpath(struct BPathIterator *bpi, char *path) {
-=======
 static void seq_getpath(struct BPathIterator *bpi, char *path)
 {
->>>>>>> 6fb82a85
 	Sequence *seq= (Sequence *)bpi->data;
 
-
+	
 	path[0]= '\0'; /* incase we cant get the path */
 	if (seq==NULL) return;
 	if (SEQ_HAS_PATH(seq)) {
@@ -476,7 +428,7 @@
 			if (seq->strip->stripdata) { /* should always be true! */
 				/* Using the first image is weak for image sequences */
 				strcat(path, seq->strip->stripdata->name);
-			}
+			} 
 		}
 		else {
 			/* simple case */
@@ -491,8 +443,8 @@
 static void seq_setpath(struct BPathIterator *bpi, const char *path)
 {
 	Sequence *seq= (Sequence *)bpi->data;
-	if (seq==NULL) return;
-
+	if (seq==NULL) return; 
+	
 	if (SEQ_HAS_PATH(seq)) {
 		if (ELEM3(seq->type, SEQ_IMAGE, SEQ_MOVIE, SEQ_SOUND)) {
 			BLI_split_dirfile(path, seq->strip->dir, seq->strip->stripdata->name);
@@ -519,7 +471,7 @@
 static void text_setpath(struct BPathIterator *bpi, const char *path)
 {
 	Text *text= (Text *)bpi->data;
-	if (text==NULL) return;
+	if (text==NULL) return; 
 
 	if(text->name) {
 		MEM_freeN(text->name);
@@ -532,29 +484,25 @@
 {
 	if (me==NULL)
 		return NULL;
-
+	
 	if (step_next)
 		me= me->id.next;
-
+	
 	while (me) {
 		if (me->fdata.external) {
 			break;
 		}
-
+		
 		me= me->id.next;
-	}
+	}	
 	return me;
 }
 
-<<<<<<< HEAD
-static void bpi_type_step__internal( struct BPathIterator *bpi) {
-=======
 static void bpi_type_step__internal(struct BPathIterator *bpi)
 {
->>>>>>> 6fb82a85
 	bpi->type++; /* advance to the next type */
 	bpi->data= NULL;
-
+	
 	switch (bpi->type) {
 	case BPATH_SEQ:
 		bpi->getpath_callback= seq_getpath;
@@ -571,28 +519,24 @@
 	}
 }
 
-<<<<<<< HEAD
-void BLI_bpathIterator_step( struct BPathIterator *bpi) {
-=======
 void BLI_bpathIterator_step(struct BPathIterator *bpi)
 {
->>>>>>> 6fb82a85
 	while (bpi->type != BPATH_DONE) {
-
+		
 		if  ((bpi->type) == BPATH_IMAGE) {
 			/*if (bpi->data)	bpi->data= ((ID *)bpi->data)->next;*/
 			if (bpi->data)	bpi->data= ima_stepdata__internal((Image *)bpi->data, 1, bpi->flag); /* must skip images that have no path */
 			else 			bpi->data= ima_stepdata__internal(bpi->bmain->image.first, 0, bpi->flag);
-
+			
 			if (bpi->data) {
 				/* get the path info from this datatype */
 				Image *ima= (Image *)bpi->data;
-
+				
 				bpi->_lib= ima->id.lib ? ima->id.lib->filepath : NULL;
 				bpi->_path= ima->name;
 				bpi->_name= ima->id.name+2;
 				bpi->len= sizeof(ima->name);
-
+				
 				/* we are done, advancing to the next item, this type worked fine */
 				break;
 
@@ -673,10 +617,10 @@
 			}
 		}
 		else if  ((bpi->type) == BPATH_FONT) {
-
+			
 			if (bpi->data)	bpi->data= vf_stepdata__internal((VFont *)bpi->data, 1, bpi->flag);
 			else 			bpi->data= vf_stepdata__internal(bpi->bmain->vfont.first, 0, bpi->flag);
-
+			
 			if (bpi->data) {
 				/* get the path info from this datatype */
 				VFont *vf= (VFont *)bpi->data;
@@ -697,16 +641,16 @@
 		else if  ((bpi->type) == BPATH_LIB) {
 			if (bpi->data)	bpi->data= ((ID *)bpi->data)->next;
 			else 			bpi->data= bpi->bmain->library.first;
-
+			
 			if (bpi->data) {
 				/* get the path info from this datatype */
 				Library *lib= (Library *)bpi->data;
-
+				
 				bpi->_lib= NULL;
 				bpi->_path= lib->name;
 				bpi->_name= NULL;
 				bpi->len= sizeof(lib->name);
-
+				
 				/* we are done, advancing to the next item, this type worked fine */
 				break;
 			}
@@ -771,7 +715,7 @@
 	const char *prefix;
 	const char *name;
 	char path_expanded[FILE_MAXDIR*2];
-
+	
 	if(reports==NULL)
 		return;
 
@@ -807,7 +751,7 @@
 		prefix= "Unknown";
 		break;
 	}
-
+	
 	name= BLI_bpathIterator_getName(bpi);
 	BLI_bpathIterator_getPathExpanded(bpi, path_expanded);
 
@@ -821,14 +765,14 @@
 /* high level function */
 void checkMissingFiles(Main *bmain, ReportList *reports) {
 	struct BPathIterator *bpi;
-
+	
 	/* be sure there is low chance of the path being too short */
-	char filepath_expanded[FILE_MAXDIR*2];
-
+	char filepath_expanded[FILE_MAXDIR*2]; 
+	
 	BLI_bpathIterator_init(&bpi, bmain, bmain->name, 0);
 	while (!BLI_bpathIterator_isDone(bpi)) {
 		BLI_bpathIterator_getPathExpanded(bpi, filepath_expanded);
-
+		
 		if (!BLI_exists(filepath_expanded))
 			bpath_as_report(bpi, "file not found", reports);
 
@@ -843,7 +787,7 @@
 	struct BPathIterator *bpi;
 	char filepath[FILE_MAX];
 	const char *libpath;
-
+	
 	/* be sure there is low chance of the path being too short */
 	char filepath_relative[(FILE_MAXDIR * 2) + FILE_MAXFILE];
 
@@ -856,7 +800,7 @@
 	while (!BLI_bpathIterator_isDone(bpi)) {
 		BLI_bpathIterator_getPath(bpi, filepath);
 		libpath= BLI_bpathIterator_getLib(bpi);
-
+		
 		if(strncmp(filepath, "//", 2)) {
 			if (libpath) { /* cant make relative if we are library - TODO, LOG THIS */
 				linked++;
@@ -864,7 +808,7 @@
 			else { /* local data, use the blend files path */
 				BLI_strncpy(filepath_relative, filepath, sizeof(filepath_relative));
 				/* Important BLI_cleanup_dir runs before the path is made relative
-				 * because it wont work for paths that start with "//../" */
+				 * because it wont work for paths that start with "//../" */ 
 				BLI_cleanup_file(bpi->base_path, filepath_relative); /* fix any /foo/../foo/ */
 				BLI_path_rel(filepath_relative, bpi->base_path);
 				/* be safe and check the length */
@@ -902,7 +846,7 @@
 	struct BPathIterator *bpi;
 	char filepath[FILE_MAX];
 	const char *libpath;
-
+	
 	/* be sure there is low chance of the path being too short */
 	char filepath_absolute[(FILE_MAXDIR * 2) + FILE_MAXFILE];
 
@@ -915,7 +859,7 @@
 	while (!BLI_bpathIterator_isDone(bpi)) {
 		BLI_bpathIterator_getPath(bpi, filepath);
 		libpath= BLI_bpathIterator_getLib(bpi);
-
+		
 		if(strncmp(filepath, "//", 2)==0) {
 			if (libpath) { /* cant make absolute if we are library - TODO, LOG THIS */
 				linked++;
@@ -964,25 +908,25 @@
 	struct stat status;
 	char path[FILE_MAX];
 	int size;
-
+	
 	dir= opendir(dirname);
-
+	
 	if (dir==NULL)
 		return 0;
-
+	
 	if (*filesize == -1)
 		*filesize= 0; /* dir opened fine */
-
+	
 	while ((de= readdir(dir)) != NULL) {
-
+		
 		if (strcmp(".", de->d_name)==0 || strcmp("..", de->d_name)==0)
 			continue;
-
+		
 		BLI_join_dirfile(path, sizeof(path), dirname, de->d_name);
-
+		
 		if (stat(path, &status) != 0)
 			continue; /* cant stat, dont bother with this file, could print debug info here */
-
+		
 		if (S_ISREG(status.st_mode)) { /* is file */
 			if (strncmp(filename, de->d_name, FILE_MAX)==0) { /* name matches */
 				/* open the file to read its size */
@@ -1008,55 +952,55 @@
 /* high level function - call from fileselector */
 void findMissingFiles(Main *bmain, const char *str) {
 	struct BPathIterator *bpi;
-
+	
 	/* be sure there is low chance of the path being too short */
-	char filepath_expanded[FILE_MAXDIR*2];
+	char filepath_expanded[FILE_MAXDIR*2]; 
 	char filepath[FILE_MAX];
 	const char *libpath;
 	int filesize, recur_depth;
-
+	
 	char dirname[FILE_MAX], filename_new[FILE_MAX];
-
+	
 	//XXX waitcursor( 1 );
-
+	
 	BLI_split_dirfile(str, dirname, NULL);
-
+	
 	BLI_bpathIterator_init(&bpi, bmain, bmain->name, 0);
-
+	
 	while (!BLI_bpathIterator_isDone(bpi)) {
 		BLI_bpathIterator_getPath(bpi, filepath);
 		libpath= BLI_bpathIterator_getLib(bpi);
-
+		
 		/* Check if esc was pressed because searching files can be slow */
 		/*XXX if (blender_test_break()) {
 			break;
 		}*/
-
+		
 		if (libpath==NULL) {
-
+			
 			BLI_bpathIterator_getPathExpanded(bpi, filepath_expanded);
-
+			
 			if (!BLI_exists(filepath_expanded)) {
 				/* can the dir be opened? */
 				filesize= -1;
 				recur_depth= 0;
-
+				
 				findFileRecursive(filename_new, dirname, BLI_path_basename(filepath), &filesize, &recur_depth);
 				if (filesize == -1) { /* could not open dir */
 					printf("Could not open dir \"%s\"\n", dirname);
 					return;
 				}
-
+				
 				if (filesize > 0) {
-
-					if (BLI_bpathIterator_getPathMaxLen(bpi) < strlen(filename_new)) {
+					
+					if (BLI_bpathIterator_getPathMaxLen(bpi) < strlen(filename_new)) { 
 						printf("cannot set path \"%s\" too long!", filename_new);
 					}
 					else {
 						/* copy the found path into the old one */
 						if (G.relbase_valid)
 							BLI_path_rel(filename_new, bpi->base_path);
-
+						
 						BLI_bpathIterator_setPath(bpi, filename_new);
 					}
 				}
@@ -1065,6 +1009,6 @@
 		BLI_bpathIterator_step(bpi);
 	}
 	BLI_bpathIterator_free(bpi);
-
+	
 	//XXX waitcursor( 0 );
 }