--- conflicted
+++ resolved
@@ -125,7 +125,6 @@
     printf("%s time (in seconds): %f\n", #id, _timeit_var_##id); \
     fflush(stdout); \
   } \
-<<<<<<< HEAD
   (void)0
 
 /** CLOG profiling function family */
@@ -217,8 +216,3 @@
     CLOG_DEBUG(log_ref, level, "%s time (in seconds): %f", #id, _clog_debug_timeit_var_##id); \
   } \
   (void)0
-
-#endif /* __PIL_TIME_UTILDEFINES_H__ */
-=======
-  (void)0
->>>>>>> cfc6f9eb
