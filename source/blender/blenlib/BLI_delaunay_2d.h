--- conflicted
+++ resolved
@@ -201,7 +201,6 @@
 
 #ifdef __cplusplus
 }
-<<<<<<< HEAD
 
 /* C++ Interface. */
 
@@ -266,9 +265,4 @@
 
 } /* namespace blender::meshintersect */
 
-#endif /* __cplusplus */
-
-#endif /* __BLI_DELAUNAY_2D_H__ */
-=======
-#endif
->>>>>>> b522e834
+#endif /* __cplusplus */