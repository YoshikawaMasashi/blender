/*
 * This program is free software; you can redistribute it and/or
 * modify it under the terms of the GNU General Public License
 * as published by the Free Software Foundation; either version 2
 * of the License, or (at your option) any later version.
 *
 * This program is distributed in the hope that it will be useful,
 * but WITHOUT ANY WARRANTY; without even the implied warranty of
 * MERCHANTABILITY or FITNESS FOR A PARTICULAR PURPOSE.  See the
 * GNU General Public License for more details.
 *
 * You should have received a copy of the GNU General Public License
 * along with this program; if not, write to the Free Software Foundation,
 * Inc., 51 Franklin Street, Fifth Floor, Boston, MA 02110-1301, USA.
 */

#pragma once

/** \file
 * \ingroup bli
 *
 *  This header file contains both a C interface and a C++ interface
 *  to the 2D Constrained Delaunay Triangulation library routine.
 */

#ifdef __cplusplus
extern "C" {
#endif

/**
 * Interface for Constrained Delaunay Triangulation (CDT) in 2D.
 *
 * The input is a set of vertices, edges between those vertices,
 * and faces using those vertices.
 * Those inputs are called "constraints". The output must contain
 * those constraints, or at least edges, points, and vertices that
 * may be pieced together to form the constraints. Part of the
 * work of doing the CDT is to detect intersections and mergers
 * among the input elements, so these routines are also useful
 * for doing 2D intersection.
 *
 * The output is a triangulation of the plane that includes the
 * constraints in the above sense, and also satisfies the
 * "Delaunay condition" as modified to take into account that
 * the constraints must be there: for every non-constrained edge
 * in the output, there is a circle through the endpoints that
 * does not contain any of the vertices directly connected to
 * those endpoints. What this means in practice is that as
 * much as possible the triangles look "nice" -- not too long
 * and skinny.
 *
 * Optionally, the output can be a subset of the triangulation
 * (but still containing all of the constraints), to get the
 * effect of 2D intersection.
 *
 * The underlying method is incremental, but we need to know
 * beforehand a bounding box for all of the constraints.
 * This code can be extended in the future to allow for
 * deletion of constraints, if there is a use in Blender
 * for dynamically maintaining a triangulation.
 */

/**
 * Input to Constrained Delaunay Triangulation.
 * There are verts_len vertices, whose coordinates
 * are given by vert_coords. For the rest of the input,
 * vertices are referred to by indices into that array.
 * Edges and Faces are optional. If provided, they will
 * appear in the output triangulation ("constraints").
 * One can provide faces and not edges -- the edges
 * implied by the faces will be inferred.
 *
 * The edges are given by pairs of vertex indices.
 * The faces are given in a triple `(faces, faces_start_table, faces_len_table)`
 * to represent a list-of-lists as follows:
 * the vertex indices for a counterclockwise traversal of
 * face number `i` starts at `faces_start_table[i]` and has `faces_len_table[i]`
 * elements.
 *
 * The edges implied by the faces are automatically added
 * and need not be put in the edges array, which is intended
 * as a way to specify edges that are not part of any face.
 *
 * Some notes about some special cases and how they are handled:
 * - Input faces can have any number of vertices greater than 2. Depending
 *   on the output option, ngons may be triangulated or they may remain
 *   as ngons.
 * - Input faces may have repeated vertices. Output faces will not,
 *   except when the CDT_CONSTRAINTS output option is used.
 * - Input faces may have edges that self-intersect, but currently the labeling
 *   of which output faces have which input faces may not be done correctly,
 *   since the labeling relies on the inside being on the left of edges
 *   as one traverses the face. Output faces will not self-intersect.
 * - Input edges, including those implied by the input faces, may have
 *   zero-length or near-zero-length edges (nearness as determined by epsilon),
 *   but those edges will not be in the output.
 * - Input edges (including face edges) can overlap or nearly overlap each other.
 *   The output edges will not overlap, but instead be divided into as many
 *   edges as necessary to represent each overlap regime.
 * - Input vertices may be coincide with, or nearly coincide with (as determined
 *   by epsilon) other input vertices. Only one representative will survive
 *   in the output. If an input vertex is within epsilon of an edge (including
 *   an added triangulation edge), it will be snapped to that edge, so the
 *   output coordinates may not exactly match the input coordinates in all cases.
 * - Wire edges (those not part of faces) and isolated vertices are allowed in
 *   the input. If they are inside faces, they will be incorporated into the
 *   triangulation of those faces.
 *
 * Epsilon is used for "is it near enough" distance calculations.
 * If zero is supplied for epsilon, an internal value of 1e-8 used
 * instead, since this code will not work correctly if it is not allowed
 * to merge "too near" vertices.
<<<<<<< HEAD
 *
=======
 * 
>>>>>>> ff01070b
 * Normally the output will contain mappings from outputs to inputs.
 * If this is not needed, set need_ids to false and the execution may be much
 * faster in some circumstances.
 */
typedef struct CDT_input {
  int verts_len;
  int edges_len;
  int faces_len;
  float (*vert_coords)[2];
  int (*edges)[2];
  int *faces;
  int *faces_start_table;
  int *faces_len_table;
  float epsilon;
  bool need_ids;
} CDT_input;

/**
 * A representation of the triangulation for output.
 * See #CDT_input for the representation of the output
 * vertices, edges, and faces, all represented in
 * a similar way to the input.
 *
 * The output may have merged some input vertices together,
 * if they were closer than some epsilon distance.
 * The output edges may be overlapping sub-segments of some
 * input edges; or they may be new edges for the triangulation.
 * The output faces may be pieces of some input faces, or they
 * may be new.
 *
 * In the same way that faces lists-of-lists were represented by
 * a run-together array and a "start" and "len" extra array,
 * similar triples are used to represent the output to input
 * mapping of vertices, edges, and faces.
 * These are only set if need_ids is true in the input.
 *
 * Those triples are:
 * - verts_orig, verts_orig_start_table, verts_orig_len_table
 * - edges_orig, edges_orig_start_table, edges_orig_len_table
 * - faces_orig, faces_orig_start_table, faces_orig_len_table
 *
 * For edges, the edges_orig triple can also say which original face
 * edge is part of a given output edge. See the comment below
 * on the C++ interface for how to decode the entries in the edges_orig
 * table.
 */
typedef struct CDT_result {
  int verts_len;
  int edges_len;
  int faces_len;
  int face_edge_offset;
  float (*vert_coords)[2];
  int (*edges)[2];
  int *faces;
  int *faces_start_table;
  int *faces_len_table;
  int *verts_orig;
  int *verts_orig_start_table;
  int *verts_orig_len_table;
  int *edges_orig;
  int *edges_orig_start_table;
  int *edges_orig_len_table;
  int *faces_orig;
  int *faces_orig_start_table;
  int *faces_orig_len_table;
} CDT_result;

/** What triangles and edges of CDT are desired when getting output? */
typedef enum CDT_output_type {
  /** All triangles, outer boundary is convex hull. */
  CDT_FULL,
  /** All triangles fully enclosed by constraint edges or faces. */
  CDT_INSIDE,
  /** Like previous, but detect holes and omit those from output. */
  CDT_INSIDE_WITH_HOLES,
  /** Only point, edge, and face constraints, and their intersections. */
  CDT_CONSTRAINTS,
  /**
   * Like CDT_CONSTRAINTS, but keep enough
   * edges so that any output faces that came from input faces can be made as valid
   * #BMesh faces in Blender: that is,
   * no vertex appears more than once and no isolated holes in faces.
   */
  CDT_CONSTRAINTS_VALID_BMESH,
  /** Like previous, but detect holes and omit those from output. */
  CDT_CONSTRAINTS_VALID_BMESH_WITH_HOLES,
} CDT_output_type;

/**
 * API interface to CDT.
 * This returns a pointer to an allocated CDT_result.
 * When the caller is finished with it, the caller
 * should use #BLI_delaunay_2d_cdt_free() to free it.
 */
CDT_result *BLI_delaunay_2d_cdt_calc(const CDT_input *input, const CDT_output_type output_type);

void BLI_delaunay_2d_cdt_free(CDT_result *result);

#ifdef __cplusplus
}

/* C++ Interface. */

#  include "BLI_array.hh"
#  include "BLI_double2.hh"
#  include "BLI_math_mpq.hh"
#  include "BLI_mpq2.hh"
#  include "BLI_vector.hh"

namespace blender::meshintersect {

/* vec2<Arith_t> is a 2d vector with Arith_t as the type for coordinates. */
template<typename Arith_t> struct vec2_impl;
template<> struct vec2_impl<double> {
  typedef double2 type;
};

#  ifdef WITH_GMP
template<> struct vec2_impl<mpq_class> {
  typedef mpq2 type;
};
#  endif

template<typename Arith_t> using vec2 = typename vec2_impl<Arith_t>::type;

template<typename Arith_t> class CDT_input {
 public:
  Array<vec2<Arith_t>> vert;
  Array<std::pair<int, int>> edge;
  Array<Vector<int>> face;
  Arith_t epsilon{0};
  bool need_ids{true};
};

template<typename Arith_t> class CDT_result {
 public:
  Array<vec2<Arith_t>> vert;
  Array<std::pair<int, int>> edge;
  Array<Vector<int>> face;
<<<<<<< HEAD
  /* The orig vectors are only populated if the need_ids input field is true. */
=======
  /* The orig vectors are only popluated if the need_ids input field is true. */
>>>>>>> ff01070b
  /** For each output vert, which input verts correspond to it? */
  Array<Vector<int>> vert_orig;
  /**
   * For each output edge, which input edges does it overlap?
   * The input edge ids are encoded as follows:
   *   if the value is less than face_edge_offset, then it is
   *      an index into the input edge[] array.
   *   else let (a, b) = the quotient and remainder of dividing
   *      the edge index by face_edge_offset; "a" will be the input face + 1,
   *      and "b" will be a position within that face.
   */
  Array<Vector<int>> edge_orig;
  /** For each output face, which original faces does it overlap? */
  Array<Vector<int>> face_orig;
  /** Used to encode edge_orig (see above). */
  int face_edge_offset;
};

CDT_result<double> delaunay_2d_calc(const CDT_input<double> &input, CDT_output_type output_type);

#  ifdef WITH_GMP
CDT_result<mpq_class> delaunay_2d_calc(const CDT_input<mpq_class> &input,
                                       CDT_output_type output_type);
#  endif

} /* namespace blender::meshintersect */

#endif /* __cplusplus */<|MERGE_RESOLUTION|>--- conflicted
+++ resolved
@@ -110,11 +110,7 @@
  * If zero is supplied for epsilon, an internal value of 1e-8 used
  * instead, since this code will not work correctly if it is not allowed
  * to merge "too near" vertices.
-<<<<<<< HEAD
- *
-=======
- * 
->>>>>>> ff01070b
+ *
  * Normally the output will contain mappings from outputs to inputs.
  * If this is not needed, set need_ids to false and the execution may be much
  * faster in some circumstances.
@@ -254,11 +250,7 @@
   Array<vec2<Arith_t>> vert;
   Array<std::pair<int, int>> edge;
   Array<Vector<int>> face;
-<<<<<<< HEAD
-  /* The orig vectors are only populated if the need_ids input field is true. */
-=======
   /* The orig vectors are only popluated if the need_ids input field is true. */
->>>>>>> ff01070b
   /** For each output vert, which input verts correspond to it? */
   Array<Vector<int>> vert_orig;
   /**
