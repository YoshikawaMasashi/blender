--- conflicted
+++ resolved
@@ -1196,7 +1196,6 @@
 
   CDT_result<T> out4 = delaunay_2d_calc(in, CDT_CONSTRAINTS);
   EXPECT_EQ(out4.face.size(), 4);
-<<<<<<< HEAD
   if (DO_DRAW) {
     graph_draw<T>("OverlapFaces - constraints", out4.vert, out4.edge, out4.face);
   }
@@ -1210,21 +1209,6 @@
   CDT_result<T> out6 = delaunay_2d_calc(in, CDT_CONSTRAINTS_VALID_BMESH_WITH_HOLES);
   EXPECT_EQ(out6.face.size(), 3);
   if (DO_DRAW) {
-=======
-  if (DO_DRAW) {
-    graph_draw<T>("OverlapFaces - constraints", out4.vert, out4.edge, out4.face);
-  }
-
-  CDT_result<T> out5 = delaunay_2d_calc(in, CDT_CONSTRAINTS_VALID_BMESH);
-  EXPECT_EQ(out5.face.size(), 5);
-  if (DO_DRAW) {
-    graph_draw<T>("OverlapFaces - valid bmesh", out5.vert, out5.edge, out5.face);
-  }
-
-  CDT_result<T> out6 = delaunay_2d_calc(in, CDT_CONSTRAINTS_VALID_BMESH_WITH_HOLES);
-  EXPECT_EQ(out6.face.size(), 3);
-  if (DO_DRAW) {
->>>>>>> ff01070b
     graph_draw<T>("OverlapFaces - valid bmesh with holes", out6.vert, out6.edge, out6.face);
   }
 }
