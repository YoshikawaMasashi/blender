--- conflicted
+++ resolved
@@ -99,10 +99,9 @@
 #define BLI_STATIC_ASSERT_ALIGN(st, align) \
   BLI_STATIC_ASSERT((sizeof(st) % (align) == 0), "Structure must be strictly aligned")
 
-<<<<<<< HEAD
 #define BLI_STATIC_ASSERT_SIZE(st, max_size) \
   BLI_STATIC_ASSERT(sizeof(CullingData) <= max_size, "Structure is too big")
-=======
+
 /**
  * Indicates that this line of code should never be executed. If it is reached, it will abort in
  * debug builds and print an error in release builds.
@@ -113,7 +112,6 @@
     BLI_assert_msg(0, "This line of code is marked to be unreachable."); \
   } \
   ((void)0)
->>>>>>> 0053d2fc
 
 #ifdef __cplusplus
 }
