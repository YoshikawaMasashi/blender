/*
 * This program is free software; you can redistribute it and/or
 * modify it under the terms of the GNU General Public License
 * as published by the Free Software Foundation; either version 2
 * of the License, or (at your option) any later version.
 *
 * This program is distributed in the hope that it will be useful,
 * but WITHOUT ANY WARRANTY; without even the implied warranty of
 * MERCHANTABILITY or FITNESS FOR A PARTICULAR PURPOSE.  See the
 * GNU General Public License for more details.
 *
 * You should have received a copy of the GNU General Public License
 * along with this program; if not, write to the Free Software Foundation,
 * Inc., 51 Franklin Street, Fifth Floor, Boston, MA 02110-1301, USA.
 */

/** \file
 * \ingroup RNA
 */

#include <float.h>
#include <limits.h>
#include <stdlib.h>

#include "DNA_armature_types.h"
#include "DNA_cachefile_types.h"
#include "DNA_mesh_types.h"
#include "DNA_modifier_types.h"
#include "DNA_object_types.h"
#include "DNA_object_force_types.h"
#include "DNA_scene_types.h"

#include "MEM_guardedalloc.h"

#include "BLI_math.h"

#include "BLT_translation.h"

#include "BKE_animsys.h"
#include "BKE_curveprofile.h"
#include "BKE_data_transfer.h"
#include "BKE_dynamicpaint.h"
#include "BKE_effect.h"
#include "BKE_mesh_mapping.h"
#include "BKE_mesh_remap.h"
#include "BKE_multires.h"
#include "BKE_ocean.h"
#include "BKE_fluid.h" /* For BKE_fluid_modifier_free & BKE_fluid_modifier_create_type_data */

#include "RNA_access.h"
#include "RNA_define.h"
#include "RNA_enum_types.h"

#include "rna_internal.h"

#include "WM_api.h"
#include "WM_types.h"

const EnumPropertyItem rna_enum_object_modifier_type_items[] = {
    {0, "", 0, N_("Modify"), ""},
    {eModifierType_DataTransfer,
     "DATA_TRANSFER",
     ICON_MOD_DATA_TRANSFER,
     "Data Transfer",
     "Transfer several types of data (vertex groups, UV maps, vertex colors, custom normals) from "
     "one mesh to another"},
    {eModifierType_MeshCache,
     "MESH_CACHE",
     ICON_MOD_MESHDEFORM,
     "Mesh Cache",
     "Deform the mesh using an external frame-by-frame vertex transform cache"},
    {eModifierType_MeshSequenceCache,
     "MESH_SEQUENCE_CACHE",
     ICON_MOD_MESHDEFORM,
     "Mesh Sequence Cache",
     "Deform the mesh or curve using an external mesh cache in Alembic format"},
    {eModifierType_NormalEdit,
     "NORMAL_EDIT",
     ICON_MOD_NORMALEDIT,
     "Normal Edit",
     "Modify the direction of the surface normals"},
    {eModifierType_WeightedNormal,
     "WEIGHTED_NORMAL",
     ICON_MOD_NORMALEDIT,
     "Weighted Normal",
     "Modify the direction of the surface normals using a weighting method"},
    {eModifierType_UVProject,
     "UV_PROJECT",
     ICON_MOD_UVPROJECT,
     "UV Project",
     "Project the UV map coordinates from the negative Z axis of another object"},
    {eModifierType_UVWarp,
     "UV_WARP",
     ICON_MOD_UVPROJECT,
     "UV Warp",
     "Transform the UV map using the the difference between two objects"},
    {eModifierType_WeightVGEdit,
     "VERTEX_WEIGHT_EDIT",
     ICON_MOD_VERTEX_WEIGHT,
     "Vertex Weight Edit",
     "Modify of the weights of a vertex group"},
    {eModifierType_WeightVGMix,
     "VERTEX_WEIGHT_MIX",
     ICON_MOD_VERTEX_WEIGHT,
     "Vertex Weight Mix",
     "Mix the weights of two vertex groups"},
    {eModifierType_WeightVGProximity,
     "VERTEX_WEIGHT_PROXIMITY",
     ICON_MOD_VERTEX_WEIGHT,
     "Vertex Weight Proximity",
     "Set the vertex group weights based on the distance to another target object"},
    {0, "", 0, N_("Generate"), ""},
    {eModifierType_Array,
     "ARRAY",
     ICON_MOD_ARRAY,
     "Array",
     "Create copies of the shape with offsets"},
    {eModifierType_Bevel,
     "BEVEL",
     ICON_MOD_BEVEL,
     "Bevel",
     "Generate sloped corners by adding geometry to the mesh's edges or vertices"},
    {eModifierType_Boolean,
     "BOOLEAN",
     ICON_MOD_BOOLEAN,
     "Boolean",
     "Use another shape to cut, combine or perform a difference operation"},
    {eModifierType_Build,
     "BUILD",
     ICON_MOD_BUILD,
     "Build",
     "Cause the faces of the mesh object to appear or disappear one after the other over time"},
    {eModifierType_Decimate,
     "DECIMATE",
     ICON_MOD_DECIM,
     "Decimate",
     "Reduce the geometry density"},
    {eModifierType_EdgeSplit,
     "EDGE_SPLIT",
     ICON_MOD_EDGESPLIT,
     "Edge Split",
     "Split away joined faces at the edges"},
    {eModifierType_Mask,
     "MASK",
     ICON_MOD_MASK,
     "Mask",
     "Dynamically hide vertices based on a vertex group or armature"},
    {eModifierType_Mirror,
     "MIRROR",
     ICON_MOD_MIRROR,
     "Mirror",
     "Mirror along the local X, Y and/or Z axes, over the object origin"},
    {eModifierType_Multires,
     "MULTIRES",
     ICON_MOD_MULTIRES,
     "Multiresolution",
     "Subdivide the mesh in a way that allows editing the higher subdivision levels"},
    {eModifierType_Remesh,
     "REMESH",
     ICON_MOD_REMESH,
     "Remesh",
     "Generate new mesh topology based on the current shape"},
    {eModifierType_Screw,
     "SCREW",
     ICON_MOD_SCREW,
     "Screw",
     "Lathe around an axis, treating the input mesh as a profile"},
    {eModifierType_Skin,
     "SKIN",
     ICON_MOD_SKIN,
     "Skin",
     "Create a solid shape from vertices and edges, using the vertex radius to define the "
     "thickness"},
    {eModifierType_Solidify, "SOLIDIFY", ICON_MOD_SOLIDIFY, "Solidify", " Make the surface thick"},
    {eModifierType_Subsurf,
     "SUBSURF",
     ICON_MOD_SUBSURF,
     "Subdivision Surface",
     "Split the faces into smaller parts, giving it a smoother appearance"},
    {eModifierType_Triangulate,
     "TRIANGULATE",
     ICON_MOD_TRIANGULATE,
     "Triangulate",
     "Convert all polygons to triangles"},
    {eModifierType_Weld,
     "WELD",
     ICON_AUTOMERGE_OFF,
     "Weld",
<<<<<<< HEAD
     "Finds groups of vertices closer then dist and merges them together"},
    {eModifierType_FunctionPoints, "FUNCTION_POINTS", ICON_NONE, "Function Points", ""},
=======
     "Find groups of vertices closer then dist and merges them together"},
    {eModifierType_Wireframe,
     "WIREFRAME",
     ICON_MOD_WIREFRAME,
     "Wireframe",
     "Convert faces into thickened edges"},
>>>>>>> d54a4a32
    {0, "", 0, N_("Deform"), ""},
    {eModifierType_Armature,
     "ARMATURE",
     ICON_MOD_ARMATURE,
     "Armature",
     "Deform the shape using an armature object"},
    {eModifierType_Cast,
     "CAST",
     ICON_MOD_CAST,
     "Cast",
     "Shift the shape towards a predefined primitive"},
    {eModifierType_Curve, "CURVE", ICON_MOD_CURVE, "Curve", "Bend the mesh using a curve object"},
    {eModifierType_Displace,
     "DISPLACE",
     ICON_MOD_DISPLACE,
     "Displace",
     "Offset vertices based on a texture"},
    {eModifierType_Hook, "HOOK", ICON_HOOK, "Hook", "Deform specific points using another object"},
    {eModifierType_LaplacianDeform,
     "LAPLACIANDEFORM",
     ICON_MOD_MESHDEFORM,
     "Laplacian Deform",
     "Deform based a series of anchor points"},
    {eModifierType_Lattice,
     "LATTICE",
     ICON_MOD_LATTICE,
     "Lattice",
     "Deform using the shape of a lattice object"},
    {eModifierType_MeshDeform,
     "MESH_DEFORM",
     ICON_MOD_MESHDEFORM,
     "Mesh Deform",
     "Deform using a different mesh, which acts as a deformation cage"},
    {eModifierType_Shrinkwrap,
     "SHRINKWRAP",
     ICON_MOD_SHRINKWRAP,
     "Shrinkwrap",
     "Project the shape onto another object"},
    {eModifierType_SimpleDeform,
     "SIMPLE_DEFORM",
     ICON_MOD_SIMPLEDEFORM,
     "Simple Deform",
     "Deform the shape by twisting, bending, tapering or stretching"},
    {eModifierType_Smooth,
     "SMOOTH",
     ICON_MOD_SMOOTH,
     "Smooth",
     "Smooth the mesh by flattening the angles between adjacent faces"},
    {eModifierType_CorrectiveSmooth,
     "CORRECTIVE_SMOOTH",
     ICON_MOD_SMOOTH,
     "Smooth Corrective",
     "Smooth the mesh while still preserving the volume"},
    {eModifierType_LaplacianSmooth,
     "LAPLACIANSMOOTH",
     ICON_MOD_SMOOTH,
     "Smooth Laplacian",
     "Reduce the noise on a mesh surface with minimal changes to its shape"},
    {eModifierType_SurfaceDeform,
     "SURFACE_DEFORM",
     ICON_MOD_MESHDEFORM,
     "Surface Deform",
     "Transfer motion from another mesh"},
    {eModifierType_Warp,
     "WARP",
     ICON_MOD_WARP,
     "Warp",
     "Warp parts of a mesh to a new location in a very flexible way thanks to 2 specified "
     "objects"},
    {eModifierType_Wave,
     "WAVE",
     ICON_MOD_WAVE,
     "Wave",
     "Adds a ripple-like motion to an object’s geometry"},
    {eModifierType_FunctionDeform, "FUNCTION_DEFORM", ICON_NONE, "Function Deform", ""},
    {0, "", 0, N_("Simulate"), ""},
    {eModifierType_Cloth, "CLOTH", ICON_MOD_CLOTH, "Cloth", ""},
    {eModifierType_Collision, "COLLISION", ICON_MOD_PHYSICS, "Collision", ""},
    {eModifierType_DynamicPaint, "DYNAMIC_PAINT", ICON_MOD_DYNAMICPAINT, "Dynamic Paint", ""},
    {eModifierType_Explode,
     "EXPLODE",
     ICON_MOD_EXPLODE,
     "Explode",
     "Break apart the mesh faces and let them follow particles"},
    {eModifierType_Ocean, "OCEAN", ICON_MOD_OCEAN, "Ocean", "Generate a moving ocean surface"},
    {eModifierType_ParticleInstance,
     "PARTICLE_INSTANCE",
     ICON_MOD_PARTICLE_INSTANCE,
     "Particle Instance",
     ""},
    {eModifierType_ParticleSystem,
     "PARTICLE_SYSTEM",
     ICON_MOD_PARTICLES,
     "Particle System",
     "Spawn particles from the shape"},
    {eModifierType_Fluid, "FLUID", ICON_MOD_FLUIDSIM, "Fluid Simulation", ""},
    {eModifierType_Softbody, "SOFT_BODY", ICON_MOD_SOFT, "Soft Body", ""},
    {eModifierType_Surface, "SURFACE", ICON_MODIFIER, "Surface", ""},
    {eModifierType_BParticles, "BPARTICLES", ICON_NONE, "BParticles", ""},
    {eModifierType_BParticlesOutput, "BPARTICLES_OUTPUT", ICON_NONE, "BParticles Output", ""},
    {0, NULL, 0, NULL, NULL},
};

const EnumPropertyItem rna_enum_modifier_triangulate_quad_method_items[] = {
    {MOD_TRIANGULATE_QUAD_BEAUTY,
     "BEAUTY",
     0,
     "Beauty ",
     "Split the quads in nice triangles, slower method"},
    {MOD_TRIANGULATE_QUAD_FIXED,
     "FIXED",
     0,
     "Fixed",
     "Split the quads on the first and third vertices"},
    {MOD_TRIANGULATE_QUAD_ALTERNATE,
     "FIXED_ALTERNATE",
     0,
     "Fixed Alternate",
     "Split the quads on the 2nd and 4th vertices"},
    {MOD_TRIANGULATE_QUAD_SHORTEDGE,
     "SHORTEST_DIAGONAL",
     0,
     "Shortest Diagonal",
     "Split the quads based on the distance between the vertices"},
    {0, NULL, 0, NULL, NULL},
};

const EnumPropertyItem rna_enum_modifier_triangulate_ngon_method_items[] = {
    {MOD_TRIANGULATE_NGON_BEAUTY,
     "BEAUTY",
     0,
     "Beauty",
     "Arrange the new triangles evenly (slow)"},
    {MOD_TRIANGULATE_NGON_EARCLIP,
     "CLIP",
     0,
     "Clip",
     "Split the polygons with an ear clipping algorithm"},
    {0, NULL, 0, NULL, NULL},
};

const EnumPropertyItem rna_enum_modifier_shrinkwrap_mode_items[] = {
    {MOD_SHRINKWRAP_ON_SURFACE,
     "ON_SURFACE",
     0,
     "On Surface",
     "The point is constrained to the surface of the target object, "
     "with distance offset towards the original point location"},
    {MOD_SHRINKWRAP_INSIDE,
     "INSIDE",
     0,
     "Inside",
     "The point is constrained to be inside the target object"},
    {MOD_SHRINKWRAP_OUTSIDE,
     "OUTSIDE",
     0,
     "Outside",
     "The point is constrained to be outside the target object"},
    {MOD_SHRINKWRAP_OUTSIDE_SURFACE,
     "OUTSIDE_SURFACE",
     0,
     "Outside Surface",
     "The point is constrained to the surface of the target object, "
     "with distance offset always to the outside, towards or away from the original location"},
    {MOD_SHRINKWRAP_ABOVE_SURFACE,
     "ABOVE_SURFACE",
     0,
     "Above Surface",
     "The point is constrained to the surface of the target object, "
     "with distance offset applied exactly along the target normal"},
    {0, NULL, 0, NULL, NULL},
};

#ifndef RNA_RUNTIME
/* use eWarp_Falloff_*** & eHook_Falloff_***, they're in sync */
static const EnumPropertyItem modifier_warp_falloff_items[] = {
    {eWarp_Falloff_None, "NONE", 0, "No Falloff", ""},
    {eWarp_Falloff_Curve, "CURVE", 0, "Curve", ""},
    {eWarp_Falloff_Smooth, "SMOOTH", ICON_SMOOTHCURVE, "Smooth", ""},
    {eWarp_Falloff_Sphere, "SPHERE", ICON_SPHERECURVE, "Sphere", ""},
    {eWarp_Falloff_Root, "ROOT", ICON_ROOTCURVE, "Root", ""},
    {eWarp_Falloff_InvSquare, "INVERSE_SQUARE", ICON_ROOTCURVE, "Inverse Square", ""},
    {eWarp_Falloff_Sharp, "SHARP", ICON_SHARPCURVE, "Sharp", ""},
    {eWarp_Falloff_Linear, "LINEAR", ICON_LINCURVE, "Linear", ""},
    {eWarp_Falloff_Const, "CONSTANT", ICON_NOCURVE, "Constant", ""},
    {0, NULL, 0, NULL, NULL},
};
#endif

/* ***** Data Transfer ***** */

const EnumPropertyItem rna_enum_dt_method_vertex_items[] = {
    {MREMAP_MODE_TOPOLOGY, "TOPOLOGY", 0, "Topology", "Copy from identical topology meshes"},
    {MREMAP_MODE_VERT_NEAREST, "NEAREST", 0, "Nearest vertex", "Copy from closest vertex"},
    {MREMAP_MODE_VERT_EDGE_NEAREST,
     "EDGE_NEAREST",
     0,
     "Nearest Edge Vertex",
     "Copy from closest vertex of closest edge"},
    {MREMAP_MODE_VERT_EDGEINTERP_NEAREST,
     "EDGEINTERP_NEAREST",
     0,
     "Nearest Edge Interpolated",
     "Copy from interpolated values of vertices from closest point on closest edge"},
    {MREMAP_MODE_VERT_POLY_NEAREST,
     "POLY_NEAREST",
     0,
     "Nearest Face Vertex",
     "Copy from closest vertex of closest face"},
    {MREMAP_MODE_VERT_POLYINTERP_NEAREST,
     "POLYINTERP_NEAREST",
     0,
     "Nearest Face Interpolated",
     "Copy from interpolated values of vertices from closest point on closest face"},
    {MREMAP_MODE_VERT_POLYINTERP_VNORPROJ,
     "POLYINTERP_VNORPROJ",
     0,
     "Projected Face Interpolated",
     "Copy from interpolated values of vertices from point on closest face hit by "
     "normal-projection"},
    {0, NULL, 0, NULL, NULL},
};

const EnumPropertyItem rna_enum_dt_method_edge_items[] = {
    {MREMAP_MODE_TOPOLOGY, "TOPOLOGY", 0, "Topology", "Copy from identical topology meshes"},
    {MREMAP_MODE_EDGE_VERT_NEAREST,
     "VERT_NEAREST",
     0,
     "Nearest Vertices",
     "Copy from most similar edge (edge which vertices are the closest of destination edge's "
     "ones)"},
    {MREMAP_MODE_EDGE_NEAREST,
     "NEAREST",
     0,
     "Nearest Edge",
     "Copy from closest edge (using midpoints)"},
    {MREMAP_MODE_EDGE_POLY_NEAREST,
     "POLY_NEAREST",
     0,
     "Nearest Face Edge",
     "Copy from closest edge of closest face (using midpoints)"},
    {MREMAP_MODE_EDGE_EDGEINTERP_VNORPROJ,
     "EDGEINTERP_VNORPROJ",
     0,
     "Projected Edge Interpolated",
     "Interpolate all source edges hit by the projection of destination one along its own normal "
     "(from vertices)"},
    {0, NULL, 0, NULL, NULL},
};

const EnumPropertyItem rna_enum_dt_method_loop_items[] = {
    {MREMAP_MODE_TOPOLOGY, "TOPOLOGY", 0, "Topology", "Copy from identical topology meshes"},
    {MREMAP_MODE_LOOP_NEAREST_LOOPNOR,
     "NEAREST_NORMAL",
     0,
     "Nearest Corner And Best Matching Normal",
     "Copy from nearest corner which has the best matching normal"},
    {MREMAP_MODE_LOOP_NEAREST_POLYNOR,
     "NEAREST_POLYNOR",
     0,
     "Nearest Corner And Best Matching Face Normal",
     "Copy from nearest corner which has the face with the best matching normal to destination "
     "corner's face one"},
    {MREMAP_MODE_LOOP_POLY_NEAREST,
     "NEAREST_POLY",
     0,
     "Nearest Corner Of Nearest Face",
     "Copy from nearest corner of nearest polygon"},
    {MREMAP_MODE_LOOP_POLYINTERP_NEAREST,
     "POLYINTERP_NEAREST",
     0,
     "Nearest Face Interpolated",
     "Copy from interpolated corners of the nearest source polygon"},
    {MREMAP_MODE_LOOP_POLYINTERP_LNORPROJ,
     "POLYINTERP_LNORPROJ",
     0,
     "Projected Face Interpolated",
     "Copy from interpolated corners of the source polygon hit by corner normal projection"},
    {0, NULL, 0, NULL, NULL},
};

const EnumPropertyItem rna_enum_dt_method_poly_items[] = {
    {MREMAP_MODE_TOPOLOGY, "TOPOLOGY", 0, "Topology", "Copy from identical topology meshes"},
    {MREMAP_MODE_POLY_NEAREST,
     "NEAREST",
     0,
     "Nearest Face",
     "Copy from nearest polygon (using center points)"},
    {MREMAP_MODE_POLY_NOR,
     "NORMAL",
     0,
     "Best Normal-Matching",
     "Copy from source polygon which normal is the closest to destination one"},
    {MREMAP_MODE_POLY_POLYINTERP_PNORPROJ,
     "POLYINTERP_PNORPROJ",
     0,
     "Projected Face Interpolated",
     "Interpolate all source polygons intersected by the projection of destination one along its "
     "own normal"},
    {0, NULL, 0, NULL, NULL},
};

const EnumPropertyItem rna_enum_dt_mix_mode_items[] = {
    {CDT_MIX_TRANSFER, "REPLACE", 0, "Replace", "Overwrite all elements' data"},
    {CDT_MIX_REPLACE_ABOVE_THRESHOLD,
     "ABOVE_THRESHOLD",
     0,
     "Above Threshold",
     "Only replace destination elements where data is above given threshold (exact behavior "
     "depends on data type)"},
    {CDT_MIX_REPLACE_BELOW_THRESHOLD,
     "BELOW_THRESHOLD",
     0,
     "Below Threshold",
     "Only replace destination elements where data is below given threshold (exact behavior "
     "depends on data type)"},
    {CDT_MIX_MIX,
     "MIX",
     0,
     "Mix",
     "Mix source value into destination one, using given threshold as factor"},
    {CDT_MIX_ADD,
     "ADD",
     0,
     "Add",
     "Add source value to destination one, using given threshold as factor"},
    {CDT_MIX_SUB,
     "SUB",
     0,
     "Subtract",
     "Subtract source value to destination one, using given threshold as factor"},
    {CDT_MIX_MUL,
     "MUL",
     0,
     "Multiply",
     "Multiply source value to destination one, using given threshold as factor"},
    /* etc. etc. */
    {0, NULL, 0, NULL, NULL},
};

const EnumPropertyItem rna_enum_dt_layers_select_src_items[] = {
    {DT_LAYERS_ACTIVE_SRC, "ACTIVE", 0, "Active Layer", "Only transfer active data layer"},
    {DT_LAYERS_ALL_SRC, "ALL", 0, "All Layers", "Transfer all data layers"},
    {DT_LAYERS_VGROUP_SRC_BONE_SELECT,
     "BONE_SELECT",
     0,
     "Selected Pose Bones",
     "Transfer all vertex groups used by selected pose bones"},
    {DT_LAYERS_VGROUP_SRC_BONE_DEFORM,
     "BONE_DEFORM",
     0,
     "Deform Pose Bones",
     "Transfer all vertex groups used by deform bones"},
    {0, NULL, 0, NULL, NULL},
};

const EnumPropertyItem rna_enum_dt_layers_select_dst_items[] = {
    {DT_LAYERS_ACTIVE_DST, "ACTIVE", 0, "Active Layer", "Affect active data layer of all targets"},
    {DT_LAYERS_NAME_DST, "NAME", 0, "By Name", "Match target data layers to affect by name"},
    {DT_LAYERS_INDEX_DST,
     "INDEX",
     0,
     "By Order",
     "Match target data layers to affect by order (indices)"},
    {0, NULL, 0, NULL, NULL},
};

const EnumPropertyItem rna_enum_axis_xy_items[] = {
    {0, "X", 0, "X", ""},
    {1, "Y", 0, "Y", ""},
    {0, NULL, 0, NULL, NULL},
};

const EnumPropertyItem rna_enum_axis_xyz_items[] = {
    {0, "X", 0, "X", ""},
    {1, "Y", 0, "Y", ""},
    {2, "Z", 0, "Z", ""},
    {0, NULL, 0, NULL, NULL},
};

const EnumPropertyItem rna_enum_axis_flag_xyz_items[] = {
    {(1 << 0), "X", 0, "X", ""},
    {(1 << 1), "Y", 0, "Y", ""},
    {(1 << 2), "Z", 0, "Z", ""},
    {0, NULL, 0, NULL, NULL},
};

#ifdef RNA_RUNTIME
#  include "DNA_particle_types.h"
#  include "DNA_curve_types.h"
#  include "DNA_fluid_types.h"

#  include "BKE_cachefile.h"
#  include "BKE_context.h"
#  include "BKE_mesh_runtime.h"
#  include "BKE_modifier.h"
#  include "BKE_object.h"
#  include "BKE_particle.h"

#  include "BLI_sort_utils.h"

#  include "DEG_depsgraph.h"
#  include "DEG_depsgraph_build.h"
#  include "DEG_depsgraph_query.h"

#  ifdef WITH_ALEMBIC
#    include "ABC_alembic.h"
#  endif

static void rna_UVProject_projectors_begin(CollectionPropertyIterator *iter, PointerRNA *ptr)
{
  UVProjectModifierData *uvp = (UVProjectModifierData *)ptr->data;
  rna_iterator_array_begin(
      iter, (void *)uvp->projectors, sizeof(Object *), uvp->num_projectors, 0, NULL);
}

static StructRNA *rna_Modifier_refine(struct PointerRNA *ptr)
{
  ModifierData *md = (ModifierData *)ptr->data;

  switch ((ModifierType)md->type) {
    case eModifierType_Subsurf:
      return &RNA_SubsurfModifier;
    case eModifierType_Lattice:
      return &RNA_LatticeModifier;
    case eModifierType_Curve:
      return &RNA_CurveModifier;
    case eModifierType_Build:
      return &RNA_BuildModifier;
    case eModifierType_Mirror:
      return &RNA_MirrorModifier;
    case eModifierType_Decimate:
      return &RNA_DecimateModifier;
    case eModifierType_Wave:
      return &RNA_WaveModifier;
    case eModifierType_Armature:
      return &RNA_ArmatureModifier;
    case eModifierType_Hook:
      return &RNA_HookModifier;
    case eModifierType_Softbody:
      return &RNA_SoftBodyModifier;
    case eModifierType_Boolean:
      return &RNA_BooleanModifier;
    case eModifierType_Array:
      return &RNA_ArrayModifier;
    case eModifierType_EdgeSplit:
      return &RNA_EdgeSplitModifier;
    case eModifierType_Displace:
      return &RNA_DisplaceModifier;
    case eModifierType_UVProject:
      return &RNA_UVProjectModifier;
    case eModifierType_Smooth:
      return &RNA_SmoothModifier;
    case eModifierType_Cast:
      return &RNA_CastModifier;
    case eModifierType_MeshDeform:
      return &RNA_MeshDeformModifier;
    case eModifierType_ParticleSystem:
      return &RNA_ParticleSystemModifier;
    case eModifierType_ParticleInstance:
      return &RNA_ParticleInstanceModifier;
    case eModifierType_Explode:
      return &RNA_ExplodeModifier;
    case eModifierType_Cloth:
      return &RNA_ClothModifier;
    case eModifierType_Collision:
      return &RNA_CollisionModifier;
    case eModifierType_Bevel:
      return &RNA_BevelModifier;
    case eModifierType_Shrinkwrap:
      return &RNA_ShrinkwrapModifier;
    case eModifierType_Mask:
      return &RNA_MaskModifier;
    case eModifierType_SimpleDeform:
      return &RNA_SimpleDeformModifier;
    case eModifierType_Multires:
      return &RNA_MultiresModifier;
    case eModifierType_Surface:
      return &RNA_SurfaceModifier;
    case eModifierType_Fluid:
      return &RNA_FluidModifier;
    case eModifierType_Solidify:
      return &RNA_SolidifyModifier;
    case eModifierType_Screw:
      return &RNA_ScrewModifier;
    case eModifierType_Ocean:
      return &RNA_OceanModifier;
    case eModifierType_Warp:
      return &RNA_WarpModifier;
    case eModifierType_WeightVGEdit:
      return &RNA_VertexWeightEditModifier;
    case eModifierType_WeightVGMix:
      return &RNA_VertexWeightMixModifier;
    case eModifierType_WeightVGProximity:
      return &RNA_VertexWeightProximityModifier;
    case eModifierType_DynamicPaint:
      return &RNA_DynamicPaintModifier;
    case eModifierType_Remesh:
      return &RNA_RemeshModifier;
    case eModifierType_Skin:
      return &RNA_SkinModifier;
    case eModifierType_LaplacianSmooth:
      return &RNA_LaplacianSmoothModifier;
    case eModifierType_Triangulate:
      return &RNA_TriangulateModifier;
    case eModifierType_UVWarp:
      return &RNA_UVWarpModifier;
    case eModifierType_MeshCache:
      return &RNA_MeshCacheModifier;
    case eModifierType_LaplacianDeform:
      return &RNA_LaplacianDeformModifier;
    case eModifierType_Wireframe:
      return &RNA_WireframeModifier;
    case eModifierType_Weld:
      return &RNA_WeldModifier;
    case eModifierType_DataTransfer:
      return &RNA_DataTransferModifier;
    case eModifierType_NormalEdit:
      return &RNA_NormalEditModifier;
    case eModifierType_CorrectiveSmooth:
      return &RNA_CorrectiveSmoothModifier;
    case eModifierType_MeshSequenceCache:
      return &RNA_MeshSequenceCacheModifier;
    case eModifierType_SurfaceDeform:
      return &RNA_SurfaceDeformModifier;
    case eModifierType_WeightedNormal:
      return &RNA_WeightedNormalModifier;
    case eModifierType_FunctionDeform:
      return &RNA_FunctionDeformModifier;
    case eModifierType_FunctionPoints:
      return &RNA_FunctionPointsModifier;
    case eModifierType_BParticles:
      return &RNA_BParticlesModifier;
    case eModifierType_BParticlesOutput:
      return &RNA_BParticlesOutputModifier;
    /* Default */
    case eModifierType_Fluidsim: /* deprecated */
    case eModifierType_None:
    case eModifierType_ShapeKey:
    case NUM_MODIFIER_TYPES:
      return &RNA_Modifier;
  }

  return &RNA_Modifier;
}

static void rna_Modifier_name_set(PointerRNA *ptr, const char *value)
{
  ModifierData *md = ptr->data;
  char oldname[sizeof(md->name)];

  /* make a copy of the old name first */
  BLI_strncpy(oldname, md->name, sizeof(md->name));

  /* copy the new name into the name slot */
  BLI_strncpy_utf8(md->name, value, sizeof(md->name));

  /* make sure the name is truly unique */
  if (ptr->owner_id) {
    Object *ob = (Object *)ptr->owner_id;
    modifier_unique_name(&ob->modifiers, md);
  }

  /* fix all the animation data which may link to this */
  BKE_animdata_fix_paths_rename_all(NULL, "modifiers", oldname, md->name);
}

static char *rna_Modifier_path(PointerRNA *ptr)
{
  ModifierData *md = ptr->data;
  char name_esc[sizeof(md->name) * 2];

  BLI_strescape(name_esc, md->name, sizeof(name_esc));
  return BLI_sprintfN("modifiers[\"%s\"]", name_esc);
}

static void rna_Modifier_update(Main *UNUSED(bmain), Scene *UNUSED(scene), PointerRNA *ptr)
{
  DEG_id_tag_update(ptr->owner_id, ID_RECALC_GEOMETRY);
  WM_main_add_notifier(NC_OBJECT | ND_MODIFIER, ptr->owner_id);
}

static void rna_Modifier_dependency_update(Main *bmain, Scene *scene, PointerRNA *ptr)
{
  rna_Modifier_update(bmain, scene, ptr);
  DEG_relations_tag_update(bmain);
}

/* Vertex Groups */

#  define RNA_MOD_VGROUP_NAME_SET(_type, _prop) \
    static void rna_##_type##Modifier_##_prop##_set(PointerRNA *ptr, const char *value) \
    { \
      _type##ModifierData *tmd = (_type##ModifierData *)ptr->data; \
      rna_object_vgroup_name_set(ptr, value, tmd->_prop, sizeof(tmd->_prop)); \
    }

RNA_MOD_VGROUP_NAME_SET(Armature, defgrp_name);
RNA_MOD_VGROUP_NAME_SET(Bevel, defgrp_name);
RNA_MOD_VGROUP_NAME_SET(Cast, defgrp_name);
RNA_MOD_VGROUP_NAME_SET(Curve, name);
RNA_MOD_VGROUP_NAME_SET(DataTransfer, defgrp_name);
RNA_MOD_VGROUP_NAME_SET(Decimate, defgrp_name);
RNA_MOD_VGROUP_NAME_SET(CorrectiveSmooth, defgrp_name);
RNA_MOD_VGROUP_NAME_SET(Displace, defgrp_name);
RNA_MOD_VGROUP_NAME_SET(Hook, name);
RNA_MOD_VGROUP_NAME_SET(LaplacianDeform, anchor_grp_name);
RNA_MOD_VGROUP_NAME_SET(LaplacianSmooth, defgrp_name);
RNA_MOD_VGROUP_NAME_SET(Lattice, name);
RNA_MOD_VGROUP_NAME_SET(Mask, vgroup);
RNA_MOD_VGROUP_NAME_SET(MeshDeform, defgrp_name);
RNA_MOD_VGROUP_NAME_SET(NormalEdit, defgrp_name);
RNA_MOD_VGROUP_NAME_SET(Shrinkwrap, vgroup_name);
RNA_MOD_VGROUP_NAME_SET(SimpleDeform, vgroup_name);
RNA_MOD_VGROUP_NAME_SET(Smooth, defgrp_name);
RNA_MOD_VGROUP_NAME_SET(Solidify, defgrp_name);
RNA_MOD_VGROUP_NAME_SET(UVWarp, vgroup_name);
RNA_MOD_VGROUP_NAME_SET(Warp, defgrp_name);
RNA_MOD_VGROUP_NAME_SET(Wave, defgrp_name);
RNA_MOD_VGROUP_NAME_SET(WeightVGEdit, defgrp_name);
RNA_MOD_VGROUP_NAME_SET(WeightVGEdit, mask_defgrp_name);
RNA_MOD_VGROUP_NAME_SET(WeightVGMix, defgrp_name_a);
RNA_MOD_VGROUP_NAME_SET(WeightVGMix, defgrp_name_b);
RNA_MOD_VGROUP_NAME_SET(WeightVGMix, mask_defgrp_name);
RNA_MOD_VGROUP_NAME_SET(WeightVGProximity, defgrp_name);
RNA_MOD_VGROUP_NAME_SET(WeightVGProximity, mask_defgrp_name);
RNA_MOD_VGROUP_NAME_SET(WeightedNormal, defgrp_name);
RNA_MOD_VGROUP_NAME_SET(Weld, defgrp_name);
RNA_MOD_VGROUP_NAME_SET(Wireframe, defgrp_name);

static void rna_ExplodeModifier_vgroup_get(PointerRNA *ptr, char *value)
{
  ExplodeModifierData *emd = (ExplodeModifierData *)ptr->data;
  rna_object_vgroup_name_index_get(ptr, value, emd->vgroup);
}

static int rna_ExplodeModifier_vgroup_length(PointerRNA *ptr)
{
  ExplodeModifierData *emd = (ExplodeModifierData *)ptr->data;
  return rna_object_vgroup_name_index_length(ptr, emd->vgroup);
}

static void rna_ExplodeModifier_vgroup_set(PointerRNA *ptr, const char *value)
{
  ExplodeModifierData *emd = (ExplodeModifierData *)ptr->data;
  rna_object_vgroup_name_index_set(ptr, value, &emd->vgroup);
}

#  undef RNA_MOD_VGROUP_NAME_SET

/* UV layers */

#  define RNA_MOD_UVLAYER_NAME_SET(_type, _prop) \
    static void rna_##_type##Modifier_##_prop##_set(PointerRNA *ptr, const char *value) \
    { \
      _type##ModifierData *tmd = (_type##ModifierData *)ptr->data; \
      rna_object_uvlayer_name_set(ptr, value, tmd->_prop, sizeof(tmd->_prop)); \
    }

RNA_MOD_UVLAYER_NAME_SET(MappingInfo, uvlayer_name);
RNA_MOD_UVLAYER_NAME_SET(UVProject, uvlayer_name);
RNA_MOD_UVLAYER_NAME_SET(UVWarp, uvlayer_name);
RNA_MOD_UVLAYER_NAME_SET(WeightVGEdit, mask_tex_uvlayer_name);
RNA_MOD_UVLAYER_NAME_SET(WeightVGMix, mask_tex_uvlayer_name);
RNA_MOD_UVLAYER_NAME_SET(WeightVGProximity, mask_tex_uvlayer_name);

#  undef RNA_MOD_UVLAYER_NAME_SET

/* Objects */

static void modifier_object_set(Object *self, Object **ob_p, int type, PointerRNA value)
{
  Object *ob = value.data;

  if (!self || ob != self) {
    if (!ob || type == OB_EMPTY || ob->type == type) {
      id_lib_extern((ID *)ob);
      *ob_p = ob;
    }
  }
}

#  define RNA_MOD_OBJECT_SET(_type, _prop, _obtype) \
    static void rna_##_type##Modifier_##_prop##_set( \
        PointerRNA *ptr, PointerRNA value, struct ReportList *UNUSED(reports)) \
    { \
      _type##ModifierData *tmd = (_type##ModifierData *)ptr->data; \
      modifier_object_set((Object *)ptr->owner_id, &tmd->_prop, _obtype, value); \
    }

RNA_MOD_OBJECT_SET(Armature, object, OB_ARMATURE);
RNA_MOD_OBJECT_SET(Array, start_cap, OB_MESH);
RNA_MOD_OBJECT_SET(Array, end_cap, OB_MESH);
RNA_MOD_OBJECT_SET(Array, curve_ob, OB_CURVE);
RNA_MOD_OBJECT_SET(Boolean, object, OB_MESH);
RNA_MOD_OBJECT_SET(Cast, object, OB_EMPTY);
RNA_MOD_OBJECT_SET(Curve, object, OB_CURVE);
RNA_MOD_OBJECT_SET(DataTransfer, ob_source, OB_MESH);
RNA_MOD_OBJECT_SET(Lattice, object, OB_LATTICE);
RNA_MOD_OBJECT_SET(Mask, ob_arm, OB_ARMATURE);
RNA_MOD_OBJECT_SET(MeshDeform, object, OB_MESH);
RNA_MOD_OBJECT_SET(NormalEdit, target, OB_EMPTY);
RNA_MOD_OBJECT_SET(Shrinkwrap, target, OB_MESH);
RNA_MOD_OBJECT_SET(Shrinkwrap, auxTarget, OB_MESH);
RNA_MOD_OBJECT_SET(SurfaceDeform, target, OB_MESH);

static void rna_HookModifier_object_set(PointerRNA *ptr,
                                        PointerRNA value,
                                        struct ReportList *UNUSED(reports))
{
  Object *owner = (Object *)ptr->owner_id;
  HookModifierData *hmd = ptr->data;
  Object *ob = (Object *)value.data;

  hmd->object = ob;
  id_lib_extern((ID *)ob);
  BKE_object_modifier_hook_reset(owner, hmd);
}

static bool rna_HookModifier_object_override_apply(Main *UNUSED(bmain),
                                                   PointerRNA *ptr_dst,
                                                   PointerRNA *ptr_src,
                                                   PointerRNA *ptr_storage,
                                                   PropertyRNA *prop_dst,
                                                   PropertyRNA *prop_src,
                                                   PropertyRNA *UNUSED(prop_storage),
                                                   const int len_dst,
                                                   const int len_src,
                                                   const int len_storage,
                                                   PointerRNA *UNUSED(ptr_item_dst),
                                                   PointerRNA *UNUSED(ptr_item_src),
                                                   PointerRNA *UNUSED(ptr_item_storage),
                                                   IDOverrideLibraryPropertyOperation *opop)
{
  BLI_assert(len_dst == len_src && (!ptr_storage || len_dst == len_storage) && len_dst == 0);
  BLI_assert(opop->operation == IDOVERRIDE_LIBRARY_OP_REPLACE &&
             "Unsupported RNA override operation on Hook modifier target objet pointer");
  UNUSED_VARS_NDEBUG(ptr_storage, len_dst, len_src, len_storage, opop);

  /* We need a special handling here because setting hook target resets invert parent matrix,
   * which is evil in our case. */
  HookModifierData *hmd = ptr_dst->data;
  Object *owner = (Object *)ptr_dst->owner_id;
  Object *target_dst = RNA_property_pointer_get(ptr_dst, prop_dst).data;
  Object *target_src = RNA_property_pointer_get(ptr_src, prop_src).data;

  BLI_assert(target_dst == hmd->object);

  if (target_src == target_dst) {
    return false;
  }

  hmd->object = target_src;
  if (target_src == NULL) {
    /* The only case where we do want default behavior (with matrix reset). */
    BKE_object_modifier_hook_reset(owner, hmd);
  }
  return true;
}

static void rna_HookModifier_subtarget_set(PointerRNA *ptr, const char *value)
{
  Object *owner = (Object *)ptr->owner_id;
  HookModifierData *hmd = ptr->data;

  BLI_strncpy(hmd->subtarget, value, sizeof(hmd->subtarget));
  BKE_object_modifier_hook_reset(owner, hmd);
}

static int rna_HookModifier_vertex_indices_get_length(PointerRNA *ptr,
                                                      int length[RNA_MAX_ARRAY_DIMENSION])
{
  HookModifierData *hmd = ptr->data;
  int totindex = hmd->indexar ? hmd->totindex : 0;
  return (length[0] = totindex);
}

static void rna_HookModifier_vertex_indices_get(PointerRNA *ptr, int *values)
{
  HookModifierData *hmd = ptr->data;
  if (hmd->indexar != NULL) {
    memcpy(values, hmd->indexar, sizeof(int) * hmd->totindex);
  }
}

static void rna_HookModifier_vertex_indices_set(HookModifierData *hmd,
                                                ReportList *reports,
                                                int indices_len,
                                                int *indices)
{
  if (indices_len == 0) {
    MEM_SAFE_FREE(hmd->indexar);
    hmd->totindex = 0;
  }
  else {
    /* Reject negative indices. */
    for (int i = 0; i < indices_len; i++) {
      if (indices[i] < 0) {
        BKE_reportf(reports, RPT_ERROR, "Negative vertex index in vertex_indices_set");
        return;
      }
    }

    /* Copy and sort the index array. */
    size_t size = sizeof(int) * indices_len;
    int *buffer = MEM_mallocN(size, "hook indexar");
    memcpy(buffer, indices, size);

    qsort(buffer, indices_len, sizeof(int), BLI_sortutil_cmp_int);

    /* Reject duplicate indices. */
    for (int i = 1; i < indices_len; i++) {
      if (buffer[i] == buffer[i - 1]) {
        BKE_reportf(reports, RPT_ERROR, "Duplicate index %d in vertex_indices_set", buffer[i]);
        MEM_freeN(buffer);
        return;
      }
    }

    /* Success - save the new array. */
    MEM_SAFE_FREE(hmd->indexar);
    hmd->indexar = buffer;
    hmd->totindex = indices_len;
  }
}

static PointerRNA rna_UVProjector_object_get(PointerRNA *ptr)
{
  Object **ob = (Object **)ptr->data;
  return rna_pointer_inherit_refine(ptr, &RNA_Object, *ob);
}

static void rna_UVProjector_object_set(PointerRNA *ptr,
                                       PointerRNA value,
                                       struct ReportList *UNUSED(reports))
{
  Object **ob_p = (Object **)ptr->data;
  Object *ob = (Object *)value.data;
  id_lib_extern((ID *)ob);
  *ob_p = ob;
}

#  undef RNA_MOD_OBJECT_SET

/* Other rna callbacks */

static void rna_fluid_set_type(Main *bmain, Scene *scene, PointerRNA *ptr)
{
  FluidModifierData *mmd = (FluidModifierData *)ptr->data;
  Object *ob = (Object *)ptr->owner_id;

  /* nothing changed */
  if ((mmd->type & MOD_FLUID_TYPE_DOMAIN) && mmd->domain) {
    return;
  }

#  ifdef WITH_FLUID
  BKE_fluid_modifier_free(mmd);             /* XXX TODO: completely free all 3 pointers */
  BKE_fluid_modifier_create_type_data(mmd); /* create regarding of selected type */
#  endif

  switch (mmd->type) {
    case MOD_FLUID_TYPE_DOMAIN:
      ob->dt = OB_WIRE;
      break;
    case MOD_FLUID_TYPE_FLOW:
    case MOD_FLUID_TYPE_EFFEC:
    case 0:
    default:
      break;
  }

  /* update dependency since a domain - other type switch could have happened */
  rna_Modifier_dependency_update(bmain, scene, ptr);
}

static void rna_MultiresModifier_type_set(PointerRNA *ptr, int value)
{
  Object *ob = (Object *)ptr->owner_id;
  MultiresModifierData *mmd = (MultiresModifierData *)ptr->data;

  multires_force_sculpt_rebuild(ob);
  mmd->simple = value;
}

static void rna_MultiresModifier_level_range(
    PointerRNA *ptr, int *min, int *max, int *UNUSED(softmin), int *UNUSED(softmax))
{
  MultiresModifierData *mmd = (MultiresModifierData *)ptr->data;

  *min = 0;
  *max = max_ii(0, mmd->totlvl); /* intentionally _not_ -1 */
}

static bool rna_MultiresModifier_external_get(PointerRNA *ptr)
{
  Object *ob = (Object *)ptr->owner_id;
  Mesh *me = ob->data;

  return CustomData_external_test(&me->ldata, CD_MDISPS);
}

static void rna_MultiresModifier_filepath_get(PointerRNA *ptr, char *value)
{
  Object *ob = (Object *)ptr->owner_id;
  CustomDataExternal *external = ((Mesh *)ob->data)->ldata.external;

  BLI_strncpy(value, (external) ? external->filename : "", sizeof(external->filename));
}

static void rna_MultiresModifier_filepath_set(PointerRNA *ptr, const char *value)
{
  Object *ob = (Object *)ptr->owner_id;
  CustomDataExternal *external = ((Mesh *)ob->data)->ldata.external;

  if (external && !STREQ(external->filename, value)) {
    BLI_strncpy(external->filename, value, sizeof(external->filename));
    multires_force_external_reload(ob);
  }
}

static int rna_MultiresModifier_filepath_length(PointerRNA *ptr)
{
  Object *ob = (Object *)ptr->owner_id;
  CustomDataExternal *external = ((Mesh *)ob->data)->ldata.external;

  return strlen((external) ? external->filename : "");
}

static int rna_ShrinkwrapModifier_face_cull_get(PointerRNA *ptr)
{
  ShrinkwrapModifierData *swm = (ShrinkwrapModifierData *)ptr->data;
  return swm->shrinkOpts & MOD_SHRINKWRAP_CULL_TARGET_MASK;
}

static void rna_ShrinkwrapModifier_face_cull_set(struct PointerRNA *ptr, int value)
{
  ShrinkwrapModifierData *swm = (ShrinkwrapModifierData *)ptr->data;
  swm->shrinkOpts = (swm->shrinkOpts & ~MOD_SHRINKWRAP_CULL_TARGET_MASK) | value;
}

static bool rna_MeshDeformModifier_is_bound_get(PointerRNA *ptr)
{
  return (((MeshDeformModifierData *)ptr->data)->bindcagecos != NULL);
}

static PointerRNA rna_SoftBodyModifier_settings_get(PointerRNA *ptr)
{
  Object *ob = (Object *)ptr->owner_id;
  return rna_pointer_inherit_refine(ptr, &RNA_SoftBodySettings, ob->soft);
}

static PointerRNA rna_SoftBodyModifier_point_cache_get(PointerRNA *ptr)
{
  Object *ob = (Object *)ptr->owner_id;
  return rna_pointer_inherit_refine(ptr, &RNA_PointCache, ob->soft->shared->pointcache);
}

static PointerRNA rna_CollisionModifier_settings_get(PointerRNA *ptr)
{
  Object *ob = (Object *)ptr->owner_id;
  return rna_pointer_inherit_refine(ptr, &RNA_CollisionSettings, ob->pd);
}

/* Special update function for setting the number of segments of the modifier that also resamples
 * the segments in the custom profile. */
static void rna_BevelModifier_update_segments(Main *bmain, Scene *scene, PointerRNA *ptr)
{
  BevelModifierData *bmd = (BevelModifierData *)ptr->data;
  if (RNA_boolean_get(ptr, "use_custom_profile")) {
    short segments = (short)RNA_int_get(ptr, "segments");
    BKE_curveprofile_initialize(bmd->custom_profile, segments);
  }
  rna_Modifier_update(bmain, scene, ptr);
}

static void rna_UVProjectModifier_num_projectors_set(PointerRNA *ptr, int value)
{
  UVProjectModifierData *md = (UVProjectModifierData *)ptr->data;
  int a;

  md->num_projectors = CLAMPIS(value, 1, MOD_UVPROJECT_MAXPROJECTORS);
  for (a = md->num_projectors; a < MOD_UVPROJECT_MAXPROJECTORS; a++) {
    md->projectors[a] = NULL;
  }
}

static void rna_OceanModifier_init_update(Main *bmain, Scene *scene, PointerRNA *ptr)
{
  OceanModifierData *omd = (OceanModifierData *)ptr->data;

  BKE_ocean_free_modifier_cache(omd);
  rna_Modifier_update(bmain, scene, ptr);
}

static void rna_OceanModifier_ocean_chop_set(PointerRNA *ptr, float value)
{
  OceanModifierData *omd = (OceanModifierData *)ptr->data;
  float old_value = omd->chop_amount;

  omd->chop_amount = value;

  if ((old_value == 0.0f && value > 0.0f) || (old_value > 0.0f && value == 0.0f)) {
    BKE_ocean_free_modifier_cache(omd);
  }
}

static bool rna_LaplacianDeformModifier_is_bind_get(PointerRNA *ptr)
{
  LaplacianDeformModifierData *lmd = (LaplacianDeformModifierData *)ptr->data;
  return ((lmd->flag & MOD_LAPLACIANDEFORM_BIND) && (lmd->vertexco != NULL));
}

/* NOTE: Curve and array modifiers requires curve path to be evaluated,
 * dependency graph will make sure that curve eval would create such a path,
 * but if curve was already evaluated we might miss path.
 *
 * So what we do here is: if path was not calculated for target curve we
 * tag it for update.
 */

static void rna_CurveModifier_dependency_update(Main *bmain, Scene *scene, PointerRNA *ptr)
{
  CurveModifierData *cmd = (CurveModifierData *)ptr->data;
  rna_Modifier_update(bmain, scene, ptr);
  DEG_relations_tag_update(bmain);
  if (cmd->object != NULL) {
    Curve *curve = cmd->object->data;
    if ((curve->flag & CU_PATH) == 0) {
      DEG_id_tag_update(&curve->id, ID_RECALC_GEOMETRY);
    }
  }
}

static void rna_ArrayModifier_dependency_update(Main *bmain, Scene *scene, PointerRNA *ptr)
{
  ArrayModifierData *amd = (ArrayModifierData *)ptr->data;
  rna_Modifier_update(bmain, scene, ptr);
  DEG_relations_tag_update(bmain);
  if (amd->curve_ob != NULL) {
    Curve *curve = amd->curve_ob->data;
    if ((curve->flag & CU_PATH) == 0) {
      DEG_id_tag_update(&curve->id, ID_RECALC_GEOMETRY);
    }
  }
}

static void rna_DataTransferModifier_use_data_update(Main *bmain, Scene *scene, PointerRNA *ptr)
{
  DataTransferModifierData *dtmd = (DataTransferModifierData *)ptr->data;

  if (!(dtmd->flags & MOD_DATATRANSFER_USE_VERT)) {
    dtmd->data_types &= ~DT_TYPE_VERT_ALL;
  }
  if (!(dtmd->flags & MOD_DATATRANSFER_USE_EDGE)) {
    dtmd->data_types &= ~DT_TYPE_EDGE_ALL;
  }
  if (!(dtmd->flags & MOD_DATATRANSFER_USE_LOOP)) {
    dtmd->data_types &= ~DT_TYPE_LOOP_ALL;
  }
  if (!(dtmd->flags & MOD_DATATRANSFER_USE_POLY)) {
    dtmd->data_types &= ~DT_TYPE_POLY_ALL;
  }

  rna_Modifier_dependency_update(bmain, scene, ptr);
}

static void rna_DataTransferModifier_data_types_update(Main *bmain, Scene *scene, PointerRNA *ptr)
{
  DataTransferModifierData *dtmd = (DataTransferModifierData *)ptr->data;
  const int item_types = BKE_object_data_transfer_get_dttypes_item_types(dtmd->data_types);

  if (item_types & ME_VERT) {
    dtmd->flags |= MOD_DATATRANSFER_USE_VERT;
  }
  if (item_types & ME_EDGE) {
    dtmd->flags |= MOD_DATATRANSFER_USE_EDGE;
  }
  if (item_types & ME_LOOP) {
    dtmd->flags |= MOD_DATATRANSFER_USE_LOOP;
  }
  if (item_types & ME_POLY) {
    dtmd->flags |= MOD_DATATRANSFER_USE_POLY;
  }

  rna_Modifier_dependency_update(bmain, scene, ptr);
}

static void rna_DataTransferModifier_verts_data_types_set(struct PointerRNA *ptr, int value)
{
  DataTransferModifierData *dtmd = (DataTransferModifierData *)ptr->data;

  dtmd->data_types &= ~DT_TYPE_VERT_ALL;
  dtmd->data_types |= value;
}

static void rna_DataTransferModifier_edges_data_types_set(struct PointerRNA *ptr, int value)
{
  DataTransferModifierData *dtmd = (DataTransferModifierData *)ptr->data;

  dtmd->data_types &= ~DT_TYPE_EDGE_ALL;
  dtmd->data_types |= value;
}

static void rna_DataTransferModifier_loops_data_types_set(struct PointerRNA *ptr, int value)
{
  DataTransferModifierData *dtmd = (DataTransferModifierData *)ptr->data;

  dtmd->data_types &= ~DT_TYPE_LOOP_ALL;
  dtmd->data_types |= value;
}

static void rna_DataTransferModifier_polys_data_types_set(struct PointerRNA *ptr, int value)
{
  DataTransferModifierData *dtmd = (DataTransferModifierData *)ptr->data;

  dtmd->data_types &= ~DT_TYPE_POLY_ALL;
  dtmd->data_types |= value;
}

static const EnumPropertyItem *rna_DataTransferModifier_layers_select_src_itemf(bContext *C,
                                                                                PointerRNA *ptr,
                                                                                PropertyRNA *prop,
                                                                                bool *r_free)
{
  DataTransferModifierData *dtmd = (DataTransferModifierData *)ptr->data;
  EnumPropertyItem *item = NULL, tmp_item = {0};
  int totitem = 0;

  if (!C) { /* needed for docs and i18n tools */
    return rna_enum_dt_layers_select_src_items;
  }

  /* No active here! */
  RNA_enum_items_add_value(
      &item, &totitem, rna_enum_dt_layers_select_src_items, DT_LAYERS_ALL_SRC);

  if (STREQ(RNA_property_identifier(prop), "layers_vgroup_select_src")) {
    Object *ob_src = dtmd->ob_source;

#  if 0 /* XXX Don't think we want this in modifier version... */
    if (BKE_object_pose_armature_get(ob_src)) {
      RNA_enum_items_add_value(
          &item, &totitem, rna_enum_dt_layers_select_src_items, DT_LAYERS_VGROUP_SRC_BONE_SELECT);
      RNA_enum_items_add_value(
          &item, &totitem, rna_enum_dt_layers_select_src_items, DT_LAYERS_VGROUP_SRC_BONE_DEFORM);
    }
#  endif

    if (ob_src) {
      bDeformGroup *dg;
      int i;

      RNA_enum_item_add_separator(&item, &totitem);

      for (i = 0, dg = ob_src->defbase.first; dg; i++, dg = dg->next) {
        tmp_item.value = i;
        tmp_item.identifier = tmp_item.name = dg->name;
        RNA_enum_item_add(&item, &totitem, &tmp_item);
      }
    }
  }
  else if (STREQ(RNA_property_identifier(prop), "layers_shapekey_select_src")) {
    /* TODO */
  }
  else if (STREQ(RNA_property_identifier(prop), "layers_uv_select_src")) {
    Object *ob_src = dtmd->ob_source;

    if (ob_src) {
      Mesh *me_eval;
      int num_data, i;

      Depsgraph *depsgraph = CTX_data_ensure_evaluated_depsgraph(C);
      Scene *scene_eval = DEG_get_evaluated_scene(depsgraph);
      Object *ob_src_eval = DEG_get_evaluated_object(depsgraph, ob_src);

      CustomData_MeshMasks cddata_masks = CD_MASK_BAREMESH;
      cddata_masks.lmask |= CD_MASK_MLOOPUV;
      me_eval = mesh_get_eval_final(depsgraph, scene_eval, ob_src_eval, &cddata_masks);
      num_data = CustomData_number_of_layers(&me_eval->ldata, CD_MLOOPUV);

      RNA_enum_item_add_separator(&item, &totitem);

      for (i = 0; i < num_data; i++) {
        tmp_item.value = i;
        tmp_item.identifier = tmp_item.name = CustomData_get_layer_name(
            &me_eval->ldata, CD_MLOOPUV, i);
        RNA_enum_item_add(&item, &totitem, &tmp_item);
      }
    }
  }
  else if (STREQ(RNA_property_identifier(prop), "layers_vcol_select_src")) {
    Object *ob_src = dtmd->ob_source;

    if (ob_src) {
      Mesh *me_eval;
      int num_data, i;

      Depsgraph *depsgraph = CTX_data_ensure_evaluated_depsgraph(C);
      Scene *scene_eval = DEG_get_evaluated_scene(depsgraph);
      Object *ob_src_eval = DEG_get_evaluated_object(depsgraph, ob_src);

      CustomData_MeshMasks cddata_masks = CD_MASK_BAREMESH;
      cddata_masks.lmask |= CD_MASK_MLOOPCOL;
      me_eval = mesh_get_eval_final(depsgraph, scene_eval, ob_src_eval, &cddata_masks);
      num_data = CustomData_number_of_layers(&me_eval->ldata, CD_MLOOPCOL);

      RNA_enum_item_add_separator(&item, &totitem);

      for (i = 0; i < num_data; i++) {
        tmp_item.value = i;
        tmp_item.identifier = tmp_item.name = CustomData_get_layer_name(
            &me_eval->ldata, CD_MLOOPCOL, i);
        RNA_enum_item_add(&item, &totitem, &tmp_item);
      }
    }
  }

  RNA_enum_item_end(&item, &totitem);
  *r_free = true;

  return item;
}

static const EnumPropertyItem *rna_DataTransferModifier_layers_select_dst_itemf(bContext *C,
                                                                                PointerRNA *ptr,
                                                                                PropertyRNA *prop,
                                                                                bool *r_free)
{
  DataTransferModifierData *dtmd = (DataTransferModifierData *)ptr->data;
  EnumPropertyItem *item = NULL, tmp_item = {0};
  int totitem = 0;

  if (!C) { /* needed for docs and i18n tools */
    return rna_enum_dt_layers_select_dst_items;
  }

  /* No active here! */
  RNA_enum_items_add_value(
      &item, &totitem, rna_enum_dt_layers_select_dst_items, DT_LAYERS_NAME_DST);
  RNA_enum_items_add_value(
      &item, &totitem, rna_enum_dt_layers_select_dst_items, DT_LAYERS_INDEX_DST);

  if (STREQ(RNA_property_identifier(prop), "layers_vgroup_select_dst")) {
    /* Only list destination layers if we have a single source! */
    if (dtmd->layers_select_src[DT_MULTILAYER_INDEX_MDEFORMVERT] >= 0) {
      Object *ob_dst = CTX_data_active_object(C); /* XXX Is this OK? */

      if (ob_dst) {
        bDeformGroup *dg;
        int i;

        RNA_enum_item_add_separator(&item, &totitem);

        for (i = 0, dg = ob_dst->defbase.first; dg; i++, dg = dg->next) {
          tmp_item.value = i;
          tmp_item.identifier = tmp_item.name = dg->name;
          RNA_enum_item_add(&item, &totitem, &tmp_item);
        }
      }
    }
  }
  else if (STREQ(RNA_property_identifier(prop), "layers_shapekey_select_dst")) {
    /* TODO */
  }
  else if (STREQ(RNA_property_identifier(prop), "layers_uv_select_dst")) {
    /* Only list destination layers if we have a single source! */
    if (dtmd->layers_select_src[DT_MULTILAYER_INDEX_UV] >= 0) {
      Object *ob_dst = CTX_data_active_object(C); /* XXX Is this OK? */

      if (ob_dst && ob_dst->data) {
        Mesh *me_dst;
        CustomData *ldata;
        int num_data, i;

        me_dst = ob_dst->data;
        ldata = &me_dst->ldata;
        num_data = CustomData_number_of_layers(ldata, CD_MLOOPUV);

        RNA_enum_item_add_separator(&item, &totitem);

        for (i = 0; i < num_data; i++) {
          tmp_item.value = i;
          tmp_item.identifier = tmp_item.name = CustomData_get_layer_name(ldata, CD_MLOOPUV, i);
          RNA_enum_item_add(&item, &totitem, &tmp_item);
        }
      }
    }
  }
  else if (STREQ(RNA_property_identifier(prop), "layers_vcol_select_dst")) {
    /* Only list destination layers if we have a single source! */
    if (dtmd->layers_select_src[DT_MULTILAYER_INDEX_VCOL] >= 0) {
      Object *ob_dst = CTX_data_active_object(C); /* XXX Is this OK? */

      if (ob_dst && ob_dst->data) {
        Mesh *me_dst;
        CustomData *ldata;
        int num_data, i;

        me_dst = ob_dst->data;
        ldata = &me_dst->ldata;
        num_data = CustomData_number_of_layers(ldata, CD_MLOOPCOL);

        RNA_enum_item_add_separator(&item, &totitem);

        for (i = 0; i < num_data; i++) {
          tmp_item.value = i;
          tmp_item.identifier = tmp_item.name = CustomData_get_layer_name(ldata, CD_MLOOPCOL, i);
          RNA_enum_item_add(&item, &totitem, &tmp_item);
        }
      }
    }
  }

  RNA_enum_item_end(&item, &totitem);
  *r_free = true;

  return item;
}

static const EnumPropertyItem *rna_DataTransferModifier_mix_mode_itemf(bContext *C,
                                                                       PointerRNA *ptr,
                                                                       PropertyRNA *UNUSED(prop),
                                                                       bool *r_free)
{
  DataTransferModifierData *dtmd = (DataTransferModifierData *)ptr->data;
  EnumPropertyItem *item = NULL;
  int totitem = 0;

  bool support_advanced_mixing, support_threshold;

  if (!C) { /* needed for docs and i18n tools */
    return rna_enum_dt_mix_mode_items;
  }

  RNA_enum_items_add_value(&item, &totitem, rna_enum_dt_mix_mode_items, CDT_MIX_TRANSFER);

  BKE_object_data_transfer_get_dttypes_capacity(
      dtmd->data_types, &support_advanced_mixing, &support_threshold);

  if (support_threshold) {
    RNA_enum_items_add_value(
        &item, &totitem, rna_enum_dt_mix_mode_items, CDT_MIX_REPLACE_ABOVE_THRESHOLD);
    RNA_enum_items_add_value(
        &item, &totitem, rna_enum_dt_mix_mode_items, CDT_MIX_REPLACE_BELOW_THRESHOLD);
  }

  if (support_advanced_mixing) {
    RNA_enum_item_add_separator(&item, &totitem);
    RNA_enum_items_add_value(&item, &totitem, rna_enum_dt_mix_mode_items, CDT_MIX_MIX);
    RNA_enum_items_add_value(&item, &totitem, rna_enum_dt_mix_mode_items, CDT_MIX_ADD);
    RNA_enum_items_add_value(&item, &totitem, rna_enum_dt_mix_mode_items, CDT_MIX_SUB);
    RNA_enum_items_add_value(&item, &totitem, rna_enum_dt_mix_mode_items, CDT_MIX_MUL);
  }

  RNA_enum_item_end(&item, &totitem);
  *r_free = true;

  return item;
}

static void rna_CorrectiveSmoothModifier_update(Main *bmain, Scene *scene, PointerRNA *ptr)
{
  CorrectiveSmoothModifierData *csmd = (CorrectiveSmoothModifierData *)ptr->data;

  MEM_SAFE_FREE(csmd->delta_cache.deltas);

  rna_Modifier_update(bmain, scene, ptr);
}

static void rna_CorrectiveSmoothModifier_rest_source_update(Main *bmain,
                                                            Scene *scene,
                                                            PointerRNA *ptr)
{
  CorrectiveSmoothModifierData *csmd = (CorrectiveSmoothModifierData *)ptr->data;

  if (csmd->rest_source != MOD_CORRECTIVESMOOTH_RESTSOURCE_BIND) {
    MEM_SAFE_FREE(csmd->bind_coords);
    csmd->bind_coords_num = 0;
  }

  rna_CorrectiveSmoothModifier_update(bmain, scene, ptr);
}

static bool rna_CorrectiveSmoothModifier_is_bind_get(PointerRNA *ptr)
{
  CorrectiveSmoothModifierData *csmd = (CorrectiveSmoothModifierData *)ptr->data;
  return (csmd->bind_coords != NULL);
}

static bool rna_SurfaceDeformModifier_is_bound_get(PointerRNA *ptr)
{
  return (((SurfaceDeformModifierData *)ptr->data)->verts != NULL);
}

static bool rna_ParticleInstanceModifier_particle_system_poll(PointerRNA *ptr,
                                                              const PointerRNA value)
{
  ParticleInstanceModifierData *psmd = ptr->data;
  ParticleSystem *psys = value.data;

  if (!psmd->ob) {
    return false;
  }

  /* make sure psys is in the object */
  return BLI_findindex(&psmd->ob->particlesystem, psys) != -1;
}

static PointerRNA rna_ParticleInstanceModifier_particle_system_get(PointerRNA *ptr)
{
  ParticleInstanceModifierData *psmd = ptr->data;
  ParticleSystem *psys;
  PointerRNA rptr;

  if (!psmd->ob) {
    return PointerRNA_NULL;
  }

  psys = BLI_findlink(&psmd->ob->particlesystem, psmd->psys - 1);
  RNA_pointer_create((ID *)psmd->ob, &RNA_ParticleSystem, psys, &rptr);
  return rptr;
}

static void rna_ParticleInstanceModifier_particle_system_set(PointerRNA *ptr,
                                                             const PointerRNA value,
                                                             struct ReportList *UNUSED(reports))
{
  ParticleInstanceModifierData *psmd = ptr->data;

  if (!psmd->ob) {
    return;
  }

  psmd->psys = BLI_findindex(&psmd->ob->particlesystem, value.data) + 1;
  CLAMP_MIN(psmd->psys, 1);
}

#else

/* NOTE: *MUST* return subdivision_type property. */
static PropertyRNA *rna_def_property_subdivision_common(StructRNA *srna, const char type[])
{
  static const EnumPropertyItem prop_subdivision_type_items[] = {
      {SUBSURF_TYPE_CATMULL_CLARK, "CATMULL_CLARK", 0, "Catmull-Clark", ""},
      {SUBSURF_TYPE_SIMPLE, "SIMPLE", 0, "Simple", ""},
      {0, NULL, 0, NULL, NULL},
  };

  static const EnumPropertyItem prop_uv_smooth_items[] = {
    {SUBSURF_UV_SMOOTH_NONE,
     "NONE",
     0,
     "Sharp",
     "UVs are not smoothed, boundaries are kept sharp"},
    {SUBSURF_UV_SMOOTH_PRESERVE_CORNERS,
     "PRESERVE_CORNERS",
     0,
     "Smooth, keep corners",
     "UVs are smoothed, corners on discontinuous boundary are kept sharp"},
#  if 0
    {SUBSURF_UV_SMOOTH_PRESERVE_CORNERS_AND_JUNCTIONS,
     "PRESERVE_CORNERS_AND_JUNCTIONS",
     0,
     "Smooth, keep corners+junctions",
     "UVs are smoothed, corners on discontinuous boundary and "
     "junctions of 3 or more regions are kept sharp"},
    {SUBSURF_UV_SMOOTH_PRESERVE_CORNERS_JUNCTIONS_AND_CONCAVE,
     "PRESERVE_CORNERS_JUNCTIONS_AND_CONCAVE",
     0,
     "Smooth, keep corners+junctions+concave",
     "UVs are smoothed, corners on discontinuous boundary, "
     "junctions of 3 or more regions and darts and concave corners are kept sharp"},
    {SUBSURF_UV_SMOOTH_PRESERVE_BOUNDARIES,
     "PRESERVE_BOUNDARIES",
     0,
     "Smooth, keep corners",
     "UVs are smoothed, boundaries are kept sharp"},
    {SUBSURF_UV_SMOOTH_ALL,
     "PRESERVE_BOUNDARIES",
     0,
     "Smooth all",
     "UVs and boundaries are smoothed"},
#  endif
    {0, NULL, 0, NULL, NULL},
  };

  PropertyRNA *prop;

  prop = RNA_def_property(srna, "uv_smooth", PROP_ENUM, PROP_NONE);
  RNA_def_property_enum_sdna(prop, NULL, "uv_smooth");
  RNA_def_property_enum_items(prop, prop_uv_smooth_items);
  RNA_def_property_ui_text(prop, "UV Smooth", "Controls how smoothing is applied to UVs");
  RNA_def_property_update(prop, 0, "rna_Modifier_update");

  prop = RNA_def_property(srna, "quality", PROP_INT, PROP_UNSIGNED);
  RNA_def_property_int_sdna(prop, NULL, "quality");
  RNA_def_property_range(prop, 1, 10);
  RNA_def_property_ui_range(prop, 1, 6, 1, -1);
  RNA_def_property_ui_text(
      prop, "Quality", "Accuracy of vertex positions, lower value is faster but less precise");
  RNA_def_property_update(prop, 0, "rna_Modifier_update");

  prop = RNA_def_property(srna, "subdivision_type", PROP_ENUM, PROP_NONE);
  RNA_def_property_enum_sdna(prop, NULL, type);
  RNA_def_property_enum_items(prop, prop_subdivision_type_items);
  RNA_def_property_ui_text(prop, "Subdivision Type", "Select type of subdivision algorithm");
  RNA_def_property_update(prop, 0, "rna_Modifier_update");

  return prop;
}

static void rna_def_modifier_subsurf(BlenderRNA *brna)
{
  StructRNA *srna;
  PropertyRNA *prop;

  srna = RNA_def_struct(brna, "SubsurfModifier", "Modifier");
  RNA_def_struct_ui_text(srna, "Subsurf Modifier", "Subdivision surface modifier");
  RNA_def_struct_sdna(srna, "SubsurfModifierData");
  RNA_def_struct_ui_icon(srna, ICON_MOD_SUBSURF);

  rna_def_property_subdivision_common(srna, "subdivType");

  /* see CCGSUBSURF_LEVEL_MAX for max limit */
  prop = RNA_def_property(srna, "levels", PROP_INT, PROP_UNSIGNED);
  RNA_def_property_int_sdna(prop, NULL, "levels");
  RNA_def_property_range(prop, 0, 11);
  RNA_def_property_ui_range(prop, 0, 6, 1, -1);
  RNA_def_property_ui_text(prop, "Levels", "Number of subdivisions to perform");
  RNA_def_property_update(prop, 0, "rna_Modifier_update");

  prop = RNA_def_property(srna, "render_levels", PROP_INT, PROP_UNSIGNED);
  RNA_def_property_int_sdna(prop, NULL, "renderLevels");
  RNA_def_property_range(prop, 0, 11);
  RNA_def_property_ui_range(prop, 0, 6, 1, -1);
  RNA_def_property_ui_text(
      prop, "Render Levels", "Number of subdivisions to perform when rendering");

  prop = RNA_def_property(srna, "show_only_control_edges", PROP_BOOLEAN, PROP_NONE);
  RNA_def_property_boolean_sdna(prop, NULL, "flags", eSubsurfModifierFlag_ControlEdges);
  RNA_def_property_ui_text(
      prop, "Optimal Display", "Skip drawing/rendering of interior subdivided edges");
  RNA_def_property_update(prop, 0, "rna_Modifier_update");

  prop = RNA_def_property(srna, "use_creases", PROP_BOOLEAN, PROP_NONE);
  RNA_def_property_boolean_sdna(prop, NULL, "flags", eSubsurfModifierFlag_UseCrease);
  RNA_def_property_ui_text(
      prop, "Use Creases", "Use mesh edge crease information to sharpen edges");
  RNA_def_property_update(prop, 0, "rna_Modifier_update");
}

static void rna_def_modifier_generic_map_info(StructRNA *srna)
{
  static const EnumPropertyItem prop_texture_coordinates_items[] = {
      {MOD_DISP_MAP_LOCAL,
       "LOCAL",
       0,
       "Local",
       "Use the local coordinate system for the texture coordinates"},
      {MOD_DISP_MAP_GLOBAL,
       "GLOBAL",
       0,
       "Global",
       "Use the global coordinate system for the texture coordinates"},
      {MOD_DISP_MAP_OBJECT,
       "OBJECT",
       0,
       "Object",
       "Use the linked object's local coordinate system for the texture coordinates"},
      {MOD_DISP_MAP_UV, "UV", 0, "UV", "Use UV coordinates for the texture coordinates"},
      {0, NULL, 0, NULL, NULL},
  };

  PropertyRNA *prop;

  prop = RNA_def_property(srna, "texture", PROP_POINTER, PROP_NONE);
  RNA_def_property_ui_text(prop, "Texture", "");
  RNA_def_property_flag(prop, PROP_EDITABLE);
  RNA_def_property_override_flag(prop, PROPOVERRIDE_OVERRIDABLE_LIBRARY);
  RNA_def_property_update(prop, 0, "rna_Modifier_dependency_update");

  prop = RNA_def_property(srna, "texture_coords", PROP_ENUM, PROP_NONE);
  RNA_def_property_enum_sdna(prop, NULL, "texmapping");
  RNA_def_property_enum_items(prop, prop_texture_coordinates_items);
  RNA_def_property_ui_text(prop, "Texture Coordinates", "");
  RNA_def_property_update(prop, 0, "rna_Modifier_dependency_update");

  prop = RNA_def_property(srna, "uv_layer", PROP_STRING, PROP_NONE);
  RNA_def_property_string_sdna(prop, NULL, "uvlayer_name");
  RNA_def_property_ui_text(prop, "UV Map", "UV map name");
  RNA_def_property_string_funcs(prop, NULL, NULL, "rna_MappingInfoModifier_uvlayer_name_set");
  RNA_def_property_update(prop, 0, "rna_Modifier_update");

  prop = RNA_def_property(srna, "texture_coords_object", PROP_POINTER, PROP_NONE);
  RNA_def_property_pointer_sdna(prop, NULL, "map_object");
  RNA_def_property_ui_text(
      prop, "Texture Coordinate Object", "Object to set the texture coordinates");
  RNA_def_property_flag(prop, PROP_EDITABLE | PROP_ID_SELF_CHECK);
  RNA_def_property_override_flag(prop, PROPOVERRIDE_OVERRIDABLE_LIBRARY);
  RNA_def_property_update(prop, 0, "rna_Modifier_dependency_update");
}

static void rna_def_modifier_warp(BlenderRNA *brna)
{
  StructRNA *srna;
  PropertyRNA *prop;

  srna = RNA_def_struct(brna, "WarpModifier", "Modifier");
  RNA_def_struct_ui_text(srna, "Warp Modifier", "Warp modifier");
  RNA_def_struct_sdna(srna, "WarpModifierData");
  RNA_def_struct_ui_icon(srna, ICON_MOD_WARP);

  prop = RNA_def_property(srna, "object_from", PROP_POINTER, PROP_NONE);
  RNA_def_property_ui_text(prop, "From", "Object to transform from");
  RNA_def_property_flag(prop, PROP_EDITABLE | PROP_ID_SELF_CHECK);
  RNA_def_property_override_flag(prop, PROPOVERRIDE_OVERRIDABLE_LIBRARY);
  RNA_def_property_update(prop, 0, "rna_Modifier_dependency_update");

  prop = RNA_def_property(srna, "object_to", PROP_POINTER, PROP_NONE);
  RNA_def_property_ui_text(prop, "To", "Object to transform to");
  RNA_def_property_flag(prop, PROP_EDITABLE | PROP_ID_SELF_CHECK);
  RNA_def_property_override_flag(prop, PROPOVERRIDE_OVERRIDABLE_LIBRARY);
  RNA_def_property_update(prop, 0, "rna_Modifier_dependency_update");

  prop = RNA_def_property(srna, "strength", PROP_FLOAT, PROP_NONE);
  RNA_def_property_range(prop, -FLT_MAX, FLT_MAX);
  RNA_def_property_ui_range(prop, -100, 100, 10, 2);
  RNA_def_property_ui_text(prop, "Strength", "");
  RNA_def_property_update(prop, 0, "rna_Modifier_update");

  prop = RNA_def_property(srna, "falloff_type", PROP_ENUM, PROP_NONE);
  RNA_def_property_enum_items(prop, modifier_warp_falloff_items);
  RNA_def_property_ui_text(prop, "Falloff Type", "");
  RNA_def_property_translation_context(prop, BLT_I18NCONTEXT_ID_CURVE); /* Abusing id_curve :/ */
  RNA_def_property_update(prop, 0, "rna_Modifier_update");

  prop = RNA_def_property(srna, "falloff_radius", PROP_FLOAT, PROP_UNSIGNED | PROP_DISTANCE);
  RNA_def_property_ui_text(prop, "Radius", "Radius to apply");
  RNA_def_property_update(prop, 0, "rna_Modifier_update");

  prop = RNA_def_property(srna, "falloff_curve", PROP_POINTER, PROP_NONE);
  RNA_def_property_pointer_sdna(prop, NULL, "curfalloff");
  RNA_def_property_ui_text(prop, "Falloff Curve", "Custom falloff curve");
  RNA_def_property_update(prop, 0, "rna_Modifier_update");

  prop = RNA_def_property(srna, "use_volume_preserve", PROP_BOOLEAN, PROP_NONE);
  RNA_def_property_boolean_sdna(prop, NULL, "flag", MOD_WARP_VOLUME_PRESERVE);
  RNA_def_property_ui_text(prop, "Preserve Volume", "Preserve volume when rotations are used");
  RNA_def_property_update(prop, 0, "rna_Modifier_update");

  prop = RNA_def_property(srna, "vertex_group", PROP_STRING, PROP_NONE);
  RNA_def_property_string_sdna(prop, NULL, "defgrp_name");
  RNA_def_property_ui_text(prop, "Vertex Group", "Vertex group name for modulating the deform");
  RNA_def_property_string_funcs(prop, NULL, NULL, "rna_WarpModifier_defgrp_name_set");
  RNA_def_property_update(prop, 0, "rna_Modifier_update");

  prop = RNA_def_property(srna, "invert_vertex_group", PROP_BOOLEAN, PROP_NONE);
  RNA_def_property_boolean_sdna(prop, NULL, "flag", MOD_WARP_INVERT_VGROUP);
  RNA_def_property_ui_text(prop, "Invert", "Invert vertex group influence");
  RNA_def_property_update(prop, 0, "rna_Modifier_update");

  rna_def_modifier_generic_map_info(srna);
}

static void rna_def_modifier_multires(BlenderRNA *brna)
{
  StructRNA *srna;
  PropertyRNA *prop;

  srna = RNA_def_struct(brna, "MultiresModifier", "Modifier");
  RNA_def_struct_ui_text(srna, "Multires Modifier", "Multiresolution mesh modifier");
  RNA_def_struct_sdna(srna, "MultiresModifierData");
  RNA_def_struct_ui_icon(srna, ICON_MOD_MULTIRES);

  prop = rna_def_property_subdivision_common(srna, "simple");
  RNA_def_property_enum_funcs(prop, NULL, "rna_MultiresModifier_type_set", NULL);

  prop = RNA_def_property(srna, "levels", PROP_INT, PROP_UNSIGNED);
  RNA_def_property_int_sdna(prop, NULL, "lvl");
  RNA_def_property_ui_text(prop, "Levels", "Number of subdivisions to use in the viewport");
  RNA_def_property_int_funcs(prop, NULL, NULL, "rna_MultiresModifier_level_range");
  RNA_def_property_update(prop, 0, "rna_Modifier_update");

  prop = RNA_def_property(srna, "sculpt_levels", PROP_INT, PROP_UNSIGNED);
  RNA_def_property_int_sdna(prop, NULL, "sculptlvl");
  RNA_def_property_ui_text(prop, "Sculpt Levels", "Number of subdivisions to use in sculpt mode");
  RNA_def_property_int_funcs(prop, NULL, NULL, "rna_MultiresModifier_level_range");
  RNA_def_property_update(prop, 0, "rna_Modifier_update");

  prop = RNA_def_property(srna, "render_levels", PROP_INT, PROP_UNSIGNED);
  RNA_def_property_int_sdna(prop, NULL, "renderlvl");
  RNA_def_property_ui_text(prop, "Render Levels", "The subdivision level visible at render time");
  RNA_def_property_int_funcs(prop, NULL, NULL, "rna_MultiresModifier_level_range");

  prop = RNA_def_property(srna, "total_levels", PROP_INT, PROP_UNSIGNED);
  RNA_def_property_int_sdna(prop, NULL, "totlvl");
  RNA_def_property_clear_flag(prop, PROP_EDITABLE);
  RNA_def_property_ui_text(
      prop, "Total Levels", "Number of subdivisions for which displacements are stored");

  prop = RNA_def_property(srna, "is_external", PROP_BOOLEAN, PROP_NONE);
  RNA_def_property_clear_flag(prop, PROP_EDITABLE);
  RNA_def_property_boolean_funcs(prop, "rna_MultiresModifier_external_get", NULL);
  RNA_def_property_ui_text(
      prop, "External", "Store multires displacements outside the .blend file, to save memory");

  prop = RNA_def_property(srna, "filepath", PROP_STRING, PROP_FILEPATH);
  RNA_def_property_string_funcs(prop,
                                "rna_MultiresModifier_filepath_get",
                                "rna_MultiresModifier_filepath_length",
                                "rna_MultiresModifier_filepath_set");
  RNA_def_property_ui_text(prop, "File Path", "Path to external displacements file");
  RNA_def_property_update(prop, 0, "rna_Modifier_update");

  prop = RNA_def_property(srna, "show_only_control_edges", PROP_BOOLEAN, PROP_NONE);
  RNA_def_property_boolean_sdna(prop, NULL, "flags", eMultiresModifierFlag_ControlEdges);
  RNA_def_property_ui_text(
      prop, "Optimal Display", "Skip drawing/rendering of interior subdivided edges");
  RNA_def_property_update(prop, 0, "rna_Modifier_update");

  prop = RNA_def_property(srna, "use_creases", PROP_BOOLEAN, PROP_NONE);
  RNA_def_property_boolean_sdna(prop, NULL, "flags", eMultiresModifierFlag_UseCrease);
  RNA_def_property_ui_text(
      prop, "Use Creases", "Use mesh edge crease information to sharpen edges");
  RNA_def_property_update(prop, 0, "rna_Modifier_update");
}

static void rna_def_modifier_lattice(BlenderRNA *brna)
{
  StructRNA *srna;
  PropertyRNA *prop;

  srna = RNA_def_struct(brna, "LatticeModifier", "Modifier");
  RNA_def_struct_ui_text(srna, "Lattice Modifier", "Lattice deformation modifier");
  RNA_def_struct_sdna(srna, "LatticeModifierData");
  RNA_def_struct_ui_icon(srna, ICON_MOD_LATTICE);

  prop = RNA_def_property(srna, "object", PROP_POINTER, PROP_NONE);
  RNA_def_property_ui_text(prop, "Object", "Lattice object to deform with");
  RNA_def_property_pointer_funcs(
      prop, NULL, "rna_LatticeModifier_object_set", NULL, "rna_Lattice_object_poll");
  RNA_def_property_flag(prop, PROP_EDITABLE | PROP_ID_SELF_CHECK);
  RNA_def_property_override_flag(prop, PROPOVERRIDE_OVERRIDABLE_LIBRARY);
  RNA_def_property_update(prop, 0, "rna_Modifier_dependency_update");

  prop = RNA_def_property(srna, "vertex_group", PROP_STRING, PROP_NONE);
  RNA_def_property_string_sdna(prop, NULL, "name");
  RNA_def_property_ui_text(
      prop,
      "Vertex Group",
      "Name of Vertex Group which determines influence of modifier per point");
  RNA_def_property_string_funcs(prop, NULL, NULL, "rna_LatticeModifier_name_set");
  RNA_def_property_update(prop, 0, "rna_Modifier_update");

  prop = RNA_def_property(srna, "invert_vertex_group", PROP_BOOLEAN, PROP_NONE);
  RNA_def_property_boolean_sdna(prop, NULL, "flag", MOD_LATTICE_INVERT_VGROUP);
  RNA_def_property_ui_text(prop, "Invert", "Invert vertex group influence");
  RNA_def_property_update(prop, 0, "rna_Modifier_update");

  prop = RNA_def_property(srna, "strength", PROP_FLOAT, PROP_NONE);
  RNA_def_property_range(prop, -FLT_MAX, FLT_MAX);
  RNA_def_property_ui_range(prop, 0, 1, 10, 2);
  RNA_def_property_ui_text(prop, "Strength", "Strength of modifier effect");
  RNA_def_property_update(prop, 0, "rna_Modifier_update");
}

static void rna_def_modifier_curve(BlenderRNA *brna)
{
  StructRNA *srna;
  PropertyRNA *prop;

  static const EnumPropertyItem prop_deform_axis_items[] = {
      {MOD_CURVE_POSX, "POS_X", 0, "X", ""},
      {MOD_CURVE_POSY, "POS_Y", 0, "Y", ""},
      {MOD_CURVE_POSZ, "POS_Z", 0, "Z", ""},
      {MOD_CURVE_NEGX, "NEG_X", 0, "-X", ""},
      {MOD_CURVE_NEGY, "NEG_Y", 0, "-Y", ""},
      {MOD_CURVE_NEGZ, "NEG_Z", 0, "-Z", ""},
      {0, NULL, 0, NULL, NULL},
  };

  srna = RNA_def_struct(brna, "CurveModifier", "Modifier");
  RNA_def_struct_ui_text(srna, "Curve Modifier", "Curve deformation modifier");
  RNA_def_struct_sdna(srna, "CurveModifierData");
  RNA_def_struct_ui_icon(srna, ICON_MOD_CURVE);

  prop = RNA_def_property(srna, "object", PROP_POINTER, PROP_NONE);
  RNA_def_property_ui_text(prop, "Object", "Curve object to deform with");
  RNA_def_property_pointer_funcs(
      prop, NULL, "rna_CurveModifier_object_set", NULL, "rna_Curve_object_poll");
  RNA_def_property_flag(prop, PROP_EDITABLE | PROP_ID_SELF_CHECK);
  RNA_def_property_override_flag(prop, PROPOVERRIDE_OVERRIDABLE_LIBRARY);
  RNA_def_property_update(prop, 0, "rna_CurveModifier_dependency_update");

  prop = RNA_def_property(srna, "vertex_group", PROP_STRING, PROP_NONE);
  RNA_def_property_string_sdna(prop, NULL, "name");
  RNA_def_property_ui_text(
      prop,
      "Vertex Group",
      "Name of Vertex Group which determines influence of modifier per point");
  RNA_def_property_string_funcs(prop, NULL, NULL, "rna_CurveModifier_name_set");
  RNA_def_property_update(prop, 0, "rna_Modifier_update");

  prop = RNA_def_property(srna, "invert_vertex_group", PROP_BOOLEAN, PROP_NONE);
  RNA_def_property_boolean_sdna(prop, NULL, "flag", MOD_CURVE_INVERT_VGROUP);
  RNA_def_property_ui_text(prop, "Invert", "Invert vertex group influence");
  RNA_def_property_update(prop, 0, "rna_Modifier_update");

  prop = RNA_def_property(srna, "deform_axis", PROP_ENUM, PROP_NONE);
  RNA_def_property_enum_sdna(prop, NULL, "defaxis");
  RNA_def_property_enum_items(prop, prop_deform_axis_items);
  RNA_def_property_ui_text(prop, "Deform Axis", "The axis that the curve deforms along");
  RNA_def_property_update(prop, 0, "rna_Modifier_update");
}

static void rna_def_modifier_build(BlenderRNA *brna)
{
  StructRNA *srna;
  PropertyRNA *prop;

  srna = RNA_def_struct(brna, "BuildModifier", "Modifier");
  RNA_def_struct_ui_text(srna, "Build Modifier", "Build effect modifier");
  RNA_def_struct_sdna(srna, "BuildModifierData");
  RNA_def_struct_ui_icon(srna, ICON_MOD_BUILD);

  prop = RNA_def_property(srna, "frame_start", PROP_FLOAT, PROP_TIME);
  RNA_def_property_float_sdna(prop, NULL, "start");
  RNA_def_property_range(prop, MINAFRAMEF, MAXFRAMEF);
  RNA_def_property_ui_text(prop, "Start", "Start frame of the effect");
  RNA_def_property_update(prop, 0, "rna_Modifier_update");

  prop = RNA_def_property(srna, "frame_duration", PROP_FLOAT, PROP_TIME);
  RNA_def_property_float_sdna(prop, NULL, "length");
  RNA_def_property_range(prop, 1, MAXFRAMEF);
  RNA_def_property_ui_text(prop, "Length", "Total time the build effect requires");
  RNA_def_property_update(prop, 0, "rna_Modifier_update");

  prop = RNA_def_property(srna, "use_reverse", PROP_BOOLEAN, PROP_NONE);
  RNA_def_property_boolean_sdna(prop, NULL, "flag", MOD_BUILD_FLAG_REVERSE);
  RNA_def_property_ui_text(prop, "Reversed", "Deconstruct the mesh instead of building it");
  RNA_def_property_update(prop, 0, "rna_Modifier_update");

  prop = RNA_def_property(srna, "use_random_order", PROP_BOOLEAN, PROP_NONE);
  RNA_def_property_boolean_sdna(prop, NULL, "flag", MOD_BUILD_FLAG_RANDOMIZE);
  RNA_def_property_ui_text(prop, "Randomize", "Randomize the faces or edges during build");
  RNA_def_property_update(prop, 0, "rna_Modifier_update");

  prop = RNA_def_property(srna, "seed", PROP_INT, PROP_NONE);
  RNA_def_property_range(prop, 1, MAXFRAMEF);
  RNA_def_property_ui_text(prop, "Seed", "Seed for random if used");
  RNA_def_property_update(prop, 0, "rna_Modifier_update");
}

static void rna_def_modifier_mirror(BlenderRNA *brna)
{
  StructRNA *srna;
  PropertyRNA *prop;

  srna = RNA_def_struct(brna, "MirrorModifier", "Modifier");
  RNA_def_struct_ui_text(srna, "Mirror Modifier", "Mirroring modifier");
  RNA_def_struct_sdna(srna, "MirrorModifierData");
  RNA_def_struct_ui_icon(srna, ICON_MOD_MIRROR);

  prop = RNA_def_property(srna, "use_axis", PROP_BOOLEAN, PROP_NONE);
  RNA_def_property_boolean_sdna(prop, NULL, "flag", MOD_MIR_AXIS_X);
  RNA_def_property_array(prop, 3);
  RNA_def_property_ui_text(prop, "Mirror Axis", "Enable axis mirror");
  RNA_def_property_update(prop, 0, "rna_Modifier_update");

  prop = RNA_def_property(srna, "use_bisect_axis", PROP_BOOLEAN, PROP_NONE);
  RNA_def_property_boolean_sdna(prop, NULL, "flag", MOD_MIR_BISECT_AXIS_X);
  RNA_def_property_array(prop, 3);
  RNA_def_property_ui_text(prop, "Bisect Axis", "Cuts the mesh across the mirror plane");
  RNA_def_property_update(prop, 0, "rna_Modifier_update");

  prop = RNA_def_property(srna, "use_bisect_flip_axis", PROP_BOOLEAN, PROP_NONE);
  RNA_def_property_boolean_sdna(prop, NULL, "flag", MOD_MIR_BISECT_FLIP_AXIS_X);
  RNA_def_property_array(prop, 3);
  RNA_def_property_ui_text(prop, "Bisect Flip Axis", "Flips the direction of the slice");
  RNA_def_property_update(prop, 0, "rna_Modifier_update");

  prop = RNA_def_property(srna, "use_clip", PROP_BOOLEAN, PROP_NONE);
  RNA_def_property_boolean_sdna(prop, NULL, "flag", MOD_MIR_CLIPPING);
  RNA_def_property_ui_text(
      prop, "Clip", "Prevent vertices from going through the mirror during transform");
  RNA_def_property_update(prop, 0, "rna_Modifier_update");

  prop = RNA_def_property(srna, "use_mirror_vertex_groups", PROP_BOOLEAN, PROP_NONE);
  RNA_def_property_boolean_sdna(prop, NULL, "flag", MOD_MIR_VGROUP);
  RNA_def_property_ui_text(prop, "Mirror Vertex Groups", "Mirror vertex groups (e.g. .R->.L)");
  RNA_def_property_update(prop, 0, "rna_Modifier_update");

  prop = RNA_def_property(srna, "use_mirror_merge", PROP_BOOLEAN, PROP_NONE);
  RNA_def_property_boolean_negative_sdna(prop, NULL, "flag", MOD_MIR_NO_MERGE);
  RNA_def_property_ui_text(prop, "Merge Vertices", "Merge vertices within the merge threshold");
  RNA_def_property_update(prop, 0, "rna_Modifier_update");

  prop = RNA_def_property(srna, "use_mirror_u", PROP_BOOLEAN, PROP_NONE);
  RNA_def_property_boolean_sdna(prop, NULL, "flag", MOD_MIR_MIRROR_U);
  RNA_def_property_ui_text(
      prop, "Mirror U", "Mirror the U texture coordinate around the flip offset point");
  RNA_def_property_update(prop, 0, "rna_Modifier_update");

  prop = RNA_def_property(srna, "use_mirror_v", PROP_BOOLEAN, PROP_NONE);
  RNA_def_property_boolean_sdna(prop, NULL, "flag", MOD_MIR_MIRROR_V);
  RNA_def_property_ui_text(
      prop, "Mirror V", "Mirror the V texture coordinate around the flip offset point");
  RNA_def_property_update(prop, 0, "rna_Modifier_update");

  prop = RNA_def_property(srna, "mirror_offset_u", PROP_FLOAT, PROP_FACTOR);
  RNA_def_property_float_sdna(prop, NULL, "uv_offset[0]");
  RNA_def_property_range(prop, -1, 1);
  RNA_def_property_ui_range(prop, -1, 1, 2, 4);
  RNA_def_property_ui_text(
      prop,
      "Flip U Offset",
      "Amount to offset mirrored UVs flipping point from the 0.5 on the U axis");
  RNA_def_property_update(prop, 0, "rna_Modifier_update");

  prop = RNA_def_property(srna, "mirror_offset_v", PROP_FLOAT, PROP_FACTOR);
  RNA_def_property_float_sdna(prop, NULL, "uv_offset[1]");
  RNA_def_property_range(prop, -1, 1);
  RNA_def_property_ui_range(prop, -1, 1, 2, 4);
  RNA_def_property_ui_text(
      prop,
      "Flip V Offset",
      "Amount to offset mirrored UVs flipping point from the 0.5 point on the V axis");
  RNA_def_property_update(prop, 0, "rna_Modifier_update");

  prop = RNA_def_property(srna, "offset_u", PROP_FLOAT, PROP_FACTOR);
  RNA_def_property_float_sdna(prop, NULL, "uv_offset_copy[0]");
  RNA_def_property_range(prop, -10000.0f, 10000.0f);
  RNA_def_property_ui_range(prop, -1, 1, 2, 4);
  RNA_def_property_ui_text(prop, "U Offset", "Mirrored UV offset on the U axis");
  RNA_def_property_update(prop, 0, "rna_Modifier_update");

  prop = RNA_def_property(srna, "offset_v", PROP_FLOAT, PROP_FACTOR);
  RNA_def_property_float_sdna(prop, NULL, "uv_offset_copy[1]");
  RNA_def_property_range(prop, -10000.0f, 10000.0f);
  RNA_def_property_ui_range(prop, -1, 1, 2, 4);
  RNA_def_property_ui_text(prop, "V Offset", "Mirrored UV offset on the V axis");
  RNA_def_property_update(prop, 0, "rna_Modifier_update");

  prop = RNA_def_property(srna, "merge_threshold", PROP_FLOAT, PROP_DISTANCE);
  RNA_def_property_float_sdna(prop, NULL, "tolerance");
  RNA_def_property_range(prop, 0, FLT_MAX);
  RNA_def_property_ui_range(prop, 0, 1, 0.01, 6);
  RNA_def_property_ui_text(
      prop, "Merge Limit", "Distance within which mirrored vertices are merged");
  RNA_def_property_update(prop, 0, "rna_Modifier_update");

  prop = RNA_def_property(srna, "mirror_object", PROP_POINTER, PROP_NONE);
  RNA_def_property_pointer_sdna(prop, NULL, "mirror_ob");
  RNA_def_property_ui_text(prop, "Mirror Object", "Object to use as mirror");
  RNA_def_property_flag(prop, PROP_EDITABLE | PROP_ID_SELF_CHECK);
  RNA_def_property_override_flag(prop, PROPOVERRIDE_OVERRIDABLE_LIBRARY);
  RNA_def_property_update(prop, 0, "rna_Modifier_dependency_update");
}

static void rna_def_modifier_decimate(BlenderRNA *brna)
{
  static const EnumPropertyItem modifier_decim_mode_items[] = {
      {MOD_DECIM_MODE_COLLAPSE, "COLLAPSE", 0, "Collapse", "Use edge collapsing"},
      {MOD_DECIM_MODE_UNSUBDIV, "UNSUBDIV", 0, "Un-Subdivide", "Use un-subdivide face reduction"},
      {MOD_DECIM_MODE_DISSOLVE,
       "DISSOLVE",
       0,
       "Planar",
       "Dissolve geometry to form planar polygons"},
      {0, NULL, 0, NULL, NULL},
  };

  /* Note, keep in sync with operator 'MESH_OT_decimate' */

  StructRNA *srna;
  PropertyRNA *prop;

  srna = RNA_def_struct(brna, "DecimateModifier", "Modifier");
  RNA_def_struct_ui_text(srna, "Decimate Modifier", "Decimation modifier");
  RNA_def_struct_sdna(srna, "DecimateModifierData");
  RNA_def_struct_ui_icon(srna, ICON_MOD_DECIM);

  prop = RNA_def_property(srna, "decimate_type", PROP_ENUM, PROP_NONE);
  RNA_def_property_enum_sdna(prop, NULL, "mode");
  RNA_def_property_enum_items(prop, modifier_decim_mode_items);
  RNA_def_property_ui_text(prop, "Mode", "");
  RNA_def_property_update(prop, 0, "rna_Modifier_update");

  /* (mode == MOD_DECIM_MODE_COLLAPSE) */
  prop = RNA_def_property(srna, "ratio", PROP_FLOAT, PROP_FACTOR);
  RNA_def_property_float_sdna(prop, NULL, "percent");
  RNA_def_property_range(prop, 0, 1);
  RNA_def_property_ui_range(prop, 0, 1, 1, 4);
  RNA_def_property_ui_text(prop, "Ratio", "Ratio of triangles to reduce to (collapse only)");
  RNA_def_property_update(prop, 0, "rna_Modifier_update");

  /* (mode == MOD_DECIM_MODE_UNSUBDIV) */
  prop = RNA_def_property(srna, "iterations", PROP_INT, PROP_UNSIGNED);
  RNA_def_property_int_sdna(prop, NULL, "iter");
  RNA_def_property_range(prop, 0, SHRT_MAX);
  RNA_def_property_ui_range(prop, 0, 100, 1, -1);
  RNA_def_property_ui_text(
      prop, "Iterations", "Number of times reduce the geometry (unsubdivide only)");
  RNA_def_property_update(prop, 0, "rna_Modifier_update");

  /* (mode == MOD_DECIM_MODE_DISSOLVE) */
  prop = RNA_def_property(srna, "angle_limit", PROP_FLOAT, PROP_ANGLE);
  RNA_def_property_float_sdna(prop, NULL, "angle");
  RNA_def_property_range(prop, 0, DEG2RAD(180));
  RNA_def_property_ui_range(prop, 0, DEG2RAD(180), 10, 2);
  RNA_def_property_ui_text(prop, "Angle Limit", "Only dissolve angles below this (planar only)");
  RNA_def_property_update(prop, 0, "rna_Modifier_update");

  /* (mode == MOD_DECIM_MODE_COLLAPSE) */
  prop = RNA_def_property(srna, "vertex_group", PROP_STRING, PROP_NONE);
  RNA_def_property_string_sdna(prop, NULL, "defgrp_name");
  RNA_def_property_ui_text(prop, "Vertex Group", "Vertex group name (collapse only)");
  RNA_def_property_string_funcs(prop, NULL, NULL, "rna_DecimateModifier_defgrp_name_set");
  RNA_def_property_update(prop, 0, "rna_Modifier_update");

  prop = RNA_def_property(srna, "invert_vertex_group", PROP_BOOLEAN, PROP_NONE);
  RNA_def_property_boolean_sdna(prop, NULL, "flag", MOD_DECIM_FLAG_INVERT_VGROUP);
  RNA_def_property_ui_text(prop, "Invert", "Invert vertex group influence (collapse only)");
  RNA_def_property_update(prop, 0, "rna_Modifier_update");

  prop = RNA_def_property(srna, "use_collapse_triangulate", PROP_BOOLEAN, PROP_NONE);
  RNA_def_property_boolean_sdna(prop, NULL, "flag", MOD_DECIM_FLAG_TRIANGULATE);
  RNA_def_property_ui_text(
      prop, "Triangulate", "Keep triangulated faces resulting from decimation (collapse only)");
  RNA_def_property_update(prop, 0, "rna_Modifier_update");

  prop = RNA_def_property(srna, "use_symmetry", PROP_BOOLEAN, PROP_NONE);
  RNA_def_property_boolean_sdna(prop, NULL, "flag", MOD_DECIM_FLAG_SYMMETRY);
  RNA_def_property_ui_text(prop, "Symmetry", "Maintain symmetry on an axis");
  RNA_def_property_update(prop, 0, "rna_Modifier_update");

  prop = RNA_def_property(srna, "symmetry_axis", PROP_ENUM, PROP_NONE);
  RNA_def_property_enum_sdna(prop, NULL, "symmetry_axis");
  RNA_def_property_enum_items(prop, rna_enum_axis_xyz_items);
  RNA_def_property_ui_text(prop, "Axis", "Axis of symmetry");
  RNA_def_property_update(prop, 0, "rna_Modifier_update");

  prop = RNA_def_property(srna, "vertex_group_factor", PROP_FLOAT, PROP_FACTOR);
  RNA_def_property_float_sdna(prop, NULL, "defgrp_factor");
  RNA_def_property_range(prop, 0, 1000);
  RNA_def_property_ui_range(prop, 0, 10, 1, 4);
  RNA_def_property_ui_text(prop, "Factor", "Vertex group strength");
  RNA_def_property_update(prop, 0, "rna_Modifier_update");
  /* end collapse-only option */

  /* (mode == MOD_DECIM_MODE_DISSOLVE) */
  prop = RNA_def_property(srna, "use_dissolve_boundaries", PROP_BOOLEAN, PROP_NONE);
  RNA_def_property_boolean_sdna(prop, NULL, "flag", MOD_DECIM_FLAG_ALL_BOUNDARY_VERTS);
  RNA_def_property_ui_text(
      prop, "All Boundaries", "Dissolve all vertices in between face boundaries (planar only)");
  RNA_def_property_update(prop, 0, "rna_Modifier_update");

  prop = RNA_def_property(srna, "delimit", PROP_ENUM, PROP_NONE);
  RNA_def_property_flag(prop, PROP_ENUM_FLAG); /* important to run before default set */
  RNA_def_property_enum_items(prop, rna_enum_mesh_delimit_mode_items);
  RNA_def_property_ui_text(prop, "Delimit", "Limit merging geometry");
  RNA_def_property_update(prop, 0, "rna_Modifier_update");

  /* end dissolve-only option */

  /* all modes use this */
  prop = RNA_def_property(srna, "face_count", PROP_INT, PROP_NONE);
  RNA_def_property_clear_flag(prop, PROP_EDITABLE);
  RNA_def_property_ui_text(
      prop, "Face Count", "The current number of faces in the decimated mesh");
}

static void rna_def_modifier_wave(BlenderRNA *brna)
{
  StructRNA *srna;
  PropertyRNA *prop;

  srna = RNA_def_struct(brna, "WaveModifier", "Modifier");
  RNA_def_struct_ui_text(srna, "Wave Modifier", "Wave effect modifier");
  RNA_def_struct_sdna(srna, "WaveModifierData");
  RNA_def_struct_ui_icon(srna, ICON_MOD_WAVE);

  prop = RNA_def_property(srna, "use_x", PROP_BOOLEAN, PROP_NONE);
  RNA_def_property_boolean_sdna(prop, NULL, "flag", MOD_WAVE_X);
  RNA_def_property_ui_text(prop, "X", "X axis motion");
  RNA_def_property_update(prop, 0, "rna_Modifier_update");

  prop = RNA_def_property(srna, "use_y", PROP_BOOLEAN, PROP_NONE);
  RNA_def_property_boolean_sdna(prop, NULL, "flag", MOD_WAVE_Y);
  RNA_def_property_ui_text(prop, "Y", "Y axis motion");
  RNA_def_property_update(prop, 0, "rna_Modifier_update");

  prop = RNA_def_property(srna, "use_cyclic", PROP_BOOLEAN, PROP_NONE);
  RNA_def_property_boolean_sdna(prop, NULL, "flag", MOD_WAVE_CYCL);
  RNA_def_property_ui_text(prop, "Cyclic", "Cyclic wave effect");
  RNA_def_property_update(prop, 0, "rna_Modifier_update");

  prop = RNA_def_property(srna, "use_normal", PROP_BOOLEAN, PROP_NONE);
  RNA_def_property_boolean_sdna(prop, NULL, "flag", MOD_WAVE_NORM);
  RNA_def_property_ui_text(prop, "Normals", "Displace along normals");
  RNA_def_property_update(prop, 0, "rna_Modifier_update");

  prop = RNA_def_property(srna, "use_normal_x", PROP_BOOLEAN, PROP_NONE);
  RNA_def_property_boolean_sdna(prop, NULL, "flag", MOD_WAVE_NORM_X);
  RNA_def_property_ui_text(prop, "X Normal", "Enable displacement along the X normal");
  RNA_def_property_update(prop, 0, "rna_Modifier_update");

  prop = RNA_def_property(srna, "use_normal_y", PROP_BOOLEAN, PROP_NONE);
  RNA_def_property_boolean_sdna(prop, NULL, "flag", MOD_WAVE_NORM_Y);
  RNA_def_property_ui_text(prop, "Y Normal", "Enable displacement along the Y normal");
  RNA_def_property_update(prop, 0, "rna_Modifier_update");

  prop = RNA_def_property(srna, "use_normal_z", PROP_BOOLEAN, PROP_NONE);
  RNA_def_property_boolean_sdna(prop, NULL, "flag", MOD_WAVE_NORM_Z);
  RNA_def_property_ui_text(prop, "Z Normal", "Enable displacement along the Z normal");
  RNA_def_property_update(prop, 0, "rna_Modifier_update");

  prop = RNA_def_property(srna, "time_offset", PROP_FLOAT, PROP_TIME);
  RNA_def_property_float_sdna(prop, NULL, "timeoffs");
  RNA_def_property_range(prop, MINAFRAMEF, MAXFRAMEF);
  RNA_def_property_ui_text(
      prop,
      "Time Offset",
      "Either the starting frame (for positive speed) or ending frame (for negative speed.)");
  RNA_def_property_update(prop, 0, "rna_Modifier_update");

  prop = RNA_def_property(srna, "lifetime", PROP_FLOAT, PROP_TIME);
  RNA_def_property_float_sdna(prop, NULL, "lifetime");
  RNA_def_property_range(prop, MINAFRAMEF, MAXFRAMEF);
  RNA_def_property_ui_text(
      prop, "Lifetime", "Lifetime of the wave in frames, zero means infinite");
  RNA_def_property_update(prop, 0, "rna_Modifier_update");

  prop = RNA_def_property(srna, "damping_time", PROP_FLOAT, PROP_TIME);
  RNA_def_property_float_sdna(prop, NULL, "damp");
  RNA_def_property_range(prop, MINAFRAMEF, MAXFRAMEF);
  RNA_def_property_ui_text(
      prop, "Damping Time", "Number of frames in which the wave damps out after it dies");
  RNA_def_property_update(prop, 0, "rna_Modifier_update");

  prop = RNA_def_property(srna, "falloff_radius", PROP_FLOAT, PROP_DISTANCE);
  RNA_def_property_float_sdna(prop, NULL, "falloff");
  RNA_def_property_range(prop, 0, FLT_MAX);
  RNA_def_property_ui_range(prop, 0, 100, 100, 2);
  RNA_def_property_ui_text(prop, "Falloff Radius", "Distance after which it fades out");
  RNA_def_property_update(prop, 0, "rna_Modifier_update");

  prop = RNA_def_property(srna, "start_position_x", PROP_FLOAT, PROP_DISTANCE);
  RNA_def_property_float_sdna(prop, NULL, "startx");
  RNA_def_property_range(prop, -FLT_MAX, FLT_MAX);
  RNA_def_property_ui_range(prop, -100, 100, 100, 2);
  RNA_def_property_ui_text(prop, "Start Position X", "X coordinate of the start position");
  RNA_def_property_update(prop, 0, "rna_Modifier_update");

  prop = RNA_def_property(srna, "start_position_y", PROP_FLOAT, PROP_DISTANCE);
  RNA_def_property_float_sdna(prop, NULL, "starty");
  RNA_def_property_range(prop, -FLT_MAX, FLT_MAX);
  RNA_def_property_ui_range(prop, -100, 100, 100, 2);
  RNA_def_property_ui_text(prop, "Start Position Y", "Y coordinate of the start position");
  RNA_def_property_update(prop, 0, "rna_Modifier_update");

  prop = RNA_def_property(srna, "start_position_object", PROP_POINTER, PROP_NONE);
  RNA_def_property_pointer_sdna(prop, NULL, "objectcenter");
  RNA_def_property_ui_text(prop, "Start Position Object", "Object which defines the wave center");
  RNA_def_property_flag(prop, PROP_EDITABLE | PROP_ID_SELF_CHECK);
  RNA_def_property_override_flag(prop, PROPOVERRIDE_OVERRIDABLE_LIBRARY);
  RNA_def_property_update(prop, 0, "rna_Modifier_dependency_update");

  prop = RNA_def_property(srna, "vertex_group", PROP_STRING, PROP_NONE);
  RNA_def_property_string_sdna(prop, NULL, "defgrp_name");
  RNA_def_property_ui_text(prop, "Vertex Group", "Vertex group name for modulating the wave");
  RNA_def_property_string_funcs(prop, NULL, NULL, "rna_WaveModifier_defgrp_name_set");
  RNA_def_property_update(prop, 0, "rna_Modifier_update");

  prop = RNA_def_property(srna, "speed", PROP_FLOAT, PROP_NONE);
  RNA_def_property_range(prop, -FLT_MAX, FLT_MAX);
  RNA_def_property_ui_range(prop, -1, 1, 10, 2);
  RNA_def_property_ui_text(
      prop, "Speed", "Speed of the wave, towards the starting point when negative");
  RNA_def_property_update(prop, 0, "rna_Modifier_update");

  prop = RNA_def_property(srna, "height", PROP_FLOAT, PROP_DISTANCE);
  RNA_def_property_range(prop, -FLT_MAX, FLT_MAX);
  RNA_def_property_ui_range(prop, -2, 2, 10, 2);
  RNA_def_property_ui_text(prop, "Height", "Height of the wave");
  RNA_def_property_update(prop, 0, "rna_Modifier_update");

  prop = RNA_def_property(srna, "width", PROP_FLOAT, PROP_DISTANCE);
  RNA_def_property_range(prop, 0, FLT_MAX);
  RNA_def_property_ui_range(prop, 0, 5, 10, 2);
  RNA_def_property_ui_text(prop, "Width", "Distance between the waves");
  RNA_def_property_update(prop, 0, "rna_Modifier_update");

  prop = RNA_def_property(srna, "narrowness", PROP_FLOAT, PROP_DISTANCE);
  RNA_def_property_float_sdna(prop, NULL, "narrow");
  RNA_def_property_range(prop, 0, FLT_MAX);
  RNA_def_property_ui_range(prop, 0, 10, 10, 2);
  RNA_def_property_ui_text(
      prop,
      "Narrowness",
      "Distance between the top and the base of a wave, the higher the value, "
      "the more narrow the wave");
  RNA_def_property_update(prop, 0, "rna_Modifier_update");

  rna_def_modifier_generic_map_info(srna);
}

static void rna_def_modifier_armature(BlenderRNA *brna)
{
  StructRNA *srna;
  PropertyRNA *prop;

  srna = RNA_def_struct(brna, "ArmatureModifier", "Modifier");
  RNA_def_struct_ui_text(srna, "Armature Modifier", "Armature deformation modifier");
  RNA_def_struct_sdna(srna, "ArmatureModifierData");
  RNA_def_struct_ui_icon(srna, ICON_MOD_ARMATURE);

  prop = RNA_def_property(srna, "object", PROP_POINTER, PROP_NONE);
  RNA_def_property_ui_text(prop, "Object", "Armature object to deform with");
  RNA_def_property_pointer_funcs(
      prop, NULL, "rna_ArmatureModifier_object_set", NULL, "rna_Armature_object_poll");
  RNA_def_property_flag(prop, PROP_EDITABLE | PROP_ID_SELF_CHECK);
  RNA_def_property_override_flag(prop, PROPOVERRIDE_OVERRIDABLE_LIBRARY);
  RNA_def_property_update(prop, 0, "rna_Modifier_dependency_update");

  prop = RNA_def_property(srna, "use_bone_envelopes", PROP_BOOLEAN, PROP_NONE);
  RNA_def_property_boolean_sdna(prop, NULL, "deformflag", ARM_DEF_ENVELOPE);
  RNA_def_property_clear_flag(prop, PROP_ANIMATABLE);
  RNA_def_property_ui_text(prop, "Use Bone Envelopes", "Bind Bone envelopes to armature modifier");
  RNA_def_property_update(prop, 0, "rna_Modifier_dependency_update");

  prop = RNA_def_property(srna, "use_vertex_groups", PROP_BOOLEAN, PROP_NONE);
  RNA_def_property_boolean_sdna(prop, NULL, "deformflag", ARM_DEF_VGROUP);
  RNA_def_property_clear_flag(prop, PROP_ANIMATABLE);
  RNA_def_property_ui_text(prop, "Use Vertex Groups", "Bind vertex groups to armature modifier");
  RNA_def_property_update(prop, 0, "rna_Modifier_dependency_update");

  prop = RNA_def_property(srna, "use_deform_preserve_volume", PROP_BOOLEAN, PROP_NONE);
  RNA_def_property_boolean_sdna(prop, NULL, "deformflag", ARM_DEF_QUATERNION);
  RNA_def_property_ui_text(
      prop, "Preserve Volume", "Deform rotation interpolation with quaternions");
  RNA_def_property_update(prop, 0, "rna_Modifier_update");

  prop = RNA_def_property(srna, "use_multi_modifier", PROP_BOOLEAN, PROP_NONE);
  RNA_def_property_boolean_sdna(prop, NULL, "multi", 0);
  RNA_def_property_ui_text(
      prop,
      "Multi Modifier",
      "Use same input as previous modifier, and mix results using overall vgroup");
  RNA_def_property_update(prop, 0, "rna_Modifier_update");

  prop = RNA_def_property(srna, "vertex_group", PROP_STRING, PROP_NONE);
  RNA_def_property_string_sdna(prop, NULL, "defgrp_name");
  RNA_def_property_ui_text(
      prop,
      "Vertex Group",
      "Name of Vertex Group which determines influence of modifier per point");
  RNA_def_property_string_funcs(prop, NULL, NULL, "rna_ArmatureModifier_defgrp_name_set");
  RNA_def_property_update(prop, 0, "rna_Modifier_update");

  prop = RNA_def_property(srna, "invert_vertex_group", PROP_BOOLEAN, PROP_NONE);
  RNA_def_property_boolean_sdna(prop, NULL, "deformflag", ARM_DEF_INVERT_VGROUP);
  RNA_def_property_ui_text(prop, "Invert", "Invert vertex group influence");
  RNA_def_property_update(prop, 0, "rna_Modifier_update");
}

static void rna_def_modifier_hook(BlenderRNA *brna)
{
  StructRNA *srna;
  PropertyRNA *prop;
  FunctionRNA *func;
  PropertyRNA *parm;

  srna = RNA_def_struct(brna, "HookModifier", "Modifier");
  RNA_def_struct_ui_text(
      srna, "Hook Modifier", "Hook modifier to modify the location of vertices");
  RNA_def_struct_sdna(srna, "HookModifierData");
  RNA_def_struct_ui_icon(srna, ICON_HOOK);

  prop = RNA_def_property(srna, "strength", PROP_FLOAT, PROP_FACTOR);
  RNA_def_property_float_sdna(prop, NULL, "force");
  RNA_def_property_range(prop, 0, 1);
  RNA_def_property_ui_text(prop, "Strength", "Relative force of the hook");
  RNA_def_property_update(prop, 0, "rna_Modifier_update");

  prop = RNA_def_property(srna, "falloff_type", PROP_ENUM, PROP_NONE);
  RNA_def_property_enum_items(prop, modifier_warp_falloff_items); /* share the enum */
  RNA_def_property_ui_text(prop, "Falloff Type", "");
  RNA_def_property_translation_context(prop, BLT_I18NCONTEXT_ID_CURVE); /* Abusing id_curve :/ */
  RNA_def_property_update(prop, 0, "rna_Modifier_update");

  prop = RNA_def_property(srna, "falloff_radius", PROP_FLOAT, PROP_DISTANCE);
  RNA_def_property_float_sdna(prop, NULL, "falloff");
  RNA_def_property_range(prop, 0, FLT_MAX);
  RNA_def_property_ui_range(prop, 0, 100, 100, 2);
  RNA_def_property_ui_text(
      prop, "Radius", "If not zero, the distance from the hook where influence ends");
  RNA_def_property_update(prop, 0, "rna_Modifier_update");

  prop = RNA_def_property(srna, "falloff_curve", PROP_POINTER, PROP_NONE);
  RNA_def_property_pointer_sdna(prop, NULL, "curfalloff");
  RNA_def_property_ui_text(prop, "Falloff Curve", "Custom falloff curve");
  RNA_def_property_update(prop, 0, "rna_Modifier_update");

  prop = RNA_def_property(srna, "center", PROP_FLOAT, PROP_TRANSLATION);
  RNA_def_property_float_sdna(prop, NULL, "cent");
  RNA_def_property_ui_text(
      prop, "Hook Center", "Center of the hook, used for falloff and display");
  RNA_def_property_update(prop, 0, "rna_Modifier_update");

  prop = RNA_def_property(srna, "matrix_inverse", PROP_FLOAT, PROP_MATRIX);
  RNA_def_property_float_sdna(prop, NULL, "parentinv");
  RNA_def_property_multi_array(prop, 2, rna_matrix_dimsize_4x4);
  RNA_def_property_ui_text(
      prop, "Matrix", "Reverse the transformation between this object and its target");
  RNA_def_property_update(prop, NC_OBJECT | ND_TRANSFORM, "rna_Modifier_update");

  prop = RNA_def_property(srna, "object", PROP_POINTER, PROP_NONE);
  RNA_def_property_ui_text(
      prop, "Object", "Parent Object for hook, also recalculates and clears offset");
  RNA_def_property_flag(prop, PROP_EDITABLE | PROP_ID_SELF_CHECK);
  RNA_def_property_override_flag(prop, PROPOVERRIDE_OVERRIDABLE_LIBRARY);
  RNA_def_property_override_funcs(prop, NULL, NULL, "rna_HookModifier_object_override_apply");
  RNA_def_property_pointer_funcs(prop, NULL, "rna_HookModifier_object_set", NULL, NULL);
  RNA_def_property_update(prop, 0, "rna_Modifier_dependency_update");

  prop = RNA_def_property(srna, "subtarget", PROP_STRING, PROP_NONE);
  RNA_def_property_string_sdna(prop, NULL, "subtarget");
  RNA_def_property_ui_text(
      prop,
      "Sub-Target",
      "Name of Parent Bone for hook (if applicable), also recalculates and clears offset");
  RNA_def_property_string_funcs(prop, NULL, NULL, "rna_HookModifier_subtarget_set");
  RNA_def_property_update(prop, 0, "rna_Modifier_dependency_update");

  prop = RNA_def_property(srna, "use_falloff_uniform", PROP_BOOLEAN, PROP_NONE);
  RNA_def_property_boolean_sdna(prop, NULL, "flag", MOD_HOOK_UNIFORM_SPACE);
  RNA_def_property_ui_text(prop, "Uniform Falloff", "Compensate for non-uniform object scale");
  RNA_def_property_update(prop, 0, "rna_Modifier_update");

  prop = RNA_def_property(srna, "vertex_group", PROP_STRING, PROP_NONE);
  RNA_def_property_string_sdna(prop, NULL, "name");
  RNA_def_property_ui_text(
      prop,
      "Vertex Group",
      "Name of Vertex Group which determines influence of modifier per point");
  RNA_def_property_string_funcs(prop, NULL, NULL, "rna_HookModifier_name_set");
  RNA_def_property_update(prop, 0, "rna_Modifier_update");

  prop = RNA_def_property(srna, "vertex_indices", PROP_INT, PROP_UNSIGNED);
  RNA_def_property_array(prop, RNA_MAX_ARRAY_LENGTH);
  RNA_def_property_flag(prop, PROP_DYNAMIC);
  RNA_def_property_clear_flag(prop, PROP_EDITABLE);
  RNA_def_property_dynamic_array_funcs(prop, "rna_HookModifier_vertex_indices_get_length");
  RNA_def_property_int_funcs(prop, "rna_HookModifier_vertex_indices_get", NULL, NULL);
  RNA_def_property_ui_text(prop,
                           "Vertex Indices",
                           "Indices of vertices bound to the modifier. For bezier curves, "
                           "handles count as additional vertices");

  func = RNA_def_function(srna, "vertex_indices_set", "rna_HookModifier_vertex_indices_set");
  RNA_def_function_ui_description(
      func, "Validates and assigns the array of vertex indices bound to the modifier");
  RNA_def_function_flag(func, FUNC_USE_REPORTS);
  parm = RNA_def_int_array(
      func, "indices", 1, NULL, INT_MIN, INT_MAX, "", "Vertex Indices", 0, INT_MAX);
  RNA_def_property_array(parm, RNA_MAX_ARRAY_LENGTH);
  RNA_def_parameter_flags(parm, PROP_DYNAMIC, PARM_REQUIRED);

  prop = RNA_def_property(srna, "invert_vertex_group", PROP_BOOLEAN, PROP_NONE);
  RNA_def_property_boolean_sdna(prop, NULL, "flag", MOD_HOOK_INVERT_VGROUP);
  RNA_def_property_ui_text(prop, "Invert", "Invert vertex group influence");
  RNA_def_property_update(prop, 0, "rna_Modifier_update");
}

static void rna_def_modifier_softbody(BlenderRNA *brna)
{
  StructRNA *srna;
  PropertyRNA *prop;

  srna = RNA_def_struct(brna, "SoftBodyModifier", "Modifier");
  RNA_def_struct_ui_text(srna, "Soft Body Modifier", "Soft body simulation modifier");
  RNA_def_struct_sdna(srna, "SoftbodyModifierData");
  RNA_def_struct_ui_icon(srna, ICON_MOD_SOFT);

  prop = RNA_def_property(srna, "settings", PROP_POINTER, PROP_NONE);
  RNA_def_property_flag(prop, PROP_NEVER_NULL);
  RNA_def_property_struct_type(prop, "SoftBodySettings");
  RNA_def_property_pointer_funcs(prop, "rna_SoftBodyModifier_settings_get", NULL, NULL, NULL);
  RNA_def_property_ui_text(prop, "Soft Body Settings", "");

  prop = RNA_def_property(srna, "point_cache", PROP_POINTER, PROP_NONE);
  RNA_def_property_flag(prop, PROP_NEVER_NULL);
  RNA_def_property_struct_type(prop, "PointCache");
  RNA_def_property_pointer_funcs(prop, "rna_SoftBodyModifier_point_cache_get", NULL, NULL, NULL);
  RNA_def_property_ui_text(prop, "Soft Body Point Cache", "");
}

static void rna_def_modifier_boolean(BlenderRNA *brna)
{
  StructRNA *srna;
  PropertyRNA *prop;

  static const EnumPropertyItem prop_operation_items[] = {
      {eBooleanModifierOp_Intersect,
       "INTERSECT",
       0,
       "Intersect",
       "Keep the part of the mesh that intersects with the other selected object"},
      {eBooleanModifierOp_Union, "UNION", 0, "Union", "Combine two meshes in an additive way"},
      {eBooleanModifierOp_Difference,
       "DIFFERENCE",
       0,
       "Difference",
       "Combine two meshes in a subtractive way"},
      {0, NULL, 0, NULL, NULL},
  };

  srna = RNA_def_struct(brna, "BooleanModifier", "Modifier");
  RNA_def_struct_ui_text(srna, "Boolean Modifier", "Boolean operations modifier");
  RNA_def_struct_sdna(srna, "BooleanModifierData");
  RNA_def_struct_ui_icon(srna, ICON_MOD_BOOLEAN);

  prop = RNA_def_property(srna, "object", PROP_POINTER, PROP_NONE);
  RNA_def_property_ui_text(prop, "Object", "Mesh object to use for Boolean operation");
  RNA_def_property_pointer_funcs(
      prop, NULL, "rna_BooleanModifier_object_set", NULL, "rna_Mesh_object_poll");
  RNA_def_property_flag(prop, PROP_EDITABLE | PROP_ID_SELF_CHECK);
  RNA_def_property_override_flag(prop, PROPOVERRIDE_OVERRIDABLE_LIBRARY);
  RNA_def_property_update(prop, 0, "rna_Modifier_dependency_update");

  prop = RNA_def_property(srna, "operation", PROP_ENUM, PROP_NONE);
  RNA_def_property_enum_items(prop, prop_operation_items);
  RNA_def_property_enum_default(prop, eBooleanModifierOp_Difference);
  RNA_def_property_ui_text(prop, "Operation", "");
  RNA_def_property_update(prop, 0, "rna_Modifier_update");

  prop = RNA_def_property(srna, "double_threshold", PROP_FLOAT, PROP_DISTANCE);
  RNA_def_property_float_sdna(prop, NULL, "double_threshold");
  RNA_def_property_range(prop, 0, 1.0f);
  RNA_def_property_ui_range(prop, 0, 1, 0.0001, 6);
  RNA_def_property_ui_text(
      prop, "Overlap Threshold", "Threshold for checking overlapping geometry");
  RNA_def_property_update(prop, 0, "rna_Modifier_update");

  /* BMesh debugging options, only used when G_DEBUG is set */

  /* BMesh intersection options */
  static const EnumPropertyItem debug_items[] = {
      {eBooleanModifierBMeshFlag_BMesh_Separate, "SEPARATE", 0, "Separate", ""},
      {eBooleanModifierBMeshFlag_BMesh_NoDissolve, "NO_DISSOLVE", 0, "No Dissolve", ""},
      {eBooleanModifierBMeshFlag_BMesh_NoConnectRegions,
       "NO_CONNECT_REGIONS",
       0,
       "No Connect Regions",
       ""},
      {0, NULL, 0, NULL, NULL},
  };

  prop = RNA_def_property(srna, "debug_options", PROP_ENUM, PROP_NONE);
  RNA_def_property_enum_items(prop, debug_items);
  RNA_def_property_enum_sdna(prop, NULL, "bm_flag");
  RNA_def_property_flag(prop, PROP_ENUM_FLAG);
  RNA_def_property_ui_text(prop, "Debug", "Debugging options, only when started with '-d'");
  RNA_def_property_update(prop, 0, "rna_Modifier_update");
}

static void rna_def_modifier_array(BlenderRNA *brna)
{
  StructRNA *srna;
  PropertyRNA *prop;

  static const EnumPropertyItem prop_fit_type_items[] = {
      {MOD_ARR_FIXEDCOUNT,
       "FIXED_COUNT",
       0,
       "Fixed Count",
       "Duplicate the object a certain number of times"},
      {MOD_ARR_FITLENGTH,
       "FIT_LENGTH",
       0,
       "Fit Length",
       "Duplicate the object as many times as fits in a certain length"},
      {MOD_ARR_FITCURVE, "FIT_CURVE", 0, "Fit Curve", "Fit the duplicated objects to a curve"},
      {0, NULL, 0, NULL, NULL},
  };

  srna = RNA_def_struct(brna, "ArrayModifier", "Modifier");
  RNA_def_struct_ui_text(srna, "Array Modifier", "Array duplication modifier");
  RNA_def_struct_sdna(srna, "ArrayModifierData");
  RNA_def_struct_ui_icon(srna, ICON_MOD_ARRAY);

  /* Length parameters */
  prop = RNA_def_property(srna, "fit_type", PROP_ENUM, PROP_NONE);
  RNA_def_property_enum_items(prop, prop_fit_type_items);
  RNA_def_property_ui_text(prop, "Fit Type", "Array length calculation method");
  RNA_def_property_update(prop, 0, "rna_Modifier_update");

  prop = RNA_def_property(srna, "count", PROP_INT, PROP_NONE);
  RNA_def_property_range(prop, 1, INT_MAX);
  RNA_def_property_ui_range(prop, 1, 1000, 1, -1);
  RNA_def_property_ui_text(prop, "Count", "Number of duplicates to make");
  RNA_def_property_update(prop, 0, "rna_Modifier_update");

  prop = RNA_def_property(srna, "fit_length", PROP_FLOAT, PROP_DISTANCE);
  RNA_def_property_float_sdna(prop, NULL, "length");
  RNA_def_property_range(prop, 0, INT_MAX);
  RNA_def_property_ui_range(prop, 0, 10000, 10, 2);
  RNA_def_property_ui_text(prop, "Length", "Length to fit array within");
  RNA_def_property_update(prop, 0, "rna_Modifier_update");

  prop = RNA_def_property(srna, "curve", PROP_POINTER, PROP_NONE);
  RNA_def_property_pointer_sdna(prop, NULL, "curve_ob");
  RNA_def_property_ui_text(prop, "Curve", "Curve object to fit array length to");
  RNA_def_property_pointer_funcs(
      prop, NULL, "rna_ArrayModifier_curve_ob_set", NULL, "rna_Curve_object_poll");
  RNA_def_property_flag(prop, PROP_EDITABLE | PROP_ID_SELF_CHECK);
  RNA_def_property_override_flag(prop, PROPOVERRIDE_OVERRIDABLE_LIBRARY);
  RNA_def_property_update(prop, 0, "rna_ArrayModifier_dependency_update");

  /* Offset parameters */
  prop = RNA_def_property(srna, "use_constant_offset", PROP_BOOLEAN, PROP_NONE);
  RNA_def_property_boolean_sdna(prop, NULL, "offset_type", MOD_ARR_OFF_CONST);
  RNA_def_property_ui_text(prop, "Constant Offset", "Add a constant offset");
  RNA_def_property_update(prop, 0, "rna_Modifier_update");

  prop = RNA_def_property(srna, "constant_offset_displace", PROP_FLOAT, PROP_TRANSLATION);
  RNA_def_property_float_sdna(prop, NULL, "offset");
  RNA_def_property_ui_text(
      prop, "Constant Offset Displacement", "Value for the distance between arrayed items");
  RNA_def_property_ui_range(prop, -FLT_MAX, FLT_MAX, 1, RNA_TRANSLATION_PREC_DEFAULT);
  RNA_def_property_update(prop, 0, "rna_Modifier_update");

  prop = RNA_def_property(srna, "use_relative_offset", PROP_BOOLEAN, PROP_NONE);
  RNA_def_property_boolean_sdna(prop, NULL, "offset_type", MOD_ARR_OFF_RELATIVE);
  RNA_def_property_ui_text(
      prop, "Relative Offset", "Add an offset relative to the object's bounding box");
  RNA_def_property_update(prop, 0, "rna_Modifier_update");

  /* PROP_TRANSLATION causes units to be used which we don't want */
  prop = RNA_def_property(srna, "relative_offset_displace", PROP_FLOAT, PROP_NONE);
  RNA_def_property_float_sdna(prop, NULL, "scale");
  RNA_def_property_ui_text(
      prop,
      "Relative Offset Displacement",
      "The size of the geometry will determine the distance between arrayed items");
  RNA_def_property_update(prop, 0, "rna_Modifier_update");

  /* Vertex merging parameters */
  prop = RNA_def_property(srna, "use_merge_vertices", PROP_BOOLEAN, PROP_NONE);
  RNA_def_property_boolean_sdna(prop, NULL, "flags", MOD_ARR_MERGE);
  RNA_def_property_ui_text(prop, "Merge Vertices", "Merge vertices in adjacent duplicates");
  RNA_def_property_update(prop, 0, "rna_Modifier_update");

  prop = RNA_def_property(srna, "use_merge_vertices_cap", PROP_BOOLEAN, PROP_NONE);
  RNA_def_property_boolean_sdna(prop, NULL, "flags", MOD_ARR_MERGEFINAL);
  RNA_def_property_ui_text(prop, "Merge Vertices", "Merge vertices in first and last duplicates");
  RNA_def_property_update(prop, 0, "rna_Modifier_update");

  prop = RNA_def_property(srna, "merge_threshold", PROP_FLOAT, PROP_DISTANCE);
  RNA_def_property_float_sdna(prop, NULL, "merge_dist");
  RNA_def_property_range(prop, 0, FLT_MAX);
  RNA_def_property_ui_range(prop, 0, 1, 1, 4);
  RNA_def_property_ui_text(prop, "Merge Distance", "Limit below which to merge vertices");
  RNA_def_property_update(prop, 0, "rna_Modifier_update");

  /* Offset object */
  prop = RNA_def_property(srna, "use_object_offset", PROP_BOOLEAN, PROP_NONE);
  RNA_def_property_boolean_sdna(prop, NULL, "offset_type", MOD_ARR_OFF_OBJ);
  RNA_def_property_ui_text(
      prop, "Object Offset", "Add another object's transformation to the total offset");
  RNA_def_property_update(prop, 0, "rna_Modifier_update");

  prop = RNA_def_property(srna, "offset_object", PROP_POINTER, PROP_NONE);
  RNA_def_property_pointer_sdna(prop, NULL, "offset_ob");
  RNA_def_property_ui_text(
      prop,
      "Object Offset",
      "Use the location and rotation of another object to determine the distance and "
      "rotational change between arrayed items");
  RNA_def_property_flag(prop, PROP_EDITABLE | PROP_ID_SELF_CHECK);
  RNA_def_property_override_flag(prop, PROPOVERRIDE_OVERRIDABLE_LIBRARY);
  RNA_def_property_update(prop, 0, "rna_Modifier_dependency_update");

  /* Caps */
  prop = RNA_def_property(srna, "start_cap", PROP_POINTER, PROP_NONE);
  RNA_def_property_ui_text(prop, "Start Cap", "Mesh object to use as a start cap");
  RNA_def_property_pointer_funcs(
      prop, NULL, "rna_ArrayModifier_start_cap_set", NULL, "rna_Mesh_object_poll");
  RNA_def_property_flag(prop, PROP_EDITABLE | PROP_ID_SELF_CHECK);
  RNA_def_property_override_flag(prop, PROPOVERRIDE_OVERRIDABLE_LIBRARY);
  RNA_def_property_update(prop, 0, "rna_Modifier_update");

  prop = RNA_def_property(srna, "end_cap", PROP_POINTER, PROP_NONE);
  RNA_def_property_ui_text(prop, "End Cap", "Mesh object to use as an end cap");
  RNA_def_property_pointer_funcs(
      prop, NULL, "rna_ArrayModifier_end_cap_set", NULL, "rna_Mesh_object_poll");
  RNA_def_property_flag(prop, PROP_EDITABLE | PROP_ID_SELF_CHECK);
  RNA_def_property_override_flag(prop, PROPOVERRIDE_OVERRIDABLE_LIBRARY);
  RNA_def_property_update(prop, 0, "rna_Modifier_dependency_update");

  prop = RNA_def_property(srna, "offset_u", PROP_FLOAT, PROP_FACTOR);
  RNA_def_property_float_sdna(prop, NULL, "uv_offset[0]");
  RNA_def_property_range(prop, -1, 1);
  RNA_def_property_ui_range(prop, -1, 1, 2, 4);
  RNA_def_property_ui_text(prop, "U Offset", "Amount to offset array UVs on the U axis");
  RNA_def_property_update(prop, 0, "rna_Modifier_update");

  prop = RNA_def_property(srna, "offset_v", PROP_FLOAT, PROP_FACTOR);
  RNA_def_property_float_sdna(prop, NULL, "uv_offset[1]");
  RNA_def_property_range(prop, -1, 1);
  RNA_def_property_ui_range(prop, -1, 1, 2, 4);
  RNA_def_property_ui_text(prop, "V Offset", "Amount to offset array UVs on the V axis");
  RNA_def_property_update(prop, 0, "rna_Modifier_update");
}

static void rna_def_modifier_edgesplit(BlenderRNA *brna)
{
  StructRNA *srna;
  PropertyRNA *prop;

  srna = RNA_def_struct(brna, "EdgeSplitModifier", "Modifier");
  RNA_def_struct_ui_text(
      srna, "EdgeSplit Modifier", "Edge splitting modifier to create sharp edges");
  RNA_def_struct_sdna(srna, "EdgeSplitModifierData");
  RNA_def_struct_ui_icon(srna, ICON_MOD_EDGESPLIT);

  prop = RNA_def_property(srna, "split_angle", PROP_FLOAT, PROP_ANGLE);
  RNA_def_property_range(prop, 0.0f, DEG2RADF(180.0f));
  RNA_def_property_ui_range(prop, 0.0f, DEG2RADF(180.0f), 10, 2);
  RNA_def_property_ui_text(prop, "Split Angle", "Angle above which to split edges");
  RNA_def_property_update(prop, 0, "rna_Modifier_update");

  prop = RNA_def_property(srna, "use_edge_angle", PROP_BOOLEAN, PROP_NONE);
  RNA_def_property_boolean_sdna(prop, NULL, "flags", MOD_EDGESPLIT_FROMANGLE);
  RNA_def_property_ui_text(prop, "Use Edge Angle", "Split edges with high angle between faces");
  RNA_def_property_update(prop, 0, "rna_Modifier_update");

  prop = RNA_def_property(srna, "use_edge_sharp", PROP_BOOLEAN, PROP_NONE);
  RNA_def_property_boolean_sdna(prop, NULL, "flags", MOD_EDGESPLIT_FROMFLAG);
  RNA_def_property_ui_text(prop, "Use Sharp Edges", "Split edges that are marked as sharp");
  RNA_def_property_update(prop, 0, "rna_Modifier_update");
}

static void rna_def_modifier_displace(BlenderRNA *brna)
{
  StructRNA *srna;
  PropertyRNA *prop;

  static const EnumPropertyItem prop_direction_items[] = {
      {MOD_DISP_DIR_X,
       "X",
       0,
       "X",
       "Use the texture's intensity value to displace in the X direction"},
      {MOD_DISP_DIR_Y,
       "Y",
       0,
       "Y",
       "Use the texture's intensity value to displace in the Y direction"},
      {MOD_DISP_DIR_Z,
       "Z",
       0,
       "Z",
       "Use the texture's intensity value to displace in the Z direction"},
      {MOD_DISP_DIR_NOR,
       "NORMAL",
       0,
       "Normal",
       "Use the texture's intensity value to displace along the vertex normal"},
      {MOD_DISP_DIR_CLNOR,
       "CUSTOM_NORMAL",
       0,
       "Custom Normal",
       "Use the texture's intensity value to displace along the (averaged) custom normal (falls "
       "back to vertex)"},
      {MOD_DISP_DIR_RGB_XYZ,
       "RGB_TO_XYZ",
       0,
       "RGB to XYZ",
       "Use the texture's RGB values to displace the mesh in the XYZ direction"},
      {0, NULL, 0, NULL, NULL},
  };

  static const EnumPropertyItem prop_space_items[] = {
      {MOD_DISP_SPACE_LOCAL, "LOCAL", 0, "Local", "Direction is defined in local coordinates"},
      {MOD_DISP_SPACE_GLOBAL, "GLOBAL", 0, "Global", "Direction is defined in global coordinates"},
      {0, NULL, 0, NULL, NULL},
  };

  srna = RNA_def_struct(brna, "DisplaceModifier", "Modifier");
  RNA_def_struct_ui_text(srna, "Displace Modifier", "Displacement modifier");
  RNA_def_struct_sdna(srna, "DisplaceModifierData");
  RNA_def_struct_ui_icon(srna, ICON_MOD_DISPLACE);

  prop = RNA_def_property(srna, "vertex_group", PROP_STRING, PROP_NONE);
  RNA_def_property_string_sdna(prop, NULL, "defgrp_name");
  RNA_def_property_ui_text(
      prop,
      "Vertex Group",
      "Name of Vertex Group which determines influence of modifier per point");
  RNA_def_property_string_funcs(prop, NULL, NULL, "rna_DisplaceModifier_defgrp_name_set");
  RNA_def_property_update(prop, 0, "rna_Modifier_update");

  prop = RNA_def_property(srna, "mid_level", PROP_FLOAT, PROP_FACTOR);
  RNA_def_property_float_sdna(prop, NULL, "midlevel");
  RNA_def_property_range(prop, -FLT_MAX, FLT_MAX);
  RNA_def_property_ui_range(prop, 0, 1, 10, 3);
  RNA_def_property_ui_text(prop, "Midlevel", "Material value that gives no displacement");
  RNA_def_property_update(prop, 0, "rna_Modifier_update");

  prop = RNA_def_property(srna, "strength", PROP_FLOAT, PROP_NONE);
  RNA_def_property_range(prop, -FLT_MAX, FLT_MAX);
  RNA_def_property_ui_range(prop, -100, 100, 10, 3);
  RNA_def_property_ui_text(prop, "Strength", "Amount to displace geometry");
  RNA_def_property_update(prop, 0, "rna_Modifier_update");

  prop = RNA_def_property(srna, "direction", PROP_ENUM, PROP_NONE);
  RNA_def_property_enum_items(prop, prop_direction_items);
  RNA_def_property_ui_text(prop, "Direction", "");
  RNA_def_property_update(prop, 0, "rna_Modifier_update");

  prop = RNA_def_property(srna, "space", PROP_ENUM, PROP_NONE);
  RNA_def_property_enum_items(prop, prop_space_items);
  RNA_def_property_ui_text(prop, "Space", "");
  RNA_def_property_update(prop, 0, "rna_Modifier_dependency_update");

  prop = RNA_def_property(srna, "invert_vertex_group", PROP_BOOLEAN, PROP_NONE);
  RNA_def_property_boolean_sdna(prop, NULL, "flag", MOD_DISP_INVERT_VGROUP);
  RNA_def_property_ui_text(prop, "Invert", "Invert vertex group influence");
  RNA_def_property_update(prop, 0, "rna_Modifier_update");

  rna_def_modifier_generic_map_info(srna);
}

static void rna_def_modifier_uvproject(BlenderRNA *brna)
{
  StructRNA *srna;
  PropertyRNA *prop;

  srna = RNA_def_struct(brna, "UVProjectModifier", "Modifier");
  RNA_def_struct_ui_text(
      srna, "UV Project Modifier", "UV projection modifier to set UVs from a projector");
  RNA_def_struct_sdna(srna, "UVProjectModifierData");
  RNA_def_struct_ui_icon(srna, ICON_MOD_UVPROJECT);

  prop = RNA_def_property(srna, "uv_layer", PROP_STRING, PROP_NONE);
  RNA_def_property_string_sdna(prop, NULL, "uvlayer_name");
  RNA_def_property_ui_text(prop, "UV Map", "UV map name");
  RNA_def_property_string_funcs(prop, NULL, NULL, "rna_UVProjectModifier_uvlayer_name_set");
  RNA_def_property_update(prop, 0, "rna_Modifier_update");

  prop = RNA_def_property(srna, "projector_count", PROP_INT, PROP_NONE);
  RNA_def_property_int_sdna(prop, NULL, "num_projectors");
  RNA_def_property_ui_text(prop, "Number of Projectors", "Number of projectors to use");
  RNA_def_property_int_funcs(prop, NULL, "rna_UVProjectModifier_num_projectors_set", NULL);
  RNA_def_property_range(prop, 1, MOD_UVPROJECT_MAXPROJECTORS);
  RNA_def_property_update(prop, 0, "rna_Modifier_update");

  prop = RNA_def_property(srna, "projectors", PROP_COLLECTION, PROP_NONE);
  RNA_def_property_struct_type(prop, "UVProjector");
  RNA_def_property_collection_funcs(prop,
                                    "rna_UVProject_projectors_begin",
                                    "rna_iterator_array_next",
                                    "rna_iterator_array_end",
                                    "rna_iterator_array_get",
                                    NULL,
                                    NULL,
                                    NULL,
                                    NULL);
  RNA_def_property_ui_text(prop, "Projectors", "");

  prop = RNA_def_property(srna, "aspect_x", PROP_FLOAT, PROP_NONE);
  RNA_def_property_float_sdna(prop, NULL, "aspectx");
  RNA_def_property_flag(prop, PROP_PROPORTIONAL);
  RNA_def_property_range(prop, 1, FLT_MAX);
  RNA_def_property_ui_range(prop, 1, 1000, 1, 3);
  RNA_def_property_ui_text(prop, "Horizontal Aspect Ratio", "");
  RNA_def_property_update(prop, 0, "rna_Modifier_update");

  prop = RNA_def_property(srna, "aspect_y", PROP_FLOAT, PROP_NONE);
  RNA_def_property_float_sdna(prop, NULL, "aspecty");
  RNA_def_property_flag(prop, PROP_PROPORTIONAL);
  RNA_def_property_range(prop, 1, FLT_MAX);
  RNA_def_property_ui_range(prop, 1, 1000, 1, 3);
  RNA_def_property_ui_text(prop, "Vertical Aspect Ratio", "");
  RNA_def_property_update(prop, 0, "rna_Modifier_update");

  prop = RNA_def_property(srna, "scale_x", PROP_FLOAT, PROP_NONE);
  RNA_def_property_float_sdna(prop, NULL, "scalex");
  RNA_def_property_flag(prop, PROP_PROPORTIONAL);
  RNA_def_property_range(prop, 0, FLT_MAX);
  RNA_def_property_ui_range(prop, 0, 1000, 1, 3);
  RNA_def_property_ui_text(prop, "Horizontal Scale", "");
  RNA_def_property_update(prop, 0, "rna_Modifier_update");

  prop = RNA_def_property(srna, "scale_y", PROP_FLOAT, PROP_NONE);
  RNA_def_property_float_sdna(prop, NULL, "scaley");
  RNA_def_property_flag(prop, PROP_PROPORTIONAL);
  RNA_def_property_range(prop, 0, FLT_MAX);
  RNA_def_property_ui_range(prop, 0, 1000, 1, 3);
  RNA_def_property_ui_text(prop, "Vertical Scale", "");
  RNA_def_property_update(prop, 0, "rna_Modifier_update");

  srna = RNA_def_struct(brna, "UVProjector", NULL);
  RNA_def_struct_ui_text(srna, "UVProjector", "UV projector used by the UV project modifier");

  prop = RNA_def_property(srna, "object", PROP_POINTER, PROP_NONE);
  RNA_def_property_struct_type(prop, "Object");
  RNA_def_property_pointer_funcs(
      prop, "rna_UVProjector_object_get", "rna_UVProjector_object_set", NULL, NULL);
  RNA_def_property_flag(prop, PROP_EDITABLE | PROP_ID_SELF_CHECK);
  RNA_def_property_override_flag(prop, PROPOVERRIDE_OVERRIDABLE_LIBRARY);
  RNA_def_property_ui_text(prop, "Object", "Object to use as projector transform");
  RNA_def_property_update(prop, 0, "rna_Modifier_dependency_update");
}

static void rna_def_modifier_smooth(BlenderRNA *brna)
{
  StructRNA *srna;
  PropertyRNA *prop;

  srna = RNA_def_struct(brna, "SmoothModifier", "Modifier");
  RNA_def_struct_ui_text(srna, "Smooth Modifier", "Smoothing effect modifier");
  RNA_def_struct_sdna(srna, "SmoothModifierData");
  RNA_def_struct_ui_icon(srna, ICON_MOD_SMOOTH);

  prop = RNA_def_property(srna, "use_x", PROP_BOOLEAN, PROP_NONE);
  RNA_def_property_boolean_sdna(prop, NULL, "flag", MOD_SMOOTH_X);
  RNA_def_property_ui_text(prop, "X", "Smooth object along X axis");
  RNA_def_property_update(prop, 0, "rna_Modifier_update");

  prop = RNA_def_property(srna, "use_y", PROP_BOOLEAN, PROP_NONE);
  RNA_def_property_boolean_sdna(prop, NULL, "flag", MOD_SMOOTH_Y);
  RNA_def_property_ui_text(prop, "Y", "Smooth object along Y axis");
  RNA_def_property_update(prop, 0, "rna_Modifier_update");

  prop = RNA_def_property(srna, "use_z", PROP_BOOLEAN, PROP_NONE);
  RNA_def_property_boolean_sdna(prop, NULL, "flag", MOD_SMOOTH_Z);
  RNA_def_property_ui_text(prop, "Z", "Smooth object along Z axis");
  RNA_def_property_update(prop, 0, "rna_Modifier_update");

  prop = RNA_def_property(srna, "factor", PROP_FLOAT, PROP_FACTOR);
  RNA_def_property_float_sdna(prop, NULL, "fac");
  RNA_def_property_range(prop, -FLT_MAX, FLT_MAX);
  RNA_def_property_ui_range(prop, -10, 10, 1, 3);
  RNA_def_property_ui_text(prop, "Factor", "Strength of modifier effect");
  RNA_def_property_update(prop, 0, "rna_Modifier_update");

  prop = RNA_def_property(srna, "iterations", PROP_INT, PROP_NONE);
  RNA_def_property_int_sdna(prop, NULL, "repeat");
  RNA_def_property_ui_range(prop, 0, 30, 1, -1);
  RNA_def_property_ui_text(prop, "Repeat", "");
  RNA_def_property_update(prop, 0, "rna_Modifier_update");

  prop = RNA_def_property(srna, "vertex_group", PROP_STRING, PROP_NONE);
  RNA_def_property_string_sdna(prop, NULL, "defgrp_name");
  RNA_def_property_ui_text(
      prop,
      "Vertex Group",
      "Name of Vertex Group which determines influence of modifier per point");
  RNA_def_property_string_funcs(prop, NULL, NULL, "rna_SmoothModifier_defgrp_name_set");
  RNA_def_property_update(prop, 0, "rna_Modifier_update");

  prop = RNA_def_property(srna, "invert_vertex_group", PROP_BOOLEAN, PROP_NONE);
  RNA_def_property_boolean_sdna(prop, NULL, "flag", MOD_SMOOTH_INVERT_VGROUP);
  RNA_def_property_ui_text(prop, "Invert", "Invert vertex group influence");
  RNA_def_property_update(prop, 0, "rna_Modifier_update");
}

static void rna_def_modifier_correctivesmooth(BlenderRNA *brna)
{
  StructRNA *srna;
  PropertyRNA *prop;

  static const EnumPropertyItem modifier_smooth_type_items[] = {
      {MOD_CORRECTIVESMOOTH_SMOOTH_SIMPLE,
       "SIMPLE",
       0,
       "Simple",
       "Use the average of adjacent edge-vertices"},
      {MOD_CORRECTIVESMOOTH_SMOOTH_LENGTH_WEIGHT,
       "LENGTH_WEIGHTED",
       0,
       "Length Weight",
       "Use the average of adjacent edge-vertices weighted by their length"},
      {0, NULL, 0, NULL, NULL},
  };

  static const EnumPropertyItem modifier_rest_source_items[] = {
      {MOD_CORRECTIVESMOOTH_RESTSOURCE_ORCO,
       "ORCO",
       0,
       "Original Coords",
       "Use base mesh vert coords as the rest position"},
      {MOD_CORRECTIVESMOOTH_RESTSOURCE_BIND,
       "BIND",
       0,
       "Bind Coords",
       "Use bind vert coords for rest position"},
      {0, NULL, 0, NULL, NULL},
  };

  srna = RNA_def_struct(brna, "CorrectiveSmoothModifier", "Modifier");
  RNA_def_struct_ui_text(
      srna, "Corrective Smooth Modifier", "Correct distortion caused by deformation");
  RNA_def_struct_sdna(srna, "CorrectiveSmoothModifierData");
  RNA_def_struct_ui_icon(srna, ICON_MOD_SMOOTH);

  prop = RNA_def_property(srna, "factor", PROP_FLOAT, PROP_FACTOR);
  RNA_def_property_float_sdna(prop, NULL, "lambda");
  RNA_def_property_range(prop, -FLT_MAX, FLT_MAX);
  RNA_def_property_ui_range(prop, 0.0, 1.0, 5, 3);
  RNA_def_property_ui_text(prop, "Lambda Factor", "Smooth factor effect");
  RNA_def_property_update(prop, 0, "rna_CorrectiveSmoothModifier_update");

  prop = RNA_def_property(srna, "iterations", PROP_INT, PROP_NONE);
  RNA_def_property_int_sdna(prop, NULL, "repeat");
  RNA_def_property_ui_range(prop, 0, 200, 1, -1);
  RNA_def_property_ui_text(prop, "Repeat", "");
  RNA_def_property_update(prop, 0, "rna_CorrectiveSmoothModifier_update");

  prop = RNA_def_property(srna, "rest_source", PROP_ENUM, PROP_NONE);
  RNA_def_property_enum_sdna(prop, NULL, "rest_source");
  RNA_def_property_enum_items(prop, modifier_rest_source_items);
  RNA_def_property_ui_text(prop, "Rest Source", "Select the source of rest positions");
  RNA_def_property_update(prop, 0, "rna_CorrectiveSmoothModifier_rest_source_update");

  prop = RNA_def_property(srna, "smooth_type", PROP_ENUM, PROP_NONE);
  RNA_def_property_enum_sdna(prop, NULL, "smooth_type");
  RNA_def_property_enum_items(prop, modifier_smooth_type_items);
  RNA_def_property_ui_text(prop, "Smooth Type", "Method used for smoothing");
  RNA_def_property_update(prop, 0, "rna_CorrectiveSmoothModifier_update");

  prop = RNA_def_property(srna, "invert_vertex_group", PROP_BOOLEAN, PROP_NONE);
  RNA_def_property_boolean_sdna(prop, NULL, "flag", MOD_CORRECTIVESMOOTH_INVERT_VGROUP);
  RNA_def_property_ui_text(prop, "Invert", "Invert vertex group influence");
  RNA_def_property_update(prop, 0, "rna_CorrectiveSmoothModifier_update");

  prop = RNA_def_property(srna, "vertex_group", PROP_STRING, PROP_NONE);
  RNA_def_property_string_sdna(prop, NULL, "defgrp_name");
  RNA_def_property_ui_text(
      prop,
      "Vertex Group",
      "Name of Vertex Group which determines influence of modifier per point");
  RNA_def_property_string_funcs(prop, NULL, NULL, "rna_CorrectiveSmoothModifier_defgrp_name_set");
  RNA_def_property_update(prop, 0, "rna_CorrectiveSmoothModifier_update");

  prop = RNA_def_property(srna, "is_bind", PROP_BOOLEAN, PROP_NONE);
  RNA_def_property_ui_text(prop, "Bind current shape", "");
  RNA_def_property_boolean_funcs(prop, "rna_CorrectiveSmoothModifier_is_bind_get", NULL);
  RNA_def_property_clear_flag(prop, PROP_EDITABLE);
  RNA_def_property_update(prop, 0, "rna_Modifier_update");

  prop = RNA_def_property(srna, "use_only_smooth", PROP_BOOLEAN, PROP_NONE);
  RNA_def_property_boolean_sdna(prop, NULL, "flag", MOD_CORRECTIVESMOOTH_ONLY_SMOOTH);
  RNA_def_property_ui_text(
      prop, "Only Smooth", "Apply smoothing without reconstructing the surface");
  RNA_def_property_update(prop, 0, "rna_Modifier_update");

  prop = RNA_def_property(srna, "use_pin_boundary", PROP_BOOLEAN, PROP_NONE);
  RNA_def_property_boolean_sdna(prop, NULL, "flag", MOD_CORRECTIVESMOOTH_PIN_BOUNDARY);
  RNA_def_property_ui_text(
      prop, "Pin Boundaries", "Excludes boundary vertices from being smoothed");
  RNA_def_property_update(prop, 0, "rna_CorrectiveSmoothModifier_update");
}

static void rna_def_modifier_laplaciansmooth(BlenderRNA *brna)
{
  StructRNA *srna;
  PropertyRNA *prop;

  srna = RNA_def_struct(brna, "LaplacianSmoothModifier", "Modifier");
  RNA_def_struct_ui_text(srna, "Laplacian Smooth Modifier", "Smoothing effect modifier");
  RNA_def_struct_sdna(srna, "LaplacianSmoothModifierData");
  RNA_def_struct_ui_icon(srna, ICON_MOD_SMOOTH);

  prop = RNA_def_property(srna, "use_x", PROP_BOOLEAN, PROP_NONE);
  RNA_def_property_boolean_sdna(prop, NULL, "flag", MOD_LAPLACIANSMOOTH_X);
  RNA_def_property_ui_text(prop, "X", "Smooth object along X axis");
  RNA_def_property_update(prop, 0, "rna_Modifier_update");

  prop = RNA_def_property(srna, "use_y", PROP_BOOLEAN, PROP_NONE);
  RNA_def_property_boolean_sdna(prop, NULL, "flag", MOD_LAPLACIANSMOOTH_Y);
  RNA_def_property_ui_text(prop, "Y", "Smooth object along Y axis");
  RNA_def_property_update(prop, 0, "rna_Modifier_update");

  prop = RNA_def_property(srna, "use_z", PROP_BOOLEAN, PROP_NONE);
  RNA_def_property_boolean_sdna(prop, NULL, "flag", MOD_LAPLACIANSMOOTH_Z);
  RNA_def_property_ui_text(prop, "Z", "Smooth object along Z axis");
  RNA_def_property_update(prop, 0, "rna_Modifier_update");

  prop = RNA_def_property(srna, "use_volume_preserve", PROP_BOOLEAN, PROP_NONE);
  RNA_def_property_boolean_sdna(prop, NULL, "flag", MOD_LAPLACIANSMOOTH_PRESERVE_VOLUME);
  RNA_def_property_ui_text(prop, "Preserve Volume", "Apply volume preservation after smooth");
  RNA_def_property_update(prop, 0, "rna_Modifier_update");

  prop = RNA_def_property(srna, "use_normalized", PROP_BOOLEAN, PROP_NONE);
  RNA_def_property_boolean_sdna(prop, NULL, "flag", MOD_LAPLACIANSMOOTH_NORMALIZED);
  RNA_def_property_ui_text(prop, "Normalized", "Improve and stabilize the enhanced shape");
  RNA_def_property_update(prop, 0, "rna_Modifier_update");

  prop = RNA_def_property(srna, "lambda_factor", PROP_FLOAT, PROP_NONE);
  RNA_def_property_float_sdna(prop, NULL, "lambda");
  RNA_def_property_range(prop, -FLT_MAX, FLT_MAX);
  RNA_def_property_ui_range(prop, -1000.0, 1000.0, 5, 3);
  RNA_def_property_ui_text(prop, "Lambda Factor", "Smooth factor effect");
  RNA_def_property_update(prop, 0, "rna_Modifier_update");

  prop = RNA_def_property(srna, "lambda_border", PROP_FLOAT, PROP_NONE);
  RNA_def_property_float_sdna(prop, NULL, "lambda_border");
  RNA_def_property_range(prop, -FLT_MAX, FLT_MAX);
  RNA_def_property_ui_range(prop, -1000.0, 1000.0, 5, 3);
  RNA_def_property_ui_text(prop, "Lambda Border", "Lambda factor in border");
  RNA_def_property_update(prop, 0, "rna_Modifier_update");

  prop = RNA_def_property(srna, "iterations", PROP_INT, PROP_NONE);
  RNA_def_property_int_sdna(prop, NULL, "repeat");
  RNA_def_property_ui_range(prop, 0, 200, 1, -1);
  RNA_def_property_ui_text(prop, "Repeat", "");
  RNA_def_property_update(prop, 0, "rna_Modifier_update");

  prop = RNA_def_property(srna, "vertex_group", PROP_STRING, PROP_NONE);
  RNA_def_property_string_sdna(prop, NULL, "defgrp_name");
  RNA_def_property_ui_text(
      prop,
      "Vertex Group",
      "Name of Vertex Group which determines influence of modifier per point");
  RNA_def_property_string_funcs(prop, NULL, NULL, "rna_LaplacianSmoothModifier_defgrp_name_set");
  RNA_def_property_update(prop, 0, "rna_Modifier_update");

  prop = RNA_def_property(srna, "invert_vertex_group", PROP_BOOLEAN, PROP_NONE);
  RNA_def_property_boolean_sdna(prop, NULL, "flag", MOD_LAPLACIANSMOOTH_INVERT_VGROUP);
  RNA_def_property_ui_text(prop, "Invert", "Invert vertex group influence");
  RNA_def_property_update(prop, 0, "rna_Modifier_update");
}

static void rna_def_modifier_cast(BlenderRNA *brna)
{
  StructRNA *srna;
  PropertyRNA *prop;

  static const EnumPropertyItem prop_cast_type_items[] = {
      {MOD_CAST_TYPE_SPHERE, "SPHERE", 0, "Sphere", ""},
      {MOD_CAST_TYPE_CYLINDER, "CYLINDER", 0, "Cylinder", ""},
      {MOD_CAST_TYPE_CUBOID, "CUBOID", 0, "Cuboid", ""},
      {0, NULL, 0, NULL, NULL},
  };

  srna = RNA_def_struct(brna, "CastModifier", "Modifier");
  RNA_def_struct_ui_text(srna, "Cast Modifier", "Modifier to cast to other shapes");
  RNA_def_struct_sdna(srna, "CastModifierData");
  RNA_def_struct_ui_icon(srna, ICON_MOD_CAST);

  prop = RNA_def_property(srna, "cast_type", PROP_ENUM, PROP_NONE);
  RNA_def_property_enum_sdna(prop, NULL, "type");
  RNA_def_property_enum_items(prop, prop_cast_type_items);
  RNA_def_property_ui_text(prop, "Cast Type", "Target object shape");
  RNA_def_property_update(prop, 0, "rna_Modifier_update");

  prop = RNA_def_property(srna, "object", PROP_POINTER, PROP_NONE);
  RNA_def_property_ui_text(
      prop,
      "Object",
      "Control object: if available, its location determines the center of the effect");
  RNA_def_property_pointer_funcs(prop, NULL, "rna_CastModifier_object_set", NULL, NULL);
  RNA_def_property_flag(prop, PROP_EDITABLE | PROP_ID_SELF_CHECK);
  RNA_def_property_override_flag(prop, PROPOVERRIDE_OVERRIDABLE_LIBRARY);
  RNA_def_property_update(prop, 0, "rna_Modifier_dependency_update");

  prop = RNA_def_property(srna, "invert_vertex_group", PROP_BOOLEAN, PROP_NONE);
  RNA_def_property_boolean_sdna(prop, NULL, "flag", MOD_CAST_INVERT_VGROUP);
  RNA_def_property_ui_text(prop, "Invert", "Invert vertex group influence");
  RNA_def_property_update(prop, 0, "rna_Modifier_update");

  prop = RNA_def_property(srna, "use_x", PROP_BOOLEAN, PROP_NONE);
  RNA_def_property_boolean_sdna(prop, NULL, "flag", MOD_CAST_X);
  RNA_def_property_ui_text(prop, "X", "");
  RNA_def_property_update(prop, 0, "rna_Modifier_update");

  prop = RNA_def_property(srna, "use_y", PROP_BOOLEAN, PROP_NONE);
  RNA_def_property_boolean_sdna(prop, NULL, "flag", MOD_CAST_Y);
  RNA_def_property_ui_text(prop, "Y", "");
  RNA_def_property_update(prop, 0, "rna_Modifier_update");

  prop = RNA_def_property(srna, "use_z", PROP_BOOLEAN, PROP_NONE);
  RNA_def_property_boolean_sdna(prop, NULL, "flag", MOD_CAST_Z);
  RNA_def_property_ui_text(prop, "Z", "");
  RNA_def_property_update(prop, 0, "rna_Modifier_update");

  prop = RNA_def_property(srna, "use_radius_as_size", PROP_BOOLEAN, PROP_NONE);
  RNA_def_property_boolean_sdna(prop, NULL, "flag", MOD_CAST_SIZE_FROM_RADIUS);
  RNA_def_property_ui_text(
      prop, "From Radius", "Use radius as size of projection shape (0 = auto)");
  RNA_def_property_update(prop, 0, "rna_Modifier_update");

  prop = RNA_def_property(srna, "use_transform", PROP_BOOLEAN, PROP_NONE);
  RNA_def_property_boolean_sdna(prop, NULL, "flag", MOD_CAST_USE_OB_TRANSFORM);
  RNA_def_property_ui_text(
      prop, "Use Transform", "Use object transform to control projection shape");
  RNA_def_property_update(prop, 0, "rna_Modifier_update");

  prop = RNA_def_property(srna, "factor", PROP_FLOAT, PROP_FACTOR);
  RNA_def_property_float_sdna(prop, NULL, "fac");
  RNA_def_property_range(prop, -FLT_MAX, FLT_MAX);
  RNA_def_property_ui_range(prop, -10, 10, 5, 2);
  RNA_def_property_ui_text(prop, "Factor", "");
  RNA_def_property_update(prop, 0, "rna_Modifier_update");

  prop = RNA_def_property(srna, "radius", PROP_FLOAT, PROP_DISTANCE);
  RNA_def_property_range(prop, 0, FLT_MAX);
  RNA_def_property_ui_range(prop, 0, 100, 5, 2);
  RNA_def_property_ui_text(
      prop,
      "Radius",
      "Only deform vertices within this distance from the center of the effect "
      "(leave as 0 for infinite.)");
  RNA_def_property_update(prop, 0, "rna_Modifier_update");

  prop = RNA_def_property(srna, "size", PROP_FLOAT, PROP_NONE);
  RNA_def_property_range(prop, 0, FLT_MAX);
  RNA_def_property_ui_range(prop, 0, 100, 5, 2);
  RNA_def_property_ui_text(prop, "Size", "Size of projection shape (leave as 0 for auto)");
  RNA_def_property_update(prop, 0, "rna_Modifier_update");

  prop = RNA_def_property(srna, "vertex_group", PROP_STRING, PROP_NONE);
  RNA_def_property_string_sdna(prop, NULL, "defgrp_name");
  RNA_def_property_ui_text(prop, "Vertex Group", "Vertex group name");
  RNA_def_property_string_funcs(prop, NULL, NULL, "rna_CastModifier_defgrp_name_set");
  RNA_def_property_update(prop, 0, "rna_Modifier_update");
}

static void rna_def_modifier_meshdeform(BlenderRNA *brna)
{
  StructRNA *srna;
  PropertyRNA *prop;
#  if 0
  static const EnumPropertyItem prop_mode_items[] = {
      {0, "VOLUME", 0, "Volume", "Bind to volume inside cage mesh"},
      {1, "SURFACE", 0, "Surface", "Bind to surface of cage mesh"},
      {0, NULL, 0, NULL, NULL},
  };
#  endif

  srna = RNA_def_struct(brna, "MeshDeformModifier", "Modifier");
  RNA_def_struct_ui_text(
      srna, "MeshDeform Modifier", "Mesh deformation modifier to deform with other meshes");
  RNA_def_struct_sdna(srna, "MeshDeformModifierData");
  RNA_def_struct_ui_icon(srna, ICON_MOD_MESHDEFORM);

  prop = RNA_def_property(srna, "object", PROP_POINTER, PROP_NONE);
  RNA_def_property_ui_text(prop, "Object", "Mesh object to deform with");
  RNA_def_property_pointer_funcs(
      prop, NULL, "rna_MeshDeformModifier_object_set", NULL, "rna_Mesh_object_poll");
  RNA_def_property_flag(prop, PROP_EDITABLE | PROP_ID_SELF_CHECK);
  RNA_def_property_override_flag(prop, PROPOVERRIDE_OVERRIDABLE_LIBRARY);
  RNA_def_property_update(prop, 0, "rna_Modifier_dependency_update");

  prop = RNA_def_property(srna, "is_bound", PROP_BOOLEAN, PROP_NONE);
  RNA_def_property_boolean_funcs(prop, "rna_MeshDeformModifier_is_bound_get", NULL);
  RNA_def_property_ui_text(prop, "Bound", "Whether geometry has been bound to control cage");
  RNA_def_property_clear_flag(prop, PROP_EDITABLE);

  prop = RNA_def_property(srna, "invert_vertex_group", PROP_BOOLEAN, PROP_NONE);
  RNA_def_property_boolean_sdna(prop, NULL, "flag", MOD_MDEF_INVERT_VGROUP);
  RNA_def_property_ui_text(prop, "Invert", "Invert vertex group influence");
  RNA_def_property_update(prop, 0, "rna_Modifier_update");

  prop = RNA_def_property(srna, "vertex_group", PROP_STRING, PROP_NONE);
  RNA_def_property_string_sdna(prop, NULL, "defgrp_name");
  RNA_def_property_ui_text(prop, "Vertex Group", "Vertex group name");
  RNA_def_property_string_funcs(prop, NULL, NULL, "rna_MeshDeformModifier_defgrp_name_set");
  RNA_def_property_update(prop, 0, "rna_Modifier_update");

  prop = RNA_def_property(srna, "precision", PROP_INT, PROP_NONE);
  RNA_def_property_int_sdna(prop, NULL, "gridsize");
  RNA_def_property_range(prop, 2, 10);
  RNA_def_property_ui_text(prop, "Precision", "The grid size for binding");
  RNA_def_property_update(prop, 0, "rna_Modifier_update");

  prop = RNA_def_property(srna, "use_dynamic_bind", PROP_BOOLEAN, PROP_NONE);
  RNA_def_property_boolean_sdna(prop, NULL, "flag", MOD_MDEF_DYNAMIC_BIND);
  RNA_def_property_ui_text(prop,
                           "Dynamic",
                           "Recompute binding dynamically on top of other deformers "
                           "(slower and more memory consuming)");
  RNA_def_property_update(prop, 0, "rna_Modifier_update");

#  if 0
  prop = RNA_def_property(srna, "mode", PROP_ENUM, PROP_NONE);
  RNA_def_property_enum_items(prop, prop_mode_items);
  RNA_def_property_ui_text(prop, "Mode", "Method of binding vertices are bound to cage mesh");
  RNA_def_property_update(prop, 0, "rna_Modifier_update");
#  endif
}

static void rna_def_modifier_particlesystem(BlenderRNA *brna)
{
  StructRNA *srna;
  PropertyRNA *prop;

  srna = RNA_def_struct(brna, "ParticleSystemModifier", "Modifier");
  RNA_def_struct_ui_text(srna, "ParticleSystem Modifier", "Particle system simulation modifier");
  RNA_def_struct_sdna(srna, "ParticleSystemModifierData");
  RNA_def_struct_ui_icon(srna, ICON_MOD_PARTICLES);

  prop = RNA_def_property(srna, "particle_system", PROP_POINTER, PROP_NONE);
  RNA_def_property_flag(prop, PROP_NEVER_NULL);
  RNA_def_property_pointer_sdna(prop, NULL, "psys");
  RNA_def_property_ui_text(prop, "Particle System", "Particle System that this modifier controls");
}

static void rna_def_modifier_particleinstance(BlenderRNA *brna)
{
  StructRNA *srna;
  PropertyRNA *prop;

  static EnumPropertyItem particleinstance_space[] = {
      {eParticleInstanceSpace_Local,
       "LOCAL",
       0,
       "Local",
       "Use offset from the particle object in the instance object"},
      {eParticleInstanceSpace_World,
       "WORLD",
       0,
       "World",
       "Use world space offset in the instance object"},
      {0, NULL, 0, NULL, NULL},
  };

  srna = RNA_def_struct(brna, "ParticleInstanceModifier", "Modifier");
  RNA_def_struct_ui_text(srna, "ParticleInstance Modifier", "Particle system instancing modifier");
  RNA_def_struct_sdna(srna, "ParticleInstanceModifierData");
  RNA_def_struct_ui_icon(srna, ICON_MOD_PARTICLES);

  prop = RNA_def_property(srna, "object", PROP_POINTER, PROP_NONE);
  RNA_def_property_pointer_sdna(prop, NULL, "ob");
  RNA_def_property_pointer_funcs(prop, NULL, NULL, NULL, "rna_Mesh_object_poll");
  RNA_def_property_ui_text(prop, "Object", "Object that has the particle system");
  RNA_def_property_flag(prop, PROP_EDITABLE | PROP_ID_SELF_CHECK);
  RNA_def_property_override_flag(prop, PROPOVERRIDE_OVERRIDABLE_LIBRARY);
  RNA_def_property_update(prop, 0, "rna_Modifier_dependency_update");

  prop = RNA_def_property(srna, "particle_system_index", PROP_INT, PROP_NONE);
  RNA_def_property_int_sdna(prop, NULL, "psys");
  RNA_def_property_range(prop, 1, SHRT_MAX);
  RNA_def_property_ui_text(prop, "Particle System Number", "");
  RNA_def_property_update(prop, 0, "rna_Modifier_update");

  prop = RNA_def_property(srna, "particle_system", PROP_POINTER, PROP_NONE);
  RNA_def_property_struct_type(prop, "ParticleSystem");
  RNA_def_property_pointer_funcs(prop,
                                 "rna_ParticleInstanceModifier_particle_system_get",
                                 "rna_ParticleInstanceModifier_particle_system_set",
                                 NULL,
                                 "rna_ParticleInstanceModifier_particle_system_poll");
  RNA_def_property_flag(prop, PROP_EDITABLE);
  RNA_def_property_ui_text(prop, "Particle System", "");
  RNA_def_property_update(prop, 0, "rna_Modifier_update");

  prop = RNA_def_property(srna, "axis", PROP_ENUM, PROP_NONE);
  RNA_def_property_enum_sdna(prop, NULL, "axis");
  RNA_def_property_enum_items(prop, rna_enum_axis_xyz_items);
  RNA_def_property_ui_text(prop, "Axis", "Pole axis for rotation");
  RNA_def_property_update(prop, 0, "rna_Modifier_update");

  prop = RNA_def_property(srna, "space", PROP_ENUM, PROP_NONE);
  RNA_def_property_enum_sdna(prop, NULL, "space");
  RNA_def_property_enum_items(prop, particleinstance_space);
  RNA_def_property_ui_text(prop, "Space", "Space to use for copying mesh data");
  RNA_def_property_update(prop, 0, "rna_Modifier_update");

  prop = RNA_def_property(srna, "use_normal", PROP_BOOLEAN, PROP_NONE);
  RNA_def_property_boolean_sdna(prop, NULL, "flag", eParticleInstanceFlag_Parents);
  RNA_def_property_ui_text(prop, "Regular", "Create instances from normal particles");
  RNA_def_property_update(prop, 0, "rna_Modifier_update");

  prop = RNA_def_property(srna, "use_children", PROP_BOOLEAN, PROP_NONE);
  RNA_def_property_boolean_sdna(prop, NULL, "flag", eParticleInstanceFlag_Children);
  RNA_def_property_ui_text(prop, "Children", "Create instances from child particles");
  RNA_def_property_translation_context(prop, BLT_I18NCONTEXT_ID_PARTICLESETTINGS);
  RNA_def_property_update(prop, 0, "rna_Modifier_update");

  prop = RNA_def_property(srna, "use_path", PROP_BOOLEAN, PROP_NONE);
  RNA_def_property_boolean_sdna(prop, NULL, "flag", eParticleInstanceFlag_Path);
  RNA_def_property_ui_text(prop, "Path", "Create instances along particle paths");
  RNA_def_property_update(prop, 0, "rna_Modifier_update");

  prop = RNA_def_property(srna, "show_unborn", PROP_BOOLEAN, PROP_NONE);
  RNA_def_property_boolean_sdna(prop, NULL, "flag", eParticleInstanceFlag_Unborn);
  RNA_def_property_ui_text(prop, "Unborn", "Show instances when particles are unborn");
  RNA_def_property_update(prop, 0, "rna_Modifier_update");

  prop = RNA_def_property(srna, "show_alive", PROP_BOOLEAN, PROP_NONE);
  RNA_def_property_boolean_sdna(prop, NULL, "flag", eParticleInstanceFlag_Alive);
  RNA_def_property_ui_text(prop, "Alive", "Show instances when particles are alive");
  RNA_def_property_update(prop, 0, "rna_Modifier_update");

  prop = RNA_def_property(srna, "show_dead", PROP_BOOLEAN, PROP_NONE);
  RNA_def_property_boolean_sdna(prop, NULL, "flag", eParticleInstanceFlag_Dead);
  RNA_def_property_ui_text(prop, "Dead", "Show instances when particles are dead");
  RNA_def_property_update(prop, 0, "rna_Modifier_update");

  prop = RNA_def_property(srna, "use_preserve_shape", PROP_BOOLEAN, PROP_NONE);
  RNA_def_property_boolean_sdna(prop, NULL, "flag", eParticleInstanceFlag_KeepShape);
  RNA_def_property_ui_text(prop, "Keep Shape", "Don't stretch the object");
  RNA_def_property_update(prop, 0, "rna_Modifier_update");

  prop = RNA_def_property(srna, "use_size", PROP_BOOLEAN, PROP_NONE);
  RNA_def_property_boolean_sdna(prop, NULL, "flag", eParticleInstanceFlag_UseSize);
  RNA_def_property_ui_text(prop, "Size", "Use particle size to scale the instances");
  RNA_def_property_update(prop, 0, "rna_Modifier_update");

  prop = RNA_def_property(srna, "position", PROP_FLOAT, PROP_NONE);
  RNA_def_property_float_sdna(prop, NULL, "position");
  RNA_def_property_range(prop, 0.0, 1.0);
  RNA_def_property_ui_text(prop, "Position", "Position along path");
  RNA_def_property_update(prop, 0, "rna_Modifier_update");

  prop = RNA_def_property(srna, "random_position", PROP_FLOAT, PROP_NONE);
  RNA_def_property_float_sdna(prop, NULL, "random_position");
  RNA_def_property_range(prop, 0.0, 1.0);
  RNA_def_property_ui_text(prop, "Random Position", "Randomize position along path");
  RNA_def_property_update(prop, 0, "rna_Modifier_update");

  prop = RNA_def_property(srna, "rotation", PROP_FLOAT, PROP_FACTOR);
  RNA_def_property_float_sdna(prop, NULL, "rotation");
  RNA_def_property_range(prop, 0.0, 1.0);
  RNA_def_property_ui_text(prop, "Rotation", "Rotation around path");
  RNA_def_property_update(prop, 0, "rna_Modifier_update");

  prop = RNA_def_property(srna, "random_rotation", PROP_FLOAT, PROP_FACTOR);
  RNA_def_property_float_sdna(prop, NULL, "random_rotation");
  RNA_def_property_range(prop, 0.0, 1.0);
  RNA_def_property_ui_text(prop, "Random Rotation", "Randomize rotation around path");
  RNA_def_property_update(prop, 0, "rna_Modifier_update");

  prop = RNA_def_property(srna, "particle_amount", PROP_FLOAT, PROP_FACTOR);
  RNA_def_property_range(prop, 0.0, 1.0);
  RNA_def_property_ui_text(prop, "Particle Amount", "Amount of particles to use for instancing");
  RNA_def_property_float_default(prop, 1.0f);
  RNA_def_property_update(prop, 0, "rna_Modifier_update");

  prop = RNA_def_property(srna, "particle_offset", PROP_FLOAT, PROP_FACTOR);
  RNA_def_property_range(prop, 0.0, 1.0);
  RNA_def_property_ui_text(prop,
                           "Particle Offset",
                           "Relative offset of particles to use for instancing, to avoid overlap "
                           "of multiple instances");
  RNA_def_property_float_default(prop, 0.0f);
  RNA_def_property_update(prop, 0, "rna_Modifier_update");

  prop = RNA_def_property(srna, "index_layer_name", PROP_STRING, PROP_NONE);
  RNA_def_property_string_sdna(prop, NULL, "index_layer_name");
  RNA_def_property_ui_text(prop, "Index Layer Name", "Custom data layer name for the index");
  RNA_def_property_update(prop, 0, "rna_Modifier_update");

  prop = RNA_def_property(srna, "value_layer_name", PROP_STRING, PROP_NONE);
  RNA_def_property_string_sdna(prop, NULL, "value_layer_name");
  RNA_def_property_ui_text(
      prop, "Value Layer Name", "Custom data layer name for the randomized value");
  RNA_def_property_update(prop, 0, "rna_Modifier_update");
}

static void rna_def_modifier_explode(BlenderRNA *brna)
{
  StructRNA *srna;
  PropertyRNA *prop;

  srna = RNA_def_struct(brna, "ExplodeModifier", "Modifier");
  RNA_def_struct_ui_text(
      srna, "Explode Modifier", "Explosion effect modifier based on a particle system");
  RNA_def_struct_sdna(srna, "ExplodeModifierData");
  RNA_def_struct_ui_icon(srna, ICON_MOD_EXPLODE);

  prop = RNA_def_property(srna, "vertex_group", PROP_STRING, PROP_NONE);
  RNA_def_property_string_funcs(prop,
                                "rna_ExplodeModifier_vgroup_get",
                                "rna_ExplodeModifier_vgroup_length",
                                "rna_ExplodeModifier_vgroup_set");
  RNA_def_property_ui_text(prop, "Vertex Group", "");

  prop = RNA_def_property(srna, "protect", PROP_FLOAT, PROP_NONE);
  RNA_def_property_range(prop, 0, 1);
  RNA_def_property_ui_text(prop, "Protect", "Clean vertex group edges");
  RNA_def_property_update(prop, 0, "rna_Modifier_update");

  prop = RNA_def_property(srna, "use_edge_cut", PROP_BOOLEAN, PROP_NONE);
  RNA_def_property_boolean_sdna(prop, NULL, "flag", eExplodeFlag_EdgeCut);
  RNA_def_property_ui_text(prop, "Cut Edges", "Cut face edges for nicer shrapnel");
  RNA_def_property_update(prop, 0, "rna_Modifier_update");

  prop = RNA_def_property(srna, "show_unborn", PROP_BOOLEAN, PROP_NONE);
  RNA_def_property_boolean_sdna(prop, NULL, "flag", eExplodeFlag_Unborn);
  RNA_def_property_ui_text(prop, "Unborn", "Show mesh when particles are unborn");
  RNA_def_property_update(prop, 0, "rna_Modifier_update");

  prop = RNA_def_property(srna, "show_alive", PROP_BOOLEAN, PROP_NONE);
  RNA_def_property_boolean_sdna(prop, NULL, "flag", eExplodeFlag_Alive);
  RNA_def_property_ui_text(prop, "Alive", "Show mesh when particles are alive");
  RNA_def_property_update(prop, 0, "rna_Modifier_update");

  prop = RNA_def_property(srna, "show_dead", PROP_BOOLEAN, PROP_NONE);
  RNA_def_property_boolean_sdna(prop, NULL, "flag", eExplodeFlag_Dead);
  RNA_def_property_ui_text(prop, "Dead", "Show mesh when particles are dead");
  RNA_def_property_update(prop, 0, "rna_Modifier_update");

  prop = RNA_def_property(srna, "use_size", PROP_BOOLEAN, PROP_NONE);
  RNA_def_property_boolean_sdna(prop, NULL, "flag", eExplodeFlag_PaSize);
  RNA_def_property_ui_text(prop, "Size", "Use particle size for the shrapnel");
  RNA_def_property_update(prop, 0, "rna_Modifier_update");

  prop = RNA_def_property(srna, "particle_uv", PROP_STRING, PROP_NONE);
  RNA_def_property_string_sdna(prop, NULL, "uvname");
  RNA_def_property_string_maxlength(prop, MAX_CUSTOMDATA_LAYER_NAME);
  RNA_def_property_ui_text(prop, "Particle UV", "UV map to change with particle age");
  RNA_def_property_update(prop, 0, "rna_Modifier_update");

  prop = RNA_def_property(srna, "invert_vertex_group", PROP_BOOLEAN, PROP_NONE);
  RNA_def_property_boolean_sdna(prop, NULL, "flag", eExplodeFlag_INVERT_VGROUP);
  RNA_def_property_ui_text(prop, "Invert", "Invert vertex group influence");
  RNA_def_property_update(prop, 0, "rna_Modifier_update");
}

static void rna_def_modifier_cloth(BlenderRNA *brna)
{
  StructRNA *srna;
  PropertyRNA *prop;

  srna = RNA_def_struct(brna, "ClothModifier", "Modifier");
  RNA_def_struct_ui_text(srna, "Cloth Modifier", "Cloth simulation modifier");
  RNA_def_struct_sdna(srna, "ClothModifierData");
  RNA_def_struct_ui_icon(srna, ICON_MOD_CLOTH);

  prop = RNA_def_property(srna, "settings", PROP_POINTER, PROP_NONE);
  RNA_def_property_flag(prop, PROP_NEVER_NULL);
  RNA_def_property_pointer_sdna(prop, NULL, "sim_parms");
  RNA_def_property_ui_text(prop, "Cloth Settings", "");

  prop = RNA_def_property(srna, "collision_settings", PROP_POINTER, PROP_NONE);
  RNA_def_property_flag(prop, PROP_NEVER_NULL);
  RNA_def_property_pointer_sdna(prop, NULL, "coll_parms");
  RNA_def_property_ui_text(prop, "Cloth Collision Settings", "");

  prop = RNA_def_property(srna, "solver_result", PROP_POINTER, PROP_NONE);
  RNA_def_property_struct_type(prop, "ClothSolverResult");
  RNA_def_property_pointer_sdna(prop, NULL, "solver_result");
  RNA_def_property_ui_text(prop, "Solver Result", "");

  prop = RNA_def_property(srna, "point_cache", PROP_POINTER, PROP_NONE);
  RNA_def_property_flag(prop, PROP_NEVER_NULL);
  RNA_def_property_ui_text(prop, "Point Cache", "");

  prop = RNA_def_property(srna, "hair_grid_min", PROP_FLOAT, PROP_NONE);
  RNA_def_property_float_sdna(prop, NULL, "hair_grid_min");
  RNA_def_property_clear_flag(prop, PROP_EDITABLE);
  RNA_def_property_ui_text(prop, "Hair Grid Minimum", "");

  prop = RNA_def_property(srna, "hair_grid_max", PROP_FLOAT, PROP_NONE);
  RNA_def_property_float_sdna(prop, NULL, "hair_grid_max");
  RNA_def_property_clear_flag(prop, PROP_EDITABLE);
  RNA_def_property_ui_text(prop, "Hair Grid Maximum", "");

  prop = RNA_def_property(srna, "hair_grid_resolution", PROP_INT, PROP_NONE);
  RNA_def_property_int_sdna(prop, NULL, "hair_grid_res");
  RNA_def_property_clear_flag(prop, PROP_EDITABLE);
  RNA_def_property_ui_text(prop, "Hair Grid Resolution", "");
}

static void rna_def_modifier_fluid(BlenderRNA *brna)
{
  StructRNA *srna;
  PropertyRNA *prop;

  static const EnumPropertyItem prop_fluid_type_items[] = {
      {0, "NONE", 0, "None", ""},
      {MOD_FLUID_TYPE_DOMAIN, "DOMAIN", 0, "Domain", ""},
      {MOD_FLUID_TYPE_FLOW, "FLOW", 0, "Flow", "Inflow/Outflow"},
      {MOD_FLUID_TYPE_EFFEC, "EFFECTOR", 0, "Effector", ""},
      {0, NULL, 0, NULL, NULL},
  };

  srna = RNA_def_struct(brna, "FluidModifier", "Modifier");
  RNA_def_struct_ui_text(srna, "Fluid Modifier", "Fluid simulation modifier");
  RNA_def_struct_sdna(srna, "FluidModifierData");
  RNA_def_struct_ui_icon(srna, ICON_MOD_FLUIDSIM);

  prop = RNA_def_property(srna, "domain_settings", PROP_POINTER, PROP_NONE);
  RNA_def_property_pointer_sdna(prop, NULL, "domain");
  RNA_def_property_ui_text(prop, "Domain Settings", "");

  prop = RNA_def_property(srna, "flow_settings", PROP_POINTER, PROP_NONE);
  RNA_def_property_pointer_sdna(prop, NULL, "flow");
  RNA_def_property_ui_text(prop, "Flow Settings", "");

  prop = RNA_def_property(srna, "effector_settings", PROP_POINTER, PROP_NONE);
  RNA_def_property_pointer_sdna(prop, NULL, "effector");
  RNA_def_property_ui_text(prop, "Effector Settings", "");

  prop = RNA_def_property(srna, "fluid_type", PROP_ENUM, PROP_NONE);
  RNA_def_property_enum_sdna(prop, NULL, "type");
  RNA_def_property_enum_items(prop, prop_fluid_type_items);
  RNA_def_property_ui_text(prop, "Type", "");
  RNA_def_property_clear_flag(prop, PROP_ANIMATABLE);
  RNA_def_property_update(prop, 0, "rna_fluid_set_type");
}

static void rna_def_modifier_dynamic_paint(BlenderRNA *brna)
{
  StructRNA *srna;
  PropertyRNA *prop;

  srna = RNA_def_struct(brna, "DynamicPaintModifier", "Modifier");
  RNA_def_struct_ui_text(srna, "Dynamic Paint Modifier", "Dynamic Paint modifier");
  RNA_def_struct_sdna(srna, "DynamicPaintModifierData");
  RNA_def_struct_ui_icon(srna, ICON_MOD_DYNAMICPAINT);

  prop = RNA_def_property(srna, "canvas_settings", PROP_POINTER, PROP_NONE);
  RNA_def_property_pointer_sdna(prop, NULL, "canvas");
  RNA_def_property_ui_text(prop, "Canvas Settings", "");

  prop = RNA_def_property(srna, "brush_settings", PROP_POINTER, PROP_NONE);
  RNA_def_property_pointer_sdna(prop, NULL, "brush");
  RNA_def_property_ui_text(prop, "Brush Settings", "");

  prop = RNA_def_property(srna, "ui_type", PROP_ENUM, PROP_NONE);
  RNA_def_property_clear_flag(prop, PROP_ANIMATABLE);
  RNA_def_property_enum_sdna(prop, NULL, "type");
  RNA_def_property_enum_items(prop, rna_enum_prop_dynamicpaint_type_items);
  RNA_def_property_ui_text(prop, "Type", "");
}

static void rna_def_modifier_collision(BlenderRNA *brna)
{
  StructRNA *srna;
  PropertyRNA *prop;

  srna = RNA_def_struct(brna, "CollisionModifier", "Modifier");
  RNA_def_struct_ui_text(srna,
                         "Collision Modifier",
                         "Collision modifier defining modifier stack position used for collision");
  RNA_def_struct_sdna(srna, "CollisionModifierData");
  RNA_def_struct_ui_icon(srna, ICON_MOD_PHYSICS);

  prop = RNA_def_property(srna, "settings", PROP_POINTER, PROP_NONE);
  RNA_def_property_flag(prop, PROP_NEVER_NULL);
  RNA_def_property_struct_type(prop, "CollisionSettings");
  RNA_def_property_pointer_funcs(prop, "rna_CollisionModifier_settings_get", NULL, NULL, NULL);
  RNA_def_property_ui_text(prop, "Settings", "");
}

static void rna_def_modifier_bevel(BlenderRNA *brna)
{
  StructRNA *srna;
  PropertyRNA *prop;

  static const EnumPropertyItem prop_limit_method_items[] = {
      {0, "NONE", 0, "None", "Bevel the entire mesh by a constant amount"},
      {MOD_BEVEL_ANGLE,
       "ANGLE",
       0,
       "Angle",
       "Only bevel edges with sharp enough angles between faces"},
      {MOD_BEVEL_WEIGHT,
       "WEIGHT",
       0,
       "Weight",
       "Use bevel weights to determine how much bevel is applied in edge mode"},
      {MOD_BEVEL_VGROUP,
       "VGROUP",
       0,
       "Vertex Group",
       "Use vertex group weights to select whether vertex or edge is beveled"},
      {0, NULL, 0, NULL, NULL},
  };

  static const EnumPropertyItem prop_val_type_items[] = {
      {MOD_BEVEL_AMT_OFFSET, "OFFSET", 0, "Offset", "Amount is offset of new edges from original"},
      {MOD_BEVEL_AMT_WIDTH, "WIDTH", 0, "Width", "Amount is width of new face"},
      {MOD_BEVEL_AMT_DEPTH,
       "DEPTH",
       0,
       "Depth",
       "Amount is perpendicular distance from original edge to bevel face"},
      {MOD_BEVEL_AMT_PERCENT,
       "PERCENT",
       0,
       "Percent",
       "Amount is percent of adjacent edge length"},
      {0, NULL, 0, NULL, NULL},
  };

  static EnumPropertyItem prop_harden_normals_items[] = {
      {MOD_BEVEL_FACE_STRENGTH_NONE, "FSTR_NONE", 0, "None", "Do not set face strength"},
      {MOD_BEVEL_FACE_STRENGTH_NEW, "FSTR_NEW", 0, "New", "Set face strength on new faces only"},
      {MOD_BEVEL_FACE_STRENGTH_AFFECTED,
       "FSTR_AFFECTED",
       0,
       "Affected",
       "Set face strength on new and affected faces only"},
      {MOD_BEVEL_FACE_STRENGTH_ALL, "FSTR_ALL", 0, "All", "Set face strength on all faces"},
      {0, NULL, 0, NULL, NULL},
  };

  static const EnumPropertyItem prop_miter_outer_items[] = {
      {MOD_BEVEL_MITER_SHARP, "MITER_SHARP", 0, "Sharp", "Outside of miter is sharp"},
      {MOD_BEVEL_MITER_PATCH, "MITER_PATCH", 0, "Patch", "Outside of miter is squared-off patch"},
      {MOD_BEVEL_MITER_ARC, "MITER_ARC", 0, "Arc", "Outside of miter is arc"},
      {0, NULL, 0, NULL, NULL},
  };

  static const EnumPropertyItem prop_miter_inner_items[] = {
      {MOD_BEVEL_MITER_SHARP, "MITER_SHARP", 0, "Sharp", "Inside of miter is sharp"},
      {MOD_BEVEL_MITER_ARC, "MITER_ARC", 0, "Arc", "Inside of miter is arc"},
      {0, NULL, 0, NULL, NULL},
  };

  static EnumPropertyItem prop_vmesh_method_items[] = {
      {MOD_BEVEL_VMESH_ADJ, "ADJ", 0, "Grid Fill", "Default patterned fill"},
      {MOD_BEVEL_VMESH_CUTOFF,
       "CUTOFF",
       0,
       "Cutoff",
       "A cut-off at the end of each profile before the intersection"},
      {0, NULL, 0, NULL, NULL},
  };

  srna = RNA_def_struct(brna, "BevelModifier", "Modifier");
  RNA_def_struct_ui_text(
      srna, "Bevel Modifier", "Bevel modifier to make edges and vertices more rounded");
  RNA_def_struct_sdna(srna, "BevelModifierData");
  RNA_def_struct_ui_icon(srna, ICON_MOD_BEVEL);

  prop = RNA_def_property(srna, "width", PROP_FLOAT, PROP_DISTANCE);
  RNA_def_property_float_sdna(prop, NULL, "value");
  RNA_def_property_range(prop, 0, FLT_MAX);
  RNA_def_property_ui_range(prop, 0.0f, 100.0f, 0.1, 4);
  RNA_def_property_ui_text(prop, "Width", "Bevel amount");
  RNA_def_property_update(prop, 0, "rna_Modifier_update");

  prop = RNA_def_property(srna, "width_pct", PROP_FLOAT, PROP_PERCENTAGE);
  RNA_def_property_float_sdna(prop, NULL, "value");
  RNA_def_property_range(prop, 0, FLT_MAX);
  RNA_def_property_ui_range(prop, 0.0f, 100.0f, 5.0, 2);
  RNA_def_property_ui_text(prop, "Width Percent", "Bevel amount for percentage method");
  RNA_def_property_update(prop, 0, "rna_Modifier_update");

  prop = RNA_def_property(srna, "segments", PROP_INT, PROP_NONE);
  RNA_def_property_int_sdna(prop, NULL, "res");
  RNA_def_property_range(prop, 1, 100);
  RNA_def_property_ui_text(prop, "Segments", "Number of segments for round edges/verts");
  RNA_def_property_update(prop, 0, "rna_BevelModifier_update_segments");

  prop = RNA_def_property(srna, "use_only_vertices", PROP_BOOLEAN, PROP_NONE);
  RNA_def_property_boolean_sdna(prop, NULL, "flags", MOD_BEVEL_VERT);
  RNA_def_property_ui_text(prop, "Only Vertices", "Bevel verts/corners, not edges");
  RNA_def_property_update(prop, 0, "rna_Modifier_update");

  prop = RNA_def_property(srna, "limit_method", PROP_ENUM, PROP_NONE);
  RNA_def_property_enum_sdna(prop, NULL, "lim_flags");
  RNA_def_property_enum_items(prop, prop_limit_method_items);
  RNA_def_property_ui_text(prop, "Limit Method", "");
  RNA_def_property_update(prop, 0, "rna_Modifier_update");

  prop = RNA_def_property(srna, "angle_limit", PROP_FLOAT, PROP_ANGLE);
  RNA_def_property_float_sdna(prop, NULL, "bevel_angle");
  RNA_def_property_range(prop, 0.0f, DEG2RADF(180.0f));
  RNA_def_property_ui_range(prop, 0.0f, DEG2RADF(180.0f), 10, 2);
  RNA_def_property_ui_text(prop, "Angle", "Angle above which to bevel edges");
  RNA_def_property_update(prop, 0, "rna_Modifier_update");

  prop = RNA_def_property(srna, "vertex_group", PROP_STRING, PROP_NONE);
  RNA_def_property_string_sdna(prop, NULL, "defgrp_name");
  RNA_def_property_ui_text(prop, "Vertex Group", "Vertex group name");
  RNA_def_property_string_funcs(prop, NULL, NULL, "rna_BevelModifier_defgrp_name_set");
  RNA_def_property_update(prop, 0, "rna_Modifier_update");

  prop = RNA_def_property(srna, "invert_vertex_group", PROP_BOOLEAN, PROP_NONE);
  RNA_def_property_boolean_sdna(prop, NULL, "flags", MOD_BEVEL_INVERT_VGROUP);
  RNA_def_property_ui_text(prop, "Invert", "Invert vertex group influence");
  RNA_def_property_update(prop, 0, "rna_Modifier_update");

  prop = RNA_def_property(srna, "use_clamp_overlap", PROP_BOOLEAN, PROP_NONE);
  RNA_def_property_boolean_negative_sdna(prop, NULL, "flags", MOD_BEVEL_OVERLAP_OK);
  RNA_def_property_ui_text(prop, "Clamp Overlap", "Clamp the width to avoid overlap");
  RNA_def_property_update(prop, 0, "rna_Modifier_update");

  prop = RNA_def_property(srna, "offset_type", PROP_ENUM, PROP_NONE);
  RNA_def_property_enum_sdna(prop, NULL, "val_flags");
  RNA_def_property_enum_items(prop, prop_val_type_items);
  RNA_def_property_ui_text(prop, "Width Type", "What distance Width measures");
  RNA_def_property_update(prop, 0, "rna_Modifier_update");

  prop = RNA_def_property(srna, "profile", PROP_FLOAT, PROP_FACTOR);
  RNA_def_property_range(prop, 0.0f, 1.0f);
  RNA_def_property_ui_range(prop, 0.0f, 1.0f, 0.05, 2);
  RNA_def_property_ui_text(prop, "Profile", "The profile shape (0.5 = round)");
  RNA_def_property_update(prop, 0, "rna_Modifier_update");

  prop = RNA_def_property(srna, "material", PROP_INT, PROP_NONE);
  RNA_def_property_int_sdna(prop, NULL, "mat");
  RNA_def_property_range(prop, -1, SHRT_MAX);
  RNA_def_property_ui_text(
      prop, "Material", "Material index of generated faces, -1 for automatic");
  RNA_def_property_update(prop, 0, "rna_Modifier_update");

  prop = RNA_def_property(srna, "loop_slide", PROP_BOOLEAN, PROP_NONE);
  RNA_def_property_boolean_negative_sdna(prop, NULL, "flags", MOD_BEVEL_EVEN_WIDTHS);
  RNA_def_property_ui_text(prop, "Loop Slide", "Prefer sliding along edges to having even widths");
  RNA_def_property_update(prop, 0, "rna_Modifier_update");

  prop = RNA_def_property(srna, "mark_seam", PROP_BOOLEAN, PROP_NONE);
  RNA_def_property_boolean_sdna(prop, NULL, "edge_flags", MOD_BEVEL_MARK_SEAM);
  RNA_def_property_ui_text(prop, "Mark Seams", "Mark Seams along beveled edges");
  RNA_def_property_update(prop, 0, "rna_Modifier_update");

  prop = RNA_def_property(srna, "mark_sharp", PROP_BOOLEAN, PROP_NONE);
  RNA_def_property_boolean_sdna(prop, NULL, "edge_flags", MOD_BEVEL_MARK_SHARP);
  RNA_def_property_ui_text(prop, "Mark Sharp", "Mark beveled edges as sharp");
  RNA_def_property_update(prop, 0, "rna_Modifier_update");

  prop = RNA_def_property(srna, "harden_normals", PROP_BOOLEAN, PROP_NONE);
  RNA_def_property_boolean_sdna(prop, NULL, "flags", MOD_BEVEL_HARDEN_NORMALS);
  RNA_def_property_ui_text(prop, "Harden Normals", "Match normals of new faces to adjacent faces");
  RNA_def_property_update(prop, 0, "rna_Modifier_update");

  prop = RNA_def_property(srna, "face_strength_mode", PROP_ENUM, PROP_NONE);
  RNA_def_property_enum_sdna(prop, NULL, "face_str_mode");
  RNA_def_property_enum_items(prop, prop_harden_normals_items);
  RNA_def_property_ui_text(
      prop, "Set Face Strength", "Whether to set face strength, and which faces to set it on");
  RNA_def_property_update(prop, 0, "rna_Modifier_update");

  prop = RNA_def_property(srna, "miter_outer", PROP_ENUM, PROP_NONE);
  RNA_def_property_enum_sdna(prop, NULL, "miter_outer");
  RNA_def_property_enum_items(prop, prop_miter_outer_items);
  RNA_def_property_ui_text(prop, "Outer Miter", "Pattern to use for outside of miters");
  RNA_def_property_update(prop, 0, "rna_Modifier_update");

  prop = RNA_def_property(srna, "miter_inner", PROP_ENUM, PROP_NONE);
  RNA_def_property_enum_sdna(prop, NULL, "miter_inner");
  RNA_def_property_enum_items(prop, prop_miter_inner_items);
  RNA_def_property_ui_text(prop, "Inner Miter", "Pattern to use for inside of miters");
  RNA_def_property_update(prop, 0, "rna_Modifier_update");

  prop = RNA_def_property(srna, "spread", PROP_FLOAT, PROP_DISTANCE);
  RNA_def_property_float_sdna(prop, NULL, "spread");
  RNA_def_property_range(prop, 0, FLT_MAX);
  RNA_def_property_ui_range(prop, 0.0f, 100.0f, 0.1, 4);
  RNA_def_property_ui_text(prop, "Spread", "Spread distance for inner miter arcs");
  RNA_def_property_update(prop, 0, "rna_Modifier_update");

  prop = RNA_def_property(srna, "use_custom_profile", PROP_BOOLEAN, PROP_NONE);
  RNA_def_property_boolean_sdna(prop, NULL, "flags", MOD_BEVEL_CUSTOM_PROFILE);
  RNA_def_property_ui_text(
      prop, "Custom Profile", "Whether to use a user inputted curve for the bevel's profile");
  RNA_def_property_update(prop, 0, "rna_Modifier_update");

  prop = RNA_def_property(srna, "custom_profile", PROP_POINTER, PROP_NONE);
  RNA_def_property_struct_type(prop, "CurveProfile");
  RNA_def_property_pointer_sdna(prop, NULL, "custom_profile");
  RNA_def_property_ui_text(prop, "Custom Profile Path", "The path for the custom profile");
  RNA_def_property_update(prop, 0, "rna_Modifier_update");

  prop = RNA_def_property(srna, "vmesh_method", PROP_ENUM, PROP_NONE);
  RNA_def_property_enum_sdna(prop, NULL, "vmesh_method");
  RNA_def_property_enum_items(prop, prop_vmesh_method_items);
  RNA_def_property_ui_text(
      prop, "Vertex Mesh Method", "The method to use to create the mesh at intersections");
  RNA_def_property_update(prop, 0, "rna_Modifier_update");
}

static void rna_def_modifier_shrinkwrap(BlenderRNA *brna)
{
  StructRNA *srna;
  PropertyRNA *prop;

  static const EnumPropertyItem shrink_type_items[] = {
      {MOD_SHRINKWRAP_NEAREST_SURFACE,
       "NEAREST_SURFACEPOINT",
       0,
       "Nearest Surface Point",
       "Shrink the mesh to the nearest target surface"},
      {MOD_SHRINKWRAP_PROJECT,
       "PROJECT",
       0,
       "Project",
       "Shrink the mesh to the nearest target surface along a given axis"},
      {MOD_SHRINKWRAP_NEAREST_VERTEX,
       "NEAREST_VERTEX",
       0,
       "Nearest Vertex",
       "Shrink the mesh to the nearest target vertex"},
      {MOD_SHRINKWRAP_TARGET_PROJECT,
       "TARGET_PROJECT",
       0,
       "Target Normal Project",
       "Shrink the mesh to the nearest target surface "
       "along the interpolated vertex normals of the target"},
      {0, NULL, 0, NULL, NULL},
  };

  static const EnumPropertyItem shrink_face_cull_items[] = {
      {0, "OFF", 0, "Off", "No culling"},
      {MOD_SHRINKWRAP_CULL_TARGET_FRONTFACE,
       "FRONT",
       0,
       "Front",
       "No projection when in front of the face"},
      {MOD_SHRINKWRAP_CULL_TARGET_BACKFACE,
       "BACK",
       0,
       "Back",
       "No projection when behind the face"},
      {0, NULL, 0, NULL, NULL},
  };

  srna = RNA_def_struct(brna, "ShrinkwrapModifier", "Modifier");
  RNA_def_struct_ui_text(srna,
                         "Shrinkwrap Modifier",
                         "Shrink wrapping modifier to shrink wrap and object to a target");
  RNA_def_struct_sdna(srna, "ShrinkwrapModifierData");
  RNA_def_struct_ui_icon(srna, ICON_MOD_SHRINKWRAP);

  prop = RNA_def_property(srna, "wrap_method", PROP_ENUM, PROP_NONE);
  RNA_def_property_enum_sdna(prop, NULL, "shrinkType");
  RNA_def_property_enum_items(prop, shrink_type_items);
  RNA_def_property_ui_text(prop, "Mode", "");
  RNA_def_property_update(prop, 0, "rna_Modifier_dependency_update");

  prop = RNA_def_property(srna, "wrap_mode", PROP_ENUM, PROP_NONE);
  RNA_def_property_enum_sdna(prop, NULL, "shrinkMode");
  RNA_def_property_enum_items(prop, rna_enum_modifier_shrinkwrap_mode_items);
  RNA_def_property_ui_text(
      prop, "Snap Mode", "Select how vertices are constrained to the target surface");
  RNA_def_property_update(prop, 0, "rna_Modifier_dependency_update");

  prop = RNA_def_property(srna, "cull_face", PROP_ENUM, PROP_NONE);
  RNA_def_property_enum_sdna(prop, NULL, "shrinkOpts");
  RNA_def_property_enum_items(prop, shrink_face_cull_items);
  RNA_def_property_enum_funcs(
      prop, "rna_ShrinkwrapModifier_face_cull_get", "rna_ShrinkwrapModifier_face_cull_set", NULL);
  RNA_def_property_ui_text(
      prop,
      "Face Cull",
      "Stop vertices from projecting to a face on the target when facing towards/away");
  RNA_def_property_update(prop, 0, "rna_Modifier_update");

  prop = RNA_def_property(srna, "target", PROP_POINTER, PROP_NONE);
  RNA_def_property_ui_text(prop, "Target", "Mesh target to shrink to");
  RNA_def_property_pointer_funcs(
      prop, NULL, "rna_ShrinkwrapModifier_target_set", NULL, "rna_Mesh_object_poll");
  RNA_def_property_flag(prop, PROP_EDITABLE | PROP_ID_SELF_CHECK);
  RNA_def_property_override_flag(prop, PROPOVERRIDE_OVERRIDABLE_LIBRARY);
  RNA_def_property_update(prop, 0, "rna_Modifier_dependency_update");

  prop = RNA_def_property(srna, "auxiliary_target", PROP_POINTER, PROP_NONE);
  RNA_def_property_pointer_sdna(prop, NULL, "auxTarget");
  RNA_def_property_ui_text(prop, "Auxiliary Target", "Additional mesh target to shrink to");
  RNA_def_property_pointer_funcs(
      prop, NULL, "rna_ShrinkwrapModifier_auxTarget_set", NULL, "rna_Mesh_object_poll");
  RNA_def_property_flag(prop, PROP_EDITABLE | PROP_ID_SELF_CHECK);
  RNA_def_property_override_flag(prop, PROPOVERRIDE_OVERRIDABLE_LIBRARY);
  RNA_def_property_update(prop, 0, "rna_Modifier_dependency_update");

  prop = RNA_def_property(srna, "vertex_group", PROP_STRING, PROP_NONE);
  RNA_def_property_string_sdna(prop, NULL, "vgroup_name");
  RNA_def_property_ui_text(prop, "Vertex Group", "Vertex group name");
  RNA_def_property_string_funcs(prop, NULL, NULL, "rna_ShrinkwrapModifier_vgroup_name_set");
  RNA_def_property_update(prop, 0, "rna_Modifier_update");

  prop = RNA_def_property(srna, "offset", PROP_FLOAT, PROP_UNIT_LENGTH);
  RNA_def_property_float_sdna(prop, NULL, "keepDist");
  RNA_def_property_range(prop, -FLT_MAX, FLT_MAX);
  RNA_def_property_ui_range(prop, -100, 100, 1, 2);
  RNA_def_property_ui_text(prop, "Offset", "Distance to keep from the target");
  RNA_def_property_update(prop, 0, "rna_Modifier_update");

  prop = RNA_def_property(srna, "project_limit", PROP_FLOAT, PROP_UNIT_LENGTH);
  RNA_def_property_float_sdna(prop, NULL, "projLimit");
  RNA_def_property_range(prop, 0.0, FLT_MAX);
  RNA_def_property_ui_range(prop, 0, 100, 1, 2);
  RNA_def_property_ui_text(
      prop, "Project Limit", "Limit the distance used for projection (zero disables)");
  RNA_def_property_update(prop, 0, "rna_Modifier_update");

  prop = RNA_def_property(srna, "use_project_x", PROP_BOOLEAN, PROP_NONE);
  RNA_def_property_boolean_sdna(prop, NULL, "projAxis", MOD_SHRINKWRAP_PROJECT_OVER_X_AXIS);
  RNA_def_property_ui_text(prop, "X", "");
  RNA_def_property_update(prop, 0, "rna_Modifier_update");

  prop = RNA_def_property(srna, "use_project_y", PROP_BOOLEAN, PROP_NONE);
  RNA_def_property_boolean_sdna(prop, NULL, "projAxis", MOD_SHRINKWRAP_PROJECT_OVER_Y_AXIS);
  RNA_def_property_ui_text(prop, "Y", "");
  RNA_def_property_update(prop, 0, "rna_Modifier_update");

  prop = RNA_def_property(srna, "use_project_z", PROP_BOOLEAN, PROP_NONE);
  RNA_def_property_boolean_sdna(prop, NULL, "projAxis", MOD_SHRINKWRAP_PROJECT_OVER_Z_AXIS);
  RNA_def_property_ui_text(prop, "Z", "");
  RNA_def_property_update(prop, 0, "rna_Modifier_update");

  prop = RNA_def_property(srna, "subsurf_levels", PROP_INT, PROP_NONE);
  RNA_def_property_int_sdna(prop, NULL, "subsurfLevels");
  RNA_def_property_range(prop, 0, 6);
  RNA_def_property_ui_range(prop, 0, 6, 1, -1);
  RNA_def_property_ui_text(
      prop,
      "Subsurf Levels",
      "Number of subdivisions that must be performed before extracting vertices' "
      "positions and normals");
  RNA_def_property_update(prop, 0, "rna_Modifier_update");

  prop = RNA_def_property(srna, "use_negative_direction", PROP_BOOLEAN, PROP_NONE);
  RNA_def_property_boolean_sdna(prop, NULL, "shrinkOpts", MOD_SHRINKWRAP_PROJECT_ALLOW_NEG_DIR);
  RNA_def_property_ui_text(
      prop, "Negative", "Allow vertices to move in the negative direction of axis");
  RNA_def_property_update(prop, 0, "rna_Modifier_update");

  prop = RNA_def_property(srna, "use_positive_direction", PROP_BOOLEAN, PROP_NONE);
  RNA_def_property_boolean_sdna(prop, NULL, "shrinkOpts", MOD_SHRINKWRAP_PROJECT_ALLOW_POS_DIR);
  RNA_def_property_ui_text(
      prop, "Positive", "Allow vertices to move in the positive direction of axis");
  RNA_def_property_update(prop, 0, "rna_Modifier_update");

  prop = RNA_def_property(srna, "use_invert_cull", PROP_BOOLEAN, PROP_NONE);
  RNA_def_property_boolean_sdna(prop, NULL, "shrinkOpts", MOD_SHRINKWRAP_INVERT_CULL_TARGET);
  RNA_def_property_ui_text(
      prop, "Invert Cull", "When projecting in the negative direction invert the face cull mode");
  RNA_def_property_update(prop, 0, "rna_Modifier_update");

  prop = RNA_def_property(srna, "invert_vertex_group", PROP_BOOLEAN, PROP_NONE);
  RNA_def_property_boolean_sdna(prop, NULL, "shrinkOpts", MOD_SHRINKWRAP_INVERT_VGROUP);
  RNA_def_property_ui_text(prop, "Invert", "Invert vertex group influence");
  RNA_def_property_update(prop, 0, "rna_Modifier_update");
}

static void rna_def_modifier_mask(BlenderRNA *brna)
{
  StructRNA *srna;
  PropertyRNA *prop;

  static const EnumPropertyItem modifier_mask_mode_items[] = {
      {MOD_MASK_MODE_VGROUP, "VERTEX_GROUP", 0, "Vertex Group", ""},
      {MOD_MASK_MODE_ARM, "ARMATURE", 0, "Armature", ""},
      {0, NULL, 0, NULL, NULL},
  };

  srna = RNA_def_struct(brna, "MaskModifier", "Modifier");
  RNA_def_struct_ui_text(srna, "Mask Modifier", "Mask modifier to hide parts of the mesh");
  RNA_def_struct_sdna(srna, "MaskModifierData");
  RNA_def_struct_ui_icon(srna, ICON_MOD_MASK);

  prop = RNA_def_property(srna, "mode", PROP_ENUM, PROP_NONE);
  RNA_def_property_enum_items(prop, modifier_mask_mode_items);
  RNA_def_property_ui_text(prop, "Mode", "");
  RNA_def_property_update(prop, 0, "rna_Modifier_update");

  prop = RNA_def_property(srna, "armature", PROP_POINTER, PROP_NONE);
  RNA_def_property_pointer_sdna(prop, NULL, "ob_arm");
  RNA_def_property_ui_text(prop, "Armature", "Armature to use as source of bones to mask");
  RNA_def_property_pointer_funcs(
      prop, NULL, "rna_MaskModifier_ob_arm_set", NULL, "rna_Armature_object_poll");
  RNA_def_property_flag(prop, PROP_EDITABLE | PROP_ID_SELF_CHECK);
  RNA_def_property_override_flag(prop, PROPOVERRIDE_OVERRIDABLE_LIBRARY);
  RNA_def_property_update(prop, 0, "rna_Modifier_dependency_update");

  prop = RNA_def_property(srna, "vertex_group", PROP_STRING, PROP_NONE);
  RNA_def_property_string_sdna(prop, NULL, "vgroup");
  RNA_def_property_ui_text(prop, "Vertex Group", "Vertex group name");
  RNA_def_property_string_funcs(prop, NULL, NULL, "rna_MaskModifier_vgroup_set");
  RNA_def_property_update(prop, 0, "rna_Modifier_update");

  prop = RNA_def_property(srna, "invert_vertex_group", PROP_BOOLEAN, PROP_NONE);
  RNA_def_property_boolean_sdna(prop, NULL, "flag", MOD_MASK_INV);
  RNA_def_property_ui_text(prop, "Invert", "Use vertices that are not part of region defined");
  RNA_def_property_update(prop, 0, "rna_Modifier_update");

  prop = RNA_def_property(srna, "threshold", PROP_FLOAT, PROP_FACTOR);
  RNA_def_property_float_sdna(prop, NULL, "threshold");
  RNA_def_property_range(prop, 0.0, 1.0);
  RNA_def_property_ui_range(prop, 0, 1, 0.1, 3);
  RNA_def_property_ui_text(prop, "Threshold", "Weights over this threshold remain");
  RNA_def_property_update(prop, 0, "rna_Modifier_update");
}

static void rna_def_modifier_simpledeform(BlenderRNA *brna)
{
  StructRNA *srna;
  PropertyRNA *prop;

  static const EnumPropertyItem simple_deform_mode_items[] = {
      {MOD_SIMPLEDEFORM_MODE_TWIST,
       "TWIST",
       0,
       "Twist",
       "Rotate around the Z axis of the modifier space"},
      {MOD_SIMPLEDEFORM_MODE_BEND,
       "BEND",
       0,
       "Bend",
       "Bend the mesh over the Z axis of the modifier space"},
      {MOD_SIMPLEDEFORM_MODE_TAPER,
       "TAPER",
       0,
       "Taper",
       "Linearly scale along Z axis of the modifier space"},
      {MOD_SIMPLEDEFORM_MODE_STRETCH,
       "STRETCH",
       0,
       "Stretch",
       "Stretch the object along the Z axis of the modifier space"},
      {0, NULL, 0, NULL, NULL},
  };

  srna = RNA_def_struct(brna, "SimpleDeformModifier", "Modifier");
  RNA_def_struct_ui_text(
      srna,
      "SimpleDeform Modifier",
      "Simple deformation modifier to apply effects such as twisting and bending");
  RNA_def_struct_sdna(srna, "SimpleDeformModifierData");
  RNA_def_struct_ui_icon(srna, ICON_MOD_SIMPLEDEFORM);

  prop = RNA_def_property(srna, "deform_method", PROP_ENUM, PROP_NONE);
  RNA_def_property_enum_sdna(prop, NULL, "mode");
  RNA_def_property_enum_items(prop, simple_deform_mode_items);
  RNA_def_property_ui_text(prop, "Mode", "");
  RNA_def_property_update(prop, 0, "rna_Modifier_update");

  prop = RNA_def_property(srna, "vertex_group", PROP_STRING, PROP_NONE);
  RNA_def_property_string_sdna(prop, NULL, "vgroup_name");
  RNA_def_property_ui_text(prop, "Vertex Group", "Vertex group name");
  RNA_def_property_string_funcs(prop, NULL, NULL, "rna_SimpleDeformModifier_vgroup_name_set");
  RNA_def_property_update(prop, 0, "rna_Modifier_update");

  prop = RNA_def_property(srna, "deform_axis", PROP_ENUM, PROP_NONE);
  RNA_def_property_enum_items(prop, rna_enum_axis_xyz_items);
  RNA_def_property_ui_text(prop, "Axis", "Deform around local axis");
  RNA_def_property_update(prop, 0, "rna_Modifier_update");

  prop = RNA_def_property(srna, "origin", PROP_POINTER, PROP_NONE);
  RNA_def_property_ui_text(prop, "Origin", "Offset the origin and orientation of the deformation");
  RNA_def_property_flag(prop, PROP_EDITABLE | PROP_ID_SELF_CHECK);
  RNA_def_property_override_flag(prop, PROPOVERRIDE_OVERRIDABLE_LIBRARY);
  RNA_def_property_update(prop, 0, "rna_Modifier_dependency_update");

  prop = RNA_def_property(srna, "factor", PROP_FLOAT, PROP_NONE);
  RNA_def_property_range(prop, -FLT_MAX, FLT_MAX);
  RNA_def_property_ui_range(prop, -10.0, 10.0, 1.0, 3);
  RNA_def_property_ui_text(prop, "Factor", "Amount to deform object");
  RNA_def_property_update(prop, 0, "rna_Modifier_update");

  prop = RNA_def_property(srna, "angle", PROP_FLOAT, PROP_ANGLE);
  RNA_def_property_float_sdna(prop, NULL, "factor");
  RNA_def_property_range(prop, -FLT_MAX, FLT_MAX);
  RNA_def_property_float_default(prop, DEG2RADF(45.0f));
  RNA_def_property_ui_range(prop, DEG2RAD(-360.0), DEG2RAD(360.0), 10.0, 3);
  RNA_def_property_ui_text(prop, "Angle", "Angle of deformation");
  RNA_def_property_update(prop, 0, "rna_Modifier_update");

  prop = RNA_def_property(srna, "limits", PROP_FLOAT, PROP_NONE);
  RNA_def_property_float_sdna(prop, NULL, "limit");
  RNA_def_property_array(prop, 2);
  RNA_def_property_range(prop, 0, 1);
  RNA_def_property_ui_range(prop, 0, 1, 5, 2);
  RNA_def_property_ui_text(prop, "Limits", "Lower/Upper limits for deform");
  RNA_def_property_update(prop, 0, "rna_Modifier_update");

  prop = RNA_def_property(srna, "lock_x", PROP_BOOLEAN, PROP_NONE);
  RNA_def_property_boolean_sdna(prop, NULL, "axis", MOD_SIMPLEDEFORM_LOCK_AXIS_X);
  RNA_def_property_ui_text(prop, "X", "Do not allow deformation along the X axis");
  RNA_def_property_update(prop, 0, "rna_Modifier_update");

  prop = RNA_def_property(srna, "lock_y", PROP_BOOLEAN, PROP_NONE);
  RNA_def_property_boolean_sdna(prop, NULL, "axis", MOD_SIMPLEDEFORM_LOCK_AXIS_Y);
  RNA_def_property_ui_text(prop, "Y", "Do not allow deformation along the Y axis");
  RNA_def_property_update(prop, 0, "rna_Modifier_update");

  prop = RNA_def_property(srna, "lock_z", PROP_BOOLEAN, PROP_NONE);
  RNA_def_property_boolean_sdna(prop, NULL, "axis", MOD_SIMPLEDEFORM_LOCK_AXIS_Z);
  RNA_def_property_ui_text(prop, "Z", "Do not allow deformation along the Z axis");
  RNA_def_property_update(prop, 0, "rna_Modifier_update");

  prop = RNA_def_property(srna, "invert_vertex_group", PROP_BOOLEAN, PROP_NONE);
  RNA_def_property_boolean_sdna(prop, NULL, "flag", MOD_SIMPLEDEFORM_FLAG_INVERT_VGROUP);
  RNA_def_property_ui_text(prop, "Invert", "Invert vertex group influence");
  RNA_def_property_update(prop, 0, "rna_Modifier_update");
}

static void rna_def_modifier_surface(BlenderRNA *brna)
{
  StructRNA *srna;

  srna = RNA_def_struct(brna, "SurfaceModifier", "Modifier");
  RNA_def_struct_ui_text(
      srna,
      "Surface Modifier",
      "Surface modifier defining modifier stack position used for surface fields");
  RNA_def_struct_sdna(srna, "SurfaceModifierData");
  RNA_def_struct_ui_icon(srna, ICON_MOD_PHYSICS);
}

static void rna_def_modifier_solidify(BlenderRNA *brna)
{
  static const EnumPropertyItem mode_items[] = {
      {MOD_SOLIDIFY_MODE_EXTRUDE,
       "EXTRUDE",
       0,
       "Simple",
       "Output a solidified version of a mesh by simple extrusion"},
      {MOD_SOLIDIFY_MODE_NONMANIFOLD,
       "NON_MANIFOLD",
       0,
       "Complex",
       "Output a manifold mesh even if the base mesh is non-manifold, "
       "where edges have 3 or more connecting faces."
       "This method is slower"},
      {0, NULL, 0, NULL, NULL},
  };

  static const EnumPropertyItem nonmanifold_thickness_mode_items[] = {
      {MOD_SOLIDIFY_NONMANIFOLD_OFFSET_MODE_FIXED,
       "FIXED",
       0,
       "Fixed",
       "Most basic thickness calculation"},
      {MOD_SOLIDIFY_NONMANIFOLD_OFFSET_MODE_EVEN,
       "EVEN",
       0,
       "Even",
       "Even thickness calculation which takes the angle between faces into account"},
      {MOD_SOLIDIFY_NONMANIFOLD_OFFSET_MODE_CONSTRAINTS,
       "CONSTRAINTS",
       0,
       "Constraints",
       "Thickness calculation using constraints, most advanced"},
      {0, NULL, 0, NULL, NULL},
  };

  static const EnumPropertyItem nonmanifold_boundary_mode_items[] = {
      {MOD_SOLIDIFY_NONMANIFOLD_BOUNDARY_MODE_NONE, "NONE", 0, "None", "No shape correction"},
      {MOD_SOLIDIFY_NONMANIFOLD_BOUNDARY_MODE_ROUND,
       "ROUND",
       0,
       "Round",
       "Round open perimeter shape"},
      {MOD_SOLIDIFY_NONMANIFOLD_BOUNDARY_MODE_FLAT,
       "FLAT",
       0,
       "Flat",
       "Flat open perimeter shape"},
      {0, NULL, 0, NULL, NULL},
  };

  StructRNA *srna;
  PropertyRNA *prop;

  srna = RNA_def_struct(brna, "SolidifyModifier", "Modifier");
  RNA_def_struct_ui_text(
      srna, "Solidify Modifier", "Create a solid skin, compensating for sharp angles");
  RNA_def_struct_sdna(srna, "SolidifyModifierData");
  RNA_def_struct_ui_icon(srna, ICON_MOD_SOLIDIFY);

  prop = RNA_def_property(srna, "solidify_mode", PROP_ENUM, PROP_NONE);
  RNA_def_property_enum_sdna(prop, NULL, "mode");
  RNA_def_property_enum_items(prop, mode_items);
  RNA_def_property_ui_text(prop, "Mode", "Selects the used algorithm");
  RNA_def_property_update(prop, 0, "rna_Modifier_update");

  prop = RNA_def_property(srna, "thickness", PROP_FLOAT, PROP_DISTANCE);
  RNA_def_property_float_sdna(prop, NULL, "offset");
  RNA_def_property_range(prop, -FLT_MAX, FLT_MAX);
  RNA_def_property_ui_range(prop, -10, 10, 0.1, 4);
  RNA_def_property_ui_text(prop, "Thickness", "Thickness of the shell");
  RNA_def_property_update(prop, 0, "rna_Modifier_update");

  prop = RNA_def_property(srna, "thickness_clamp", PROP_FLOAT, PROP_FACTOR);
  RNA_def_property_float_sdna(prop, NULL, "offset_clamp");
  RNA_def_property_range(prop, 0, 100.0);
  RNA_def_property_ui_range(prop, 0, 2.0, 0.1, 4);
  RNA_def_property_ui_text(prop, "Clamp", "Offset clamp based on geometry scale");
  RNA_def_property_update(prop, 0, "rna_Modifier_update");

  prop = RNA_def_property(srna, "use_thickness_angle_clamp", PROP_BOOLEAN, PROP_NONE);
  RNA_def_property_boolean_sdna(prop, NULL, "flag", MOD_SOLIDIFY_OFFSET_ANGLE_CLAMP);
  RNA_def_property_ui_text(prop, "Angle Clamp", "Clamp thickness based on angles");
  RNA_def_property_update(prop, 0, "rna_Modifier_update");

  prop = RNA_def_property(srna, "thickness_vertex_group", PROP_FLOAT, PROP_FACTOR);
  RNA_def_property_float_sdna(prop, NULL, "offset_fac_vg");
  RNA_def_property_range(prop, 0.0, 1.0);
  RNA_def_property_ui_range(prop, 0, 1, 0.1, 3);
  RNA_def_property_ui_text(
      prop, "Vertex Group Factor", "Thickness factor to use for zero vertex group influence");
  RNA_def_property_update(prop, 0, "rna_Modifier_update");

  prop = RNA_def_property(srna, "offset", PROP_FLOAT, PROP_FACTOR);
  RNA_def_property_float_sdna(prop, NULL, "offset_fac");
  RNA_def_property_range(prop, -FLT_MAX, FLT_MAX);
  RNA_def_property_ui_range(prop, -1, 1, 0.1, 4);
  RNA_def_property_ui_text(prop, "Offset", "Offset the thickness from the center");
  RNA_def_property_update(prop, 0, "rna_Modifier_update");

  prop = RNA_def_property(srna, "edge_crease_inner", PROP_FLOAT, PROP_FACTOR);
  RNA_def_property_float_sdna(prop, NULL, "crease_inner");
  RNA_def_property_range(prop, 0, 1);
  RNA_def_property_ui_range(prop, 0, 1, 0.1, 3);
  RNA_def_property_ui_text(prop, "Inner Crease", "Assign a crease to inner edges");
  RNA_def_property_update(prop, 0, "rna_Modifier_update");

  prop = RNA_def_property(srna, "edge_crease_outer", PROP_FLOAT, PROP_FACTOR);
  RNA_def_property_float_sdna(prop, NULL, "crease_outer");
  RNA_def_property_range(prop, 0, 1);
  RNA_def_property_ui_range(prop, 0, 1, 0.1, 3);
  RNA_def_property_ui_text(prop, "Outer Crease", "Assign a crease to outer edges");
  RNA_def_property_update(prop, 0, "rna_Modifier_update");

  prop = RNA_def_property(srna, "edge_crease_rim", PROP_FLOAT, PROP_FACTOR);
  RNA_def_property_float_sdna(prop, NULL, "crease_rim");
  RNA_def_property_range(prop, 0, 1);
  RNA_def_property_ui_range(prop, 0, 1, 0.1, 3);
  RNA_def_property_ui_text(prop, "Rim Crease", "Assign a crease to the edges making up the rim");
  RNA_def_property_update(prop, 0, "rna_Modifier_update");

  prop = RNA_def_property(srna, "material_offset", PROP_INT, PROP_NONE);
  RNA_def_property_int_sdna(prop, NULL, "mat_ofs");
  RNA_def_property_range(prop, SHRT_MIN, SHRT_MAX);
  RNA_def_property_ui_text(prop, "Material Offset", "Offset material index of generated faces");
  RNA_def_property_update(prop, 0, "rna_Modifier_update");

  prop = RNA_def_property(srna, "material_offset_rim", PROP_INT, PROP_NONE);
  RNA_def_property_int_sdna(prop, NULL, "mat_ofs_rim");
  RNA_def_property_range(prop, SHRT_MIN, SHRT_MAX);
  RNA_def_property_ui_text(
      prop, "Rim Material Offset", "Offset material index of generated rim faces");
  RNA_def_property_update(prop, 0, "rna_Modifier_update");

  prop = RNA_def_property(srna, "vertex_group", PROP_STRING, PROP_NONE);
  RNA_def_property_string_sdna(prop, NULL, "defgrp_name");
  RNA_def_property_ui_text(prop, "Vertex Group", "Vertex group name");
  RNA_def_property_string_funcs(prop, NULL, NULL, "rna_SolidifyModifier_defgrp_name_set");
  RNA_def_property_update(prop, 0, "rna_Modifier_update");

  prop = RNA_def_property(srna, "use_rim", PROP_BOOLEAN, PROP_NONE);
  RNA_def_property_boolean_sdna(prop, NULL, "flag", MOD_SOLIDIFY_RIM);
  RNA_def_property_ui_text(prop,
                           "Fill Rim",
                           "Create edge loops between the inner and outer surfaces on face edges "
                           "(slow, disable when not needed)");
  RNA_def_property_update(prop, 0, "rna_Modifier_update");

  prop = RNA_def_property(srna, "use_even_offset", PROP_BOOLEAN, PROP_NONE);
  RNA_def_property_boolean_sdna(prop, NULL, "flag", MOD_SOLIDIFY_EVEN);
  RNA_def_property_ui_text(
      prop,
      "Even Thickness",
      "Maintain thickness by adjusting for sharp corners (slow, disable when not needed)");
  RNA_def_property_update(prop, 0, "rna_Modifier_update");

  prop = RNA_def_property(srna, "use_quality_normals", PROP_BOOLEAN, PROP_NONE);
  RNA_def_property_boolean_sdna(prop, NULL, "flag", MOD_SOLIDIFY_NORMAL_CALC);
  RNA_def_property_ui_text(
      prop,
      "High Quality Normals",
      "Calculate normals which result in more even thickness (slow, disable when not needed)");
  RNA_def_property_update(prop, 0, "rna_Modifier_update");

  prop = RNA_def_property(srna, "invert_vertex_group", PROP_BOOLEAN, PROP_NONE);
  RNA_def_property_boolean_sdna(prop, NULL, "flag", MOD_SOLIDIFY_VGROUP_INV);
  RNA_def_property_ui_text(prop, "Vertex Group Invert", "Invert the vertex group influence");
  RNA_def_property_update(prop, 0, "rna_Modifier_update");

  prop = RNA_def_property(srna, "use_flip_normals", PROP_BOOLEAN, PROP_NONE);
  RNA_def_property_boolean_sdna(prop, NULL, "flag", MOD_SOLIDIFY_FLIP);
  RNA_def_property_ui_text(prop, "Flip Normals", "Invert the face direction");
  RNA_def_property_update(prop, 0, "rna_Modifier_update");

  prop = RNA_def_property(srna, "use_rim_only", PROP_BOOLEAN, PROP_NONE);
  RNA_def_property_boolean_sdna(prop, NULL, "flag", MOD_SOLIDIFY_NOSHELL);
  RNA_def_property_ui_text(prop, "Only Rim", "Only add the rim to the original data");
  RNA_def_property_update(prop, 0, "rna_Modifier_update");

  /* Settings for #MOD_SOLIDIFY_MODE_NONMANIFOLD */
  prop = RNA_def_property(srna, "nonmanifold_thickness_mode", PROP_ENUM, PROP_NONE);
  RNA_def_property_enum_sdna(prop, NULL, "nonmanifold_offset_mode");
  RNA_def_property_enum_items(prop, nonmanifold_thickness_mode_items);
  RNA_def_property_ui_text(prop, "Thickness Mode", "Selects the used thickness algorithm");
  RNA_def_property_update(prop, 0, "rna_Modifier_update");

  prop = RNA_def_property(srna, "nonmanifold_boundary_mode", PROP_ENUM, PROP_NONE);
  RNA_def_property_enum_items(prop, nonmanifold_boundary_mode_items);
  RNA_def_property_ui_text(prop, "Boundary Shape", "Selects the boundary adjustment algorithm");
  RNA_def_property_update(prop, 0, "rna_Modifier_update");
}

static void rna_def_modifier_screw(BlenderRNA *brna)
{
  StructRNA *srna;
  PropertyRNA *prop;

  srna = RNA_def_struct(brna, "ScrewModifier", "Modifier");
  RNA_def_struct_ui_text(srna, "Screw Modifier", "Revolve edges");
  RNA_def_struct_sdna(srna, "ScrewModifierData");
  RNA_def_struct_ui_icon(srna, ICON_MOD_SCREW);

  prop = RNA_def_property(srna, "object", PROP_POINTER, PROP_NONE);
  RNA_def_property_pointer_sdna(prop, NULL, "ob_axis");
  RNA_def_property_ui_text(prop, "Object", "Object to define the screw axis");
  RNA_def_property_flag(prop, PROP_EDITABLE | PROP_ID_SELF_CHECK);
  RNA_def_property_override_flag(prop, PROPOVERRIDE_OVERRIDABLE_LIBRARY);
  RNA_def_property_update(prop, 0, "rna_Modifier_dependency_update");

  prop = RNA_def_property(srna, "steps", PROP_INT, PROP_UNSIGNED);
  RNA_def_property_range(prop, 2, 10000);
  RNA_def_property_ui_range(prop, 3, 512, 1, -1);
  RNA_def_property_ui_text(prop, "Steps", "Number of steps in the revolution");
  RNA_def_property_update(prop, 0, "rna_Modifier_update");

  prop = RNA_def_property(srna, "render_steps", PROP_INT, PROP_UNSIGNED);
  RNA_def_property_range(prop, 2, 10000);
  RNA_def_property_ui_range(prop, 2, 512, 1, -1);
  RNA_def_property_ui_text(prop, "Render Steps", "Number of steps in the revolution");
  RNA_def_property_update(prop, 0, "rna_Modifier_update");

  prop = RNA_def_property(srna, "iterations", PROP_INT, PROP_UNSIGNED);
  RNA_def_property_int_sdna(prop, NULL, "iter");
  RNA_def_property_range(prop, 1, 10000);
  RNA_def_property_ui_range(prop, 1, 100, 1, -1);
  RNA_def_property_ui_text(prop, "Iterations", "Number of times to apply the screw operation");
  RNA_def_property_update(prop, 0, "rna_Modifier_update");

  prop = RNA_def_property(srna, "axis", PROP_ENUM, PROP_NONE);
  RNA_def_property_enum_items(prop, rna_enum_axis_xyz_items);
  RNA_def_property_ui_text(prop, "Axis", "Screw axis");
  RNA_def_property_update(prop, 0, "rna_Modifier_update");

  prop = RNA_def_property(srna, "angle", PROP_FLOAT, PROP_ANGLE);
  RNA_def_property_ui_range(prop, -M_PI * 2, M_PI * 2, 10, -1);
  RNA_def_property_range(prop, -FLT_MAX, FLT_MAX);
  RNA_def_property_ui_text(prop, "Angle", "Angle of revolution");
  RNA_def_property_update(prop, 0, "rna_Modifier_update");

  prop = RNA_def_property(srna, "screw_offset", PROP_FLOAT, PROP_DISTANCE);
  RNA_def_property_float_sdna(prop, NULL, "screw_ofs");
  RNA_def_property_ui_text(prop, "Screw", "Offset the revolution along its axis");
  RNA_def_property_update(prop, 0, "rna_Modifier_update");

  prop = RNA_def_property(srna, "merge_threshold", PROP_FLOAT, PROP_DISTANCE);
  RNA_def_property_float_sdna(prop, NULL, "merge_dist");
  RNA_def_property_range(prop, 0, FLT_MAX);
  RNA_def_property_ui_range(prop, 0, 1, 1, 4);
  RNA_def_property_ui_text(prop, "Merge Distance", "Limit below which to merge vertices");
  RNA_def_property_update(prop, 0, "rna_Modifier_update");

  prop = RNA_def_property(srna, "use_normal_flip", PROP_BOOLEAN, PROP_NONE);
  RNA_def_property_boolean_sdna(prop, NULL, "flag", MOD_SCREW_NORMAL_FLIP);
  RNA_def_property_ui_text(prop, "Flip", "Flip normals of lathed faces");
  RNA_def_property_update(prop, 0, "rna_Modifier_update");

  prop = RNA_def_property(srna, "use_normal_calculate", PROP_BOOLEAN, PROP_NONE);
  RNA_def_property_boolean_sdna(prop, NULL, "flag", MOD_SCREW_NORMAL_CALC);
  RNA_def_property_ui_text(
      prop, "Calc Order", "Calculate the order of edges (needed for meshes, but not curves)");
  RNA_def_property_update(prop, 0, "rna_Modifier_update");

  prop = RNA_def_property(srna, "use_object_screw_offset", PROP_BOOLEAN, PROP_NONE);
  RNA_def_property_boolean_sdna(prop, NULL, "flag", MOD_SCREW_OBJECT_OFFSET);
  RNA_def_property_ui_text(
      prop, "Object Screw", "Use the distance between the objects to make a screw");
  RNA_def_property_update(prop, 0, "rna_Modifier_update");

  /* Vertex merging parameters */
  prop = RNA_def_property(srna, "use_merge_vertices", PROP_BOOLEAN, PROP_NONE);
  RNA_def_property_boolean_sdna(prop, NULL, "flag", MOD_SCREW_MERGE);
  RNA_def_property_ui_text(
      prop, "Merge Vertices", "Merge adjacent vertices (screw offset must be zero)");
  RNA_def_property_update(prop, 0, "rna_Modifier_update");

  prop = RNA_def_property(srna, "use_smooth_shade", PROP_BOOLEAN, PROP_NONE);
  RNA_def_property_boolean_sdna(prop, NULL, "flag", MOD_SCREW_SMOOTH_SHADING);
  RNA_def_property_ui_text(
      prop, "Smooth Shading", "Output faces with smooth shading rather than flat shaded");
  RNA_def_property_update(prop, 0, "rna_Modifier_update");

  prop = RNA_def_property(srna, "use_stretch_u", PROP_BOOLEAN, PROP_NONE);
  RNA_def_property_boolean_sdna(prop, NULL, "flag", MOD_SCREW_UV_STRETCH_U);
  RNA_def_property_ui_text(
      prop, "Stretch U", "Stretch the U coordinates between 0-1 when UV's are present");
  RNA_def_property_update(prop, 0, "rna_Modifier_update");

  prop = RNA_def_property(srna, "use_stretch_v", PROP_BOOLEAN, PROP_NONE);
  RNA_def_property_boolean_sdna(prop, NULL, "flag", MOD_SCREW_UV_STRETCH_V);
  RNA_def_property_ui_text(
      prop, "Stretch V", "Stretch the V coordinates between 0-1 when UV's are present");
  RNA_def_property_update(prop, 0, "rna_Modifier_update");

#  if 0
  prop = RNA_def_property(srna, "use_angle_object", PROP_BOOLEAN, PROP_NONE);
  RNA_def_property_boolean_sdna(prop, NULL, "flag", MOD_SCREW_OBJECT_ANGLE);
  RNA_def_property_ui_text(
      prop, "Object Angle", "Use the angle between the objects rather than the fixed angle");
  RNA_def_property_update(prop, 0, "rna_Modifier_update");
#  endif
}

static void rna_def_modifier_uvwarp(BlenderRNA *brna)
{
  StructRNA *srna;
  PropertyRNA *prop;

  srna = RNA_def_struct(brna, "UVWarpModifier", "Modifier");
  RNA_def_struct_ui_text(srna, "UVWarp Modifier", "Add target position to uv coordinates");
  RNA_def_struct_sdna(srna, "UVWarpModifierData");
  RNA_def_struct_ui_icon(srna, ICON_MOD_UVPROJECT);

  prop = RNA_def_property(srna, "axis_u", PROP_ENUM, PROP_NONE);
  RNA_def_property_enum_sdna(prop, NULL, "axis_u");
  RNA_def_property_enum_items(prop, rna_enum_axis_xyz_items);
  RNA_def_property_ui_text(prop, "U-Axis", "Pole axis for rotation");
  RNA_def_property_update(prop, 0, "rna_Modifier_update");

  prop = RNA_def_property(srna, "axis_v", PROP_ENUM, PROP_NONE);
  RNA_def_property_enum_sdna(prop, NULL, "axis_v");
  RNA_def_property_enum_items(prop, rna_enum_axis_xyz_items);
  RNA_def_property_ui_text(prop, "V-Axis", "Pole axis for rotation");
  RNA_def_property_update(prop, 0, "rna_Modifier_update");

  prop = RNA_def_property(srna, "center", PROP_FLOAT, PROP_NONE);
  RNA_def_property_float_sdna(prop, NULL, "center");
  RNA_def_property_ui_text(prop, "UV Center", "Center point for rotate/scale");
  RNA_def_property_update(prop, 0, "rna_Modifier_update");

  prop = RNA_def_property(srna, "offset", PROP_FLOAT, PROP_NONE);
  RNA_def_property_float_sdna(prop, NULL, "offset");
  RNA_def_property_ui_text(prop, "Offset", "2D Offset for the warp");
  RNA_def_property_update(prop, 0, "rna_Modifier_update");

  prop = RNA_def_property(srna, "scale", PROP_FLOAT, PROP_NONE);
  RNA_def_property_float_sdna(prop, NULL, "scale");
  RNA_def_property_ui_text(prop, "Scale", "2D Scale for the warp");
  RNA_def_property_update(prop, 0, "rna_Modifier_update");

  prop = RNA_def_property(srna, "rotation", PROP_FLOAT, PROP_ANGLE);
  RNA_def_property_float_sdna(prop, NULL, "rotation");
  RNA_def_property_ui_text(prop, "Rotation", "2D Rotation for the warp");
  RNA_def_property_update(prop, 0, "rna_Modifier_update");

  prop = RNA_def_property(srna, "object_from", PROP_POINTER, PROP_NONE);
  RNA_def_property_pointer_sdna(prop, NULL, "object_src");
  RNA_def_property_ui_text(prop, "Object From", "Object defining offset");
  RNA_def_property_flag(prop, PROP_EDITABLE);
  RNA_def_property_override_flag(prop, PROPOVERRIDE_OVERRIDABLE_LIBRARY);
  RNA_def_property_update(prop, 0, "rna_Modifier_dependency_update");

  prop = RNA_def_property(srna, "bone_from", PROP_STRING, PROP_NONE);
  RNA_def_property_string_sdna(prop, NULL, "bone_src");
  RNA_def_property_ui_text(prop, "Bone From", "Bone defining offset");
  RNA_def_property_update(prop, 0, "rna_Modifier_dependency_update");

  prop = RNA_def_property(srna, "object_to", PROP_POINTER, PROP_NONE);
  RNA_def_property_pointer_sdna(prop, NULL, "object_dst");
  RNA_def_property_ui_text(prop, "Object To", "Object defining offset");
  RNA_def_property_flag(prop, PROP_EDITABLE);
  RNA_def_property_override_flag(prop, PROPOVERRIDE_OVERRIDABLE_LIBRARY);
  RNA_def_property_update(prop, 0, "rna_Modifier_dependency_update");

  prop = RNA_def_property(srna, "bone_to", PROP_STRING, PROP_NONE);
  RNA_def_property_string_sdna(prop, NULL, "bone_dst");
  RNA_def_property_ui_text(prop, "Bone To", "Bone defining offset");
  RNA_def_property_update(prop, 0, "rna_Modifier_dependency_update");

  prop = RNA_def_property(srna, "vertex_group", PROP_STRING, PROP_NONE);
  RNA_def_property_string_sdna(prop, NULL, "vgroup_name");
  RNA_def_property_ui_text(prop, "Vertex Group", "Vertex group name");
  RNA_def_property_string_funcs(prop, NULL, NULL, "rna_UVWarpModifier_vgroup_name_set");
  RNA_def_property_update(prop, 0, "rna_Modifier_update");

  prop = RNA_def_property(srna, "invert_vertex_group", PROP_BOOLEAN, PROP_NONE);
  RNA_def_property_boolean_sdna(prop, NULL, "flag", MOD_UVWARP_INVERT_VGROUP);
  RNA_def_property_ui_text(prop, "Invert", "Invert vertex group influence");
  RNA_def_property_update(prop, 0, "rna_Modifier_update");

  prop = RNA_def_property(srna, "uv_layer", PROP_STRING, PROP_NONE);
  RNA_def_property_string_sdna(prop, NULL, "uvlayer_name");
  RNA_def_property_ui_text(prop, "UV Layer", "UV Layer name");
  RNA_def_property_string_funcs(prop, NULL, NULL, "rna_UVWarpModifier_uvlayer_name_set");
  RNA_def_property_update(prop, 0, "rna_Modifier_update");
}

static void rna_def_modifier_weightvg_mask(BlenderRNA *UNUSED(brna),
                                           StructRNA *srna,
                                           const char *mask_vgroup_setter,
                                           const char *mask_uvlayer_setter)
{
  static const EnumPropertyItem weightvg_mask_tex_map_items[] = {
      {MOD_DISP_MAP_LOCAL, "LOCAL", 0, "Local", "Use local generated coordinates"},
      {MOD_DISP_MAP_GLOBAL, "GLOBAL", 0, "Global", "Use global coordinates"},
      {MOD_DISP_MAP_OBJECT,
       "OBJECT",
       0,
       "Object",
       "Use local generated coordinates of another object"},
      {MOD_DISP_MAP_UV, "UV", 0, "UV", "Use coordinates from an UV layer"},
      {0, NULL, 0, NULL, NULL},
  };

  static const EnumPropertyItem weightvg_mask_tex_used_items[] = {
      {MOD_WVG_MASK_TEX_USE_INT, "INT", 0, "Intensity", ""},
      {MOD_WVG_MASK_TEX_USE_RED, "RED", 0, "Red", ""},
      {MOD_WVG_MASK_TEX_USE_GREEN, "GREEN", 0, "Green", ""},
      {MOD_WVG_MASK_TEX_USE_BLUE, "BLUE", 0, "Blue", ""},
      {MOD_WVG_MASK_TEX_USE_HUE, "HUE", 0, "Hue", ""},
      {MOD_WVG_MASK_TEX_USE_SAT, "SAT", 0, "Saturation", ""},
      {MOD_WVG_MASK_TEX_USE_VAL, "VAL", 0, "Value", ""},
      {MOD_WVG_MASK_TEX_USE_ALPHA, "ALPHA", 0, "Alpha", ""},
      {0, NULL, 0, NULL, NULL},
  };

  PropertyRNA *prop;

  prop = RNA_def_property(srna, "mask_constant", PROP_FLOAT, PROP_FACTOR);
  RNA_def_property_range(prop, -FLT_MAX, FLT_MAX);
  RNA_def_property_ui_range(prop, 0.0, 1.0, 1, -1);
  RNA_def_property_ui_text(
      prop, "Influence", "Global influence of current modifications on vgroup");
  RNA_def_property_update(prop, 0, "rna_Modifier_update");

  prop = RNA_def_property(srna, "mask_vertex_group", PROP_STRING, PROP_NONE);
  RNA_def_property_string_sdna(prop, NULL, "mask_defgrp_name");
  RNA_def_property_ui_text(prop, "Mask VGroup", "Masking vertex group name");
  RNA_def_property_string_funcs(prop, NULL, NULL, mask_vgroup_setter);
  RNA_def_property_update(prop, 0, "rna_Modifier_update");

  prop = RNA_def_property(srna, "mask_texture", PROP_POINTER, PROP_NONE);
  RNA_def_property_ui_text(prop, "Masking Tex", "Masking texture");
  RNA_def_property_flag(prop, PROP_EDITABLE);
  RNA_def_property_override_flag(prop, PROPOVERRIDE_OVERRIDABLE_LIBRARY);
  RNA_def_property_update(prop, 0, "rna_Modifier_dependency_update");

  prop = RNA_def_property(srna, "mask_tex_use_channel", PROP_ENUM, PROP_NONE);
  RNA_def_property_enum_items(prop, weightvg_mask_tex_used_items);
  RNA_def_property_ui_text(prop, "Use Channel", "Which texture channel to use for masking");
  RNA_def_property_update(prop, 0, "rna_Modifier_update");

  prop = RNA_def_property(srna, "mask_tex_mapping", PROP_ENUM, PROP_NONE);
  RNA_def_property_enum_items(prop, weightvg_mask_tex_map_items);
  RNA_def_property_ui_text(prop,
                           "Texture Coordinates",
                           "Which texture coordinates "
                           "to use for mapping");
  RNA_def_property_update(prop, 0, "rna_Modifier_dependency_update");

  prop = RNA_def_property(srna, "mask_tex_uv_layer", PROP_STRING, PROP_NONE);
  RNA_def_property_string_sdna(prop, NULL, "mask_tex_uvlayer_name");
  RNA_def_property_ui_text(prop, "UV Map", "UV map name");
  RNA_def_property_string_funcs(prop, NULL, NULL, mask_uvlayer_setter);
  RNA_def_property_update(prop, 0, "rna_Modifier_update");

  prop = RNA_def_property(srna, "mask_tex_map_object", PROP_POINTER, PROP_NONE);
  RNA_def_property_pointer_sdna(prop, NULL, "mask_tex_map_obj");
  RNA_def_property_ui_text(prop,
                           "Texture Coordinate Object",
                           "Which object to take texture "
                           "coordinates from");
  RNA_def_property_flag(prop, PROP_EDITABLE | PROP_ID_SELF_CHECK);
  RNA_def_property_override_flag(prop, PROPOVERRIDE_OVERRIDABLE_LIBRARY);
  RNA_def_property_update(prop, 0, "rna_Modifier_dependency_update");
}

static void rna_def_modifier_weightvgedit(BlenderRNA *brna)
{
  static const EnumPropertyItem weightvg_edit_falloff_type_items[] = {
      {MOD_WVG_MAPPING_NONE, "LINEAR", ICON_LINCURVE, "Linear", "Null action"},
      {MOD_WVG_MAPPING_CURVE, "CURVE", ICON_RNDCURVE, "Custom Curve", ""},
      {MOD_WVG_MAPPING_SHARP, "SHARP", ICON_SHARPCURVE, "Sharp", ""},
      {MOD_WVG_MAPPING_SMOOTH, "SMOOTH", ICON_SMOOTHCURVE, "Smooth", ""},
      {MOD_WVG_MAPPING_ROOT, "ROOT", ICON_ROOTCURVE, "Root", ""},
      {MOD_WVG_MAPPING_SPHERE, "ICON_SPHERECURVE", ICON_SPHERECURVE, "Sphere", ""},
      {MOD_WVG_MAPPING_RANDOM, "RANDOM", ICON_RNDCURVE, "Random", ""},
      {MOD_WVG_MAPPING_STEP,
       "STEP",
       ICON_NOCURVE /* Would need a better icon... */,
       "Median Step",
       "Map all values below 0.5 to 0.0, and all others to 1.0"},
      {0, NULL, 0, NULL, NULL},
  };

  StructRNA *srna;
  PropertyRNA *prop;

  srna = RNA_def_struct(brna, "VertexWeightEditModifier", "Modifier");
  RNA_def_struct_ui_text(
      srna, "WeightVG Edit Modifier", "Edit the weights of vertices in a group");
  RNA_def_struct_sdna(srna, "WeightVGEditModifierData");
  RNA_def_struct_ui_icon(srna, ICON_MOD_VERTEX_WEIGHT);

  prop = RNA_def_property(srna, "vertex_group", PROP_STRING, PROP_NONE);
  RNA_def_property_string_sdna(prop, NULL, "defgrp_name");
  RNA_def_property_ui_text(prop, "Vertex Group", "Vertex group name");
  RNA_def_property_string_funcs(prop, NULL, NULL, "rna_WeightVGEditModifier_defgrp_name_set");
  RNA_def_property_update(prop, 0, "rna_Modifier_update");

  prop = RNA_def_property(srna, "falloff_type", PROP_ENUM, PROP_NONE);
  RNA_def_property_enum_items(prop, weightvg_edit_falloff_type_items);
  RNA_def_property_ui_text(prop, "Falloff Type", "How weights are mapped to their new values");
  RNA_def_property_translation_context(prop, BLT_I18NCONTEXT_ID_CURVE); /* Abusing id_curve :/ */
  RNA_def_property_update(prop, 0, "rna_Modifier_update");

  prop = RNA_def_property(srna, "use_add", PROP_BOOLEAN, PROP_NONE);
  RNA_def_property_boolean_sdna(prop, NULL, "edit_flags", MOD_WVG_EDIT_ADD2VG);
  RNA_def_property_ui_text(prop,
                           "Group Add",
                           "Add vertices with weight over threshold "
                           "to vgroup");
  RNA_def_property_update(prop, 0, "rna_Modifier_update");

  prop = RNA_def_property(srna, "use_remove", PROP_BOOLEAN, PROP_NONE);
  RNA_def_property_boolean_sdna(prop, NULL, "edit_flags", MOD_WVG_EDIT_REMFVG);
  RNA_def_property_ui_text(prop,
                           "Group Remove",
                           "Remove vertices with weight below threshold "
                           "from vgroup");
  RNA_def_property_update(prop, 0, "rna_Modifier_update");

  prop = RNA_def_property(srna, "default_weight", PROP_FLOAT, PROP_FACTOR);
  RNA_def_property_range(prop, 0.0, 1.0f);
  RNA_def_property_ui_range(prop, 0.0, 1.0, 1, -1);
  RNA_def_property_ui_text(prop,
                           "Default Weight",
                           "Default weight a vertex will have if "
                           "it is not in the vgroup");
  RNA_def_property_update(prop, 0, "rna_Modifier_update");

  prop = RNA_def_property(srna, "map_curve", PROP_POINTER, PROP_NONE);
  RNA_def_property_pointer_sdna(prop, NULL, "cmap_curve");
  RNA_def_property_ui_text(prop, "Mapping Curve", "Custom mapping curve");
  RNA_def_property_update(prop, 0, "rna_Modifier_update");

  prop = RNA_def_property(srna, "add_threshold", PROP_FLOAT, PROP_NONE);
  RNA_def_property_float_sdna(prop, NULL, "add_threshold");
  RNA_def_property_range(prop, 0.0, 1.0);
  RNA_def_property_ui_range(prop, 0.0, 1.0, 1, -1);
  RNA_def_property_ui_text(prop,
                           "Add Threshold",
                           "Lower bound for a vertex's weight "
                           "to be added to the vgroup");
  RNA_def_property_update(prop, 0, "rna_Modifier_update");

  prop = RNA_def_property(srna, "remove_threshold", PROP_FLOAT, PROP_NONE);
  RNA_def_property_float_sdna(prop, NULL, "rem_threshold");
  RNA_def_property_range(prop, 0.0, 1.0);
  RNA_def_property_ui_range(prop, 0.0, 1.0, 1, -1);
  RNA_def_property_ui_text(prop,
                           "Remove Threshold",
                           "Upper bound for a vertex's weight "
                           "to be removed from the vgroup");
  RNA_def_property_update(prop, 0, "rna_Modifier_update");

  /* Common masking properties. */
  rna_def_modifier_weightvg_mask(brna,
                                 srna,
                                 "rna_WeightVGEditModifier_mask_defgrp_name_set",
                                 "rna_WeightVGEditModifier_mask_tex_uvlayer_name_set");

  prop = RNA_def_property(srna, "invert_mask_vertex_group", PROP_BOOLEAN, PROP_NONE);
  RNA_def_property_boolean_sdna(prop, NULL, "edit_flags", MOD_WVG_EDIT_INVERT_VGROUP_MASK);
  RNA_def_property_ui_text(prop, "Invert", "Invert vertex group mask influence");
  RNA_def_property_update(prop, 0, "rna_Modifier_update");
}

static void rna_def_modifier_weightvgmix(BlenderRNA *brna)
{
  static const EnumPropertyItem weightvg_mix_modes_items[] = {
      {MOD_WVG_MIX_SET, "SET", 0, "Replace", "Replace VGroup A's weights by VGroup B's ones"},
      {MOD_WVG_MIX_ADD, "ADD", 0, "Add", "Add VGroup B's weights to VGroup A's ones"},
      {MOD_WVG_MIX_SUB, "SUB", 0, "Subtract", "Subtract VGroup B's weights from VGroup A's ones"},
      {MOD_WVG_MIX_MUL, "MUL", 0, "Multiply", "Multiply VGroup A's weights by VGroup B's ones"},
      {MOD_WVG_MIX_DIV, "DIV", 0, "Divide", "Divide VGroup A's weights by VGroup B's ones"},
      {MOD_WVG_MIX_DIF,
       "DIF",
       0,
       "Difference",
       "Difference between VGroup A's and VGroup B's weights"},
      {MOD_WVG_MIX_AVG, "AVG", 0, "Average", "Average value of VGroup A's and VGroup B's weights"},
      {0, NULL, 0, NULL, NULL},
  };

  static const EnumPropertyItem weightvg_mix_set_items[] = {
      {MOD_WVG_SET_ALL, "ALL", 0, "All", "Affect all vertices (might add some to VGroup A)"},
      {MOD_WVG_SET_A, "A", 0, "VGroup A", "Affect vertices in VGroup A"},
      {MOD_WVG_SET_B,
       "B",
       0,
       "VGroup B",
       "Affect vertices in VGroup B (might add some to VGroup A)"},
      {MOD_WVG_SET_OR,
       "OR",
       0,
       "VGroup A or B",
       "Affect vertices in at least one of both VGroups (might add some to VGroup A)"},
      {MOD_WVG_SET_AND, "AND", 0, "VGroup A and B", "Affect vertices in both groups"},
      {0, NULL, 0, NULL, NULL},
  };

  StructRNA *srna;
  PropertyRNA *prop;

  srna = RNA_def_struct(brna, "VertexWeightMixModifier", "Modifier");
  RNA_def_struct_ui_text(srna, "WeightVG Mix Modifier", "Mix the weights of two vertex groups");
  RNA_def_struct_sdna(srna, "WeightVGMixModifierData");
  RNA_def_struct_ui_icon(srna, ICON_MOD_VERTEX_WEIGHT);

  prop = RNA_def_property(srna, "vertex_group_a", PROP_STRING, PROP_NONE);
  RNA_def_property_string_sdna(prop, NULL, "defgrp_name_a");
  RNA_def_property_ui_text(prop, "Vertex Group A", "First vertex group name");
  RNA_def_property_string_funcs(prop, NULL, NULL, "rna_WeightVGMixModifier_defgrp_name_a_set");
  RNA_def_property_update(prop, 0, "rna_Modifier_update");

  prop = RNA_def_property(srna, "vertex_group_b", PROP_STRING, PROP_NONE);
  RNA_def_property_string_sdna(prop, NULL, "defgrp_name_b");
  RNA_def_property_ui_text(prop, "Vertex Group B", "Second vertex group name");
  RNA_def_property_string_funcs(prop, NULL, NULL, "rna_WeightVGMixModifier_defgrp_name_b_set");
  RNA_def_property_update(prop, 0, "rna_Modifier_update");

  prop = RNA_def_property(srna, "default_weight_a", PROP_FLOAT, PROP_FACTOR);
  RNA_def_property_range(prop, 0.0, 1.0f);
  RNA_def_property_ui_range(prop, 0.0, 1.0, 1, -1);
  RNA_def_property_ui_text(prop,
                           "Default Weight A",
                           "Default weight a vertex will have if "
                           "it is not in the first A vgroup");
  RNA_def_property_update(prop, 0, "rna_Modifier_update");

  prop = RNA_def_property(srna, "default_weight_b", PROP_FLOAT, PROP_FACTOR);
  RNA_def_property_range(prop, 0.0, 1.0f);
  RNA_def_property_ui_range(prop, 0.0, 1.0, 1, -1);
  RNA_def_property_ui_text(prop,
                           "Default Weight B",
                           "Default weight a vertex will have if "
                           "it is not in the second B vgroup");
  RNA_def_property_update(prop, 0, "rna_Modifier_update");

  prop = RNA_def_property(srna, "mix_mode", PROP_ENUM, PROP_NONE);
  RNA_def_property_enum_items(prop, weightvg_mix_modes_items);
  RNA_def_property_ui_text(prop,
                           "Mix Mode",
                           "How weights from vgroup B affect weights "
                           "of vgroup A");
  RNA_def_property_update(prop, 0, "rna_Modifier_update");

  prop = RNA_def_property(srna, "mix_set", PROP_ENUM, PROP_NONE);
  RNA_def_property_enum_items(prop, weightvg_mix_set_items);
  RNA_def_property_ui_text(prop, "Vertex Set", "Which vertices should be affected");
  RNA_def_property_update(prop, 0, "rna_Modifier_update");

  /* Common masking properties. */
  rna_def_modifier_weightvg_mask(brna,
                                 srna,
                                 "rna_WeightVGMixModifier_mask_defgrp_name_set",
                                 "rna_WeightVGMixModifier_mask_tex_uvlayer_name_set");

  prop = RNA_def_property(srna, "invert_mask_vertex_group", PROP_BOOLEAN, PROP_NONE);
  RNA_def_property_boolean_sdna(prop, NULL, "flag", MOD_WVG_MIX_INVERT_VGROUP_MASK);
  RNA_def_property_ui_text(prop, "Invert", "Invert vertex group mask influence");
  RNA_def_property_update(prop, 0, "rna_Modifier_update");
}

static void rna_def_modifier_weightvgproximity(BlenderRNA *brna)
{
  static const EnumPropertyItem weightvg_proximity_modes_items[] = {
      {MOD_WVG_PROXIMITY_OBJECT,
       "OBJECT",
       0,
       "Object",
       "Use distance between affected and target objects"},
      {MOD_WVG_PROXIMITY_GEOMETRY,
       "GEOMETRY",
       0,
       "Geometry",
       "Use distance between affected object's vertices and target "
       "object, or target object's geometry"},
      {0, NULL, 0, NULL, NULL},
  };

  static const EnumPropertyItem proximity_geometry_items[] = {
      {MOD_WVG_PROXIMITY_GEOM_VERTS, "VERTEX", 0, "Vertex", "Compute distance to nearest vertex"},
      {MOD_WVG_PROXIMITY_GEOM_EDGES, "EDGE", 0, "Edge", "Compute distance to nearest edge"},
      {MOD_WVG_PROXIMITY_GEOM_FACES, "FACE", 0, "Face", "Compute distance to nearest face"},
      {0, NULL, 0, NULL, NULL},
  };

  static const EnumPropertyItem weightvg_proximity_falloff_type_items[] = {
      {MOD_WVG_MAPPING_NONE, "LINEAR", ICON_LINCURVE, "Linear", "Null action"},
      /* No curve mapping here! */
      {MOD_WVG_MAPPING_SHARP, "SHARP", ICON_SHARPCURVE, "Sharp", ""},
      {MOD_WVG_MAPPING_SMOOTH, "SMOOTH", ICON_SMOOTHCURVE, "Smooth", ""},
      {MOD_WVG_MAPPING_ROOT, "ROOT", ICON_ROOTCURVE, "Root", ""},
      {MOD_WVG_MAPPING_SPHERE, "ICON_SPHERECURVE", ICON_SPHERECURVE, "Sphere", ""},
      {MOD_WVG_MAPPING_RANDOM, "RANDOM", ICON_RNDCURVE, "Random", ""},
      {MOD_WVG_MAPPING_STEP,
       "STEP",
       ICON_NOCURVE /* Would need a better icon... */,
       "Median Step",
       "Map all values below 0.5 to 0.0, and all others to 1.0"},
      {0, NULL, 0, NULL, NULL},
  };

  StructRNA *srna;
  PropertyRNA *prop;

  srna = RNA_def_struct(brna, "VertexWeightProximityModifier", "Modifier");
  RNA_def_struct_ui_text(srna,
                         "WeightVG Proximity Modifier",
                         "Set the weights of vertices in a group from a target object's "
                         "distance");
  RNA_def_struct_sdna(srna, "WeightVGProximityModifierData");
  RNA_def_struct_ui_icon(srna, ICON_MOD_VERTEX_WEIGHT);

  prop = RNA_def_property(srna, "vertex_group", PROP_STRING, PROP_NONE);
  RNA_def_property_string_sdna(prop, NULL, "defgrp_name");
  RNA_def_property_ui_text(prop, "Vertex Group", "Vertex group name");
  RNA_def_property_string_funcs(prop, NULL, NULL, "rna_WeightVGProximityModifier_defgrp_name_set");
  RNA_def_property_update(prop, 0, "rna_Modifier_update");

  prop = RNA_def_property(srna, "proximity_mode", PROP_ENUM, PROP_NONE);
  RNA_def_property_enum_items(prop, weightvg_proximity_modes_items);
  RNA_def_property_enum_default(prop, MOD_WVG_PROXIMITY_GEOMETRY);
  RNA_def_property_ui_text(prop, "Proximity Mode", "Which distances to target object to use");
  RNA_def_property_update(prop, 0, "rna_Modifier_update");

  prop = RNA_def_property(srna, "proximity_geometry", PROP_ENUM, PROP_NONE);
  RNA_def_property_enum_sdna(prop, NULL, "proximity_flags");
  RNA_def_property_enum_items(prop, proximity_geometry_items);
  RNA_def_property_flag(prop, PROP_ENUM_FLAG); /* important to run before default set */
  RNA_def_property_enum_default(prop, MOD_WVG_PROXIMITY_GEOM_FACES);
  RNA_def_property_ui_text(prop,
                           "Proximity Geometry",
                           "Use the shortest computed distance to target object's geometry "
                           "as weight");
  RNA_def_property_update(prop, 0, "rna_Modifier_update");

  prop = RNA_def_property(srna, "target", PROP_POINTER, PROP_NONE);
  RNA_def_property_pointer_sdna(prop, NULL, "proximity_ob_target");
  RNA_def_property_ui_text(prop, "Target Object", "Object to calculate vertices distances from");
  RNA_def_property_flag(prop, PROP_EDITABLE | PROP_ID_SELF_CHECK);
  RNA_def_property_override_flag(prop, PROPOVERRIDE_OVERRIDABLE_LIBRARY);
  RNA_def_property_update(prop, 0, "rna_Modifier_dependency_update");

  prop = RNA_def_property(srna, "min_dist", PROP_FLOAT, PROP_DISTANCE);
  RNA_def_property_range(prop, 0.0, FLT_MAX);
  RNA_def_property_ui_range(prop, 0.0, 1000.0, 10, -1);
  RNA_def_property_ui_text(prop, "Lowest", "Distance mapping to weight 0.0");
  RNA_def_property_update(prop, 0, "rna_Modifier_update");

  prop = RNA_def_property(srna, "max_dist", PROP_FLOAT, PROP_DISTANCE);
  RNA_def_property_range(prop, 0.0, FLT_MAX);
  RNA_def_property_ui_range(prop, 0.0, 1000.0, 10, -1);
  RNA_def_property_ui_text(prop, "Highest", "Distance mapping to weight 1.0");
  RNA_def_property_update(prop, 0, "rna_Modifier_update");

  prop = RNA_def_property(srna, "falloff_type", PROP_ENUM, PROP_NONE);
  RNA_def_property_enum_items(prop, weightvg_proximity_falloff_type_items);
  RNA_def_property_ui_text(prop, "Falloff Type", "How weights are mapped to their new values");
  RNA_def_property_translation_context(prop, BLT_I18NCONTEXT_ID_CURVE); /* Abusing id_curve :/ */
  RNA_def_property_update(prop, 0, "rna_Modifier_update");

  /* Common masking properties. */
  rna_def_modifier_weightvg_mask(brna,
                                 srna,
                                 "rna_WeightVGProximityModifier_mask_defgrp_name_set",
                                 "rna_WeightVGProximityModifier_mask_tex_uvlayer_name_set");

  prop = RNA_def_property(srna, "invert_mask_vertex_group", PROP_BOOLEAN, PROP_NONE);
  RNA_def_property_boolean_sdna(
      prop, NULL, "proximity_flags", MOD_WVG_PROXIMITY_INVERT_VGROUP_MASK);
  RNA_def_property_ui_text(prop, "Invert", "Invert vertex group mask influence");
  RNA_def_property_update(prop, 0, "rna_Modifier_update");
}

static void rna_def_modifier_remesh(BlenderRNA *brna)
{
  static const EnumPropertyItem mode_items[] = {
      {MOD_REMESH_CENTROID, "BLOCKS", 0, "Blocks", "Output a blocky surface with no smoothing"},
      {MOD_REMESH_MASS_POINT,
       "SMOOTH",
       0,
       "Smooth",
       "Output a smooth surface with no sharp-features detection"},
      {MOD_REMESH_SHARP_FEATURES,
       "SHARP",
       0,
       "Sharp",
       "Output a surface that reproduces sharp edges and corners from the input mesh"},
      {0, NULL, 0, NULL, NULL},
  };

  StructRNA *srna;
  PropertyRNA *prop;

  srna = RNA_def_struct(brna, "RemeshModifier", "Modifier");
  RNA_def_struct_ui_text(
      srna,
      "Remesh Modifier",
      "Generate a new surface with regular topology that follows the shape of the input mesh");
  RNA_def_struct_sdna(srna, "RemeshModifierData");
  RNA_def_struct_ui_icon(srna, ICON_MOD_REMESH);

  prop = RNA_def_property(srna, "mode", PROP_ENUM, PROP_NONE);
  RNA_def_property_enum_items(prop, mode_items);
  RNA_def_property_ui_text(prop, "Mode", "");
  RNA_def_property_update(prop, 0, "rna_Modifier_update");

  prop = RNA_def_property(srna, "scale", PROP_FLOAT, PROP_NONE);
  RNA_def_property_ui_range(prop, 0, 0.99, 0.01, 3);
  RNA_def_property_range(prop, 0, 0.99);
  RNA_def_property_ui_text(
      prop, "Scale", "The ratio of the largest dimension of the model over the size of the grid");
  RNA_def_property_update(prop, 0, "rna_Modifier_update");

  prop = RNA_def_property(srna, "threshold", PROP_FLOAT, PROP_NONE);
  RNA_def_property_ui_range(prop, 0, 1, 0.1, 3);
  RNA_def_property_range(prop, 0, 1);
  RNA_def_property_ui_text(
      prop,
      "Threshold",
      "If removing disconnected pieces, minimum size of components to preserve as a ratio "
      "of the number of polygons in the largest component");
  RNA_def_property_update(prop, 0, "rna_Modifier_update");

  prop = RNA_def_property(srna, "octree_depth", PROP_INT, PROP_NONE);
  RNA_def_property_int_sdna(prop, NULL, "depth");
  RNA_def_property_range(prop, 1, 12);
  RNA_def_property_ui_text(
      prop, "Octree Depth", "Resolution of the octree; higher values give finer details");
  RNA_def_property_update(prop, 0, "rna_Modifier_update");

  prop = RNA_def_property(srna, "sharpness", PROP_FLOAT, PROP_NONE);
  RNA_def_property_float_sdna(prop, NULL, "hermite_num");
  RNA_def_property_ui_range(prop, 0, 2, 0.1, 3);
  RNA_def_property_ui_text(
      prop,
      "Sharpness",
      "Tolerance for outliers; lower values filter noise while higher values will reproduce "
      "edges closer to the input");
  RNA_def_property_update(prop, 0, "rna_Modifier_update");

  prop = RNA_def_property(srna, "use_remove_disconnected", PROP_BOOLEAN, PROP_NONE);
  RNA_def_property_boolean_sdna(prop, NULL, "flag", MOD_REMESH_FLOOD_FILL);
  RNA_def_property_ui_text(prop, "Remove Disconnected Pieces", "");
  RNA_def_property_update(prop, 0, "rna_Modifier_update");

  prop = RNA_def_property(srna, "use_smooth_shade", PROP_BOOLEAN, PROP_NONE);
  RNA_def_property_boolean_sdna(prop, NULL, "flag", MOD_REMESH_SMOOTH_SHADING);
  RNA_def_property_ui_text(
      prop, "Smooth Shading", "Output faces with smooth shading rather than flat shaded");
  RNA_def_property_update(prop, 0, "rna_Modifier_update");
}

static void rna_def_modifier_ocean(BlenderRNA *brna)
{
  StructRNA *srna;
  PropertyRNA *prop;

  static const EnumPropertyItem geometry_items[] = {
    {MOD_OCEAN_GEOM_GENERATE,
     "GENERATE",
     0,
     "Generate",
     "Generate ocean surface geometry at the specified resolution"},
    {MOD_OCEAN_GEOM_DISPLACE,
     "DISPLACE",
     0,
     "Displace",
     "Displace existing geometry according to simulation"},
#  if 0
    {MOD_OCEAN_GEOM_SIM_ONLY,
     "SIM_ONLY",
     0,
     "Sim Only",
     "Leaves geometry unchanged, but still runs simulation (to be used from texture)"},
#  endif
    {0, NULL, 0, NULL, NULL},
  };

  srna = RNA_def_struct(brna, "OceanModifier", "Modifier");
  RNA_def_struct_ui_text(srna, "Ocean Modifier", "Simulate an ocean surface");
  RNA_def_struct_sdna(srna, "OceanModifierData");
  RNA_def_struct_ui_icon(srna, ICON_MOD_OCEAN);

  prop = RNA_def_property(srna, "geometry_mode", PROP_ENUM, PROP_NONE);
  RNA_def_property_enum_sdna(prop, NULL, "geometry_mode");
  RNA_def_property_enum_items(prop, geometry_items);
  RNA_def_property_ui_text(prop, "Geometry", "Method of modifying geometry");
  RNA_def_property_update(prop, 0, "rna_Modifier_update");

  prop = RNA_def_property(srna, "size", PROP_FLOAT, PROP_UNSIGNED);
  RNA_def_property_float_sdna(prop, NULL, "size");
  RNA_def_property_ui_text(
      prop, "Size", "Surface scale factor (does not affect the height of the waves)");
  RNA_def_property_ui_range(prop, -FLT_MAX, FLT_MAX, 1, -1);
  RNA_def_property_update(prop, 0, "rna_Modifier_update");

  prop = RNA_def_property(srna, "repeat_x", PROP_INT, PROP_UNSIGNED);
  RNA_def_property_int_sdna(prop, NULL, "repeat_x");
  RNA_def_property_clear_flag(prop, PROP_ANIMATABLE);
  RNA_def_property_range(prop, 1, 1024);
  RNA_def_property_ui_range(prop, 1, 100, 1, -1);
  RNA_def_property_ui_text(prop, "Repeat X", "Repetitions of the generated surface in X");
  RNA_def_property_update(prop, 0, "rna_Modifier_update");

  prop = RNA_def_property(srna, "repeat_y", PROP_INT, PROP_UNSIGNED);
  RNA_def_property_int_sdna(prop, NULL, "repeat_y");
  RNA_def_property_clear_flag(prop, PROP_ANIMATABLE);
  RNA_def_property_range(prop, 1, 1024);
  RNA_def_property_ui_range(prop, 1, 100, 1, -1);
  RNA_def_property_ui_text(prop, "Repeat Y", "Repetitions of the generated surface in Y");
  RNA_def_property_update(prop, 0, "rna_Modifier_update");

  prop = RNA_def_property(srna, "use_normals", PROP_BOOLEAN, PROP_NONE);
  RNA_def_property_boolean_sdna(prop, NULL, "flag", MOD_OCEAN_GENERATE_NORMALS);
  RNA_def_property_clear_flag(prop, PROP_ANIMATABLE);
  RNA_def_property_ui_text(
      prop,
      "Generate Normals",
      "Output normals for bump mapping - disabling can speed up performance if its not needed");
  RNA_def_property_update(prop, 0, "rna_OceanModifier_init_update");

  prop = RNA_def_property(srna, "use_foam", PROP_BOOLEAN, PROP_NONE);
  RNA_def_property_boolean_sdna(prop, NULL, "flag", MOD_OCEAN_GENERATE_FOAM);
  RNA_def_property_clear_flag(prop, PROP_ANIMATABLE);
  RNA_def_property_ui_text(prop, "Generate Foam", "Generate foam mask as a vertex color channel");
  RNA_def_property_update(prop, 0, "rna_OceanModifier_init_update");

  prop = RNA_def_property(srna, "resolution", PROP_INT, PROP_UNSIGNED);
  RNA_def_property_int_sdna(prop, NULL, "resolution");
  RNA_def_property_clear_flag(prop, PROP_ANIMATABLE);
  RNA_def_property_range(prop, 1, 1024);
  RNA_def_property_ui_range(prop, 1, 32, 1, -1);
  RNA_def_property_ui_text(prop, "Resolution", "Resolution of the generated surface");
  RNA_def_property_update(prop, 0, "rna_OceanModifier_init_update");

  prop = RNA_def_property(srna, "spatial_size", PROP_INT, PROP_NONE);
  RNA_def_property_int_sdna(prop, NULL, "spatial_size");
  RNA_def_property_ui_range(prop, 1, 512, 2, -1);
  RNA_def_property_clear_flag(prop, PROP_ANIMATABLE);
  RNA_def_property_ui_text(
      prop,
      "Spatial Size",
      "Size of the simulation domain (in meters), and of the generated geometry (in BU)");
  RNA_def_property_update(prop, 0, "rna_OceanModifier_init_update");

  prop = RNA_def_property(srna, "wind_velocity", PROP_FLOAT, PROP_VELOCITY);
  RNA_def_property_float_sdna(prop, NULL, "wind_velocity");
  RNA_def_property_ui_text(prop, "Wind Velocity", "Wind speed");
  RNA_def_property_update(prop, 0, "rna_OceanModifier_init_update");

  prop = RNA_def_property(srna, "damping", PROP_FLOAT, PROP_FACTOR);
  RNA_def_property_float_sdna(prop, NULL, "damp");
  RNA_def_property_clear_flag(prop, PROP_ANIMATABLE);
  RNA_def_property_ui_text(
      prop, "Damping", "Damp reflected waves going in opposite direction to the wind");
  RNA_def_property_update(prop, 0, "rna_OceanModifier_init_update");

  prop = RNA_def_property(srna, "wave_scale_min", PROP_FLOAT, PROP_DISTANCE);
  RNA_def_property_float_sdna(prop, NULL, "smallest_wave");
  RNA_def_property_clear_flag(prop, PROP_ANIMATABLE);
  RNA_def_property_range(prop, 0.0, FLT_MAX);
  RNA_def_property_ui_text(prop, "Smallest Wave", "Shortest allowed wavelength");
  RNA_def_property_update(prop, 0, "rna_OceanModifier_init_update");

  prop = RNA_def_property(srna, "wave_alignment", PROP_FLOAT, PROP_UNSIGNED);
  RNA_def_property_float_sdna(prop, NULL, "wave_alignment");
  RNA_def_property_range(prop, 0.0, 10.0);
  RNA_def_property_ui_text(prop, "Wave Alignment", "How much the waves are aligned to each other");
  RNA_def_property_update(prop, 0, "rna_OceanModifier_init_update");

  prop = RNA_def_property(srna, "wave_direction", PROP_FLOAT, PROP_ANGLE);
  RNA_def_property_float_sdna(prop, NULL, "wave_direction");
  RNA_def_property_clear_flag(prop, PROP_ANIMATABLE);
  RNA_def_property_ui_text(
      prop, "Wave Direction", "Main direction of the waves when they are (partially) aligned");
  RNA_def_property_update(prop, 0, "rna_OceanModifier_init_update");

  prop = RNA_def_property(srna, "wave_scale", PROP_FLOAT, PROP_UNSIGNED);
  RNA_def_property_float_sdna(prop, NULL, "wave_scale");
  RNA_def_property_ui_text(prop, "Wave Scale", "Scale of the displacement effect");
  RNA_def_property_update(prop, 0, "rna_Modifier_update");

  prop = RNA_def_property(srna, "depth", PROP_FLOAT, PROP_DISTANCE);
  RNA_def_property_float_sdna(prop, NULL, "depth");
  RNA_def_property_clear_flag(prop, PROP_ANIMATABLE);
  RNA_def_property_ui_text(prop, "Depth", "Depth of the solid ground below the water surface");
  RNA_def_property_ui_range(prop, 0, 250, 1, -1);
  RNA_def_property_update(prop, 0, "rna_OceanModifier_init_update");

  prop = RNA_def_property(srna, "foam_coverage", PROP_FLOAT, PROP_NONE);
  RNA_def_property_float_sdna(prop, NULL, "foam_coverage");
  RNA_def_property_ui_text(prop, "Foam Coverage", "Amount of generated foam");
  RNA_def_property_update(prop, 0, "rna_Modifier_update");

  prop = RNA_def_property(srna, "bake_foam_fade", PROP_FLOAT, PROP_UNSIGNED);
  RNA_def_property_float_sdna(prop, NULL, "foam_fade");
  RNA_def_property_clear_flag(prop, PROP_ANIMATABLE);
  RNA_def_property_ui_text(
      prop, "Foam Fade", "How much foam accumulates over time (baked ocean only)");
  RNA_def_property_ui_range(prop, 0.0, 10.0, 1, -1);
  RNA_def_property_update(prop, 0, NULL);

  prop = RNA_def_property(srna, "foam_layer_name", PROP_STRING, PROP_NONE);
  RNA_def_property_string_sdna(prop, NULL, "foamlayername");
  RNA_def_property_ui_text(
      prop, "Foam Layer Name", "Name of the vertex color layer used for foam");
  RNA_def_property_update(prop, 0, "rna_Modifier_update");

  prop = RNA_def_property(srna, "choppiness", PROP_FLOAT, PROP_UNSIGNED);
  RNA_def_property_float_sdna(prop, NULL, "chop_amount");
  RNA_def_property_ui_text(
      prop,
      "Choppiness",
      "Choppiness of the wave's crest (adds some horizontal component to the displacement)");
  RNA_def_property_ui_range(prop, 0.0, 4.0, 3, -1);
  RNA_def_property_float_funcs(prop, NULL, "rna_OceanModifier_ocean_chop_set", NULL);
  RNA_def_property_update(prop, 0, "rna_Modifier_update");

  prop = RNA_def_property(srna, "time", PROP_FLOAT, PROP_UNSIGNED);
  RNA_def_property_float_sdna(prop, NULL, "time");
  RNA_def_property_ui_text(prop, "Time", "Current time of the simulation");
  RNA_def_property_ui_range(prop, -FLT_MAX, FLT_MAX, 1, -1);
  RNA_def_property_update(prop, 0, "rna_Modifier_update");

  prop = RNA_def_property(srna, "random_seed", PROP_INT, PROP_UNSIGNED);
  RNA_def_property_int_sdna(prop, NULL, "seed");
  RNA_def_property_clear_flag(prop, PROP_ANIMATABLE);
  RNA_def_property_ui_text(prop, "Random Seed", "Seed of the random generator");
  RNA_def_property_update(prop, 0, "rna_OceanModifier_init_update");

  prop = RNA_def_property(srna, "frame_start", PROP_INT, PROP_TIME);
  RNA_def_property_int_sdna(prop, NULL, "bakestart");
  RNA_def_property_clear_flag(prop, PROP_ANIMATABLE);
  RNA_def_property_ui_text(prop, "Bake Start", "Start frame of the ocean baking");
  RNA_def_property_update(prop, 0, "rna_OceanModifier_init_update");

  prop = RNA_def_property(srna, "frame_end", PROP_INT, PROP_TIME);
  RNA_def_property_int_sdna(prop, NULL, "bakeend");
  RNA_def_property_clear_flag(prop, PROP_ANIMATABLE);
  RNA_def_property_ui_text(prop, "Bake End", "End frame of the ocean baking");
  RNA_def_property_update(prop, 0, "rna_OceanModifier_init_update");

  prop = RNA_def_property(srna, "is_cached", PROP_BOOLEAN, PROP_NONE);
  RNA_def_property_boolean_sdna(prop, NULL, "cached", 1);
  RNA_def_property_clear_flag(prop, PROP_EDITABLE);
  RNA_def_property_ui_text(
      prop, "Ocean is Cached", "Whether the ocean is using cached data or simulating");

  prop = RNA_def_property(srna, "filepath", PROP_STRING, PROP_DIRPATH);
  RNA_def_property_string_sdna(prop, NULL, "cachepath");
  RNA_def_property_ui_text(prop, "Cache Path", "Path to a folder to store external baked images");
  /*RNA_def_property_update(prop, 0, "rna_Modifier_update"); */
  /* XXX how to update? */
}

static void rna_def_modifier_skin(BlenderRNA *brna)
{
  StructRNA *srna;
  PropertyRNA *prop;

  srna = RNA_def_struct(brna, "SkinModifier", "Modifier");
  RNA_def_struct_ui_text(srna, "Skin Modifier", "Generate Skin");
  RNA_def_struct_sdna(srna, "SkinModifierData");
  RNA_def_struct_ui_icon(srna, ICON_MOD_SKIN);

  prop = RNA_def_property(srna, "branch_smoothing", PROP_FLOAT, PROP_FACTOR);
  RNA_def_property_ui_text(prop, "Branch Smoothing", "Smooth complex geometry around branches");
  RNA_def_property_ui_range(prop, 0, 1, 1, -1);
  RNA_def_property_update(prop, 0, "rna_Modifier_update");

  prop = RNA_def_property(srna, "use_smooth_shade", PROP_BOOLEAN, PROP_NONE);
  RNA_def_property_boolean_sdna(prop, NULL, "flag", MOD_SKIN_SMOOTH_SHADING);
  RNA_def_property_ui_text(
      prop, "Smooth Shading", "Output faces with smooth shading rather than flat shaded");
  RNA_def_property_update(prop, 0, "rna_Modifier_update");

  prop = RNA_def_property(srna, "use_x_symmetry", PROP_BOOLEAN, PROP_NONE);
  RNA_def_property_boolean_sdna(prop, NULL, "symmetry_axes", MOD_SKIN_SYMM_X);
  RNA_def_property_ui_text(prop, "X", "Avoid making unsymmetrical quads across the X axis");
  RNA_def_property_update(prop, 0, "rna_Modifier_update");

  prop = RNA_def_property(srna, "use_y_symmetry", PROP_BOOLEAN, PROP_NONE);
  RNA_def_property_boolean_sdna(prop, NULL, "symmetry_axes", MOD_SKIN_SYMM_Y);
  RNA_def_property_ui_text(prop, "Y", "Avoid making unsymmetrical quads across the Y axis");
  RNA_def_property_update(prop, 0, "rna_Modifier_update");

  prop = RNA_def_property(srna, "use_z_symmetry", PROP_BOOLEAN, PROP_NONE);
  RNA_def_property_boolean_sdna(prop, NULL, "symmetry_axes", MOD_SKIN_SYMM_Z);
  RNA_def_property_ui_text(prop, "Z", "Avoid making unsymmetrical quads across the Z axis");
  RNA_def_property_update(prop, 0, "rna_Modifier_update");
}

static void rna_def_modifier_triangulate(BlenderRNA *brna)
{
  StructRNA *srna;
  PropertyRNA *prop;

  srna = RNA_def_struct(brna, "TriangulateModifier", "Modifier");
  RNA_def_struct_ui_text(srna, "Triangulate Modifier", "Triangulate Mesh");
  RNA_def_struct_sdna(srna, "TriangulateModifierData");
  RNA_def_struct_ui_icon(srna, ICON_MOD_TRIANGULATE);

  prop = RNA_def_property(srna, "quad_method", PROP_ENUM, PROP_NONE);
  RNA_def_property_enum_sdna(prop, NULL, "quad_method");
  RNA_def_property_enum_items(prop, rna_enum_modifier_triangulate_quad_method_items);
  RNA_def_property_ui_text(prop, "Quad Method", "Method for splitting the quads into triangles");
  RNA_def_property_update(prop, 0, "rna_Modifier_update");

  prop = RNA_def_property(srna, "ngon_method", PROP_ENUM, PROP_NONE);
  RNA_def_property_enum_sdna(prop, NULL, "ngon_method");
  RNA_def_property_enum_items(prop, rna_enum_modifier_triangulate_ngon_method_items);
  RNA_def_property_ui_text(
      prop, "Polygon Method", "Method for splitting the polygons into triangles");
  RNA_def_property_update(prop, 0, "rna_Modifier_update");

  prop = RNA_def_property(srna, "min_vertices", PROP_INT, PROP_UNSIGNED);
  RNA_def_property_int_sdna(prop, NULL, "min_vertices");
  RNA_def_property_range(prop, 4, INT_MAX);
  RNA_def_property_ui_text(
      prop,
      "Minimum Vertices",
      "Triangulate only polygons with vertex count greater than or equal to this number");
  RNA_def_property_update(prop, 0, "rna_Modifier_update");

  prop = RNA_def_property(srna, "keep_custom_normals", PROP_BOOLEAN, PROP_NONE);
  RNA_def_property_boolean_sdna(prop, NULL, "flag", MOD_TRIANGULATE_KEEP_CUSTOMLOOP_NORMALS);
  RNA_def_property_ui_text(
      prop,
      "Keep Normals",
      "Try to preserve custom normals (WARNING: depending on chosen triangulation method, "
      "shading may not be fully preserved, 'Fixed' method usually gives the best result here)");
  RNA_def_property_update(prop, 0, "rna_Modifier_update");
}

static void rna_def_modifier_meshcache(BlenderRNA *brna)
{
  static const EnumPropertyItem prop_format_type_items[] = {
      {MOD_MESHCACHE_TYPE_MDD, "MDD", 0, "MDD ", ""},
      {MOD_MESHCACHE_TYPE_PC2, "PC2", 0, "PC2", ""},
      {0, NULL, 0, NULL, NULL},
  };

  static const EnumPropertyItem prop_deform_mode_items[] = {
      {MOD_MESHCACHE_DEFORM_OVERWRITE,
       "OVERWRITE",
       0,
       "Overwrite",
       "Replace vertex coords with cached values"},
      {MOD_MESHCACHE_DEFORM_INTEGRATE,
       "INTEGRATE",
       0,
       "Integrate",
       "Integrate deformation from this modifiers input with the mesh-cache coords (useful for "
       "shape keys)"},
      {0, NULL, 0, NULL, NULL},
  };

  static const EnumPropertyItem prop_interpolation_type_items[] = {
      {MOD_MESHCACHE_INTERP_NONE, "NONE", 0, "None ", ""},
      {MOD_MESHCACHE_INTERP_LINEAR, "LINEAR", 0, "Linear", ""},
      /* for cardinal we'd need to read 4x cache's */
      // {MOD_MESHCACHE_INTERP_CARDINAL, "CARDINAL", 0, "Cardinal", ""},
      {0, NULL, 0, NULL, NULL},
  };

  static const EnumPropertyItem prop_time_type_items[] = {
      /* use 'eval_frame' */
      {MOD_MESHCACHE_TIME_FRAME,
       "FRAME",
       0,
       "Frame",
       "Control playback using a frame-number "
       "(ignoring time FPS and start frame from the file)"},
      /* use 'eval_time' */
      {MOD_MESHCACHE_TIME_SECONDS, "TIME", 0, "Time", "Control playback using time in seconds"},
      /* use 'eval_factor' */
      {MOD_MESHCACHE_TIME_FACTOR,
       "FACTOR",
       0,
       "Factor",
       "Control playback using a value between [0, 1]"},
      {0, NULL, 0, NULL, NULL},
  };

  static const EnumPropertyItem prop_time_play_items[] = {
      {MOD_MESHCACHE_PLAY_CFEA, "SCENE", 0, "Scene", "Use the time from the scene"},
      {MOD_MESHCACHE_PLAY_EVAL, "CUSTOM", 0, "Custom", "Use the modifier's own time evaluation"},
      {0, NULL, 0, NULL, NULL},
  };

  StructRNA *srna;
  PropertyRNA *prop;

  srna = RNA_def_struct(brna, "MeshCacheModifier", "Modifier");
  RNA_def_struct_ui_text(srna, "Cache Modifier", "Cache Mesh");
  RNA_def_struct_sdna(srna, "MeshCacheModifierData");
  RNA_def_struct_ui_icon(srna, ICON_MOD_MESHDEFORM); /* XXX, needs own icon */

  prop = RNA_def_property(srna, "cache_format", PROP_ENUM, PROP_NONE);
  RNA_def_property_enum_sdna(prop, NULL, "type");
  RNA_def_property_enum_items(prop, prop_format_type_items);
  RNA_def_property_ui_text(prop, "Format", "");
  RNA_def_property_update(prop, 0, "rna_Modifier_update");

  prop = RNA_def_property(srna, "interpolation", PROP_ENUM, PROP_NONE);
  RNA_def_property_enum_sdna(prop, NULL, "interp");
  RNA_def_property_enum_items(prop, prop_interpolation_type_items);
  RNA_def_property_ui_text(prop, "Interpolation", "");
  RNA_def_property_update(prop, 0, "rna_Modifier_update");

  prop = RNA_def_property(srna, "time_mode", PROP_ENUM, PROP_NONE);
  RNA_def_property_enum_sdna(prop, NULL, "time_mode");
  RNA_def_property_enum_items(prop, prop_time_type_items);
  RNA_def_property_ui_text(prop, "Time Mode", "Method to control playback time");
  RNA_def_property_update(prop, 0, "rna_Modifier_update");

  prop = RNA_def_property(srna, "play_mode", PROP_ENUM, PROP_NONE);
  RNA_def_property_enum_sdna(prop, NULL, "play_mode");
  RNA_def_property_enum_items(prop, prop_time_play_items);
  RNA_def_property_ui_text(prop, "Time Mode", "");
  RNA_def_property_update(prop, 0, "rna_Modifier_update");

  prop = RNA_def_property(srna, "deform_mode", PROP_ENUM, PROP_NONE);
  RNA_def_property_enum_sdna(prop, NULL, "deform_mode");
  RNA_def_property_enum_items(prop, prop_deform_mode_items);
  RNA_def_property_ui_text(prop, "Deform Mode", "");
  RNA_def_property_update(prop, 0, "rna_Modifier_update");

  prop = RNA_def_property(srna, "filepath", PROP_STRING, PROP_FILEPATH);
  RNA_def_property_ui_text(prop, "File Path", "Path to external displacements file");
  RNA_def_property_update(prop, 0, "rna_Modifier_update");

  prop = RNA_def_property(srna, "factor", PROP_FLOAT, PROP_NONE);
  RNA_def_property_float_sdna(prop, NULL, "factor");
  RNA_def_property_range(prop, 0.0f, 1.0f);
  RNA_def_property_ui_text(prop, "Influence", "Influence of the deformation");
  RNA_def_property_update(prop, 0, "rna_Modifier_update");

  /* -------------------------------------------------------------------- */
  /* Axis Conversion */
  prop = RNA_def_property(srna, "forward_axis", PROP_ENUM, PROP_NONE);
  RNA_def_property_enum_sdna(prop, NULL, "forward_axis");
  RNA_def_property_enum_items(prop, rna_enum_object_axis_items);
  RNA_def_property_ui_text(prop, "Forward", "");
  RNA_def_property_update(prop, 0, "rna_Modifier_update");

  prop = RNA_def_property(srna, "up_axis", PROP_ENUM, PROP_NONE);
  RNA_def_property_enum_sdna(prop, NULL, "up_axis");
  RNA_def_property_enum_items(prop, rna_enum_object_axis_items);
  RNA_def_property_ui_text(prop, "Up", "");
  RNA_def_property_update(prop, 0, "rna_Modifier_update");

  prop = RNA_def_property(srna, "flip_axis", PROP_ENUM, PROP_NONE);
  RNA_def_property_enum_sdna(prop, NULL, "flip_axis");
  RNA_def_property_enum_items(prop, rna_enum_axis_flag_xyz_items);
  RNA_def_property_flag(prop, PROP_ENUM_FLAG);
  RNA_def_property_ui_text(prop, "Flip Axis", "");
  RNA_def_property_update(prop, 0, "rna_Modifier_update");

  /* -------------------------------------------------------------------- */
  /* For Scene time */
  prop = RNA_def_property(srna, "frame_start", PROP_FLOAT, PROP_TIME);
  RNA_def_property_float_sdna(prop, NULL, "frame_start");
  RNA_def_property_range(prop, -MAXFRAME, MAXFRAME);
  RNA_def_property_ui_text(prop, "Frame Start", "Add this to the start frame");
  RNA_def_property_update(prop, 0, "rna_Modifier_update");

  prop = RNA_def_property(srna, "frame_scale", PROP_FLOAT, PROP_NONE);
  RNA_def_property_float_sdna(prop, NULL, "frame_scale");
  RNA_def_property_range(prop, 0.0f, 100.0f);
  RNA_def_property_ui_text(prop, "Frame Scale", "Evaluation time in seconds");
  RNA_def_property_update(prop, 0, "rna_Modifier_update");

  /* -------------------------------------------------------------------- */
  /* eval values depend on 'time_mode' */
  prop = RNA_def_property(srna, "eval_frame", PROP_FLOAT, PROP_NONE);
  RNA_def_property_float_sdna(prop, NULL, "eval_frame");
  RNA_def_property_range(prop, MINFRAME, MAXFRAME);
  RNA_def_property_ui_text(prop, "Evaluation Frame", "The frame to evaluate (starting at 0)");
  RNA_def_property_update(prop, 0, "rna_Modifier_update");

  prop = RNA_def_property(srna, "eval_time", PROP_FLOAT, PROP_NONE);
  RNA_def_property_float_sdna(prop, NULL, "eval_time");
  RNA_def_property_range(prop, 0.0f, FLT_MAX);
  RNA_def_property_ui_text(prop, "Evaluation Time", "Evaluation time in seconds");
  RNA_def_property_update(prop, 0, "rna_Modifier_update");

  prop = RNA_def_property(srna, "eval_factor", PROP_FLOAT, PROP_FACTOR);
  RNA_def_property_float_sdna(prop, NULL, "eval_factor");
  RNA_def_property_range(prop, 0.0f, 1.0f);
  RNA_def_property_ui_text(prop, "Evaluation Factor", "Evaluation time in seconds");
  RNA_def_property_update(prop, 0, "rna_Modifier_update");
}

static void rna_def_modifier_meshseqcache(BlenderRNA *brna)
{
  StructRNA *srna;
  PropertyRNA *prop;

  srna = RNA_def_struct(brna, "MeshSequenceCacheModifier", "Modifier");
  RNA_def_struct_ui_text(srna, "Cache Modifier", "Cache Mesh");
  RNA_def_struct_sdna(srna, "MeshSeqCacheModifierData");
  RNA_def_struct_ui_icon(srna, ICON_MOD_MESHDEFORM); /* XXX, needs own icon */

  prop = RNA_def_property(srna, "cache_file", PROP_POINTER, PROP_NONE);
  RNA_def_property_pointer_sdna(prop, NULL, "cache_file");
  RNA_def_property_struct_type(prop, "CacheFile");
  RNA_def_property_ui_text(prop, "Cache File", "");
  RNA_def_property_flag(prop, PROP_EDITABLE | PROP_ID_SELF_CHECK);
  RNA_def_property_override_flag(prop, PROPOVERRIDE_OVERRIDABLE_LIBRARY);
  RNA_def_property_update(prop, 0, "rna_Modifier_dependency_update");

  prop = RNA_def_property(srna, "object_path", PROP_STRING, PROP_NONE);
  RNA_def_property_ui_text(
      prop,
      "Object Path",
      "Path to the object in the Alembic archive used to lookup geometric data");
  RNA_def_property_update(prop, 0, "rna_Modifier_update");

  static const EnumPropertyItem read_flag_items[] = {
      {MOD_MESHSEQ_READ_VERT, "VERT", 0, "Vertex", ""},
      {MOD_MESHSEQ_READ_POLY, "POLY", 0, "Faces", ""},
      {MOD_MESHSEQ_READ_UV, "UV", 0, "UV", ""},
      {MOD_MESHSEQ_READ_COLOR, "COLOR", 0, "Color", ""},
      {0, NULL, 0, NULL, NULL},
  };

  prop = RNA_def_property(srna, "read_data", PROP_ENUM, PROP_NONE);
  RNA_def_property_flag(prop, PROP_ENUM_FLAG);
  RNA_def_property_enum_sdna(prop, NULL, "read_flag");
  RNA_def_property_enum_items(prop, read_flag_items);
  RNA_def_property_update(prop, 0, "rna_Modifier_update");
}

static void rna_def_modifier_laplaciandeform(BlenderRNA *brna)
{
  StructRNA *srna;
  PropertyRNA *prop;

  srna = RNA_def_struct(brna, "LaplacianDeformModifier", "Modifier");
  RNA_def_struct_ui_text(srna, "Laplacian Deform Modifier", "Mesh deform modifier");
  RNA_def_struct_sdna(srna, "LaplacianDeformModifierData");
  RNA_def_struct_ui_icon(srna, ICON_MOD_MESHDEFORM);

  prop = RNA_def_property(srna, "vertex_group", PROP_STRING, PROP_NONE);
  RNA_def_property_string_sdna(prop, NULL, "anchor_grp_name");
  RNA_def_property_ui_text(
      prop, "Vertex Group for Anchors", "Name of Vertex Group which determines Anchors");
  RNA_def_property_string_funcs(
      prop, NULL, NULL, "rna_LaplacianDeformModifier_anchor_grp_name_set");

  prop = RNA_def_property(srna, "iterations", PROP_INT, PROP_NONE);
  RNA_def_property_int_sdna(prop, NULL, "repeat");
  RNA_def_property_ui_range(prop, 1, 50, 1, -1);
  RNA_def_property_ui_text(prop, "Repeat", "");
  RNA_def_property_update(prop, 0, "rna_Modifier_update");

  prop = RNA_def_property(srna, "is_bind", PROP_BOOLEAN, PROP_NONE);
  RNA_def_property_boolean_funcs(prop, "rna_LaplacianDeformModifier_is_bind_get", NULL);
  RNA_def_property_ui_text(prop, "Bound", "Whether geometry has been bound to anchors");
  RNA_def_property_clear_flag(prop, PROP_EDITABLE);

  prop = RNA_def_property(srna, "invert_vertex_group", PROP_BOOLEAN, PROP_NONE);
  RNA_def_property_boolean_sdna(prop, NULL, "flag", MOD_LAPLACIANDEFORM_INVERT_VGROUP);
  RNA_def_property_ui_text(prop, "Invert", "Invert vertex group influence");
  RNA_def_property_update(prop, 0, "rna_Modifier_update");

  RNA_def_property_update(prop, 0, "rna_Modifier_update");
}

static void rna_def_modifier_wireframe(BlenderRNA *brna)
{
  StructRNA *srna;
  PropertyRNA *prop;

  srna = RNA_def_struct(brna, "WireframeModifier", "Modifier");
  RNA_def_struct_ui_text(srna, "Wireframe Modifier", "Wireframe effect modifier");
  RNA_def_struct_sdna(srna, "WireframeModifierData");
  RNA_def_struct_ui_icon(srna, ICON_MOD_WIREFRAME);

  prop = RNA_def_property(srna, "thickness", PROP_FLOAT, PROP_DISTANCE);
  RNA_def_property_float_sdna(prop, NULL, "offset");
  RNA_def_property_range(prop, -FLT_MAX, FLT_MAX);
  RNA_def_property_ui_range(prop, 0.0f, 1.0f, 0.01, 4);
  RNA_def_property_ui_text(prop, "Thickness", "Thickness factor");
  RNA_def_property_update(prop, 0, "rna_Modifier_update");

  prop = RNA_def_property(srna, "thickness_vertex_group", PROP_FLOAT, PROP_FACTOR);
  RNA_def_property_float_sdna(prop, NULL, "offset_fac_vg");
  RNA_def_property_range(prop, 0.0, 1.0);
  RNA_def_property_ui_range(prop, 0, 1, 0.1, 3);
  RNA_def_property_ui_text(
      prop, "Vertex Group Factor", "Thickness factor to use for zero vertex group influence");
  RNA_def_property_update(prop, 0, "rna_Modifier_update");

  prop = RNA_def_property(srna, "offset", PROP_FLOAT, PROP_FACTOR);
  RNA_def_property_float_sdna(prop, NULL, "offset_fac");
  RNA_def_property_range(prop, -FLT_MAX, FLT_MAX);
  RNA_def_property_ui_range(prop, -1, 1, 0.1, 4);
  RNA_def_property_ui_text(prop, "Offset", "Offset the thickness from the center");
  RNA_def_property_update(prop, 0, "rna_Modifier_update");

  prop = RNA_def_property(srna, "use_replace", PROP_BOOLEAN, PROP_NONE);
  RNA_def_property_boolean_sdna(prop, NULL, "flag", MOD_WIREFRAME_REPLACE);
  RNA_def_property_ui_text(prop, "Replace", "Remove original geometry");
  RNA_def_property_update(prop, 0, "rna_Modifier_update");

  prop = RNA_def_property(srna, "use_boundary", PROP_BOOLEAN, PROP_NONE);
  RNA_def_property_boolean_sdna(prop, NULL, "flag", MOD_WIREFRAME_BOUNDARY);
  RNA_def_property_ui_text(prop, "Boundary", "Support face boundaries");
  RNA_def_property_update(prop, 0, "rna_Modifier_update");

  prop = RNA_def_property(srna, "use_even_offset", PROP_BOOLEAN, PROP_NONE);
  RNA_def_property_boolean_sdna(prop, NULL, "flag", MOD_WIREFRAME_OFS_EVEN);
  RNA_def_property_ui_text(prop, "Offset Even", "Scale the offset to give more even thickness");
  RNA_def_property_update(prop, 0, "rna_Modifier_update");

  prop = RNA_def_property(srna, "use_relative_offset", PROP_BOOLEAN, PROP_NONE);
  RNA_def_property_boolean_sdna(prop, NULL, "flag", MOD_WIREFRAME_OFS_RELATIVE);
  RNA_def_property_ui_text(prop, "Offset Relative", "Scale the offset by surrounding geometry");
  RNA_def_property_update(prop, 0, "rna_Modifier_update");

  prop = RNA_def_property(srna, "use_crease", PROP_BOOLEAN, PROP_NONE);
  RNA_def_property_boolean_sdna(prop, NULL, "flag", MOD_WIREFRAME_CREASE);
  RNA_def_property_ui_text(prop, "Offset Relative", "Crease hub edges for improved subsurf");
  RNA_def_property_update(prop, 0, "rna_Modifier_update");

  prop = RNA_def_property(srna, "crease_weight", PROP_FLOAT, PROP_NONE);
  RNA_def_property_float_sdna(prop, NULL, "crease_weight");
  RNA_def_property_range(prop, -FLT_MAX, FLT_MAX);
  RNA_def_property_ui_range(prop, 0.0f, 1.0f, 0.1, 1);
  RNA_def_property_ui_text(prop, "Weight", "Crease weight (if active)");
  RNA_def_property_update(prop, 0, "rna_Modifier_update");

  prop = RNA_def_property(srna, "material_offset", PROP_INT, PROP_NONE);
  RNA_def_property_int_sdna(prop, NULL, "mat_ofs");
  RNA_def_property_range(prop, SHRT_MIN, SHRT_MAX);
  RNA_def_property_ui_text(prop, "Material Offset", "Offset material index of generated faces");
  RNA_def_property_update(prop, 0, "rna_Modifier_update");

  prop = RNA_def_property(srna, "vertex_group", PROP_STRING, PROP_NONE);
  RNA_def_property_string_sdna(prop, NULL, "defgrp_name");
  RNA_def_property_ui_text(
      prop, "Vertex Group", "Vertex group name for selecting the affected areas");
  RNA_def_property_string_funcs(prop, NULL, NULL, "rna_WireframeModifier_defgrp_name_set");
  RNA_def_property_update(prop, 0, "rna_Modifier_update");

  prop = RNA_def_property(srna, "invert_vertex_group", PROP_BOOLEAN, PROP_NONE);
  RNA_def_property_boolean_sdna(prop, NULL, "flag", MOD_WIREFRAME_INVERT_VGROUP);
  RNA_def_property_ui_text(prop, "Invert", "Invert vertex group influence");
  RNA_def_property_update(prop, 0, "rna_Modifier_update");
}

static void rna_def_modifier_weld(BlenderRNA *brna)
{
  StructRNA *srna;
  PropertyRNA *prop;

  srna = RNA_def_struct(brna, "WeldModifier", "Modifier");
  RNA_def_struct_ui_text(srna, "Weld Modifier", "Weld modifier");
  RNA_def_struct_sdna(srna, "WeldModifierData");
  RNA_def_struct_ui_icon(srna, ICON_AUTOMERGE_OFF);

  prop = RNA_def_property(srna, "merge_threshold", PROP_FLOAT, PROP_DISTANCE);
  RNA_def_property_float_sdna(prop, NULL, "merge_dist");
  RNA_def_property_range(prop, 0, FLT_MAX);
  RNA_def_property_ui_range(prop, 0, 1, 0.001, 6);
  RNA_def_property_ui_text(prop, "Merge Distance", "Limit below which to merge vertices");
  RNA_def_property_update(prop, 0, "rna_Modifier_update");

  prop = RNA_def_property(srna, "max_interactions", PROP_INT, PROP_UNSIGNED);
  RNA_def_property_int_sdna(prop, NULL, "max_interactions");
  RNA_def_property_ui_text(
      prop,
      "Duplicate Limit",
      "For a better performance, limits the number of elements found per vertex. "
      "(0 makes it infinite)");
  RNA_def_property_update(prop, 0, "rna_Modifier_update");

  prop = RNA_def_property(srna, "vertex_group", PROP_STRING, PROP_NONE);
  RNA_def_property_string_sdna(prop, NULL, "defgrp_name");
  RNA_def_property_ui_text(
      prop, "Vertex Group", "Vertex group name for selecting the affected areas");
  RNA_def_property_string_funcs(prop, NULL, NULL, "rna_WeldModifier_defgrp_name_set");
  RNA_def_property_update(prop, 0, "rna_Modifier_update");

  prop = RNA_def_property(srna, "invert_vertex_group", PROP_BOOLEAN, PROP_NONE);
  RNA_def_property_boolean_sdna(prop, NULL, "flag", MOD_WELD_INVERT_VGROUP);
  RNA_def_property_ui_text(prop, "Invert", "Invert vertex group influence");
  RNA_def_property_update(prop, 0, "rna_Modifier_update");
}

static void rna_def_modifier_datatransfer(BlenderRNA *brna)
{
  StructRNA *srna;
  PropertyRNA *prop;

  static const EnumPropertyItem DT_layer_vert_items[] = {
    {DT_TYPE_MDEFORMVERT,
     "VGROUP_WEIGHTS",
     0,
     "Vertex Group(s)",
     "Transfer active or all vertex groups"},
#  if 0 /* TODO */
    {DT_TYPE_SHAPEKEY, "SHAPEKEYS", 0, "Shapekey(s)", "Transfer active or all shape keys"},
#  endif
  /* XXX When SkinModifier is enabled,
   * it seems to erase its own CD_MVERT_SKIN layer from final DM :( */
#  if 0
    {DT_TYPE_SKIN, "SKIN", 0, "Skin Weight", "Transfer skin weights"},
#  endif
    {DT_TYPE_BWEIGHT_VERT, "BEVEL_WEIGHT_VERT", 0, "Bevel Weight", "Transfer bevel weights"},
    {0, NULL, 0, NULL, NULL},
  };

  static const EnumPropertyItem DT_layer_edge_items[] = {
      {DT_TYPE_SHARP_EDGE, "SHARP_EDGE", 0, "Sharp", "Transfer sharp mark"},
      {DT_TYPE_SEAM, "SEAM", 0, "UV Seam", "Transfer UV seam mark"},
      {DT_TYPE_CREASE, "CREASE", 0, "Subsurf Crease", "Transfer crease values"},
      {DT_TYPE_BWEIGHT_EDGE, "BEVEL_WEIGHT_EDGE", 0, "Bevel Weight", "Transfer bevel weights"},
      {DT_TYPE_FREESTYLE_EDGE,
       "FREESTYLE_EDGE",
       0,
       "Freestyle Mark",
       "Transfer Freestyle edge mark"},
      {0, NULL, 0, NULL, NULL},
  };

  static const EnumPropertyItem DT_layer_loop_items[] = {
      {DT_TYPE_LNOR, "CUSTOM_NORMAL", 0, "Custom Normals", "Transfer custom normals"},
      {DT_TYPE_VCOL, "VCOL", 0, "VCol", "Vertex (face corners) colors"},
      {DT_TYPE_UV, "UV", 0, "UVs", "Transfer UV layers"},
      {0, NULL, 0, NULL, NULL},
  };

  static const EnumPropertyItem DT_layer_poly_items[] = {
      {DT_TYPE_SHARP_FACE, "SMOOTH", 0, "Smooth", "Transfer flat/smooth mark"},
      {DT_TYPE_FREESTYLE_FACE,
       "FREESTYLE_FACE",
       0,
       "Freestyle Mark",
       "Transfer Freestyle face mark"},
      {0, NULL, 0, NULL, NULL},
  };

  srna = RNA_def_struct(brna, "DataTransferModifier", "Modifier");
  RNA_def_struct_ui_text(
      srna, "Data Transfer Modifier", "Modifier transferring some data from a source mesh");
  RNA_def_struct_sdna(srna, "DataTransferModifierData");
  RNA_def_struct_ui_icon(srna, ICON_MOD_DATA_TRANSFER);

  prop = RNA_def_property(srna, "object", PROP_POINTER, PROP_NONE);
  RNA_def_property_pointer_sdna(prop, NULL, "ob_source");
  RNA_def_property_ui_text(prop, "Source Object", "Object to transfer data from");
  RNA_def_property_flag(prop, PROP_EDITABLE | PROP_ID_SELF_CHECK);
  RNA_def_property_override_flag(prop, PROPOVERRIDE_OVERRIDABLE_LIBRARY);
  RNA_def_property_pointer_funcs(
      prop, NULL, "rna_DataTransferModifier_ob_source_set", NULL, "rna_Mesh_object_poll");
  RNA_def_property_update(prop, 0, "rna_Modifier_dependency_update");

  prop = RNA_def_boolean(srna,
                         "use_object_transform",
                         true,
                         "Object Transform",
                         "Evaluate source and destination meshes in global space");
  RNA_def_property_boolean_sdna(prop, NULL, "flags", MOD_DATATRANSFER_OBSRC_TRANSFORM);
  RNA_def_property_update(prop, 0, "rna_Modifier_update");

  /* Generic, UI-only data types toggles. */
  prop = RNA_def_boolean(
      srna, "use_vert_data", false, "Vertex Data", "Enable vertex data transfer");
  RNA_def_property_boolean_sdna(prop, NULL, "flags", MOD_DATATRANSFER_USE_VERT);
  RNA_def_property_update(prop, 0, "rna_DataTransferModifier_use_data_update");

  prop = RNA_def_boolean(srna, "use_edge_data", false, "Edge Data", "Enable edge data transfer");
  RNA_def_property_boolean_sdna(prop, NULL, "flags", MOD_DATATRANSFER_USE_EDGE);
  RNA_def_property_update(prop, 0, "rna_DataTransferModifier_use_data_update");

  prop = RNA_def_boolean(
      srna, "use_loop_data", false, "Face Corner Data", "Enable face corner data transfer");
  RNA_def_property_boolean_sdna(prop, NULL, "flags", MOD_DATATRANSFER_USE_LOOP);
  RNA_def_property_update(prop, 0, "rna_DataTransferModifier_use_data_update");

  prop = RNA_def_boolean(srna, "use_poly_data", false, "Face Data", "Enable face data transfer");
  RNA_def_property_boolean_sdna(prop, NULL, "flags", MOD_DATATRANSFER_USE_POLY);
  RNA_def_property_update(prop, 0, "rna_DataTransferModifier_use_data_update");

  /* Actual data types selection. */
  prop = RNA_def_enum(srna,
                      "data_types_verts",
                      DT_layer_vert_items,
                      0,
                      "Vertex Data Types",
                      "Which vertex data layers to transfer");
  RNA_def_property_flag(prop, PROP_ENUM_FLAG);
  RNA_def_property_enum_sdna(prop, NULL, "data_types");
  RNA_def_property_enum_funcs(prop, NULL, "rna_DataTransferModifier_verts_data_types_set", NULL);
  RNA_def_property_update(prop, 0, "rna_DataTransferModifier_data_types_update");

  prop = RNA_def_enum(srna,
                      "data_types_edges",
                      DT_layer_edge_items,
                      0,
                      "Edge Data Types",
                      "Which edge data layers to transfer");
  RNA_def_property_flag(prop, PROP_ENUM_FLAG);
  RNA_def_property_enum_sdna(prop, NULL, "data_types");
  RNA_def_property_enum_funcs(prop, NULL, "rna_DataTransferModifier_edges_data_types_set", NULL);
  RNA_def_property_update(prop, 0, "rna_DataTransferModifier_data_types_update");

  prop = RNA_def_enum(srna,
                      "data_types_loops",
                      DT_layer_loop_items,
                      0,
                      "Face Corner Data Types",
                      "Which face corner data layers to transfer");
  RNA_def_property_flag(prop, PROP_ENUM_FLAG);
  RNA_def_property_enum_sdna(prop, NULL, "data_types");
  RNA_def_property_enum_funcs(prop, NULL, "rna_DataTransferModifier_loops_data_types_set", NULL);
  RNA_def_property_update(prop, 0, "rna_DataTransferModifier_data_types_update");

  prop = RNA_def_enum(srna,
                      "data_types_polys",
                      DT_layer_poly_items,
                      0,
                      "Poly Data Types",
                      "Which poly data layers to transfer");
  RNA_def_property_flag(prop, PROP_ENUM_FLAG);
  RNA_def_property_enum_sdna(prop, NULL, "data_types");
  RNA_def_property_enum_funcs(prop, NULL, "rna_DataTransferModifier_polys_data_types_set", NULL);
  RNA_def_property_update(prop, 0, "rna_DataTransferModifier_data_types_update");

  /* Mapping methods. */
  prop = RNA_def_enum(srna,
                      "vert_mapping",
                      rna_enum_dt_method_vertex_items,
                      MREMAP_MODE_VERT_NEAREST,
                      "Vertex Mapping",
                      "Method used to map source vertices to destination ones");
  RNA_def_property_enum_sdna(prop, NULL, "vmap_mode");
  RNA_def_property_update(prop, 0, "rna_Modifier_update");

  prop = RNA_def_enum(srna,
                      "edge_mapping",
                      rna_enum_dt_method_edge_items,
                      MREMAP_MODE_EDGE_NEAREST,
                      "Edge Mapping",
                      "Method used to map source edges to destination ones");
  RNA_def_property_enum_sdna(prop, NULL, "emap_mode");
  RNA_def_property_update(prop, 0, "rna_Modifier_update");

  prop = RNA_def_enum(srna,
                      "loop_mapping",
                      rna_enum_dt_method_loop_items,
                      MREMAP_MODE_LOOP_NEAREST_POLYNOR,
                      "Face Corner Mapping",
                      "Method used to map source faces' corners to destination ones");
  RNA_def_property_enum_sdna(prop, NULL, "lmap_mode");
  RNA_def_property_update(prop, 0, "rna_Modifier_update");

  prop = RNA_def_enum(srna,
                      "poly_mapping",
                      rna_enum_dt_method_poly_items,
                      MREMAP_MODE_POLY_NEAREST,
                      "Face Mapping",
                      "Method used to map source faces to destination ones");
  RNA_def_property_enum_sdna(prop, NULL, "pmap_mode");
  RNA_def_property_update(prop, 0, "rna_Modifier_update");

  /* Mapping options and filtering. */
  prop = RNA_def_boolean(
      srna,
      "use_max_distance",
      false,
      "Only Neighbor Geometry",
      "Source elements must be closer than given distance from destination one");
  RNA_def_property_boolean_sdna(prop, NULL, "flags", MOD_DATATRANSFER_MAP_MAXDIST);
  RNA_def_property_update(prop, 0, "rna_Modifier_update");

  prop = RNA_def_float(
      srna,
      "max_distance",
      1.0f,
      0.0f,
      FLT_MAX,
      "Max Distance",
      "Maximum allowed distance between source and destination element, for non-topology mappings",
      0.0f,
      100.0f);
  RNA_def_property_float_sdna(prop, NULL, "map_max_distance");
  RNA_def_property_subtype(prop, PROP_DISTANCE);
  RNA_def_property_update(prop, 0, "rna_Modifier_update");

  prop = RNA_def_float(
      srna,
      "ray_radius",
      0.0f,
      0.0f,
      FLT_MAX,
      "Ray Radius",
      "'Width' of rays (especially useful when raycasting against vertices or edges)",
      0.0f,
      10.0f);
  RNA_def_property_float_sdna(prop, NULL, "map_ray_radius");
  RNA_def_property_subtype(prop, PROP_DISTANCE);
  RNA_def_property_update(prop, 0, "rna_Modifier_update");

  prop = RNA_def_float(
      srna,
      "islands_precision",
      0.0f,
      0.0f,
      1.0f,
      "Islands Handling Refinement",
      "Factor controlling precision of islands handling "
      "(typically, 0.1 should be enough, higher values can make things really slow)",
      0.0f,
      1.0f);
  RNA_def_property_subtype(prop, PROP_DISTANCE);
  RNA_def_property_update(prop, 0, "rna_Modifier_update");

  /* How to handle multi-layers types of data. */
  prop = RNA_def_enum(srna,
                      "layers_vgroup_select_src",
                      rna_enum_dt_layers_select_src_items,
                      DT_LAYERS_ALL_SRC,
                      "Source Layers Selection",
                      "Which layers to transfer, in case of multi-layers types");
  RNA_def_property_enum_sdna(prop, NULL, "layers_select_src[DT_MULTILAYER_INDEX_MDEFORMVERT]");
  RNA_def_property_enum_funcs(
      prop, NULL, NULL, "rna_DataTransferModifier_layers_select_src_itemf");
  RNA_def_property_update(prop, 0, "rna_Modifier_update");

#  if 0
  prop = RNA_def_enum(srna,
                      "layers_shapekey_select_src",
                      rna_enum_dt_layers_select_src_items,
                      DT_LAYERS_ALL_SRC,
                      "Source Layers Selection",
                      "Which layers to transfer, in case of multi-layers types");
  RNA_def_property_enum_sdna(prop, NULL, "layers_select_src[DT_MULTILAYER_INDEX_SHAPEKEY]");
  RNA_def_property_enum_funcs(
      prop, NULL, NULL, "rna_DataTransferModifier_layers_select_src_itemf");
  RNA_def_property_update(prop, 0, "rna_Modifier_update");
#  endif

  prop = RNA_def_enum(srna,
                      "layers_vcol_select_src",
                      rna_enum_dt_layers_select_src_items,
                      DT_LAYERS_ALL_SRC,
                      "Source Layers Selection",
                      "Which layers to transfer, in case of multi-layers types");
  RNA_def_property_enum_sdna(prop, NULL, "layers_select_src[DT_MULTILAYER_INDEX_VCOL]");
  RNA_def_property_enum_funcs(
      prop, NULL, NULL, "rna_DataTransferModifier_layers_select_src_itemf");
  RNA_def_property_update(prop, 0, "rna_Modifier_update");

  prop = RNA_def_enum(srna,
                      "layers_uv_select_src",
                      rna_enum_dt_layers_select_src_items,
                      DT_LAYERS_ALL_SRC,
                      "Source Layers Selection",
                      "Which layers to transfer, in case of multi-layers types");
  RNA_def_property_enum_sdna(prop, NULL, "layers_select_src[DT_MULTILAYER_INDEX_UV]");
  RNA_def_property_enum_funcs(
      prop, NULL, NULL, "rna_DataTransferModifier_layers_select_src_itemf");
  RNA_def_property_update(prop, 0, "rna_Modifier_update");

  prop = RNA_def_enum(srna,
                      "layers_vgroup_select_dst",
                      rna_enum_dt_layers_select_dst_items,
                      DT_LAYERS_NAME_DST,
                      "Destination Layers Matching",
                      "How to match source and destination layers");
  RNA_def_property_enum_sdna(prop, NULL, "layers_select_dst[DT_MULTILAYER_INDEX_MDEFORMVERT]");
  RNA_def_property_enum_funcs(
      prop, NULL, NULL, "rna_DataTransferModifier_layers_select_dst_itemf");
  RNA_def_property_update(prop, 0, "rna_Modifier_update");

#  if 0
  prop = RNA_def_enum(srna,
                      "layers_shapekey_select_dst",
                      rna_enum_dt_layers_select_dst_items,
                      DT_LAYERS_NAME_DST,
                      "Destination Layers Matching",
                      "How to match source and destination layers");
  RNA_def_property_enum_sdna(prop, NULL, "layers_select_dst[DT_MULTILAYER_INDEX_SHAPEKEY]");
  RNA_def_property_enum_funcs(
      prop, NULL, NULL, "rna_DataTransferModifier_layers_select_dst_itemf");
  RNA_def_property_update(prop, 0, "rna_Modifier_update");
#  endif

  prop = RNA_def_enum(srna,
                      "layers_vcol_select_dst",
                      rna_enum_dt_layers_select_dst_items,
                      DT_LAYERS_NAME_DST,
                      "Destination Layers Matching",
                      "How to match source and destination layers");
  RNA_def_property_enum_sdna(prop, NULL, "layers_select_dst[DT_MULTILAYER_INDEX_VCOL]");
  RNA_def_property_enum_funcs(
      prop, NULL, NULL, "rna_DataTransferModifier_layers_select_dst_itemf");
  RNA_def_property_update(prop, 0, "rna_Modifier_update");

  prop = RNA_def_enum(srna,
                      "layers_uv_select_dst",
                      rna_enum_dt_layers_select_dst_items,
                      DT_LAYERS_NAME_DST,
                      "Destination Layers Matching",
                      "How to match source and destination layers");
  RNA_def_property_enum_sdna(prop, NULL, "layers_select_dst[DT_MULTILAYER_INDEX_UV]");
  RNA_def_property_enum_funcs(
      prop, NULL, NULL, "rna_DataTransferModifier_layers_select_dst_itemf");
  RNA_def_property_update(prop, 0, "rna_Modifier_update");

  /* Mix stuff */
  prop = RNA_def_enum(srna,
                      "mix_mode",
                      rna_enum_dt_mix_mode_items,
                      CDT_MIX_TRANSFER,
                      "Mix Mode",
                      "How to affect destination elements with source values");
  RNA_def_property_enum_funcs(prop, NULL, NULL, "rna_DataTransferModifier_mix_mode_itemf");
  RNA_def_property_update(prop, 0, "rna_Modifier_update");

  prop = RNA_def_float_factor(
      srna,
      "mix_factor",
      1.0f,
      0.0f,
      1.0f,
      "Mix Factor",
      "Factor to use when applying data to destination (exact behavior depends on mix mode, "
      "multiplied with weights from vertex group when defined)",
      0.0f,
      1.0f);
  RNA_def_property_update(prop, 0, "rna_Modifier_update");

  prop = RNA_def_string(srna,
                        "vertex_group",
                        NULL,
                        MAX_VGROUP_NAME,
                        "Vertex Group",
                        "Vertex group name for selecting the affected areas");
  RNA_def_property_string_sdna(prop, NULL, "defgrp_name");
  RNA_def_property_string_funcs(prop, NULL, NULL, "rna_DataTransferModifier_defgrp_name_set");
  RNA_def_property_update(prop, 0, "rna_Modifier_update");

  prop = RNA_def_boolean(
      srna, "invert_vertex_group", false, "Invert", "Invert vertex group influence");
  RNA_def_property_boolean_sdna(prop, NULL, "flags", MOD_DATATRANSFER_INVERT_VGROUP);
  RNA_def_property_update(prop, 0, "rna_Modifier_update");
}

static void rna_def_modifier_normaledit(BlenderRNA *brna)
{
  StructRNA *srna;
  PropertyRNA *prop;

  static const EnumPropertyItem prop_mode_items[] = {
      {MOD_NORMALEDIT_MODE_RADIAL,
       "RADIAL",
       0,
       "Radial",
       "From an ellipsoid (shape defined by the boundbox's dimensions, target is optional)"},
      {MOD_NORMALEDIT_MODE_DIRECTIONAL,
       "DIRECTIONAL",
       0,
       "Directional",
       "Normals 'track' (point to) the target object"},
      {0, NULL, 0, NULL, NULL},
  };

  static const EnumPropertyItem prop_mix_mode_items[] = {
      {MOD_NORMALEDIT_MIX_COPY, "COPY", 0, "Copy", "Copy new normals (overwrite existing)"},
      {MOD_NORMALEDIT_MIX_ADD, "ADD", 0, "Add", "Copy sum of new and old normals"},
      {MOD_NORMALEDIT_MIX_SUB, "SUB", 0, "Subtract", "Copy new normals minus old normals"},
      {MOD_NORMALEDIT_MIX_MUL,
       "MUL",
       0,
       "Multiply",
       "Copy product of old and new normals (*not* cross product)"},
      {0, NULL, 0, NULL, NULL},
  };

  srna = RNA_def_struct(brna, "NormalEditModifier", "Modifier");
  RNA_def_struct_ui_text(
      srna, "Normal Edit Modifier", "Modifier affecting/generating custom normals");
  RNA_def_struct_sdna(srna, "NormalEditModifierData");
  RNA_def_struct_ui_icon(srna, ICON_MOD_NORMALEDIT);

  prop = RNA_def_property(srna, "mode", PROP_ENUM, PROP_NONE);
  RNA_def_property_enum_items(prop, prop_mode_items);
  RNA_def_property_ui_text(prop, "Mode", "How to affect (generate) normals");
  RNA_def_property_update(prop, 0, "rna_Modifier_update");

  prop = RNA_def_float_array(srna,
                             "offset",
                             3,
                             NULL,
                             -FLT_MAX,
                             FLT_MAX,
                             "Offset",
                             "Offset from object's center",
                             -100.0f,
                             100.0f);
  RNA_def_property_subtype(prop, PROP_COORDS);
  RNA_def_property_update(prop, 0, "rna_Modifier_update");

  prop = RNA_def_property(srna, "mix_mode", PROP_ENUM, PROP_NONE);
  RNA_def_property_enum_items(prop, prop_mix_mode_items);
  RNA_def_property_ui_text(prop, "Mix Mode", "How to mix generated normals with existing ones");
  RNA_def_property_update(prop, 0, "rna_Modifier_update");

  prop = RNA_def_float(srna,
                       "mix_factor",
                       1.0f,
                       0.0f,
                       1.0f,
                       "Mix Factor",
                       "How much of generated normals to mix with exiting ones",
                       0.0f,
                       1.0f);
  RNA_def_property_update(prop, 0, "rna_Modifier_update");

  prop = RNA_def_float(srna,
                       "mix_limit",
                       1.0f,
                       0.0f,
                       DEG2RADF(180.0f),
                       "Max Angle",
                       "Maximum angle between old and new normals",
                       0.0f,
                       DEG2RADF(180.0f));
  RNA_def_property_subtype(prop, PROP_ANGLE);
  RNA_def_property_update(prop, 0, "rna_Modifier_update");

  prop = RNA_def_property(srna, "no_polynors_fix", PROP_BOOLEAN, PROP_NONE);
  RNA_def_property_boolean_sdna(prop, NULL, "flag", MOD_NORMALEDIT_NO_POLYNORS_FIX);
  RNA_def_property_boolean_default(prop, false);
  RNA_def_property_ui_text(prop,
                           "Lock Polygon Normals",
                           "Do not flip polygons when their normals are not consistent "
                           "with their newly computed custom vertex normals");
  RNA_def_property_update(prop, 0, "rna_Modifier_update");

  prop = RNA_def_property(srna, "vertex_group", PROP_STRING, PROP_NONE);
  RNA_def_property_string_sdna(prop, NULL, "defgrp_name");
  RNA_def_property_ui_text(
      prop, "Vertex Group", "Vertex group name for selecting/weighting the affected areas");
  RNA_def_property_string_funcs(prop, NULL, NULL, "rna_NormalEditModifier_defgrp_name_set");
  RNA_def_property_update(prop, 0, "rna_Modifier_update");

  prop = RNA_def_property(srna, "invert_vertex_group", PROP_BOOLEAN, PROP_NONE);
  RNA_def_property_boolean_sdna(prop, NULL, "flag", MOD_NORMALEDIT_INVERT_VGROUP);
  RNA_def_property_ui_text(prop, "Invert", "Invert vertex group influence");
  RNA_def_property_update(prop, 0, "rna_Modifier_update");

  prop = RNA_def_property(srna, "target", PROP_POINTER, PROP_NONE);
  RNA_def_property_ui_text(prop, "Target", "Target object used to affect normals");
  RNA_def_property_pointer_funcs(prop, NULL, "rna_NormalEditModifier_target_set", NULL, NULL);
  RNA_def_property_flag(prop, PROP_EDITABLE | PROP_ID_SELF_CHECK);
  RNA_def_property_override_flag(prop, PROPOVERRIDE_OVERRIDABLE_LIBRARY);
  RNA_def_property_update(prop, 0, "rna_Modifier_dependency_update");

  prop = RNA_def_property(srna, "use_direction_parallel", PROP_BOOLEAN, PROP_NONE);
  RNA_def_property_boolean_sdna(prop, NULL, "flag", MOD_NORMALEDIT_USE_DIRECTION_PARALLEL);
  RNA_def_property_boolean_default(prop, true);
  RNA_def_property_ui_text(prop,
                           "Parallel Normals",
                           "Use same direction for all normals, from origin to target's center "
                           "(Directional mode only)");
  RNA_def_property_update(prop, 0, "rna_Modifier_update");
}

static void rna_def_modifier_surfacedeform(BlenderRNA *brna)
{
  StructRNA *srna;
  PropertyRNA *prop;

  srna = RNA_def_struct(brna, "SurfaceDeformModifier", "Modifier");
  RNA_def_struct_ui_text(srna, "SurfaceDeform Modifier", "");
  RNA_def_struct_sdna(srna, "SurfaceDeformModifierData");
  RNA_def_struct_ui_icon(srna, ICON_MOD_MESHDEFORM);

  prop = RNA_def_property(srna, "target", PROP_POINTER, PROP_NONE);
  RNA_def_property_ui_text(prop, "Target", "Mesh object to deform with");
  RNA_def_property_pointer_funcs(
      prop, NULL, "rna_SurfaceDeformModifier_target_set", NULL, "rna_Mesh_object_poll");
  RNA_def_property_flag(prop, PROP_EDITABLE | PROP_ID_SELF_CHECK);
  RNA_def_property_override_flag(prop, PROPOVERRIDE_OVERRIDABLE_LIBRARY);
  RNA_def_property_update(prop, 0, "rna_Modifier_dependency_update");

  prop = RNA_def_property(srna, "falloff", PROP_FLOAT, PROP_NONE);
  RNA_def_property_range(prop, 2.0f, 16.0f);
  RNA_def_property_ui_text(
      prop, "Interpolation Falloff", "Controls how much nearby polygons influence deformation");
  RNA_def_property_update(prop, 0, "rna_Modifier_update");

  prop = RNA_def_property(srna, "is_bound", PROP_BOOLEAN, PROP_NONE);
  RNA_def_property_boolean_funcs(prop, "rna_SurfaceDeformModifier_is_bound_get", NULL);
  RNA_def_property_ui_text(prop, "Bound", "Whether geometry has been bound to target mesh");
  RNA_def_property_clear_flag(prop, PROP_EDITABLE);
}

static void rna_def_modifier_weightednormal(BlenderRNA *brna)
{
  StructRNA *srna;
  PropertyRNA *prop;

  static EnumPropertyItem prop_weighting_mode_items[] = {
      {MOD_WEIGHTEDNORMAL_MODE_FACE,
       "FACE_AREA",
       0,
       "Face Area",
       "Generate face area weighted normals"},
      {MOD_WEIGHTEDNORMAL_MODE_ANGLE,
       "CORNER_ANGLE",
       0,
       "Corner Angle",
       "Generate corner angle weighted normals"},
      {MOD_WEIGHTEDNORMAL_MODE_FACE_ANGLE,
       "FACE_AREA_WITH_ANGLE",
       0,
       "Face Area And Angle",
       "Generated normals weighted by both face area and angle"},
      {0, NULL, 0, NULL, NULL},
  };

  srna = RNA_def_struct(brna, "WeightedNormalModifier", "Modifier");
  RNA_def_struct_ui_text(srna, "WeightedNormal Modifier", "");
  RNA_def_struct_sdna(srna, "WeightedNormalModifierData");
  RNA_def_struct_ui_icon(srna, ICON_MOD_NORMALEDIT);

  prop = RNA_def_property(srna, "weight", PROP_INT, PROP_NONE);
  RNA_def_property_range(prop, 1, 100);
  RNA_def_property_ui_range(prop, 1, 100, 1, -1);
  RNA_def_property_ui_text(prop,
                           "Weight",
                           "Corrective factor applied to faces' weights, 50 is neutral, "
                           "lower values increase weight of weak faces, "
                           "higher values increase weight of strong faces");
  RNA_def_property_update(prop, 0, "rna_Modifier_update");

  prop = RNA_def_property(srna, "mode", PROP_ENUM, PROP_NONE);
  RNA_def_property_enum_items(prop, prop_weighting_mode_items);
  RNA_def_property_ui_text(prop, "Weighting Mode", "Weighted vertex normal mode to use");
  RNA_def_property_update(prop, 0, "rna_Modifier_update");

  prop = RNA_def_property(srna, "thresh", PROP_FLOAT, PROP_NONE);
  RNA_def_property_range(prop, 0, 10);
  RNA_def_property_ui_range(prop, 0, 10, 1, 2);
  RNA_def_property_ui_text(
      prop, "Threshold", "Threshold value for different weights to be considered equal");
  RNA_def_property_update(prop, 0, "rna_Modifier_update");

  prop = RNA_def_property(srna, "keep_sharp", PROP_BOOLEAN, PROP_NONE);
  RNA_def_property_boolean_sdna(prop, NULL, "flag", MOD_WEIGHTEDNORMAL_KEEP_SHARP);
  RNA_def_property_ui_text(prop,
                           "Keep Sharp",
                           "Keep sharp edges as computed for default split normals, "
                           "instead of setting a single weighted normal for each vertex");
  RNA_def_property_update(prop, 0, "rna_Modifier_update");

  prop = RNA_def_property(srna, "vertex_group", PROP_STRING, PROP_NONE);
  RNA_def_property_string_sdna(prop, NULL, "defgrp_name");
  RNA_def_property_ui_text(
      prop, "Vertex Group", "Vertex group name for modifying the selected areas");
  RNA_def_property_string_funcs(prop, NULL, NULL, "rna_WeightedNormalModifier_defgrp_name_set");
  RNA_def_property_update(prop, 0, "rna_Modifier_update");

  prop = RNA_def_property(srna, "invert_vertex_group", PROP_BOOLEAN, PROP_NONE);
  RNA_def_property_boolean_sdna(prop, NULL, "flag", MOD_WEIGHTEDNORMAL_INVERT_VGROUP);
  RNA_def_property_ui_text(prop, "Invert", "Invert vertex group influence");
  RNA_def_property_update(prop, 0, "rna_Modifier_update");

  prop = RNA_def_property(srna, "face_influence", PROP_BOOLEAN, PROP_NONE);
  RNA_def_property_boolean_sdna(prop, NULL, "flag", MOD_WEIGHTEDNORMAL_FACE_INFLUENCE);
  RNA_def_property_ui_text(prop, "Face Influence", "Use influence of face for weighting");
  RNA_def_property_update(prop, 0, "rna_Modifier_update");
}

static void rna_def_modifier_function_deform(BlenderRNA *brna)
{
  StructRNA *srna;
  PropertyRNA *prop;

  srna = RNA_def_struct(brna, "FunctionDeformModifier", "Modifier");
  RNA_def_struct_ui_text(srna, "Function Deform Modifier", "");
  RNA_def_struct_sdna(srna, "FunctionDeformModifierData");
  RNA_def_struct_ui_icon(srna, ICON_NONE);

  prop = RNA_def_float(srna, "control1", 0.0, -FLT_MAX, FLT_MAX, "Control 1", "", -10, 10);
  RNA_def_property_update(prop, 0, "rna_Modifier_update");

  prop = RNA_def_int(srna, "control2", 0, INT_MIN, INT_MAX, "Control 2", "", -10, 10);
  RNA_def_property_update(prop, 0, "rna_Modifier_update");

  prop = RNA_def_property(srna, "function_tree", PROP_POINTER, PROP_NONE);
  RNA_def_property_flag(prop, PROP_EDITABLE);
  RNA_def_property_ui_text(prop, "Function Tree", "Function node tree");
  RNA_def_property_update(prop, 0, "rna_Modifier_dependency_update");
}

static void rna_def_modifier_function_points(BlenderRNA *brna)
{
  StructRNA *srna;
  PropertyRNA *prop;

  srna = RNA_def_struct(brna, "FunctionPointsModifier", "Modifier");
  RNA_def_struct_ui_text(srna, "Function Points Modifier", "");
  RNA_def_struct_sdna(srna, "FunctionPointsModifierData");
  RNA_def_struct_ui_icon(srna, ICON_NONE);

  prop = RNA_def_float(srna, "control1", 0.0, -FLT_MAX, FLT_MAX, "Control 1", "", -10, 10);
  RNA_def_property_update(prop, 0, "rna_Modifier_update");

  prop = RNA_def_int(srna, "control2", 0, INT_MIN, INT_MAX, "Control 2", "", -10, 10);
  RNA_def_property_update(prop, 0, "rna_Modifier_update");

  prop = RNA_def_property(srna, "function_tree", PROP_POINTER, PROP_NONE);
  RNA_def_property_flag(prop, PROP_EDITABLE);
  RNA_def_property_ui_text(prop, "Function Tree", "Function node tree");
  RNA_def_property_update(prop, 0, "rna_Modifier_dependency_update");
}

const static EnumPropertyItem bparticles_output_type_items[] = {
    {MOD_BPARTICLES_OUTPUT_POINTS,
     "POINTS",
     0,
     "Points",
     "Create a mesh containing only vertices"},
    {MOD_BPARTICLES_OUTPUT_TETRAHEDONS,
     "TETRAHEDONS",
     0,
     "Tetrahedons",
     "Create a mesh that has a tetrahedon at every vertex position"},
    {MOD_BPARTICLES_OUTPUT_NONE, "NONE", 0, "None", "Create no output mesh"},
    {0, NULL, 0, NULL, NULL},
};

static void rna_def_modifier_bparticles(BlenderRNA *brna)
{
  StructRNA *srna;
  PropertyRNA *prop;

  srna = RNA_def_struct(brna, "BParticlesModifier", "Modifier");
  RNA_def_struct_ui_text(srna, "BParticles Modifier", "");
  RNA_def_struct_sdna(srna, "BParticlesModifierData");
  RNA_def_struct_ui_icon(srna, ICON_NONE);

  prop = RNA_def_property(srna, "node_tree", PROP_POINTER, PROP_NONE);
  RNA_def_property_flag(prop, PROP_EDITABLE);
  RNA_def_property_ui_text(prop, "BParticles Tree", "BParticles node tree");
  RNA_def_property_update(prop, 0, "rna_Modifier_dependency_update");

  prop = RNA_def_property(srna, "output_type", PROP_ENUM, PROP_NONE);
  RNA_def_property_enum_items(prop, bparticles_output_type_items);
  RNA_def_property_ui_text(
      prop, "Output Type", "Method for creating the output mesh from the particle data");
  RNA_def_property_update(prop, 0, "rna_Modifier_update");
}

static void rna_def_modifier_bparticles_output(BlenderRNA *brna)
{
  StructRNA *srna;
  PropertyRNA *prop;

  srna = RNA_def_struct(brna, "BParticlesOutputModifier", "Modifier");
  RNA_def_struct_ui_text(srna, "BParticles Output Modifier", "");
  RNA_def_struct_sdna(srna, "BParticlesOutputModifierData");
  RNA_def_struct_ui_icon(srna, ICON_NONE);

  prop = RNA_def_property(srna, "source_object", PROP_POINTER, PROP_NONE);
  RNA_def_property_flag(prop, PROP_EDITABLE);
  RNA_def_property_ui_text(prop, "Source Object", "Object to copy a particle system from");
  RNA_def_property_update(prop, 0, "rna_Modifier_dependency_update");

  prop = RNA_def_property(srna, "source_particle_system", PROP_STRING, PROP_NONE);
  RNA_def_property_ui_text(
      prop, "Particle System", "Name of the particle system that should be copied");
  RNA_def_property_update(prop, 0, "rna_Modifier_update");

  prop = RNA_def_property(srna, "output_type", PROP_ENUM, PROP_NONE);
  RNA_def_property_enum_items(prop, bparticles_output_type_items);
  RNA_def_property_ui_text(
      prop, "Output Type", "Method for creating the output mesh from the particle data");
  RNA_def_property_update(prop, 0, "rna_Modifier_update");
}

void RNA_def_modifier(BlenderRNA *brna)
{
  StructRNA *srna;
  PropertyRNA *prop;

  /* data */
  srna = RNA_def_struct(brna, "Modifier", NULL);
  RNA_def_struct_ui_text(srna, "Modifier", "Modifier affecting the geometry data of an object");
  RNA_def_struct_refine_func(srna, "rna_Modifier_refine");
  RNA_def_struct_path_func(srna, "rna_Modifier_path");
  RNA_def_struct_sdna(srna, "ModifierData");

  /* strings */
  prop = RNA_def_property(srna, "name", PROP_STRING, PROP_NONE);
  RNA_def_property_string_funcs(prop, NULL, NULL, "rna_Modifier_name_set");
  RNA_def_property_ui_text(prop, "Name", "Modifier name");
  RNA_def_property_update(prop, NC_OBJECT | ND_MODIFIER | NA_RENAME, NULL);
  RNA_def_struct_name_property(srna, prop);

  /* enums */
  prop = RNA_def_property(srna, "type", PROP_ENUM, PROP_NONE);
  RNA_def_property_clear_flag(prop, PROP_EDITABLE);
  RNA_def_property_enum_sdna(prop, NULL, "type");
  RNA_def_property_enum_items(prop, rna_enum_object_modifier_type_items);
  RNA_def_property_ui_text(prop, "Type", "");

  /* flags */
  prop = RNA_def_property(srna, "show_viewport", PROP_BOOLEAN, PROP_NONE);
  RNA_def_property_boolean_sdna(prop, NULL, "mode", eModifierMode_Realtime);
  RNA_def_property_ui_text(prop, "Realtime", "Display modifier in viewport");
  RNA_def_property_flag(prop, PROP_LIB_EXCEPTION);
  RNA_def_property_override_flag(prop, PROPOVERRIDE_OVERRIDABLE_LIBRARY);
  RNA_def_property_update(prop, 0, "rna_Modifier_update");
  RNA_def_property_ui_icon(prop, ICON_RESTRICT_VIEW_ON, 1);

  prop = RNA_def_property(srna, "show_render", PROP_BOOLEAN, PROP_NONE);
  RNA_def_property_boolean_sdna(prop, NULL, "mode", eModifierMode_Render);
  RNA_def_property_override_flag(prop, PROPOVERRIDE_OVERRIDABLE_LIBRARY);
  RNA_def_property_ui_text(prop, "Render", "Use modifier during render");
  RNA_def_property_ui_icon(prop, ICON_RESTRICT_RENDER_ON, 1);
  RNA_def_property_update(prop, NC_OBJECT | ND_MODIFIER, NULL);

  prop = RNA_def_property(srna, "show_in_editmode", PROP_BOOLEAN, PROP_NONE);
  RNA_def_property_boolean_sdna(prop, NULL, "mode", eModifierMode_Editmode);
  RNA_def_property_ui_text(prop, "Edit Mode", "Display modifier in Edit mode");
  RNA_def_property_update(prop, 0, "rna_Modifier_update");
  RNA_def_property_ui_icon(prop, ICON_EDITMODE_HLT, 0);

  prop = RNA_def_property(srna, "show_on_cage", PROP_BOOLEAN, PROP_NONE);
  RNA_def_property_boolean_sdna(prop, NULL, "mode", eModifierMode_OnCage);
  RNA_def_property_ui_text(prop, "On Cage", "Adjust edit cage to modifier result");
  RNA_def_property_ui_icon(prop, ICON_MESH_DATA, 0);
  RNA_def_property_update(prop, 0, "rna_Modifier_update");

  prop = RNA_def_property(srna, "show_expanded", PROP_BOOLEAN, PROP_NONE);
  RNA_def_property_flag(prop, PROP_NO_DEG_UPDATE);
  RNA_def_property_boolean_sdna(prop, NULL, "mode", eModifierMode_Expanded);
  RNA_def_property_override_flag(prop, PROPOVERRIDE_OVERRIDABLE_LIBRARY);
  RNA_def_property_ui_text(prop, "Expanded", "Set modifier expanded in the user interface");
  RNA_def_property_ui_icon(prop, ICON_DISCLOSURE_TRI_RIGHT, 1);

  prop = RNA_def_property(srna, "use_apply_on_spline", PROP_BOOLEAN, PROP_NONE);
  RNA_def_property_boolean_sdna(prop, NULL, "mode", eModifierMode_ApplyOnSpline);
  RNA_def_property_ui_text(
      prop,
      "Apply on Spline",
      "Apply this and all preceding deformation modifiers on splines' points rather than "
      "on filled curve/surface");
  RNA_def_property_ui_icon(prop, ICON_SURFACE_DATA, 0);
  RNA_def_property_update(prop, 0, "rna_Modifier_update");

  /* types */
  rna_def_modifier_subsurf(brna);
  rna_def_modifier_lattice(brna);
  rna_def_modifier_curve(brna);
  rna_def_modifier_build(brna);
  rna_def_modifier_mirror(brna);
  rna_def_modifier_decimate(brna);
  rna_def_modifier_wave(brna);
  rna_def_modifier_armature(brna);
  rna_def_modifier_hook(brna);
  rna_def_modifier_softbody(brna);
  rna_def_modifier_boolean(brna);
  rna_def_modifier_array(brna);
  rna_def_modifier_edgesplit(brna);
  rna_def_modifier_displace(brna);
  rna_def_modifier_uvproject(brna);
  rna_def_modifier_smooth(brna);
  rna_def_modifier_correctivesmooth(brna);
  rna_def_modifier_cast(brna);
  rna_def_modifier_meshdeform(brna);
  rna_def_modifier_particlesystem(brna);
  rna_def_modifier_particleinstance(brna);
  rna_def_modifier_explode(brna);
  rna_def_modifier_cloth(brna);
  rna_def_modifier_collision(brna);
  rna_def_modifier_bevel(brna);
  rna_def_modifier_shrinkwrap(brna);
  rna_def_modifier_mask(brna);
  rna_def_modifier_simpledeform(brna);
  rna_def_modifier_warp(brna);
  rna_def_modifier_multires(brna);
  rna_def_modifier_surface(brna);
  rna_def_modifier_fluid(brna);
  rna_def_modifier_solidify(brna);
  rna_def_modifier_screw(brna);
  rna_def_modifier_uvwarp(brna);
  rna_def_modifier_weightvgedit(brna);
  rna_def_modifier_weightvgmix(brna);
  rna_def_modifier_weightvgproximity(brna);
  rna_def_modifier_dynamic_paint(brna);
  rna_def_modifier_ocean(brna);
  rna_def_modifier_remesh(brna);
  rna_def_modifier_skin(brna);
  rna_def_modifier_laplaciansmooth(brna);
  rna_def_modifier_triangulate(brna);
  rna_def_modifier_meshcache(brna);
  rna_def_modifier_laplaciandeform(brna);
  rna_def_modifier_wireframe(brna);
  rna_def_modifier_weld(brna);
  rna_def_modifier_datatransfer(brna);
  rna_def_modifier_normaledit(brna);
  rna_def_modifier_meshseqcache(brna);
  rna_def_modifier_surfacedeform(brna);
  rna_def_modifier_weightednormal(brna);
  rna_def_modifier_function_deform(brna);
  rna_def_modifier_function_points(brna);
  rna_def_modifier_bparticles(brna);
  rna_def_modifier_bparticles_output(brna);
}

#endif<|MERGE_RESOLUTION|>--- conflicted
+++ resolved
@@ -186,17 +186,13 @@
      "WELD",
      ICON_AUTOMERGE_OFF,
      "Weld",
-<<<<<<< HEAD
-     "Finds groups of vertices closer then dist and merges them together"},
+     "Find groups of vertices closer then dist and merges them together"},
     {eModifierType_FunctionPoints, "FUNCTION_POINTS", ICON_NONE, "Function Points", ""},
-=======
-     "Find groups of vertices closer then dist and merges them together"},
     {eModifierType_Wireframe,
      "WIREFRAME",
      ICON_MOD_WIREFRAME,
      "Wireframe",
      "Convert faces into thickened edges"},
->>>>>>> d54a4a32
     {0, "", 0, N_("Deform"), ""},
     {eModifierType_Armature,
      "ARMATURE",
