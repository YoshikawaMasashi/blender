/**
 * $Id$
 *
 * ***** BEGIN GPL LICENSE BLOCK *****
 *
 * This program is free software; you can redistribute it and/or
 * modify it under the terms of the GNU General Public License
 * as published by the Free Software Foundation; either version 2
 * of the License, or (at your option) any later version.
 *
 * This program is distributed in the hope that it will be useful,
 * but WITHOUT ANY WARRANTY; without even the implied warranty of
 * MERCHANTABILITY or FITNESS FOR A PARTICULAR PURPOSE.  See the
 * GNU General Public License for more details.
 *
 * You should have received a copy of the GNU General Public License
 * along with this program; if not, write to the Free Software Foundation,
 * Inc., 59 Temple Place - Suite 330, Boston, MA  02111-1307, USA.
 *
 * Contributor(s): Blender Foundation (2008).
 *
 * ***** END GPL LICENSE BLOCK *****
 */

#include <stdlib.h>

#include "RNA_define.h"
#include "RNA_types.h"

#include "rna_internal.h"

#include "DNA_lamp_types.h"
#include "DNA_material_types.h"
#include "DNA_texture_types.h"

#include "BLI_math_base.h"

#ifdef RNA_RUNTIME

#include "MEM_guardedalloc.h"

#include "BKE_depsgraph.h"
#include "BKE_main.h"
#include "BKE_texture.h"

#include "WM_api.h"
#include "WM_types.h"

static void rna_Lamp_buffer_size_set(PointerRNA *ptr, int value)
{
	Lamp *la= (Lamp*)ptr->data;

	CLAMP(value, 512, 10240);
	la->bufsize= value;
	la->bufsize &= (~15); /* round to multiple of 16 */
}

static PointerRNA rna_Lamp_sky_settings_get(PointerRNA *ptr)
{
	return rna_pointer_inherit_refine(ptr, &RNA_LampSkySettings, ptr->id.data);
}

static void rna_Lamp_mtex_begin(CollectionPropertyIterator *iter, PointerRNA *ptr)
{
	Lamp *la= (Lamp*)ptr->data;
	rna_iterator_array_begin(iter, (void*)la->mtex, sizeof(MTex*), MAX_MTEX, 0, NULL);
}

static PointerRNA rna_Lamp_active_texture_get(PointerRNA *ptr)
{
	Lamp *la= (Lamp*)ptr->data;
	Tex *tex;

	tex= give_current_lamp_texture(la);
	return rna_pointer_inherit_refine(ptr, &RNA_Texture, tex);
}

static void rna_Lamp_active_texture_set(PointerRNA *ptr, PointerRNA value)
{
	Lamp *la= (Lamp*)ptr->data;

	set_current_lamp_texture(la, value.data);
}

static StructRNA* rna_Lamp_refine(struct PointerRNA *ptr)
{
	Lamp *la= (Lamp*)ptr->data;

	switch(la->type) {
		case LA_LOCAL:
			return &RNA_PointLamp;
		case LA_SUN:
			return &RNA_SunLamp;
		case LA_SPOT:
			return &RNA_SpotLamp;
		case LA_HEMI:
			return &RNA_HemiLamp;
		case LA_AREA:
			return &RNA_AreaLamp;
		default:
			return &RNA_Lamp;
	}
}

static void rna_Lamp_update(Main *bmain, Scene *scene, PointerRNA *ptr)
{
	Lamp *la= ptr->id.data;

	DAG_id_flush_update(&la->id, 0);
	WM_main_add_notifier(NC_LAMP|ND_LIGHTING, la);
}

static void rna_Lamp_draw_update(Main *bmain, Scene *scene, PointerRNA *ptr)
{
	Lamp *la= ptr->id.data;

	DAG_id_flush_update(&la->id, 0);
	WM_main_add_notifier(NC_LAMP|ND_LIGHTING_DRAW, la);
}

static void rna_Lamp_sky_update(Main *bmain, Scene *scene, PointerRNA *ptr)
{
	Lamp *la= ptr->id.data;

	DAG_id_flush_update(&la->id, 0);
	WM_main_add_notifier(NC_LAMP|ND_SKY, la);
}

/* only for rad/deg conversion! can remove later */
static float rna_Lamp_spot_size_get(PointerRNA *ptr)
{
	Lamp *la= ptr->id.data;
	return la->spotsize * (M_PI / 180.0);
}

static void rna_Lamp_spot_size_set(PointerRNA *ptr, float value)
{
	Lamp *la= ptr->id.data;
	la->spotsize= value * (180.0 / M_PI);
}


#else

static void rna_def_lamp_mtex(BlenderRNA *brna)
{
	StructRNA *srna;
	PropertyRNA *prop;

	static EnumPropertyItem prop_texture_coordinates_items[] = {
		{TEXCO_GLOB, "GLOBAL", 0, "Global", "Uses global coordinates for the texture coordinates."},
		{TEXCO_VIEW, "VIEW", 0, "View", "Uses view coordinates for the texture coordinates."},
		{TEXCO_OBJECT, "OBJECT", 0, "Object", "Uses linked object's coordinates for texture coordinates."},
		{0, NULL, 0, NULL, NULL}};

	srna= RNA_def_struct(brna, "LampTextureSlot", "TextureSlot");
	RNA_def_struct_sdna(srna, "MTex");
	RNA_def_struct_ui_text(srna, "Lamp Texture Slot", "Texture slot for textures in a Lamp datablock.");

	prop= RNA_def_property(srna, "texture_coordinates", PROP_ENUM, PROP_NONE);
	RNA_def_property_enum_sdna(prop, NULL, "texco");
	RNA_def_property_enum_items(prop, prop_texture_coordinates_items);
	RNA_def_property_ui_text(prop, "Texture Coordinates", "");

	prop= RNA_def_property(srna, "object", PROP_POINTER, PROP_NONE);
	RNA_def_property_pointer_sdna(prop, NULL, "object");
	RNA_def_property_struct_type(prop, "Object");
	RNA_def_property_flag(prop, PROP_EDITABLE);
	RNA_def_property_ui_text(prop, "Object", "Object to use for mapping with Object texture coordinates.");

	prop= RNA_def_property(srna, "map_color", PROP_BOOLEAN, PROP_NONE);
	RNA_def_property_boolean_sdna(prop, NULL, "mapto", LAMAP_COL);
	RNA_def_property_ui_text(prop, "Color", "Lets the texture affect the basic color of the lamp.");
	RNA_def_property_update(prop, 0, "rna_Lamp_update");

	prop= RNA_def_property(srna, "map_shadow", PROP_BOOLEAN, PROP_NONE);
	RNA_def_property_boolean_sdna(prop, NULL, "mapto", LAMAP_SHAD);
	RNA_def_property_ui_text(prop, "Shadow", "Lets the texture affect the shadow color of the lamp.");
	RNA_def_property_update(prop, 0, "rna_Lamp_update");

	prop= RNA_def_property(srna, "color_factor", PROP_FLOAT, PROP_NONE);
	RNA_def_property_float_sdna(prop, NULL, "colfac");
	RNA_def_property_ui_range(prop, 0, 1, 10, 3);
	RNA_def_property_ui_text(prop, "Color Factor", "Amount texture affects color values.");
	RNA_def_property_update(prop, 0, "rna_Lamp_update");

	prop= RNA_def_property(srna, "shadow_factor", PROP_FLOAT, PROP_NONE);
	RNA_def_property_float_sdna(prop, NULL, "shadowfac");
	RNA_def_property_ui_range(prop, 0, 1, 10, 3);
	RNA_def_property_ui_text(prop, "Shadow Factor", "Amount texture affects shadow.");
	RNA_def_property_update(prop, 0, "rna_Lamp_update");
}

static void rna_def_lamp_sky_settings(BlenderRNA *brna)
{
	StructRNA *srna;
	PropertyRNA *prop;

	static EnumPropertyItem prop_skycolorspace_items[] = {
		{0, "SMPTE", 0, "SMPTE", ""},
		{1, "REC709", 0, "REC709", ""},
		{2, "CIE", 0, "CIE", ""},
		{0, NULL, 0, NULL, NULL}};
		
	static EnumPropertyItem prop_blendmode_items[] = {
		{0, "MIX", 0, "Mix", ""},
		{1, "ADD", 0, "Add", ""},
		{2, "MULTIPLY", 0, "Multiply", ""},
		{3, "SUBTRACT", 0, "Subtract", ""},
		{4, "SCREEN", 0, "Screen", ""},
		{5, "DIVIDE", 0, "Divide", ""},
		{6, "DIFFERENCE", 0, "Difference", ""},
		{7, "DARKEN", 0, "Darken", ""},
		{8, "LIGHTEN", 0, "Lighten", ""},
		{9, "OVERLAY", 0, "Overlay", ""},
		{10, "DODGE", 0, "Dodge", ""},
		{11, "BURN", 0, "Burn", ""},
		{12, "HUE", 0, "Hue", ""},
		{13, "SATURATION", 0, "Saturation", ""},
		{14, "VALUE", 0, "Value", ""},
		{15, "COLOR", 0, "Color", ""},
		{0, NULL, 0, NULL, NULL}};
		
	srna= RNA_def_struct(brna, "LampSkySettings", NULL);
	RNA_def_struct_sdna(srna, "Lamp");
	RNA_def_struct_nested(brna, srna, "SunLamp");
	RNA_def_struct_ui_text(srna, "Lamp Sky Settings", "Sky related settings for a sun lamp.");
		
	prop= RNA_def_property(srna, "sky_color_space", PROP_ENUM, PROP_NONE);
	RNA_def_property_enum_sdna(prop, NULL, "sky_colorspace");
	RNA_def_property_enum_items(prop, prop_skycolorspace_items);
	RNA_def_property_ui_text(prop, "Sky Color Space", "Color space to use for internal XYZ->RGB color conversion.");
	RNA_def_property_update(prop, 0, "rna_Lamp_sky_update");

	prop= RNA_def_property(srna, "sky_blend_type", PROP_ENUM, PROP_NONE);
	RNA_def_property_enum_sdna(prop, NULL, "skyblendtype");
	RNA_def_property_enum_items(prop, prop_blendmode_items);
	RNA_def_property_ui_text(prop, "Sky Blend Mode", "Blend mode for combining sun sky with world sky.");
	RNA_def_property_update(prop, 0, "rna_Lamp_sky_update");
	
	/* Number values */
	
	prop= RNA_def_property(srna, "horizon_brightness", PROP_FLOAT, PROP_NONE);
	RNA_def_property_range(prop, 0.0f, 20.0f);
	RNA_def_property_ui_text(prop, "Horizon Brightness", "Horizon brightness.");
	RNA_def_property_update(prop, 0, "rna_Lamp_sky_update");

	prop= RNA_def_property(srna, "spread", PROP_FLOAT, PROP_NONE);
	RNA_def_property_range(prop, 0.0f, 10.0f);
	RNA_def_property_ui_text(prop, "Horizon Spread", "Horizon Spread.");
	RNA_def_property_update(prop, 0, "rna_Lamp_sky_update");

	prop= RNA_def_property(srna, "sun_brightness", PROP_FLOAT, PROP_NONE);
	RNA_def_property_range(prop, 0.0f, 10.0f);
	RNA_def_property_ui_text(prop, "Sun Brightness", "Sun brightness.");
	RNA_def_property_update(prop, 0, "rna_Lamp_sky_update");

	prop= RNA_def_property(srna, "sun_size", PROP_FLOAT, PROP_NONE);
	RNA_def_property_range(prop, 0.0f, 10.0f);
	RNA_def_property_ui_text(prop, "Sun Size", "Sun size.");
	RNA_def_property_update(prop, 0, "rna_Lamp_sky_update");

  	prop= RNA_def_property(srna, "backscattered_light", PROP_FLOAT, PROP_NONE);
	RNA_def_property_range(prop, -1.0f, 1.0f);
	RNA_def_property_ui_text(prop, "Backscattered Light", "Backscattered light.");
	RNA_def_property_update(prop, 0, "rna_Lamp_sky_update");

	prop= RNA_def_property(srna, "sun_intensity", PROP_FLOAT, PROP_NONE);
	RNA_def_property_range(prop, 0.0f, 10.0f);
	RNA_def_property_ui_text(prop, "Sun Intensity", "Sun intensity.");
	RNA_def_property_update(prop, 0, "rna_Lamp_sky_update");

	prop= RNA_def_property(srna, "atmosphere_turbidity", PROP_FLOAT, PROP_NONE);
	RNA_def_property_float_sdna(prop, NULL, "atm_turbidity");
	RNA_def_property_range(prop, 1.0f, 30.0f);
	RNA_def_property_ui_text(prop, "Atmosphere Turbidity", "Sky turbidity.");
	RNA_def_property_update(prop, 0, "rna_Lamp_sky_update");

	prop= RNA_def_property(srna, "atmosphere_inscattering", PROP_FLOAT, PROP_NONE);
	RNA_def_property_float_sdna(prop, NULL, "atm_inscattering_factor");
	RNA_def_property_range(prop, 0.0f, 1.0f);
	RNA_def_property_ui_text(prop, "Atmosphere Inscatter", "Scatter contribution factor.");
	RNA_def_property_update(prop, 0, "rna_Lamp_sky_update");

	prop= RNA_def_property(srna, "atmosphere_extinction", PROP_FLOAT, PROP_NONE);
	RNA_def_property_float_sdna(prop, NULL, "atm_extinction_factor");
	RNA_def_property_range(prop, 0.0f, 1.0f);
	RNA_def_property_ui_text(prop, "Atmosphere Extinction", "Extinction scattering contribution factor.");
	RNA_def_property_update(prop, 0, "rna_Lamp_sky_update");

	prop= RNA_def_property(srna, "atmosphere_distance_factor", PROP_FLOAT, PROP_NONE);
	RNA_def_property_float_sdna(prop, NULL, "atm_distance_factor");
	RNA_def_property_range(prop, 0.0f, 500.0f);
	RNA_def_property_ui_text(prop, "Atmosphere Distance Factor", "Multiplier to convert blender units to physical distance.");
	RNA_def_property_update(prop, 0, "rna_Lamp_sky_update");

	prop= RNA_def_property(srna, "sky_blend", PROP_FLOAT, PROP_NONE);
	RNA_def_property_float_sdna(prop, NULL, "skyblendfac");
	RNA_def_property_range(prop, 0.0f, 2.0f);
	RNA_def_property_ui_text(prop, "Sky Blend", "Blend factor with sky.");
	RNA_def_property_update(prop, 0, "rna_Lamp_sky_update");

	prop= RNA_def_property(srna, "sky_exposure", PROP_FLOAT, PROP_NONE);
	RNA_def_property_range(prop, 0.0f, 20.0f);
	RNA_def_property_ui_text(prop, "Sky Exposure", "Strength of sky shading exponential exposure correction.");
	RNA_def_property_update(prop, 0, "rna_Lamp_sky_update");

	/* boolean */
	
	prop= RNA_def_property(srna, "use_sky", PROP_BOOLEAN, PROP_NONE);
	RNA_def_property_boolean_sdna(prop, NULL, "sun_effect_type", LA_SUN_EFFECT_SKY);
	RNA_def_property_ui_text(prop, "Sky", "Apply sun effect on sky.");
	RNA_def_property_update(prop, 0, "rna_Lamp_sky_update");

	prop= RNA_def_property(srna, "use_atmosphere", PROP_BOOLEAN, PROP_NONE);
	RNA_def_property_boolean_sdna(prop, NULL, "sun_effect_type", LA_SUN_EFFECT_AP);
	RNA_def_property_ui_text(prop, "Atmosphere", "Apply sun effect on atmosphere.");
	RNA_def_property_update(prop, 0, "rna_Lamp_sky_update");
}

static void rna_def_lamp(BlenderRNA *brna)
{
	StructRNA *srna;
	PropertyRNA *prop;

	static EnumPropertyItem prop_type_items[] = {
		{LA_LOCAL, "POINT", 0, "Point", "Omnidirectional point light source."},
		{LA_SUN, "SUN", 0, "Sun", "Constant direction parallel ray light source."},
		{LA_SPOT, "SPOT", 0, "Spot", "Directional cone light source."},
		{LA_HEMI, "HEMI", 0, "Hemi", "180 degree constant light source."},
		{LA_AREA, "AREA", 0, "Area", "Directional area light source."},
		{0, NULL, 0, NULL, NULL}};

	srna= RNA_def_struct(brna, "Lamp", "ID");
	RNA_def_struct_refine_func(srna, "rna_Lamp_refine");
	RNA_def_struct_ui_text(srna, "Lamp", "Lamp datablock for lighting a scene.");
	RNA_def_struct_ui_icon(srna, ICON_LAMP_DATA);

	prop= RNA_def_property(srna, "type", PROP_ENUM, PROP_NONE);
	RNA_def_property_enum_items(prop, prop_type_items);
	RNA_def_property_ui_text(prop, "Type", "Type of Lamp.");
	RNA_def_property_update(prop, 0, "rna_Lamp_draw_update");

	prop= RNA_def_property(srna, "falloff_distance", PROP_FLOAT, PROP_DISTANCE);
	RNA_def_property_float_sdna(prop, NULL, "dist");
	RNA_def_property_ui_range(prop, 0, 1000, 1.0, 2);
	RNA_def_property_ui_text(prop, "Falloff distance", "Extra distance added to falloff to smooth harsh light when the lamp is nearby.");
	RNA_def_property_update(prop, 0, "rna_Lamp_draw_update");

<<<<<<< HEAD
	prop= RNA_def_property(srna, "power", PROP_FLOAT, PROP_POWER);
	RNA_def_property_float_sdna(prop, NULL, "energy");
	RNA_def_property_ui_range(prop, 0, 1000.0, 1.0, 2);
	RNA_def_property_ui_text(prop, "Power", "Amount of light that the lamp emits in Watts.");
=======
	prop= RNA_def_property(srna, "energy", PROP_FLOAT, PROP_NONE);
	RNA_def_property_ui_range(prop, 0, 10.0, 10, 2);
	RNA_def_property_ui_text(prop, "Energy", "Amount of light that the lamp emits.");
>>>>>>> 5df1bb84
	RNA_def_property_update(prop, 0, "rna_Lamp_update");

	prop= RNA_def_property(srna, "color", PROP_FLOAT, PROP_COLOR);
	RNA_def_property_float_sdna(prop, NULL, "r");
	RNA_def_property_array(prop, 3);
	RNA_def_property_ui_text(prop, "Color", "Light color.");
	RNA_def_property_update(prop, 0, "rna_Lamp_update");

	prop= RNA_def_property(srna, "layer", PROP_BOOLEAN, PROP_NONE);
	RNA_def_property_boolean_sdna(prop, NULL, "mode", LA_LAYER);
	RNA_def_property_ui_text(prop, "Layer", "Illuminates objects only on the same layer the lamp is on.");
	RNA_def_property_update(prop, 0, "rna_Lamp_update");

	prop= RNA_def_property(srna, "negative", PROP_BOOLEAN, PROP_NONE);
	RNA_def_property_boolean_sdna(prop, NULL, "mode", LA_NEG);
	RNA_def_property_ui_text(prop, "Negative", "Lamp casts negative light.");
	RNA_def_property_update(prop, 0, "rna_Lamp_update");

	prop= RNA_def_property(srna, "specular", PROP_BOOLEAN, PROP_NONE);
	RNA_def_property_boolean_negative_sdna(prop, NULL, "mode", LA_NO_SPEC);
	RNA_def_property_ui_text(prop, "Specular", "Lamp creates specular highlights.");
	RNA_def_property_update(prop, 0, "rna_Lamp_update");

	prop= RNA_def_property(srna, "diffuse", PROP_BOOLEAN, PROP_NONE);
	RNA_def_property_boolean_negative_sdna(prop, NULL, "mode", LA_NO_DIFF);
	RNA_def_property_ui_text(prop, "Diffuse", "Lamp does diffuse shading.");
	RNA_def_property_update(prop, 0, "rna_Lamp_update");
	
	/* common */
	rna_def_animdata_common(srna);
	
	/* textures */
	rna_def_mtex_common(srna, "rna_Lamp_mtex_begin", "rna_Lamp_active_texture_get",
		"rna_Lamp_active_texture_set", "LampTextureSlot", "rna_Lamp_update");
}

static void rna_def_lamp_falloff(StructRNA *srna)
{
	PropertyRNA *prop;

	static EnumPropertyItem prop_fallofftype_items[] = {
		{LA_FALLOFF_CONSTANT, "CONSTANT", 0, "Constant", ""},
		{LA_FALLOFF_INVLINEAR, "INVERSE_LINEAR", 0, "Inverse Linear", ""},
		{LA_FALLOFF_INVSQUARE, "INVERSE_SQUARE", 0, "Inverse Square", ""},
		{LA_FALLOFF_CURVE, "CUSTOM_CURVE", 0, "Custom Curve", ""},
		{0, NULL, 0, NULL, NULL}};

	prop= RNA_def_property(srna, "falloff_type", PROP_ENUM, PROP_NONE);
	RNA_def_property_enum_items(prop, prop_fallofftype_items);
	RNA_def_property_ui_text(prop, "Falloff Type", "Intensity Decay with distance.");
	RNA_def_property_update(prop, 0, "rna_Lamp_update");
	
	prop= RNA_def_property(srna, "falloff_curve", PROP_POINTER, PROP_NONE);
	RNA_def_property_pointer_sdna(prop, NULL, "curfalloff");
	RNA_def_property_ui_text(prop, "Falloff Curve", "Custom Lamp Falloff Curve");
	RNA_def_property_update(prop, 0, "rna_Lamp_update");

	prop= RNA_def_property(srna, "sphere", PROP_BOOLEAN, PROP_NONE);
	RNA_def_property_boolean_sdna(prop, NULL, "mode", LA_SPHERE);
	RNA_def_property_ui_text(prop, "Sphere", "Sets light intensity to zero beyond lamp distance.");
	RNA_def_property_update(prop, 0, "rna_Lamp_draw_update");

	prop= RNA_def_property(srna, "linear_attenuation", PROP_FLOAT, PROP_NONE);
	RNA_def_property_float_sdna(prop, NULL, "att1");
	RNA_def_property_range(prop, 0.0f, 1.0f);
	RNA_def_property_ui_text(prop, "Linear Attenuation", "Linear distance attentuation.");
	RNA_def_property_update(prop, 0, "rna_Lamp_update");

	prop= RNA_def_property(srna, "quadratic_attenuation", PROP_FLOAT, PROP_NONE);
	RNA_def_property_float_sdna(prop, NULL, "att2");
	RNA_def_property_range(prop, 0.0f, 1.0f);
	RNA_def_property_ui_text(prop, "Quadratic Attenuation", "Quadratic distance attentuation.");
	RNA_def_property_update(prop, 0, "rna_Lamp_update");
}

static void rna_def_lamp_shadow(StructRNA *srna, int spot, int area)
{
	PropertyRNA *prop;

	static EnumPropertyItem prop_shadow_items[] = {
		{0, "NOSHADOW", 0, "No Shadow", ""},
		{LA_SHAD_RAY, "RAY_SHADOW", 0, "Ray Shadow", "Use ray tracing for shadow."},
		{0, NULL, 0, NULL, NULL}};

	static EnumPropertyItem prop_spot_shadow_items[] = {
		{0, "NOSHADOW", 0, "No Shadow", ""},
		{LA_SHAD_BUF, "BUFFER_SHADOW", 0, "Buffer Shadow", "Lets spotlight produce shadows using shadow buffer."},
		{LA_SHAD_RAY, "RAY_SHADOW", 0, "Ray Shadow", "Use ray tracing for shadow."},
		{0, NULL, 0, NULL, NULL}};

	static EnumPropertyItem prop_ray_sampling_method_items[] = {
		{LA_SAMP_HALTON, "ADAPTIVE_QMC", 0, "Adaptive QMC", ""},
		{LA_SAMP_HAMMERSLEY, "CONSTANT_QMC", 0, "Constant QMC", ""},
		{0, NULL, 0, NULL, NULL}};

	prop= RNA_def_property(srna, "shadow_method", PROP_ENUM, PROP_NONE);
	RNA_def_property_enum_bitflag_sdna(prop, NULL, "mode");
	RNA_def_property_enum_items(prop, (spot)? prop_spot_shadow_items: prop_shadow_items);
	RNA_def_property_ui_text(prop, "Shadow Method", "Method to compute lamp shadow with.");
	RNA_def_property_update(prop, 0, "rna_Lamp_draw_update");

	prop= RNA_def_property(srna, "shadow_color", PROP_FLOAT, PROP_COLOR);
	RNA_def_property_float_sdna(prop, NULL, "shdwr");
	RNA_def_property_array(prop, 3);
	RNA_def_property_ui_text(prop, "Shadow Color", "Color of shadows cast by the lamp.");
	RNA_def_property_update(prop, 0, "rna_Lamp_update");

	prop= RNA_def_property(srna, "only_shadow", PROP_BOOLEAN, PROP_NONE);
	RNA_def_property_boolean_sdna(prop, NULL, "mode", LA_ONLYSHADOW);
	RNA_def_property_ui_text(prop, "Only Shadow", "Causes light to cast shadows only without illuminating objects.");
	RNA_def_property_update(prop, 0, "rna_Lamp_update");

	prop= RNA_def_property(srna, "shadow_ray_sampling_method", PROP_ENUM, PROP_NONE);
	RNA_def_property_enum_sdna(prop, NULL, "ray_samp_method");
	RNA_def_property_enum_items(prop, prop_ray_sampling_method_items);
	RNA_def_property_ui_text(prop, "Shadow Ray Sampling Method", "Method for generating shadow samples: Adaptive QMC is fastest, Constant QMC is less noisy but slower.");
	RNA_def_property_update(prop, 0, "rna_Lamp_update");

	prop= RNA_def_property(srna, (area)? "shadow_ray_samples_x": "shadow_ray_samples", PROP_INT, PROP_NONE);
	RNA_def_property_int_sdna(prop, NULL, "ray_samp");
	RNA_def_property_range(prop, 1, 64);
	RNA_def_property_ui_text(prop, (area)? "Shadow Ray Samples": "Shadow Ray Samples X","Amount of samples taken extra (samples x samples).");
	RNA_def_property_update(prop, 0, "rna_Lamp_update");

	if(area) {
		prop= RNA_def_property(srna, "shadow_ray_samples_y", PROP_INT, PROP_NONE);
		RNA_def_property_int_sdna(prop, NULL, "ray_sampy");
		RNA_def_property_range(prop, 1, 64);
		RNA_def_property_ui_text(prop, "Shadow Ray Samples Y", "Amount of samples taken extra (samples x samples).");
		RNA_def_property_update(prop, 0, "rna_Lamp_update");
	}

	prop= RNA_def_property(srna, "shadow_adaptive_threshold", PROP_FLOAT, PROP_NONE);
	RNA_def_property_float_sdna(prop, NULL, "adapt_thresh");
	RNA_def_property_range(prop, 0.0f, 1.0f);
	RNA_def_property_ui_text(prop, "Shadow Adaptive Threshold", "Threshold for Adaptive Sampling (Raytraced shadows).");
	RNA_def_property_update(prop, 0, "rna_Lamp_update");

	prop= RNA_def_property(srna, "shadow_soft_size", PROP_FLOAT, PROP_DISTANCE);
	RNA_def_property_float_sdna(prop, NULL, "area_size");
	RNA_def_property_ui_range(prop, 0, 100, 0.1, 3);
	RNA_def_property_ui_text(prop, "Shadow Soft Size", "Light size for ray shadow sampling (Raytraced shadows).");
	RNA_def_property_update(prop, 0, "rna_Lamp_update");

	prop= RNA_def_property(srna, "shadow_layer", PROP_BOOLEAN, PROP_NONE);
	RNA_def_property_boolean_sdna(prop, NULL, "mode", LA_LAYER_SHADOW);
	RNA_def_property_ui_text(prop, "Shadow Layer", "Causes only objects on the same layer to cast shadows.");
	RNA_def_property_update(prop, 0, "rna_Lamp_update");
}

static void rna_def_point_lamp(BlenderRNA *brna)
{
	StructRNA *srna;

	srna= RNA_def_struct(brna, "PointLamp", "Lamp");
	RNA_def_struct_sdna(srna, "Lamp");
	RNA_def_struct_ui_text(srna, "Point Lamp", "Omnidirectional point lamp.");
	RNA_def_struct_ui_icon(srna, ICON_LAMP_POINT);

	rna_def_lamp_falloff(srna);
	rna_def_lamp_shadow(srna, 0, 0);
}

static void rna_def_area_lamp(BlenderRNA *brna)
{
	StructRNA *srna;
	PropertyRNA *prop;

	static EnumPropertyItem prop_areashape_items[] = {
		{LA_AREA_SQUARE, "SQUARE", 0, "Square", ""},
		{LA_AREA_RECT, "RECTANGLE", 0, "Rectangle", ""},
		{0, NULL, 0, NULL, NULL}};

	srna= RNA_def_struct(brna, "AreaLamp", "Lamp");
	RNA_def_struct_sdna(srna, "Lamp");
	RNA_def_struct_ui_text(srna, "Area Lamp", "Directional area lamp.");
	RNA_def_struct_ui_icon(srna, ICON_LAMP_AREA);

	rna_def_lamp_shadow(srna, 0, 1);

	prop= RNA_def_property(srna, "shape", PROP_ENUM, PROP_NONE);
	RNA_def_property_enum_sdna(prop, NULL, "area_shape");
	RNA_def_property_enum_items(prop, prop_areashape_items);
	RNA_def_property_ui_text(prop, "Shape", "Shape of the area lamp.");
	RNA_def_property_update(prop, 0, "rna_Lamp_draw_update");

	prop= RNA_def_property(srna, "size", PROP_FLOAT, PROP_DISTANCE);
	RNA_def_property_float_sdna(prop, NULL, "area_size");
	RNA_def_property_ui_range(prop, 0, 100, 0.1, 3);
	RNA_def_property_ui_text(prop, "Size", "Size of the area of the area Lamp, X direction size for Rectangle shapes.");
	RNA_def_property_update(prop, 0, "rna_Lamp_draw_update");

	prop= RNA_def_property(srna, "size_y", PROP_FLOAT, PROP_DISTANCE);
	RNA_def_property_float_sdna(prop, NULL, "area_sizey");
	RNA_def_property_ui_range(prop, 0, 100, 0.1, 3);
	RNA_def_property_ui_text(prop, "Size Y", "Size of the area of the area Lamp in the Y direction for Rectangle shapes.");
	RNA_def_property_update(prop, 0, "rna_Lamp_draw_update");

	prop= RNA_def_property(srna, "gamma", PROP_FLOAT, PROP_NONE);
	RNA_def_property_float_sdna(prop, NULL, "k");
	RNA_def_property_ui_range(prop, 0.001, 2.0, 0.1, 3);
	RNA_def_property_ui_text(prop, "Gamma", "Light gamma correction value.");
	RNA_def_property_update(prop, 0, "rna_Lamp_draw_update");
}

static void rna_def_spot_lamp(BlenderRNA *brna)
{
	StructRNA *srna;
	PropertyRNA *prop;

	static EnumPropertyItem prop_shadbuftype_items[] = {
		{LA_SHADBUF_REGULAR	, "REGULAR", 0, "Classical", "Classic shadow buffer."},
		{LA_SHADBUF_HALFWAY, "HALFWAY", 0, "Classic-Halfway", "Regular buffer, averaging the closest and 2nd closest Z value to reducing bias artifaces."},
		{LA_SHADBUF_IRREGULAR, "IRREGULAR", 0, "Irregular", "Irregular buffer produces sharp shadow always, but it doesn't show up for raytracing."},
		{LA_SHADBUF_DEEP, "DEEP", 0, "Deep", "Deep shadow buffer supports transparency and better filtering, at the cost of more memory usage and processing time."},
		{0, NULL, 0, NULL, NULL}};

	static EnumPropertyItem prop_shadbuffiltertype_items[] = {
		{LA_SHADBUF_BOX	, "BOX", 0, "Box", "Apply the Box filter to shadow buffer samples."},
		{LA_SHADBUF_TENT, "TENT", 0, "Tent", "Apply the Tent Filter to shadow buffer samples."},
		{LA_SHADBUF_GAUSS, "GAUSS", 0, "Gauss", "Apply the Gauss filter to shadow buffer samples."},
		{0, NULL, 0, NULL, NULL}};

	static EnumPropertyItem prop_numbuffer_items[] = {
		{1, "BUFFERS_1", 0, "1", "Only one buffer rendered."},
		{4, "BUFFERS_4", 0, "4", "Renders 4 buffers for better AA, this quadruples memory usage."},
		{9, "BUFFERS_9", 0, "9", "Renders 9 buffers for better AA, this uses nine times more memory."},
		{0, NULL, 0, NULL, NULL}};

	srna= RNA_def_struct(brna, "SpotLamp", "Lamp");
	RNA_def_struct_sdna(srna, "Lamp");
	RNA_def_struct_ui_text(srna, "Spot Lamp", "Directional cone lamp.");
	RNA_def_struct_ui_icon(srna, ICON_LAMP_SPOT);

	rna_def_lamp_falloff(srna);
	rna_def_lamp_shadow(srna, 1, 0);

	prop= RNA_def_property(srna, "square", PROP_BOOLEAN, PROP_NONE);
	RNA_def_property_boolean_sdna(prop, NULL, "mode", LA_SQUARE);
	RNA_def_property_ui_text(prop, "Square", "Casts a square spot light shape.");
	RNA_def_property_update(prop, 0, "rna_Lamp_draw_update");

	prop= RNA_def_property(srna, "halo", PROP_BOOLEAN, PROP_NONE);
	RNA_def_property_boolean_sdna(prop, NULL, "mode", LA_HALO);
	RNA_def_property_ui_text(prop, "Halo", "Renders spotlight with a volumetric halo (Buffer Shadows).");
	RNA_def_property_update(prop, 0, "rna_Lamp_update");

	prop= RNA_def_property(srna, "halo_intensity", PROP_FLOAT, PROP_NONE);
	RNA_def_property_float_sdna(prop, NULL, "haint");
	RNA_def_property_ui_range(prop, 0, 5.0, 0.1, 3);
	RNA_def_property_ui_text(prop, "Halo Intensity", "Brightness of the spotlight's halo cone  (Buffer Shadows).");
	RNA_def_property_update(prop, 0, "rna_Lamp_update");

	prop= RNA_def_property(srna, "halo_step", PROP_INT, PROP_NONE);
	RNA_def_property_int_sdna(prop, NULL, "shadhalostep");
	RNA_def_property_range(prop, 0, 12);
	RNA_def_property_ui_text(prop, "Halo Step", "Volumetric halo sampling frequency.");
	RNA_def_property_update(prop, 0, "rna_Lamp_update");

	prop= RNA_def_property(srna, "shadow_buffer_size", PROP_INT, PROP_NONE);
	RNA_def_property_int_sdna(prop, NULL, "bufsize");
	RNA_def_property_range(prop, 512, 10240);
	RNA_def_property_ui_text(prop, "Shadow Buffer Size", "Resolution of the shadow buffer, higher values give crisper shadows but use more memory");
	RNA_def_property_int_funcs(prop, NULL, "rna_Lamp_buffer_size_set", NULL);
	RNA_def_property_update(prop, 0, "rna_Lamp_update");

	prop= RNA_def_property(srna, "shadow_filter_type", PROP_ENUM, PROP_NONE);
	RNA_def_property_enum_sdna(prop, NULL, "filtertype");
	RNA_def_property_enum_items(prop, prop_shadbuffiltertype_items);
	RNA_def_property_ui_text(prop, "Shadow Filter Type", "Type of shadow filter (Buffer Shadows).");
	RNA_def_property_update(prop, 0, "rna_Lamp_update");

	prop= RNA_def_property(srna, "shadow_sample_buffers", PROP_ENUM, PROP_NONE);
	RNA_def_property_enum_sdna(prop, NULL, "buffers");
	RNA_def_property_enum_items(prop, prop_numbuffer_items);
	RNA_def_property_ui_text(prop, "Shadow Sample Buffers", "Number of shadow buffers to render for better AA, this increases memory usage.");
	RNA_def_property_update(prop, 0, "rna_Lamp_update");

	prop= RNA_def_property(srna, "spot_blend", PROP_FLOAT, PROP_NONE);
	RNA_def_property_float_sdna(prop, NULL, "spotblend");
	RNA_def_property_range(prop, 0.0f ,1.0f);
	RNA_def_property_ui_text(prop, "Spot Blend", "The softness of the spotlight edge.");
	RNA_def_property_update(prop, 0, "rna_Lamp_draw_update");

	prop= RNA_def_property(srna, "spot_size", PROP_FLOAT, PROP_ANGLE);
	// RNA_def_property_float_sdna(prop, NULL, "spotsize");
	RNA_def_property_range(prop, M_PI/180.0f, M_PI);
	RNA_def_property_ui_text(prop, "Spot Size", "Angle of the spotlight beam in degrees.");
	RNA_def_property_float_funcs(prop, "rna_Lamp_spot_size_get", "rna_Lamp_spot_size_set", NULL); /* only for deg/rad conversion */
	RNA_def_property_update(prop, 0, "rna_Lamp_draw_update");

	prop= RNA_def_property(srna, "show_cone", PROP_BOOLEAN, PROP_NONE);
	RNA_def_property_boolean_sdna(prop, NULL, "mode", LA_SHOW_CONE);
	RNA_def_property_ui_text(prop, "Show Cone", "Draw transparent cone in 3D view to visualize which objects are contained in it.");
	RNA_def_property_update(prop, 0, "rna_Lamp_draw_update");

	prop= RNA_def_property(srna, "shadow_buffer_clip_start", PROP_FLOAT, PROP_DISTANCE);
	RNA_def_property_float_sdna(prop, NULL, "clipsta");
	RNA_def_property_range(prop, 0.0f, 9999.0f);
	RNA_def_property_ui_text(prop, "Shadow Buffer Clip Start", "Shadow map clip start: objects closer will not generate shadows");
	RNA_def_property_update(prop, 0, "rna_Lamp_draw_update");

	prop= RNA_def_property(srna, "shadow_buffer_clip_end", PROP_FLOAT, PROP_DISTANCE);
	RNA_def_property_float_sdna(prop, NULL, "clipend");
	RNA_def_property_range(prop, 0.0f, 9999.0f);
	RNA_def_property_ui_text(prop, "Shadow Buffer Clip End", "Shadow map clip end beyond which objects will not generate shadows.");
	RNA_def_property_update(prop, 0, "rna_Lamp_draw_update");

	prop= RNA_def_property(srna, "shadow_buffer_bias", PROP_FLOAT, PROP_NONE);
	RNA_def_property_float_sdna(prop, NULL, "bias");
	RNA_def_property_range(prop, 0.001f, 5.0f);
	RNA_def_property_ui_text(prop, "Shadow Buffer Bias", "Shadow buffer sampling bias.");
	RNA_def_property_update(prop, 0, "rna_Lamp_update");

	prop= RNA_def_property(srna, "shadow_buffer_soft", PROP_FLOAT, PROP_NONE);
	RNA_def_property_float_sdna(prop, NULL, "soft");
	RNA_def_property_range(prop, 0.0f, 100.0f);
	RNA_def_property_ui_text(prop, "Shadow Buffer Soft", "Size of shadow buffer sampling area.");
	RNA_def_property_update(prop, 0, "rna_Lamp_update");

	prop= RNA_def_property(srna, "shadow_buffer_samples", PROP_INT, PROP_NONE);
	RNA_def_property_int_sdna(prop, NULL, "samp");
	RNA_def_property_range(prop, 1, 16);
	RNA_def_property_ui_text(prop, "Samples", "Number of shadow buffer samples.");
	RNA_def_property_update(prop, 0, "rna_Lamp_update");

	prop= RNA_def_property(srna, "shadow_buffer_type", PROP_ENUM, PROP_NONE);
	RNA_def_property_enum_sdna(prop, NULL, "buftype");
	RNA_def_property_enum_items(prop, prop_shadbuftype_items);
	RNA_def_property_ui_text(prop, "Shadow Buffer Type", "Type of shadow buffer.");
	RNA_def_property_update(prop, 0, "rna_Lamp_update");

	prop= RNA_def_property(srna, "auto_clip_start", PROP_BOOLEAN, PROP_NONE);
	RNA_def_property_boolean_sdna(prop, NULL, "bufflag", LA_SHADBUF_AUTO_START);
	RNA_def_property_ui_text(prop, "Autoclip Start",  "Automatic calculation of clipping-start, based on visible vertices.");
	RNA_def_property_update(prop, 0, "rna_Lamp_draw_update");

	prop= RNA_def_property(srna, "auto_clip_end", PROP_BOOLEAN, PROP_NONE);
	RNA_def_property_boolean_sdna(prop, NULL, "bufflag", LA_SHADBUF_AUTO_END);
	RNA_def_property_ui_text(prop, "Autoclip End", "Automatic calculation of clipping-end, based on visible vertices.");
	RNA_def_property_update(prop, 0, "rna_Lamp_draw_update");

	prop= RNA_def_property(srna, "compression_threshold", PROP_FLOAT, PROP_NONE);
	RNA_def_property_float_sdna(prop, NULL, "compressthresh");
	RNA_def_property_range(prop, 0.0f, 1.0f);
	RNA_def_property_ui_text(prop, "Compress", "Deep shadow map compression threshold.");
	RNA_def_property_update(prop, 0, "rna_Lamp_update");
}

static void rna_def_sun_lamp(BlenderRNA *brna)
{
	StructRNA *srna;
	PropertyRNA *prop;

	srna= RNA_def_struct(brna, "SunLamp", "Lamp");
	RNA_def_struct_sdna(srna, "Lamp");
	RNA_def_struct_ui_text(srna, "Sun Lamp", "Constant direction parallel ray lamp.");
	RNA_def_struct_ui_icon(srna, ICON_LAMP_SUN);

	rna_def_lamp_shadow(srna, 0, 0);

	/* sky */
	prop= RNA_def_property(srna, "sky", PROP_POINTER, PROP_NONE);
	RNA_def_property_flag(prop, PROP_NEVER_NULL);
	RNA_def_property_struct_type(prop, "LampSkySettings");
	RNA_def_property_pointer_funcs(prop, "rna_Lamp_sky_settings_get", NULL, NULL);
	RNA_def_property_ui_text(prop, "Sky Settings", "Sky related settings for sun lamps.");

	rna_def_lamp_sky_settings(brna);
}

static void rna_def_hemi_lamp(BlenderRNA *brna)
{
	StructRNA *srna;

	srna= RNA_def_struct(brna, "HemiLamp", "Lamp");
	RNA_def_struct_sdna(srna, "Lamp");
	RNA_def_struct_ui_text(srna, "Hemi Lamp", "180 degree constant lamp.");
	RNA_def_struct_ui_icon(srna, ICON_LAMP_HEMI);
}

void RNA_def_lamp(BlenderRNA *brna)
{
	rna_def_lamp(brna);
	rna_def_point_lamp(brna);
	rna_def_area_lamp(brna);
	rna_def_spot_lamp(brna);
	rna_def_sun_lamp(brna);
	rna_def_hemi_lamp(brna);
	rna_def_lamp_mtex(brna);
}

#endif
<|MERGE_RESOLUTION|>--- conflicted
+++ resolved
@@ -347,16 +347,10 @@
 	RNA_def_property_ui_text(prop, "Falloff distance", "Extra distance added to falloff to smooth harsh light when the lamp is nearby.");
 	RNA_def_property_update(prop, 0, "rna_Lamp_draw_update");
 
-<<<<<<< HEAD
 	prop= RNA_def_property(srna, "power", PROP_FLOAT, PROP_POWER);
 	RNA_def_property_float_sdna(prop, NULL, "energy");
 	RNA_def_property_ui_range(prop, 0, 1000.0, 1.0, 2);
-	RNA_def_property_ui_text(prop, "Power", "Amount of light that the lamp emits in Watts.");
-=======
-	prop= RNA_def_property(srna, "energy", PROP_FLOAT, PROP_NONE);
-	RNA_def_property_ui_range(prop, 0, 10.0, 10, 2);
-	RNA_def_property_ui_text(prop, "Energy", "Amount of light that the lamp emits.");
->>>>>>> 5df1bb84
+	RNA_def_property_ui_text(prop, "Power", "Amount of light that the lamp emits.");
 	RNA_def_property_update(prop, 0, "rna_Lamp_update");
 
 	prop= RNA_def_property(srna, "color", PROP_FLOAT, PROP_COLOR);
