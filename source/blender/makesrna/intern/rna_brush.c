--- conflicted
+++ resolved
@@ -165,13 +165,10 @@
 		{SCULPT_TOOL_LAYER, "LAYER", 0, "Layer", ""},
 		{SCULPT_TOOL_FLATTEN, "FLATTEN", 0, "Flatten", ""},
 		{SCULPT_TOOL_CLAY, "CLAY", 0, "Clay", ""},
-<<<<<<< HEAD
-		{SCULPT_TOOL_MASK, "MASK", 0, "Mask", ""},
-=======
 		//{SCULPT_TOOL_CLAY_TUBES, "CLAY_TUBES", 0, "Clay Tubes", ""}, XXX: remove clay tubes from UI
 		{SCULPT_TOOL_FILL, "FILL", 0, "Fill", ""},
 		{SCULPT_TOOL_SCRAPE, "SCRAPE", 0, "Scrape", ""},
->>>>>>> 5505697a
+		{SCULPT_TOOL_MASK, "MASK", 0, "Mask", ""},
 		{0, NULL, 0, NULL, NULL}};
 
 	static EnumPropertyItem brush_stroke_method_items[] = {
