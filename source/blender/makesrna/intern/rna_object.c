/*
 * This program is free software; you can redistribute it and/or
 * modify it under the terms of the GNU General Public License
 * as published by the Free Software Foundation; either version 2
 * of the License, or (at your option) any later version.
 *
 * This program is distributed in the hope that it will be useful,
 * but WITHOUT ANY WARRANTY; without even the implied warranty of
 * MERCHANTABILITY or FITNESS FOR A PARTICULAR PURPOSE.  See the
 * GNU General Public License for more details.
 *
 * You should have received a copy of the GNU General Public License
 * along with this program; if not, write to the Free Software Foundation,
 * Inc., 51 Franklin Street, Fifth Floor, Boston, MA 02110-1301, USA.
 */

/** \file
 * \ingroup RNA
 */

#include <stdio.h>
#include <stdlib.h>

#include "DNA_action_types.h"
#include "DNA_brush_types.h"
#include "DNA_collection_types.h"
#include "DNA_customdata_types.h"
#include "DNA_gpencil_modifier_types.h"
#include "DNA_lightprobe_types.h"
#include "DNA_material_types.h"
#include "DNA_mesh_types.h"
#include "DNA_meta_types.h"
#include "DNA_object_force_types.h"
#include "DNA_object_types.h"
#include "DNA_scene_types.h"
#include "DNA_shader_fx_types.h"
#include "DNA_workspace_types.h"

#include "BLI_math.h"
#include "BLI_utildefines.h"

#include "BLT_translation.h"

#include "BKE_camera.h"
#include "BKE_collection.h"
#include "BKE_editlattice.h"
#include "BKE_editmesh.h"
#include "BKE_layer.h"
#include "BKE_object_deform.h"
#include "BKE_object_facemap.h"
#include "BKE_paint.h"

#include "RNA_access.h"
#include "RNA_define.h"
#include "RNA_enum_types.h"

#include "rna_internal.h"

#include "BLI_sys_types.h" /* needed for intptr_t used in ED_mesh.h */
#include "ED_mesh.h"

#include "WM_api.h"
#include "WM_types.h"

#include "DEG_depsgraph_query.h"

const EnumPropertyItem rna_enum_object_mode_items[] = {
    {OB_MODE_OBJECT, "OBJECT", ICON_OBJECT_DATAMODE, "Object Mode", ""},
    {OB_MODE_EDIT, "EDIT", ICON_EDITMODE_HLT, "Edit Mode", ""},
    {OB_MODE_POSE, "POSE", ICON_POSE_HLT, "Pose Mode", ""},
    {OB_MODE_SCULPT, "SCULPT", ICON_SCULPTMODE_HLT, "Sculpt Mode", ""},
    {OB_MODE_VERTEX_PAINT, "VERTEX_PAINT", ICON_VPAINT_HLT, "Vertex Paint", ""},
    {OB_MODE_WEIGHT_PAINT, "WEIGHT_PAINT", ICON_WPAINT_HLT, "Weight Paint", ""},
    {OB_MODE_TEXTURE_PAINT, "TEXTURE_PAINT", ICON_TPAINT_HLT, "Texture Paint", ""},
    {OB_MODE_PARTICLE_EDIT, "PARTICLE_EDIT", ICON_PARTICLEMODE, "Particle Edit", ""},
    {OB_MODE_EDIT_GPENCIL,
     "EDIT_GPENCIL",
     ICON_EDITMODE_HLT,
     "Edit Mode",
     "Edit Grease Pencil Strokes"},
    {OB_MODE_SCULPT_GPENCIL,
     "SCULPT_GPENCIL",
     ICON_SCULPTMODE_HLT,
     "Sculpt Mode",
     "Sculpt Grease Pencil Strokes"},
    {OB_MODE_PAINT_GPENCIL,
     "PAINT_GPENCIL",
     ICON_GREASEPENCIL,
     "Draw Mode",
     "Paint Grease Pencil Strokes"},
    {OB_MODE_WEIGHT_GPENCIL,
     "WEIGHT_GPENCIL",
     ICON_WPAINT_HLT,
     "Weight Paint",
     "Grease Pencil Weight Paint Strokes"},
    {OB_MODE_VERTEX_GPENCIL,
     "VERTEX_GPENCIL",
     ICON_VPAINT_HLT,
     "Vertex Paint",
     "Grease Pencil Vertex Paint Strokes"},
    {0, NULL, 0, NULL, NULL},
};

/* Same as above, but with names that distinguish grease pencil. */
const EnumPropertyItem rna_enum_workspace_object_mode_items[] = {
    {OB_MODE_OBJECT, "OBJECT", ICON_OBJECT_DATAMODE, "Object Mode", ""},
    {OB_MODE_EDIT, "EDIT", ICON_EDITMODE_HLT, "Edit Mode", ""},
    {OB_MODE_POSE, "POSE", ICON_POSE_HLT, "Pose Mode", ""},
    {OB_MODE_SCULPT, "SCULPT", ICON_SCULPTMODE_HLT, "Sculpt Mode", ""},
    {OB_MODE_VERTEX_PAINT, "VERTEX_PAINT", ICON_VPAINT_HLT, "Vertex Paint", ""},
    {OB_MODE_WEIGHT_PAINT, "WEIGHT_PAINT", ICON_WPAINT_HLT, "Weight Paint", ""},
    {OB_MODE_TEXTURE_PAINT, "TEXTURE_PAINT", ICON_TPAINT_HLT, "Texture Paint", ""},
    {OB_MODE_PARTICLE_EDIT, "PARTICLE_EDIT", ICON_PARTICLEMODE, "Particle Edit", ""},
    {OB_MODE_EDIT_GPENCIL,
     "EDIT_GPENCIL",
     ICON_EDITMODE_HLT,
     "Grease Pencil Edit Mode",
     "Edit Grease Pencil Strokes"},
    {OB_MODE_SCULPT_GPENCIL,
     "SCULPT_GPENCIL",
     ICON_SCULPTMODE_HLT,
     "Grease Pencil Sculpt Mode",
     "Sculpt Grease Pencil Strokes"},
    {OB_MODE_PAINT_GPENCIL,
     "PAINT_GPENCIL",
     ICON_GREASEPENCIL,
     "Grease Pencil Draw",
     "Paint Grease Pencil Strokes"},
    {OB_MODE_VERTEX_GPENCIL,
     "VERTEX_GPENCIL",
     ICON_VPAINT_HLT,
     "Grease Pencil Vertex Paint",
     "Grease Pencil Vertex Paint Strokes"},
    {OB_MODE_WEIGHT_GPENCIL,
     "WEIGHT_GPENCIL",
     ICON_WPAINT_HLT,
     "Grease Pencil Weight Paint",
     "Grease Pencil Weight Paint Strokes"},
    {0, NULL, 0, NULL, NULL},
};

const EnumPropertyItem rna_enum_object_empty_drawtype_items[] = {
    {OB_PLAINAXES, "PLAIN_AXES", ICON_EMPTY_AXIS, "Plain Axes", ""},
    {OB_ARROWS, "ARROWS", ICON_EMPTY_ARROWS, "Arrows", ""},
    {OB_SINGLE_ARROW, "SINGLE_ARROW", ICON_EMPTY_SINGLE_ARROW, "Single Arrow", ""},
    {OB_CIRCLE, "CIRCLE", ICON_MESH_CIRCLE, "Circle", ""},
    {OB_CUBE, "CUBE", ICON_CUBE, "Cube", ""},
    {OB_EMPTY_SPHERE, "SPHERE", ICON_SPHERE, "Sphere", ""},
    {OB_EMPTY_CONE, "CONE", ICON_CONE, "Cone", ""},
    {OB_EMPTY_IMAGE, "IMAGE", ICON_FILE_IMAGE, "Image", ""},
    {0, NULL, 0, NULL, NULL},
};

static const EnumPropertyItem rna_enum_object_empty_image_depth_items[] = {
    {OB_EMPTY_IMAGE_DEPTH_DEFAULT, "DEFAULT", 0, "Default", ""},
    {OB_EMPTY_IMAGE_DEPTH_FRONT, "FRONT", 0, "Front", ""},
    {OB_EMPTY_IMAGE_DEPTH_BACK, "BACK", 0, "Back", ""},
    {0, NULL, 0, NULL, NULL},
};

const EnumPropertyItem rna_enum_object_gpencil_type_items[] = {
    {GP_EMPTY, "EMPTY", ICON_EMPTY_AXIS, "Blank", "Create an empty grease pencil object"},
    {GP_STROKE, "STROKE", ICON_STROKE, "Stroke", "Create a simple stroke with basic colors"},
    {GP_MONKEY, "MONKEY", ICON_MONKEY, "Monkey", "Construct a Suzanne grease pencil object"},
    {0, "", 0, NULL, NULL},
    {GP_LRT_SCENE,
     "LRT_SCENE",
     ICON_SCENE_DATA,
     "Scene Line Art",
     "Quickly set up line art for the entire scene"},
    {GP_LRT_COLLECTION,
     "LRT_COLLECTION",
     ICON_OUTLINER_COLLECTION,
     "Collection Line Art",
     "Quickly set up line art for the active collection"},
    {GP_LRT_OBJECT,
     "LRT_OBJECT",
     ICON_OBJECT_DATA,
     "Object Line Art",
     "Quickly set up line art for the active object"},
    {0, NULL, 0, NULL, NULL}};

static const EnumPropertyItem parent_type_items[] = {
    {PAROBJECT, "OBJECT", 0, "Object", "The object is parented to an object"},
    {PARSKEL, "ARMATURE", 0, "Armature", ""},
    /* PARSKEL reuse will give issues. */
    {PARSKEL, "LATTICE", 0, "Lattice", "The object is parented to a lattice"},
    {PARVERT1, "VERTEX", 0, "Vertex", "The object is parented to a vertex"},
    {PARVERT3, "VERTEX_3", 0, "3 Vertices", ""},
    {PARBONE, "BONE", 0, "Bone", "The object is parented to a bone"},
    {0, NULL, 0, NULL, NULL},
};

#define INSTANCE_ITEMS_SHARED \
  {0, "NONE", 0, "None", ""}, \
      {OB_DUPLIVERTS, "VERTS", 0, "Vertices", "Instantiate child objects on all vertices"}, \
  { \
    OB_DUPLIFACES, "FACES", 0, "Faces", "Instantiate child objects on all faces" \
  }

#define INSTANCE_ITEM_COLLECTION \
  { \
    OB_DUPLICOLLECTION, "COLLECTION", 0, "Collection", "Enable collection instancing" \
  }
static const EnumPropertyItem instance_items[] = {
    INSTANCE_ITEMS_SHARED,
    INSTANCE_ITEM_COLLECTION,
    {0, NULL, 0, NULL, NULL},
};
#ifdef RNA_RUNTIME
static EnumPropertyItem instance_items_nogroup[] = {
    INSTANCE_ITEMS_SHARED,
    {0, NULL, 0, NULL, NULL},
};

static EnumPropertyItem instance_items_pointcloud[] = {
    {0, "NONE", 0, "None", ""},
    {OB_DUPLIVERTS, "POINTS", 0, "Points", "Instantiate child objects on all points"},
    {0, NULL, 0, NULL, NULL},
};
#endif
#undef INSTANCE_ITEMS_SHARED
#undef INSTANCE_ITEM_COLLECTION

const EnumPropertyItem rna_enum_metaelem_type_items[] = {
    {MB_BALL, "BALL", ICON_META_BALL, "Ball", ""},
    {MB_TUBE, "CAPSULE", ICON_META_CAPSULE, "Capsule", ""},
    {MB_PLANE, "PLANE", ICON_META_PLANE, "Plane", ""},
    /* NOTE: typo at original definition! */
    {MB_ELIPSOID, "ELLIPSOID", ICON_META_ELLIPSOID, "Ellipsoid", ""},
    {MB_CUBE, "CUBE", ICON_META_CUBE, "Cube", ""},
    {0, NULL, 0, NULL, NULL},
};

const EnumPropertyItem rna_enum_lightprobes_type_items[] = {
    {LIGHTPROBE_TYPE_CUBE, "CUBE", ICON_LIGHTPROBE_CUBEMAP, "Cube", ""},
    {LIGHTPROBE_TYPE_PLANAR, "PLANAR", ICON_LIGHTPROBE_PLANAR, "Planar", ""},
    {LIGHTPROBE_TYPE_GRID, "GRID", ICON_LIGHTPROBE_GRID, "Grid", ""},
    {0, NULL, 0, NULL, NULL},
};

/* used for 2 enums */
#define OBTYPE_CU_CURVE \
  { \
    OB_CURVE, "CURVE", ICON_OUTLINER_OB_CURVE, "Curve", "" \
  }
#define OBTYPE_CU_SURF \
  { \
    OB_SURF, "SURFACE", ICON_OUTLINER_OB_SURFACE, "Surface", "" \
  }
#define OBTYPE_CU_FONT \
  { \
    OB_FONT, "FONT", ICON_OUTLINER_OB_FONT, "Text", "" \
  }

const EnumPropertyItem rna_enum_object_type_items[] = {
    {OB_MESH, "MESH", ICON_OUTLINER_OB_MESH, "Mesh", ""},
    OBTYPE_CU_CURVE,
    OBTYPE_CU_SURF,
    {OB_MBALL, "META", ICON_OUTLINER_OB_META, "Metaball", ""},
    OBTYPE_CU_FONT,
    {OB_HAIR, "HAIR", ICON_OUTLINER_OB_HAIR, "Hair", ""},
    {OB_POINTCLOUD, "POINTCLOUD", ICON_OUTLINER_OB_POINTCLOUD, "Point Cloud", ""},
    {OB_VOLUME, "VOLUME", ICON_OUTLINER_OB_VOLUME, "Volume", ""},
    {OB_GPENCIL, "GPENCIL", ICON_OUTLINER_OB_GREASEPENCIL, "Grease Pencil", ""},
    {0, "", 0, NULL, NULL},
    {OB_ARMATURE, "ARMATURE", ICON_OUTLINER_OB_ARMATURE, "Armature", ""},
    {OB_LATTICE, "LATTICE", ICON_OUTLINER_OB_LATTICE, "Lattice", ""},
    {0, "", 0, NULL, NULL},
    {OB_EMPTY, "EMPTY", ICON_OUTLINER_OB_EMPTY, "Empty", ""},
    {0, "", 0, NULL, NULL},
    {OB_LAMP, "LIGHT", ICON_OUTLINER_OB_LIGHT, "Light", ""},
    {OB_LIGHTPROBE, "LIGHT_PROBE", ICON_OUTLINER_OB_LIGHTPROBE, "Light Probe", ""},
    {0, "", 0, NULL, NULL},
    {OB_CAMERA, "CAMERA", ICON_OUTLINER_OB_CAMERA, "Camera", ""},
    {0, "", 0, NULL, NULL},
    {OB_SPEAKER, "SPEAKER", ICON_OUTLINER_OB_SPEAKER, "Speaker", ""},
    {0, NULL, 0, NULL, NULL},
};

const EnumPropertyItem rna_enum_object_type_curve_items[] = {
    OBTYPE_CU_CURVE,
    OBTYPE_CU_SURF,
    OBTYPE_CU_FONT,
    {0, NULL, 0, NULL, NULL},
};

const EnumPropertyItem rna_enum_object_rotation_mode_items[] = {
    {ROT_MODE_QUAT, "QUATERNION", 0, "Quaternion (WXYZ)", "No Gimbal Lock"},
    {ROT_MODE_XYZ, "XYZ", 0, "XYZ Euler", "XYZ Rotation Order - prone to Gimbal Lock (default)"},
    {ROT_MODE_XZY, "XZY", 0, "XZY Euler", "XZY Rotation Order - prone to Gimbal Lock"},
    {ROT_MODE_YXZ, "YXZ", 0, "YXZ Euler", "YXZ Rotation Order - prone to Gimbal Lock"},
    {ROT_MODE_YZX, "YZX", 0, "YZX Euler", "YZX Rotation Order - prone to Gimbal Lock"},
    {ROT_MODE_ZXY, "ZXY", 0, "ZXY Euler", "ZXY Rotation Order - prone to Gimbal Lock"},
    {ROT_MODE_ZYX, "ZYX", 0, "ZYX Euler", "ZYX Rotation Order - prone to Gimbal Lock"},
    {ROT_MODE_AXISANGLE,
     "AXIS_ANGLE",
     0,
     "Axis Angle",
     "Axis Angle (W+XYZ), defines a rotation around some axis defined by 3D-Vector"},
    {0, NULL, 0, NULL, NULL},
};

const EnumPropertyItem rna_enum_object_axis_items[] = {
    {OB_POSX, "POS_X", 0, "+X", ""},
    {OB_POSY, "POS_Y", 0, "+Y", ""},
    {OB_POSZ, "POS_Z", 0, "+Z", ""},
    {OB_NEGX, "NEG_X", 0, "-X", ""},
    {OB_NEGY, "NEG_Y", 0, "-Y", ""},
    {OB_NEGZ, "NEG_Z", 0, "-Z", ""},
    {0, NULL, 0, NULL, NULL},
};

#ifdef RNA_RUNTIME

#  include "BLI_math.h"

#  include "DNA_ID.h"
#  include "DNA_constraint_types.h"
#  include "DNA_gpencil_types.h"
#  include "DNA_key_types.h"
#  include "DNA_lattice_types.h"
#  include "DNA_node_types.h"

#  include "BKE_armature.h"
#  include "BKE_brush.h"
#  include "BKE_constraint.h"
#  include "BKE_context.h"
#  include "BKE_curve.h"
#  include "BKE_deform.h"
#  include "BKE_effect.h"
#  include "BKE_global.h"
#  include "BKE_key.h"
#  include "BKE_material.h"
#  include "BKE_mesh.h"
#  include "BKE_modifier.h"
#  include "BKE_object.h"
#  include "BKE_particle.h"
#  include "BKE_scene.h"

#  include "DEG_depsgraph.h"
#  include "DEG_depsgraph_build.h"

#  include "ED_curve.h"
#  include "ED_lattice.h"
#  include "ED_object.h"
#  include "ED_particle.h"

static void rna_Object_internal_update(Main *UNUSED(bmain), Scene *UNUSED(scene), PointerRNA *ptr)
{
  DEG_id_tag_update(ptr->owner_id, ID_RECALC_TRANSFORM);
}

static void rna_Object_internal_update_draw(Main *UNUSED(bmain),
                                            Scene *UNUSED(scene),
                                            PointerRNA *ptr)
{
  DEG_id_tag_update(ptr->owner_id, ID_RECALC_SHADING);
  WM_main_add_notifier(NC_OBJECT | ND_DRAW, ptr->owner_id);
}

static void rna_Object_matrix_world_update(Main *bmain, Scene *scene, PointerRNA *ptr)
{
  /* don't use compat so we get predictable rotation */
  BKE_object_apply_mat4((Object *)ptr->owner_id, ((Object *)ptr->owner_id)->obmat, false, true);
  rna_Object_internal_update(bmain, scene, ptr);
}

static void rna_Object_hide_update(Main *bmain, Scene *UNUSED(scene), PointerRNA *ptr)
{
  Object *ob = (Object *)ptr->owner_id;
  BKE_main_collection_sync_remap(bmain);
  DEG_id_tag_update(&ob->id, ID_RECALC_COPY_ON_WRITE);
  DEG_relations_tag_update(bmain);
  WM_main_add_notifier(NC_OBJECT | ND_DRAW, &ob->id);
}

static void rna_Object_duplicator_visibility_flag_update(Main *UNUSED(bmain),
                                                         Scene *UNUSED(scene),
                                                         PointerRNA *ptr)
{
  Object *ob = (Object *)ptr->owner_id;
  DEG_id_tag_update(&ob->id, ID_RECALC_GEOMETRY);
}

static void rna_MaterialIndex_update(Main *UNUSED(bmain), Scene *UNUSED(scene), PointerRNA *ptr)
{
  Object *ob = (Object *)ptr->owner_id;
  if (ob && ob->type == OB_GPENCIL) {
    /* notifying material property in topbar */
    WM_main_add_notifier(NC_SPACE | ND_SPACE_VIEW3D, NULL);
  }
}

static void rna_GPencil_update(Main *UNUSED(bmain), Scene *UNUSED(scene), PointerRNA *ptr)
{
  Object *ob = (Object *)ptr->owner_id;
  if (ob && ob->type == OB_GPENCIL) {
    bGPdata *gpd = (bGPdata *)ob->data;
    DEG_id_tag_update(&gpd->id, ID_RECALC_GEOMETRY);
    WM_main_add_notifier(NC_GPENCIL | NA_EDITED, NULL);
  }
}

static void rna_Object_matrix_local_get(PointerRNA *ptr, float values[16])
{
  Object *ob = (Object *)ptr->owner_id;
  BKE_object_matrix_local_get(ob, (float(*)[4])values);
}

static void rna_Object_matrix_local_set(PointerRNA *ptr, const float values[16])
{
  Object *ob = (Object *)ptr->owner_id;
  float local_mat[4][4];

  /* Localspace matrix is truly relative to the parent,
   * but parameters stored in object are relative to parentinv matrix.
   * Undo the parent inverse part before applying it as local matrix. */
  if (ob->parent) {
    float invmat[4][4];
    invert_m4_m4(invmat, ob->parentinv);
    mul_m4_m4m4(local_mat, invmat, (float(*)[4])values);
  }
  else {
    copy_m4_m4(local_mat, (float(*)[4])values);
  }

  /* Don't use compatible so we get predictable rotation, and do not use parenting either,
   * because it's a local matrix! */
  BKE_object_apply_mat4(ob, local_mat, false, false);
}

static void rna_Object_matrix_basis_get(PointerRNA *ptr, float values[16])
{
  Object *ob = (Object *)ptr->owner_id;
  BKE_object_to_mat4(ob, (float(*)[4])values);
}

static void rna_Object_matrix_basis_set(PointerRNA *ptr, const float values[16])
{
  Object *ob = (Object *)ptr->owner_id;
  BKE_object_apply_mat4(ob, (float(*)[4])values, false, false);
}

void rna_Object_internal_update_data_impl(PointerRNA *ptr)
{
  DEG_id_tag_update(ptr->owner_id, ID_RECALC_GEOMETRY);
  WM_main_add_notifier(NC_OBJECT | ND_DRAW, ptr->owner_id);
}

void rna_Object_internal_update_data(Main *UNUSED(bmain), Scene *UNUSED(scene), PointerRNA *ptr)
{
  rna_Object_internal_update_data_impl(ptr);
}

void rna_Object_internal_update_data_dependency(Main *bmain, Scene *UNUSED(scene), PointerRNA *ptr)
{
  DEG_relations_tag_update(bmain);
  rna_Object_internal_update_data_impl(ptr);
}

static void rna_Object_active_shape_update(Main *bmain, Scene *UNUSED(scene), PointerRNA *ptr)
{
  Object *ob = (Object *)ptr->owner_id;

  if (BKE_object_is_in_editmode(ob)) {
    /* exit/enter editmode to get new shape */
    switch (ob->type) {
      case OB_MESH: {
        Mesh *me = ob->data;
        BMEditMesh *em = me->edit_mesh;
        int select_mode = em->selectmode;
        EDBM_mesh_load(bmain, ob);
        EDBM_mesh_make(ob, select_mode, true);
        em = me->edit_mesh;

        DEG_id_tag_update(&me->id, 0);

        BKE_editmesh_looptri_and_normals_calc(em);
        break;
      }
      case OB_CURVE:
      case OB_SURF:
        ED_curve_editnurb_load(bmain, ob);
        ED_curve_editnurb_make(ob);
        break;
      case OB_LATTICE:
        BKE_editlattice_load(ob);
        BKE_editlattice_make(ob);
        break;
    }
  }

  rna_Object_internal_update_data_impl(ptr);
}

static void rna_Object_dependency_update(Main *bmain, Scene *UNUSED(scene), PointerRNA *ptr)
{
  DEG_id_tag_update(ptr->owner_id, ID_RECALC_TRANSFORM);
  DEG_relations_tag_update(bmain);
  WM_main_add_notifier(NC_OBJECT | ND_PARENT, ptr->owner_id);
}

void rna_Object_data_update(Main *bmain, Scene *scene, PointerRNA *ptr)
{
  Object *object = (Object *)ptr->data;

  if (object->mode == OB_MODE_SCULPT) {
    BKE_sculpt_ensure_orig_mesh_data(scene, object);
  }

  rna_Object_internal_update_data_dependency(bmain, scene, ptr);
}

static void rna_Object_data_set(PointerRNA *ptr, PointerRNA value, struct ReportList *reports)
{
  Object *ob = (Object *)ptr->data;
  ID *id = value.data;

  if (ob->mode & OB_MODE_EDIT) {
    return;
  }

  /* assigning NULL only for empties */
  if ((id == NULL) && (ob->type != OB_EMPTY)) {
    return;
  }

  if (id && ((id->tag & LIB_TAG_NO_MAIN) != (ob->id.tag & LIB_TAG_NO_MAIN))) {
    BKE_report(reports,
               RPT_ERROR,
               "Can only assign evaluated data to evaluated object, or original data to "
               "original object");
    return;
  }

  if (ob->type == OB_EMPTY) {
    if (ob->data) {
      id_us_min((ID *)ob->data);
      ob->data = NULL;
    }

    if (!id || GS(id->name) == ID_IM) {
      id_us_plus(id);
      ob->data = id;
    }
  }
  else if (ob->type == OB_MESH) {
    BKE_mesh_assign_object(G_MAIN, ob, (Mesh *)id);
  }
  else {
    if (ob->data) {
      id_us_min((ID *)ob->data);
    }

    /* no need to type-check here ID. this is done in the _typef() function */
    BLI_assert(OB_DATA_SUPPORT_ID(GS(id->name)));
    id_us_plus(id);

    ob->data = id;
    BKE_object_materials_test(G_MAIN, ob, id);

    if (GS(id->name) == ID_CU) {
      BKE_curve_type_test(ob);
    }
    else if (ob->type == OB_ARMATURE) {
      BKE_pose_rebuild(G_MAIN, ob, ob->data, true);
    }
  }
}

static StructRNA *rna_Object_data_typef(PointerRNA *ptr)
{
  Object *ob = (Object *)ptr->data;

  /* keep in sync with OB_DATA_SUPPORT_ID() macro */
  switch (ob->type) {
    case OB_EMPTY:
      return &RNA_Image;
    case OB_MESH:
      return &RNA_Mesh;
    case OB_CURVE:
      return &RNA_Curve;
    case OB_SURF:
      return &RNA_Curve;
    case OB_FONT:
      return &RNA_Curve;
    case OB_MBALL:
      return &RNA_MetaBall;
    case OB_LAMP:
      return &RNA_Light;
    case OB_CAMERA:
      return &RNA_Camera;
    case OB_LATTICE:
      return &RNA_Lattice;
    case OB_ARMATURE:
      return &RNA_Armature;
    case OB_SPEAKER:
      return &RNA_Speaker;
    case OB_LIGHTPROBE:
      return &RNA_LightProbe;
    case OB_GPENCIL:
      return &RNA_GreasePencil;
    case OB_HAIR:
#  ifdef WITH_HAIR_NODES
      return &RNA_Hair;
#  else
      return &RNA_ID;
#  endif
    case OB_POINTCLOUD:
#  ifdef WITH_POINT_CLOUD
      return &RNA_PointCloud;
#  else
      return &RNA_ID;
#  endif
    case OB_VOLUME:
      return &RNA_Volume;
    default:
      return &RNA_ID;
  }
}

static bool rna_Object_data_poll(PointerRNA *ptr, const PointerRNA value)
{
  Object *ob = (Object *)ptr->data;

  if (ob->type == OB_GPENCIL) {
    /* GP Object - Don't allow using "Annotation" GP datablocks here */
    bGPdata *gpd = value.data;
    return (gpd->flag & GP_DATA_ANNOTATIONS) == 0;
  }

  return true;
}

static void rna_Object_parent_set(PointerRNA *ptr,
                                  PointerRNA value,
                                  struct ReportList *UNUSED(reports))
{
  Object *ob = (Object *)ptr->data;
  Object *par = (Object *)value.data;

  {
    ED_object_parent(ob, par, ob->partype, ob->parsubstr);
  }
}

static bool rna_Object_parent_override_apply(Main *UNUSED(bmain),
                                             PointerRNA *ptr_dst,
                                             PointerRNA *ptr_src,
                                             PointerRNA *ptr_storage,
                                             PropertyRNA *prop_dst,
                                             PropertyRNA *prop_src,
                                             PropertyRNA *UNUSED(prop_storage),
                                             const int len_dst,
                                             const int len_src,
                                             const int len_storage,
                                             PointerRNA *UNUSED(ptr_item_dst),
                                             PointerRNA *UNUSED(ptr_item_src),
                                             PointerRNA *UNUSED(ptr_item_storage),
                                             IDOverrideLibraryPropertyOperation *opop)
{
  BLI_assert(len_dst == len_src && (!ptr_storage || len_dst == len_storage) && len_dst == 0);
  BLI_assert(opop->operation == IDOVERRIDE_LIBRARY_OP_REPLACE &&
             "Unsupported RNA override operation on object parent pointer");
  UNUSED_VARS_NDEBUG(ptr_storage, len_dst, len_src, len_storage, opop);

  /* We need a special handling here because setting parent resets invert parent matrix,
   * which is evil in our case. */
  Object *ob = (Object *)ptr_dst->data;
  Object *parent_dst = RNA_property_pointer_get(ptr_dst, prop_dst).data;
  Object *parent_src = RNA_property_pointer_get(ptr_src, prop_src).data;

  if (parent_src == parent_dst) {
    return false;
  }

  if (parent_src == NULL) {
    /* The only case where we do want default behavior (with matrix reset). */
    ED_object_parent(ob, parent_src, ob->partype, ob->parsubstr);
  }
  else {
    ob->parent = parent_src;
  }
  return true;
}

static void rna_Object_parent_type_set(PointerRNA *ptr, int value)
{
  Object *ob = (Object *)ptr->data;

  ED_object_parent(ob, ob->parent, value, ob->parsubstr);
}

static const EnumPropertyItem *rna_Object_parent_type_itemf(bContext *UNUSED(C),
                                                            PointerRNA *ptr,
                                                            PropertyRNA *UNUSED(prop),
                                                            bool *r_free)
{
  Object *ob = (Object *)ptr->data;
  EnumPropertyItem *item = NULL;
  int totitem = 0;

  RNA_enum_items_add_value(&item, &totitem, parent_type_items, PAROBJECT);

  if (ob->parent) {
    Object *par = ob->parent;

    if (par->type == OB_LATTICE) {
      /* special hack: prevents this overriding others */
      RNA_enum_items_add_value(&item, &totitem, &parent_type_items[2], PARSKEL);
    }
    else if (par->type == OB_ARMATURE) {
      /* special hack: prevents this being overridden */
      RNA_enum_items_add_value(&item, &totitem, &parent_type_items[1], PARSKEL);
      RNA_enum_items_add_value(&item, &totitem, parent_type_items, PARBONE);
    }

    if (OB_TYPE_SUPPORT_PARVERT(par->type)) {
      RNA_enum_items_add_value(&item, &totitem, parent_type_items, PARVERT1);
      RNA_enum_items_add_value(&item, &totitem, parent_type_items, PARVERT3);
    }
  }

  RNA_enum_item_end(&item, &totitem);
  *r_free = true;

  return item;
}

static void rna_Object_empty_display_type_set(PointerRNA *ptr, int value)
{
  Object *ob = (Object *)ptr->data;

  BKE_object_empty_draw_type_set(ob, value);
}

static void rna_Object_parent_bone_set(PointerRNA *ptr, const char *value)
{
  Object *ob = (Object *)ptr->data;

  ED_object_parent(ob, ob->parent, ob->partype, value);
}

static const EnumPropertyItem *rna_Object_instance_type_itemf(bContext *UNUSED(C),
                                                              PointerRNA *ptr,
                                                              PropertyRNA *UNUSED(prop),
                                                              bool *UNUSED(r_free))
{
  Object *ob = (Object *)ptr->data;
  const EnumPropertyItem *item;

  if (ob->type == OB_EMPTY) {
    item = instance_items;
  }
  else if (ob->type == OB_POINTCLOUD) {
    item = instance_items_pointcloud;
  }
  else {
    item = instance_items_nogroup;
  }

  return item;
}

static void rna_Object_dup_collection_set(PointerRNA *ptr,
                                          PointerRNA value,
                                          struct ReportList *UNUSED(reports))
{
  Object *ob = (Object *)ptr->data;
  Collection *grp = (Collection *)value.data;

  /* Must not let this be set if the object belongs in this group already,
   * thus causing a cycle/infinite-recursion leading to crashes on load T25298. */
  if (BKE_collection_has_object_recursive(grp, ob) == 0) {
    if (ob->type == OB_EMPTY) {
      id_us_min(&ob->instance_collection->id);
      ob->instance_collection = grp;
      id_us_plus(&ob->instance_collection->id);
    }
    else {
      BKE_report(NULL, RPT_ERROR, "Only empty objects support collection instances");
    }
  }
  else {
    BKE_report(NULL,
               RPT_ERROR,
               "Cannot set instance-collection as object belongs in group being instanced, thus "
               "causing a cycle");
  }
}

static void rna_Object_vertex_groups_begin(CollectionPropertyIterator *iter, PointerRNA *ptr)
{
  Object *ob = (Object *)ptr->data;
  if (!BKE_object_supports_vertex_groups(ob)) {
    iter->valid = 0;
    return;
  }

  ListBase *defbase = BKE_object_defgroup_list_mutable(ob);
  iter->valid = defbase != NULL;

  rna_iterator_listbase_begin(iter, defbase, NULL);
}

static void rna_VertexGroup_name_set(PointerRNA *ptr, const char *value)
{
  Object *ob = (Object *)ptr->owner_id;
  if (!BKE_object_supports_vertex_groups(ob)) {
    return;
  }

  bDeformGroup *dg = (bDeformGroup *)ptr->data;
  BLI_strncpy_utf8(dg->name, value, sizeof(dg->name));
  BKE_object_defgroup_unique_name(dg, ob);
}

static int rna_VertexGroup_index_get(PointerRNA *ptr)
{
  Object *ob = (Object *)ptr->owner_id;
  if (!BKE_object_supports_vertex_groups(ob)) {
    return -1;
  }

  const ListBase *defbase = BKE_object_defgroup_list(ob);
  return BLI_findindex(defbase, ptr->data);
}

static PointerRNA rna_Object_active_vertex_group_get(PointerRNA *ptr)
{
  Object *ob = (Object *)ptr->owner_id;
  if (!BKE_object_supports_vertex_groups(ob)) {
    return PointerRNA_NULL;
  }

  const ListBase *defbase = BKE_object_defgroup_list(ob);

  return rna_pointer_inherit_refine(
      ptr, &RNA_VertexGroup, BLI_findlink(defbase, BKE_object_defgroup_active_index_get(ob) - 1));
}

static void rna_Object_active_vertex_group_set(PointerRNA *ptr,
                                               PointerRNA value,
                                               struct ReportList *reports)
{
  Object *ob = (Object *)ptr->owner_id;
  if (!BKE_object_supports_vertex_groups(ob)) {
    return;
  }

  const ListBase *defbase = BKE_object_defgroup_list(ob);

  int index = BLI_findindex(defbase, value.data);
  if (index == -1) {
    BKE_reportf(reports,
                RPT_ERROR,
                "VertexGroup '%s' not found in object '%s'",
                ((bDeformGroup *)value.data)->name,
                ob->id.name + 2);
    return;
  }

  BKE_object_defgroup_active_index_set(ob, index + 1);
}

static int rna_Object_active_vertex_group_index_get(PointerRNA *ptr)
{
  Object *ob = (Object *)ptr->owner_id;
  if (!BKE_object_supports_vertex_groups(ob)) {
    return -1;
  }

  return BKE_object_defgroup_active_index_get(ob) - 1;
}

static void rna_Object_active_vertex_group_index_set(PointerRNA *ptr, int value)
{
  Object *ob = (Object *)ptr->owner_id;
  if (!BKE_object_supports_vertex_groups(ob)) {
    return;
  }

  BKE_object_defgroup_active_index_set(ob, value + 1);
}

static void rna_Object_active_vertex_group_index_range(
    PointerRNA *ptr, int *min, int *max, int *UNUSED(softmin), int *UNUSED(softmax))
{
  Object *ob = (Object *)ptr->owner_id;

  *min = 0;
  if (!BKE_object_supports_vertex_groups(ob)) {
    *max = 0;
    return;
  }
  const ListBase *defbase = BKE_object_defgroup_list(ob);
  *max = max_ii(0, BLI_listbase_count(defbase) - 1);
}

void rna_object_vgroup_name_index_get(PointerRNA *ptr, char *value, int index)
{
  Object *ob = (Object *)ptr->owner_id;
  if (!BKE_object_supports_vertex_groups(ob)) {
    value[0] = '\0';
    return;
  }

  const ListBase *defbase = BKE_object_defgroup_list(ob);
  const bDeformGroup *dg = BLI_findlink(defbase, index - 1);

  if (dg) {
    BLI_strncpy(value, dg->name, sizeof(dg->name));
  }
  else {
    value[0] = '\0';
  }
}

int rna_object_vgroup_name_index_length(PointerRNA *ptr, int index)
{
  Object *ob = (Object *)ptr->owner_id;
  if (!BKE_object_supports_vertex_groups(ob)) {
    return 0;
  }

  const ListBase *defbase = BKE_object_defgroup_list(ob);
  bDeformGroup *dg = BLI_findlink(defbase, index - 1);
  return (dg) ? strlen(dg->name) : 0;
}

void rna_object_vgroup_name_index_set(PointerRNA *ptr, const char *value, short *index)
{
  Object *ob = (Object *)ptr->owner_id;
  if (!BKE_object_supports_vertex_groups(ob)) {
    *index = -1;
    return;
  }

  *index = BKE_object_defgroup_name_index(ob, value) + 1;
}

void rna_object_vgroup_name_set(PointerRNA *ptr, const char *value, char *result, int maxlen)
{
  Object *ob = (Object *)ptr->owner_id;
  if (!BKE_object_supports_vertex_groups(ob)) {
    result[0] = '\0';
    return;
  }

  bDeformGroup *dg = BKE_object_defgroup_find_name(ob, value);
  if (dg) {
    /* No need for BLI_strncpy_utf8, since this matches an existing group. */
    BLI_strncpy(result, value, maxlen);
    return;
  }

  result[0] = '\0';
}

static void rna_FaceMap_name_set(PointerRNA *ptr, const char *value)
{
  Object *ob = (Object *)ptr->owner_id;
  bFaceMap *fmap = (bFaceMap *)ptr->data;
  BLI_strncpy_utf8(fmap->name, value, sizeof(fmap->name));
  BKE_object_facemap_unique_name(ob, fmap);
}

static int rna_FaceMap_index_get(PointerRNA *ptr)
{
  Object *ob = (Object *)ptr->owner_id;

  return BLI_findindex(&ob->fmaps, ptr->data);
}

static PointerRNA rna_Object_active_face_map_get(PointerRNA *ptr)
{
  Object *ob = (Object *)ptr->owner_id;
  return rna_pointer_inherit_refine(ptr, &RNA_FaceMap, BLI_findlink(&ob->fmaps, ob->actfmap - 1));
}

static int rna_Object_active_face_map_index_get(PointerRNA *ptr)
{
  Object *ob = (Object *)ptr->owner_id;
  return ob->actfmap - 1;
}

static void rna_Object_active_face_map_index_set(PointerRNA *ptr, int value)
{
  Object *ob = (Object *)ptr->owner_id;
  ob->actfmap = value + 1;
}

static void rna_Object_active_face_map_index_range(
    PointerRNA *ptr, int *min, int *max, int *UNUSED(softmin), int *UNUSED(softmax))
{
  Object *ob = (Object *)ptr->owner_id;

  *min = 0;
  *max = max_ii(0, BLI_listbase_count(&ob->fmaps) - 1);
}

void rna_object_BKE_object_facemap_name_index_get(PointerRNA *ptr, char *value, int index)
{
  Object *ob = (Object *)ptr->owner_id;
  bFaceMap *fmap;

  fmap = BLI_findlink(&ob->fmaps, index - 1);

  if (fmap) {
    BLI_strncpy(value, fmap->name, sizeof(fmap->name));
  }
  else {
    value[0] = '\0';
  }
}

int rna_object_BKE_object_facemap_name_index_length(PointerRNA *ptr, int index)
{
  Object *ob = (Object *)ptr->owner_id;
  bFaceMap *fmap;

  fmap = BLI_findlink(&ob->fmaps, index - 1);
  return (fmap) ? strlen(fmap->name) : 0;
}

void rna_object_BKE_object_facemap_name_index_set(PointerRNA *ptr, const char *value, short *index)
{
  Object *ob = (Object *)ptr->owner_id;
  *index = BKE_object_facemap_name_index(ob, value) + 1;
}

void rna_object_fmap_name_set(PointerRNA *ptr, const char *value, char *result, int maxlen)
{
  Object *ob = (Object *)ptr->owner_id;
  bFaceMap *fmap = BKE_object_facemap_find_name(ob, value);
  if (fmap) {
    /* No need for BLI_strncpy_utf8, since this matches an existing group. */
    BLI_strncpy(result, value, maxlen);
    return;
  }

  result[0] = '\0';
}

void rna_object_uvlayer_name_set(PointerRNA *ptr, const char *value, char *result, int maxlen)
{
  Object *ob = (Object *)ptr->owner_id;
  Mesh *me;
  CustomDataLayer *layer;
  int a;

  if (ob->type == OB_MESH && ob->data) {
    me = (Mesh *)ob->data;

    for (a = 0; a < me->ldata.totlayer; a++) {
      layer = &me->ldata.layers[a];

      if (layer->type == CD_MLOOPUV && STREQ(layer->name, value)) {
        BLI_strncpy(result, value, maxlen);
        return;
      }
    }
  }

  result[0] = '\0';
}

void rna_object_vcollayer_name_set(PointerRNA *ptr, const char *value, char *result, int maxlen)
{
  Object *ob = (Object *)ptr->owner_id;
  Mesh *me;
  CustomDataLayer *layer;
  int a;

  if (ob->type == OB_MESH && ob->data) {
    me = (Mesh *)ob->data;

    for (a = 0; a < me->fdata.totlayer; a++) {
      layer = &me->fdata.layers[a];

      if (layer->type == CD_MCOL && STREQ(layer->name, value)) {
        BLI_strncpy(result, value, maxlen);
        return;
      }
    }
  }

  result[0] = '\0';
}

static int rna_Object_active_material_index_get(PointerRNA *ptr)
{
  Object *ob = (Object *)ptr->owner_id;
  return MAX2(ob->actcol - 1, 0);
}

static void rna_Object_active_material_index_set(PointerRNA *ptr, int value)
{
  Object *ob = (Object *)ptr->owner_id;
  ob->actcol = value + 1;

  if (ob->type == OB_MESH) {
    Mesh *me = ob->data;

    if (me->edit_mesh) {
      me->edit_mesh->mat_nr = value;
    }
  }
}

static void rna_Object_active_material_index_range(
    PointerRNA *ptr, int *min, int *max, int *UNUSED(softmin), int *UNUSED(softmax))
{
  Object *ob = (Object *)ptr->owner_id;
  *min = 0;
  *max = max_ii(ob->totcol - 1, 0);
}

/* returns active base material */
static PointerRNA rna_Object_active_material_get(PointerRNA *ptr)
{
  Object *ob = (Object *)ptr->owner_id;
  Material *ma;

  ma = (ob->totcol) ? BKE_object_material_get(ob, ob->actcol) : NULL;
  return rna_pointer_inherit_refine(ptr, &RNA_Material, ma);
}

static void rna_Object_active_material_set(PointerRNA *ptr,
                                           PointerRNA value,
                                           struct ReportList *UNUSED(reports))
{
  Object *ob = (Object *)ptr->owner_id;

  DEG_id_tag_update(value.data, 0);
  BLI_assert(BKE_id_is_in_global_main(&ob->id));
  BLI_assert(BKE_id_is_in_global_main(value.data));
  BKE_object_material_assign(G_MAIN, ob, value.data, ob->actcol, BKE_MAT_ASSIGN_EXISTING);

  if (ob->type == OB_GPENCIL) {
    /* notifying material property in topbar */
    WM_main_add_notifier(NC_SPACE | ND_SPACE_VIEW3D, NULL);
  }
}

static int rna_Object_active_material_editable(PointerRNA *ptr, const char **UNUSED(r_info))
{
  Object *ob = (Object *)ptr->owner_id;
  bool is_editable;

  if ((ob->matbits == NULL) || (ob->actcol == 0) || ob->matbits[ob->actcol - 1]) {
    is_editable = !ID_IS_LINKED(ob);
  }
  else {
    is_editable = ob->data ? !ID_IS_LINKED(ob->data) : false;
  }

  return is_editable ? PROP_EDITABLE : 0;
}

static void rna_Object_active_particle_system_index_range(
    PointerRNA *ptr, int *min, int *max, int *UNUSED(softmin), int *UNUSED(softmax))
{
  Object *ob = (Object *)ptr->owner_id;
  *min = 0;
  *max = max_ii(0, BLI_listbase_count(&ob->particlesystem) - 1);
}

static int rna_Object_active_particle_system_index_get(PointerRNA *ptr)
{
  Object *ob = (Object *)ptr->owner_id;
  return psys_get_current_num(ob);
}

static void rna_Object_active_particle_system_index_set(PointerRNA *ptr, int value)
{
  Object *ob = (Object *)ptr->owner_id;
  psys_set_current_num(ob, value);
}

static void rna_Object_particle_update(Main *UNUSED(bmain), Scene *scene, PointerRNA *ptr)
{
  /* TODO: Disabled for now, because bContext is not available. */
#  if 0
  Object *ob = (Object *)ptr->owner_id;
  PE_current_changed(NULL, scene, ob);
#  else
  (void)scene;
  (void)ptr;
#  endif
}

/* rotation - axis-angle */
static void rna_Object_rotation_axis_angle_get(PointerRNA *ptr, float *value)
{
  Object *ob = ptr->data;

  /* for now, assume that rotation mode is axis-angle */
  value[0] = ob->rotAngle;
  copy_v3_v3(&value[1], ob->rotAxis);
}

/* rotation - axis-angle */
static void rna_Object_rotation_axis_angle_set(PointerRNA *ptr, const float *value)
{
  Object *ob = ptr->data;

  /* for now, assume that rotation mode is axis-angle */
  ob->rotAngle = value[0];
  copy_v3_v3(ob->rotAxis, &value[1]);

  /* TODO: validate axis? */
}

static void rna_Object_rotation_mode_set(PointerRNA *ptr, int value)
{
  Object *ob = ptr->data;

  /* use API Method for conversions... */
  BKE_rotMode_change_values(
      ob->quat, ob->rot, ob->rotAxis, &ob->rotAngle, ob->rotmode, (short)value);

  /* finally, set the new rotation type */
  ob->rotmode = value;
}

static void rna_Object_dimensions_get(PointerRNA *ptr, float *value)
{
  Object *ob = ptr->data;
  BKE_object_dimensions_get(ob, value);
}

static void rna_Object_dimensions_set(PointerRNA *ptr, const float *value)
{
  Object *ob = ptr->data;
  BKE_object_dimensions_set(ob, value, 0);
}

static int rna_Object_location_editable(PointerRNA *ptr, int index)
{
  Object *ob = (Object *)ptr->data;

  /* only if the axis in question is locked, not editable... */
  if ((index == 0) && (ob->protectflag & OB_LOCK_LOCX)) {
    return 0;
  }
  else if ((index == 1) && (ob->protectflag & OB_LOCK_LOCY)) {
    return 0;
  }
  else if ((index == 2) && (ob->protectflag & OB_LOCK_LOCZ)) {
    return 0;
  }
  else {
    return PROP_EDITABLE;
  }
}

static int rna_Object_scale_editable(PointerRNA *ptr, int index)
{
  Object *ob = (Object *)ptr->data;

  /* only if the axis in question is locked, not editable... */
  if ((index == 0) && (ob->protectflag & OB_LOCK_SCALEX)) {
    return 0;
  }
  else if ((index == 1) && (ob->protectflag & OB_LOCK_SCALEY)) {
    return 0;
  }
  else if ((index == 2) && (ob->protectflag & OB_LOCK_SCALEZ)) {
    return 0;
  }
  else {
    return PROP_EDITABLE;
  }
}

static int rna_Object_rotation_euler_editable(PointerRNA *ptr, int index)
{
  Object *ob = (Object *)ptr->data;

  /* only if the axis in question is locked, not editable... */
  if ((index == 0) && (ob->protectflag & OB_LOCK_ROTX)) {
    return 0;
  }
  else if ((index == 1) && (ob->protectflag & OB_LOCK_ROTY)) {
    return 0;
  }
  else if ((index == 2) && (ob->protectflag & OB_LOCK_ROTZ)) {
    return 0;
  }
  else {
    return PROP_EDITABLE;
  }
}

static int rna_Object_rotation_4d_editable(PointerRNA *ptr, int index)
{
  Object *ob = (Object *)ptr->data;

  /* only consider locks if locking components individually... */
  if (ob->protectflag & OB_LOCK_ROT4D) {
    /* only if the axis in question is locked, not editable... */
    if ((index == 0) && (ob->protectflag & OB_LOCK_ROTW)) {
      return 0;
    }
    else if ((index == 1) && (ob->protectflag & OB_LOCK_ROTX)) {
      return 0;
    }
    else if ((index == 2) && (ob->protectflag & OB_LOCK_ROTY)) {
      return 0;
    }
    else if ((index == 3) && (ob->protectflag & OB_LOCK_ROTZ)) {
      return 0;
    }
  }

  return PROP_EDITABLE;
}

static int rna_MaterialSlot_index(PointerRNA *ptr)
{
  /* There is an offset of one, so that `ptr->data` is not null. */
  return POINTER_AS_INT(ptr->data) - 1;
}

static int rna_MaterialSlot_material_editable(PointerRNA *ptr, const char **UNUSED(r_info))
{
  Object *ob = (Object *)ptr->owner_id;
  const int index = rna_MaterialSlot_index(ptr);
  bool is_editable;

  if ((ob->matbits == NULL) || ob->matbits[index]) {
    is_editable = !ID_IS_LINKED(ob);
  }
  else {
    is_editable = ob->data ? !ID_IS_LINKED(ob->data) : false;
  }

  return is_editable ? PROP_EDITABLE : 0;
}

static PointerRNA rna_MaterialSlot_material_get(PointerRNA *ptr)
{
  Object *ob = (Object *)ptr->owner_id;
  Material *ma;
  const int index = rna_MaterialSlot_index(ptr);

  if (DEG_is_evaluated_object(ob)) {
    ma = BKE_object_material_get_eval(ob, index + 1);
  }
  else {
    ma = BKE_object_material_get(ob, index + 1);
  }
  return rna_pointer_inherit_refine(ptr, &RNA_Material, ma);
}

static void rna_MaterialSlot_material_set(PointerRNA *ptr,
                                          PointerRNA value,
                                          struct ReportList *UNUSED(reports))
{
  Object *ob = (Object *)ptr->owner_id;
  int index = rna_MaterialSlot_index(ptr);

  BLI_assert(BKE_id_is_in_global_main(&ob->id));
  BLI_assert(BKE_id_is_in_global_main(value.data));
  BKE_object_material_assign(G_MAIN, ob, value.data, index + 1, BKE_MAT_ASSIGN_EXISTING);
}

static bool rna_MaterialSlot_material_poll(PointerRNA *ptr, PointerRNA value)
{
  Object *ob = (Object *)ptr->owner_id;
  Material *ma = (Material *)value.data;

  if (ob->type == OB_GPENCIL) {
    /* GP Materials only */
    return (ma->gp_style != NULL);
  }
  else {
    /* Everything except GP materials */
    return (ma->gp_style == NULL);
  }
}

static int rna_MaterialSlot_link_get(PointerRNA *ptr)
{
  Object *ob = (Object *)ptr->owner_id;
  int index = rna_MaterialSlot_index(ptr);
  if (index < ob->totcol) {
    return ob->matbits[index] != 0;
  }
  return false;
}

static void rna_MaterialSlot_link_set(PointerRNA *ptr, int value)
{
  Object *ob = (Object *)ptr->owner_id;
  int index = rna_MaterialSlot_index(ptr);

  if (value) {
    ob->matbits[index] = 1;
    /* DEPRECATED */
    // ob->colbits |= (1 << index);
  }
  else {
    ob->matbits[index] = 0;
    /* DEPRECATED */
    // ob->colbits &= ~(1 << index);
  }
}

static int rna_MaterialSlot_name_length(PointerRNA *ptr)
{
  Object *ob = (Object *)ptr->owner_id;
  Material *ma;
  int index = rna_MaterialSlot_index(ptr);

  ma = BKE_object_material_get(ob, index + 1);

  if (ma) {
    return strlen(ma->id.name + 2);
  }

  return 0;
}

static void rna_MaterialSlot_name_get(PointerRNA *ptr, char *str)
{
  Object *ob = (Object *)ptr->owner_id;
  Material *ma;
  int index = rna_MaterialSlot_index(ptr);

  ma = BKE_object_material_get(ob, index + 1);

  if (ma) {
    strcpy(str, ma->id.name + 2);
  }
  else {
    str[0] = '\0';
  }
}

static void rna_MaterialSlot_update(Main *bmain, Scene *scene, PointerRNA *ptr)
{
  rna_Object_internal_update(bmain, scene, ptr);

  WM_main_add_notifier(NC_OBJECT | ND_OB_SHADING, ptr->owner_id);
  WM_main_add_notifier(NC_MATERIAL | ND_SHADING_LINKS, NULL);
  DEG_relations_tag_update(bmain);
}

static char *rna_MaterialSlot_path(PointerRNA *ptr)
{
  int index = rna_MaterialSlot_index(ptr);
  return BLI_sprintfN("material_slots[%d]", index);
}

static int rna_Object_material_slots_length(PointerRNA *ptr)
{
  Object *ob = (Object *)ptr->owner_id;
  if (DEG_is_evaluated_object(ob)) {
    return BKE_object_material_count_eval(ob);
  }
  else {
    return ob->totcol;
  }
}

static void rna_Object_material_slots_begin(CollectionPropertyIterator *iter, PointerRNA *ptr)
{
  const int length = rna_Object_material_slots_length(ptr);
  iter->internal.count.item = 0;
  iter->internal.count.ptr = ptr->owner_id;
  iter->valid = length > 0;
}

static void rna_Object_material_slots_next(CollectionPropertyIterator *iter)
{
  const int length = rna_Object_material_slots_length(&iter->ptr);
  iter->internal.count.item++;
  iter->valid = iter->internal.count.item < length;
}

static PointerRNA rna_Object_material_slots_get(CollectionPropertyIterator *iter)
{
  PointerRNA ptr;
  RNA_pointer_create((ID *)iter->internal.count.ptr,
                     &RNA_MaterialSlot,
                     /* Add one, so that `ptr->data` is not null. */
                     POINTER_FROM_INT(iter->internal.count.item + 1),
                     &ptr);
  return ptr;
}

static void rna_Object_material_slots_end(CollectionPropertyIterator *UNUSED(iter))
{
}

static PointerRNA rna_Object_display_get(PointerRNA *ptr)
{
  return rna_pointer_inherit_refine(ptr, &RNA_ObjectDisplay, ptr->data);
}

static char *rna_ObjectDisplay_path(PointerRNA *UNUSED(ptr))
{
  return BLI_strdup("display");
}

static PointerRNA rna_Object_active_particle_system_get(PointerRNA *ptr)
{
  Object *ob = (Object *)ptr->owner_id;
  ParticleSystem *psys = psys_get_current(ob);
  return rna_pointer_inherit_refine(ptr, &RNA_ParticleSystem, psys);
}

static void rna_Object_active_shape_key_index_range(
    PointerRNA *ptr, int *min, int *max, int *UNUSED(softmin), int *UNUSED(softmax))
{
  Object *ob = (Object *)ptr->owner_id;
  Key *key = BKE_key_from_object(ob);

  *min = 0;
  if (key) {
    *max = BLI_listbase_count(&key->block) - 1;
    if (*max < 0) {
      *max = 0;
    }
  }
  else {
    *max = 0;
  }
}

static int rna_Object_active_shape_key_index_get(PointerRNA *ptr)
{
  Object *ob = (Object *)ptr->owner_id;

  return MAX2(ob->shapenr - 1, 0);
}

static void rna_Object_active_shape_key_index_set(PointerRNA *ptr, int value)
{
  Object *ob = (Object *)ptr->owner_id;

  ob->shapenr = value + 1;
}

static PointerRNA rna_Object_active_shape_key_get(PointerRNA *ptr)
{
  Object *ob = (Object *)ptr->owner_id;
  Key *key = BKE_key_from_object(ob);
  KeyBlock *kb;
  PointerRNA keyptr;

  if (key == NULL) {
    return PointerRNA_NULL;
  }

  kb = BLI_findlink(&key->block, ob->shapenr - 1);
  RNA_pointer_create((ID *)key, &RNA_ShapeKey, kb, &keyptr);
  return keyptr;
}

static PointerRNA rna_Object_field_get(PointerRNA *ptr)
{
  Object *ob = (Object *)ptr->owner_id;

  return rna_pointer_inherit_refine(ptr, &RNA_FieldSettings, ob->pd);
}

static PointerRNA rna_Object_collision_get(PointerRNA *ptr)
{
  Object *ob = (Object *)ptr->owner_id;

  if (ob->type != OB_MESH) {
    return PointerRNA_NULL;
  }

  return rna_pointer_inherit_refine(ptr, &RNA_CollisionSettings, ob->pd);
}

static PointerRNA rna_Object_active_constraint_get(PointerRNA *ptr)
{
  Object *ob = (Object *)ptr->owner_id;
  bConstraint *con = BKE_constraints_active_get(&ob->constraints);
  return rna_pointer_inherit_refine(ptr, &RNA_Constraint, con);
}

static void rna_Object_active_constraint_set(PointerRNA *ptr,
                                             PointerRNA value,
                                             struct ReportList *UNUSED(reports))
{
  Object *ob = (Object *)ptr->owner_id;
  BKE_constraints_active_set(&ob->constraints, (bConstraint *)value.data);
}

static bConstraint *rna_Object_constraints_new(Object *object, Main *bmain, int type)
{
  bConstraint *new_con = BKE_constraint_add_for_object(object, NULL, type);

  ED_object_constraint_tag_update(bmain, object, new_con);
  WM_main_add_notifier(NC_OBJECT | ND_CONSTRAINT | NA_ADDED, object);

  return new_con;
}

static void rna_Object_constraints_remove(Object *object,
                                          Main *bmain,
                                          ReportList *reports,
                                          PointerRNA *con_ptr)
{
  bConstraint *con = con_ptr->data;
  if (BLI_findindex(&object->constraints, con) == -1) {
    BKE_reportf(reports,
                RPT_ERROR,
                "Constraint '%s' not found in object '%s'",
                con->name,
                object->id.name + 2);
    return;
  }

  BKE_constraint_remove(&object->constraints, con);
  RNA_POINTER_INVALIDATE(con_ptr);

  ED_object_constraint_update(bmain, object);
  ED_object_constraint_active_set(object, NULL);
  WM_main_add_notifier(NC_OBJECT | ND_CONSTRAINT | NA_REMOVED, object);
}

static void rna_Object_constraints_clear(Object *object, Main *bmain)
{
  BKE_constraints_free(&object->constraints);

  ED_object_constraint_update(bmain, object);
  ED_object_constraint_active_set(object, NULL);

  WM_main_add_notifier(NC_OBJECT | ND_CONSTRAINT | NA_REMOVED, object);
}

static void rna_Object_constraints_move(
    Object *object, Main *bmain, ReportList *reports, int from, int to)
{
  if (from == to) {
    return;
  }

  if (!BLI_listbase_move_index(&object->constraints, from, to)) {
    BKE_reportf(reports, RPT_ERROR, "Could not move constraint from index '%d' to '%d'", from, to);
    return;
  }

  ED_object_constraint_tag_update(bmain, object, NULL);
  WM_main_add_notifier(NC_OBJECT | ND_CONSTRAINT, object);
}

static bConstraint *rna_Object_constraints_copy(Object *object, Main *bmain, PointerRNA *con_ptr)
{
  bConstraint *con = con_ptr->data;
  bConstraint *new_con = BKE_constraint_copy_for_object(object, con);

  ED_object_constraint_tag_update(bmain, object, new_con);
  WM_main_add_notifier(NC_OBJECT | ND_CONSTRAINT | NA_ADDED, object);

  return new_con;
}

bool rna_Object_constraints_override_apply(Main *UNUSED(bmain),
                                           PointerRNA *ptr_dst,
                                           PointerRNA *ptr_src,
                                           PointerRNA *UNUSED(ptr_storage),
                                           PropertyRNA *UNUSED(prop_dst),
                                           PropertyRNA *UNUSED(prop_src),
                                           PropertyRNA *UNUSED(prop_storage),
                                           const int UNUSED(len_dst),
                                           const int UNUSED(len_src),
                                           const int UNUSED(len_storage),
                                           PointerRNA *UNUSED(ptr_item_dst),
                                           PointerRNA *UNUSED(ptr_item_src),
                                           PointerRNA *UNUSED(ptr_item_storage),
                                           IDOverrideLibraryPropertyOperation *opop)
{
  BLI_assert(opop->operation == IDOVERRIDE_LIBRARY_OP_INSERT_AFTER &&
             "Unsupported RNA override operation on constraints collection");

  Object *ob_dst = (Object *)ptr_dst->owner_id;
  Object *ob_src = (Object *)ptr_src->owner_id;

  /* Remember that insertion operations are defined and stored in correct order, which means that
   * even if we insert several items in a row, we always insert first one, then second one, etc.
   * So we should always find 'anchor' constraint in both _src *and* _dst. */
  bConstraint *con_anchor = NULL;
  if (opop->subitem_local_name && opop->subitem_local_name[0]) {
    con_anchor = BLI_findstring(
        &ob_dst->constraints, opop->subitem_local_name, offsetof(bConstraint, name));
  }
  if (con_anchor == NULL && opop->subitem_local_index >= 0) {
    con_anchor = BLI_findlink(&ob_dst->constraints, opop->subitem_local_index);
  }
  /* Otherwise we just insert in first position. */

  bConstraint *con_src = NULL;
  if (opop->subitem_local_name && opop->subitem_local_name[0]) {
    con_src = BLI_findstring(
        &ob_src->constraints, opop->subitem_local_name, offsetof(bConstraint, name));
  }
  if (con_src == NULL && opop->subitem_local_index >= 0) {
    con_src = BLI_findlink(&ob_src->constraints, opop->subitem_local_index);
  }
  con_src = con_src ? con_src->next : ob_src->constraints.first;

  BLI_assert(con_src != NULL);

  bConstraint *con_dst = BKE_constraint_duplicate_ex(con_src, 0, true);

  /* This handles NULL anchor as expected by adding at head of list. */
  BLI_insertlinkafter(&ob_dst->constraints, con_anchor, con_dst);

  /* This should actually *not* be needed in typical cases.
   * However, if overridden source was edited, we *may* have some new conflicting names. */
  BKE_constraint_unique_name(con_dst, &ob_dst->constraints);

  //  printf("%s: We inserted a constraint...\n", __func__);
  return true;
}

static ModifierData *rna_Object_modifier_new(
    Object *object, bContext *C, ReportList *reports, const char *name, int type)
{
  ModifierData *md = ED_object_modifier_add(
      reports, CTX_data_main(C), CTX_data_scene(C), object, name, type);

  WM_main_add_notifier(NC_OBJECT | ND_MODIFIER | NA_ADDED, object);

  return md;
}

static void rna_Object_modifier_remove(Object *object,
                                       bContext *C,
                                       ReportList *reports,
                                       PointerRNA *md_ptr)
{
  ModifierData *md = md_ptr->data;
  if (ED_object_modifier_remove(reports, CTX_data_main(C), CTX_data_scene(C), object, md) ==
      false) {
    /* error is already set */
    return;
  }

  RNA_POINTER_INVALIDATE(md_ptr);

  WM_main_add_notifier(NC_OBJECT | ND_MODIFIER | NA_REMOVED, object);
}

static void rna_Object_modifier_clear(Object *object, bContext *C)
{
  ED_object_modifier_clear(CTX_data_main(C), CTX_data_scene(C), object);

  WM_main_add_notifier(NC_OBJECT | ND_MODIFIER | NA_REMOVED, object);
}

static PointerRNA rna_Object_active_modifier_get(PointerRNA *ptr)
{
  Object *ob = (Object *)ptr->owner_id;
  ModifierData *md = BKE_object_active_modifier(ob);
  return rna_pointer_inherit_refine(ptr, &RNA_Modifier, md);
}

static void rna_Object_active_modifier_set(PointerRNA *ptr, PointerRNA value, ReportList *reports)
{
  Object *ob = (Object *)ptr->owner_id;
  ModifierData *md = value.data;

  WM_main_add_notifier(NC_OBJECT | ND_MODIFIER, ob);

  if (RNA_pointer_is_null(&value)) {
    BKE_object_modifier_set_active(ob, NULL);
    return;
  }

  if (BLI_findindex(&ob->modifiers, md) == -1) {
    BKE_reportf(
        reports, RPT_ERROR, "Modifier \"%s\" is not in the object's modifier list", md->name);
    return;
  }

  BKE_object_modifier_set_active(ob, md);
}

bool rna_Object_modifiers_override_apply(Main *bmain,
                                         PointerRNA *ptr_dst,
                                         PointerRNA *ptr_src,
                                         PointerRNA *UNUSED(ptr_storage),
                                         PropertyRNA *UNUSED(prop_dst),
                                         PropertyRNA *UNUSED(prop_src),
                                         PropertyRNA *UNUSED(prop_storage),
                                         const int UNUSED(len_dst),
                                         const int UNUSED(len_src),
                                         const int UNUSED(len_storage),
                                         PointerRNA *UNUSED(ptr_item_dst),
                                         PointerRNA *UNUSED(ptr_item_src),
                                         PointerRNA *UNUSED(ptr_item_storage),
                                         IDOverrideLibraryPropertyOperation *opop)
{
  BLI_assert(opop->operation == IDOVERRIDE_LIBRARY_OP_INSERT_AFTER &&
             "Unsupported RNA override operation on modifiers collection");

  Object *ob_dst = (Object *)ptr_dst->owner_id;
  Object *ob_src = (Object *)ptr_src->owner_id;

  /* Remember that insertion operations are defined and stored in correct order, which means that
   * even if we insert several items in a row, we always insert first one, then second one, etc.
   * So we should always find 'anchor' modifier in both _src *and* _dst. */
  ModifierData *mod_anchor = NULL;
  if (opop->subitem_local_name && opop->subitem_local_name[0]) {
    mod_anchor = BLI_findstring(
        &ob_dst->modifiers, opop->subitem_local_name, offsetof(ModifierData, name));
  }
  if (mod_anchor == NULL && opop->subitem_local_index >= 0) {
    mod_anchor = BLI_findlink(&ob_dst->modifiers, opop->subitem_local_index);
  }
  /* Otherwise we just insert in first position. */

  ModifierData *mod_src = NULL;
  if (opop->subitem_local_name && opop->subitem_local_name[0]) {
    mod_src = BLI_findstring(
        &ob_src->modifiers, opop->subitem_local_name, offsetof(ModifierData, name));
  }
  if (mod_src == NULL && opop->subitem_local_index >= 0) {
    mod_src = BLI_findlink(&ob_src->modifiers, opop->subitem_local_index);
  }
  mod_src = mod_src ? mod_src->next : ob_src->modifiers.first;

  if (mod_src == NULL) {
    BLI_assert(mod_src != NULL);
    return false;
  }

  /* While it would be nicer to use lower-level BKE_modifier_new() here, this one is lacking
   * special-cases handling (particles and other physics modifiers mostly), so using the ED version
   * instead, to avoid duplicating code. */
  ModifierData *mod_dst = ED_object_modifier_add(
      NULL, bmain, NULL, ob_dst, mod_src->name, mod_src->type);

  /* XXX Current handling of 'copy' from particle-system modifier is *very* bad (it keeps same psys
   * pointer as source, then calling code copies psys of object separately and do some magic
   * remapping of pointers...), unfortunately several pieces of code in Object editing area rely on
   * this behavior. So for now, hacking around it to get it doing what we want it to do, as getting
   * a proper behavior would be everything but trivial, and this whole particle thingy is
   * end-of-life. */
  ParticleSystem *psys_dst = (mod_dst->type == eModifierType_ParticleSystem) ?
                                 ((ParticleSystemModifierData *)mod_dst)->psys :
                                 NULL;
  BKE_modifier_copydata(mod_src, mod_dst);
  if (mod_dst->type == eModifierType_ParticleSystem) {
    psys_dst->flag &= ~PSYS_DELETE;
    ((ParticleSystemModifierData *)mod_dst)->psys = psys_dst;
  }

  BLI_remlink(&ob_dst->modifiers, mod_dst);
  /* This handles NULL anchor as expected by adding at head of list. */
  BLI_insertlinkafter(&ob_dst->modifiers, mod_anchor, mod_dst);

  //  printf("%s: We inserted a modifier '%s'...\n", __func__, mod_dst->name);
  return true;
}

static GpencilModifierData *rna_Object_greasepencil_modifier_new(
    Object *object, bContext *C, ReportList *reports, const char *name, int type)
{
  return ED_object_gpencil_modifier_add(
      reports, CTX_data_main(C), CTX_data_scene(C), object, name, type);
}

static void rna_Object_greasepencil_modifier_remove(Object *object,
                                                    bContext *C,
                                                    ReportList *reports,
                                                    PointerRNA *gmd_ptr)
{
  GpencilModifierData *gmd = gmd_ptr->data;
  if (ED_object_gpencil_modifier_remove(reports, CTX_data_main(C), object, gmd) == false) {
    /* error is already set */
    return;
  }

  RNA_POINTER_INVALIDATE(gmd_ptr);

  WM_main_add_notifier(NC_OBJECT | ND_MODIFIER | NA_REMOVED, object);
}

static void rna_Object_greasepencil_modifier_clear(Object *object, bContext *C)
{
  ED_object_gpencil_modifier_clear(CTX_data_main(C), object);
  WM_main_add_notifier(NC_OBJECT | ND_MODIFIER | NA_REMOVED, object);
}

bool rna_Object_greasepencil_modifiers_override_apply(Main *bmain,
                                                      PointerRNA *ptr_dst,
                                                      PointerRNA *ptr_src,
                                                      PointerRNA *UNUSED(ptr_storage),
                                                      PropertyRNA *UNUSED(prop_dst),
                                                      PropertyRNA *UNUSED(prop_src),
                                                      PropertyRNA *UNUSED(prop_storage),
                                                      const int UNUSED(len_dst),
                                                      const int UNUSED(len_src),
                                                      const int UNUSED(len_storage),
                                                      PointerRNA *UNUSED(ptr_item_dst),
                                                      PointerRNA *UNUSED(ptr_item_src),
                                                      PointerRNA *UNUSED(ptr_item_storage),
                                                      IDOverrideLibraryPropertyOperation *opop)
{
  BLI_assert(opop->operation == IDOVERRIDE_LIBRARY_OP_INSERT_AFTER &&
             "Unsupported RNA override operation on modifiers collection");

  Object *ob_dst = (Object *)ptr_dst->owner_id;
  Object *ob_src = (Object *)ptr_src->owner_id;

  /* Remember that insertion operations are defined and stored in correct order, which means that
   * even if we insert several items in a row, we always insert first one, then second one, etc.
   * So we should always find 'anchor' modifier in both _src *and* _dst. */
  GpencilModifierData *mod_anchor = NULL;
  if (opop->subitem_local_name && opop->subitem_local_name[0]) {
    mod_anchor = BLI_findstring(
        &ob_dst->greasepencil_modifiers, opop->subitem_local_name, offsetof(ModifierData, name));
  }
  if (mod_anchor == NULL && opop->subitem_local_index >= 0) {
    mod_anchor = BLI_findlink(&ob_dst->greasepencil_modifiers, opop->subitem_local_index);
  }
  /* Otherwise we just insert in first position. */

  GpencilModifierData *mod_src = NULL;
  if (opop->subitem_local_name && opop->subitem_local_name[0]) {
    mod_src = BLI_findstring(
        &ob_src->greasepencil_modifiers, opop->subitem_local_name, offsetof(ModifierData, name));
  }
  if (mod_src == NULL && opop->subitem_local_index >= 0) {
    mod_src = BLI_findlink(&ob_src->greasepencil_modifiers, opop->subitem_local_index);
  }
  mod_src = mod_src ? mod_src->next : ob_src->greasepencil_modifiers.first;

  if (mod_src == NULL) {
    BLI_assert(mod_src != NULL);
    return false;
  }

  /* While it would be nicer to use lower-level BKE_modifier_new() here, this one is lacking
   * special-cases handling (particles and other physics modifiers mostly), so using the ED version
   * instead, to avoid duplicating code. */
  GpencilModifierData *mod_dst = ED_object_gpencil_modifier_add(
      NULL, bmain, NULL, ob_dst, mod_src->name, mod_src->type);

  BLI_remlink(&ob_dst->greasepencil_modifiers, mod_dst);
  /* This handles NULL anchor as expected by adding at head of list. */
  BLI_insertlinkafter(&ob_dst->greasepencil_modifiers, mod_anchor, mod_dst);

  //  printf("%s: We inserted a gpencil modifier '%s'...\n", __func__, mod_dst->name);
  return true;
}

/* shader fx */
static ShaderFxData *rna_Object_shaderfx_new(
    Object *object, bContext *C, ReportList *reports, const char *name, int type)
{
  return ED_object_shaderfx_add(reports, CTX_data_main(C), CTX_data_scene(C), object, name, type);
}

static void rna_Object_shaderfx_remove(Object *object,
                                       bContext *C,
                                       ReportList *reports,
                                       PointerRNA *gmd_ptr)
{
  ShaderFxData *gmd = gmd_ptr->data;
  if (ED_object_shaderfx_remove(reports, CTX_data_main(C), object, gmd) == false) {
    /* error is already set */
    return;
  }

  RNA_POINTER_INVALIDATE(gmd_ptr);

  WM_main_add_notifier(NC_OBJECT | ND_MODIFIER | NA_REMOVED, object);
}

static void rna_Object_shaderfx_clear(Object *object, bContext *C)
{
  ED_object_shaderfx_clear(CTX_data_main(C), object);
  WM_main_add_notifier(NC_OBJECT | ND_MODIFIER | NA_REMOVED, object);
}

static void rna_Object_boundbox_get(PointerRNA *ptr, float *values)
{
  Object *ob = (Object *)ptr->owner_id;
  BoundBox *bb = BKE_object_boundbox_get(ob);
  if (bb) {
    memcpy(values, bb->vec, sizeof(bb->vec));
  }
  else {
    copy_vn_fl(values, sizeof(bb->vec) / sizeof(float), 0.0f);
  }
}

static bool check_object_vgroup_support_and_warn(const Object *ob,
                                                 const char *op_name,
                                                 ReportList *reports)
{
  if (!BKE_object_supports_vertex_groups(ob)) {
    const char *ob_type_name = "Unknown";
    RNA_enum_name_from_value(rna_enum_object_type_items, ob->type, &ob_type_name);
    BKE_reportf(reports, RPT_ERROR, "%s is not supported for '%s' objects", op_name, ob_type_name);
    return false;
  }
  return true;
}

static bDeformGroup *rna_Object_vgroup_new(Object *ob,
                                           Main *bmain,
                                           ReportList *reports,
                                           const char *name)
{
  if (!check_object_vgroup_support_and_warn(ob, "VertexGroups.new()", reports)) {
    return NULL;
  }

  bDeformGroup *defgroup = BKE_object_defgroup_add_name(ob, name);

  DEG_relations_tag_update(bmain);
  WM_main_add_notifier(NC_OBJECT | ND_DRAW, ob);

  return defgroup;
}

static void rna_Object_vgroup_remove(Object *ob,
                                     Main *bmain,
                                     ReportList *reports,
                                     PointerRNA *defgroup_ptr)
{
  if (!check_object_vgroup_support_and_warn(ob, "VertexGroups.remove()", reports)) {
    return;
  }

  bDeformGroup *defgroup = defgroup_ptr->data;
  ListBase *defbase = BKE_object_defgroup_list_mutable(ob);

  if (BLI_findindex(defbase, defgroup) == -1) {
    BKE_reportf(reports,
                RPT_ERROR,
                "DeformGroup '%s' not in object '%s'",
                defgroup->name,
                ob->id.name + 2);
    return;
  }

  BKE_object_defgroup_remove(ob, defgroup);
  RNA_POINTER_INVALIDATE(defgroup_ptr);

  DEG_relations_tag_update(bmain);
  WM_main_add_notifier(NC_OBJECT | ND_DRAW, ob);
}

static void rna_Object_vgroup_clear(Object *ob, Main *bmain, ReportList *reports)
{
  if (!check_object_vgroup_support_and_warn(ob, "VertexGroups.clear()", reports)) {
    return;
  }

  BKE_object_defgroup_remove_all(ob);

  DEG_relations_tag_update(bmain);
  WM_main_add_notifier(NC_OBJECT | ND_DRAW, ob);
}

static void rna_VertexGroup_vertex_add(ID *id,
                                       bDeformGroup *def,
                                       ReportList *reports,
                                       int index_len,
                                       int *index,
                                       float weight,
                                       int assignmode)
{
  Object *ob = (Object *)id;

  if (BKE_object_is_in_editmode_vgroup(ob)) {
    BKE_report(
        reports, RPT_ERROR, "VertexGroup.add(): cannot be called while object is in edit mode");
    return;
  }

  while (index_len--) {
    /* XXX: not efficient calling within loop. */
    ED_vgroup_vert_add(ob, def, *index++, weight, assignmode);
  }

  DEG_id_tag_update(&ob->id, ID_RECALC_GEOMETRY);
  WM_main_add_notifier(NC_GEOM | ND_DATA, (ID *)ob->data);
}

static void rna_VertexGroup_vertex_remove(
    ID *id, bDeformGroup *dg, ReportList *reports, int index_len, int *index)
{
  Object *ob = (Object *)id;

  if (BKE_object_is_in_editmode_vgroup(ob)) {
    BKE_report(
        reports, RPT_ERROR, "VertexGroup.remove(): cannot be called while object is in edit mode");
    return;
  }

  while (index_len--) {
    ED_vgroup_vert_remove(ob, dg, *index++);
  }

  DEG_id_tag_update(&ob->id, ID_RECALC_GEOMETRY);
  WM_main_add_notifier(NC_GEOM | ND_DATA, (ID *)ob->data);
}

static float rna_VertexGroup_weight(ID *id, bDeformGroup *dg, ReportList *reports, int index)
{
  float weight = ED_vgroup_vert_weight((Object *)id, dg, index);

  if (weight < 0) {
    BKE_report(reports, RPT_ERROR, "Vertex not in group");
  }
  return weight;
}

static bFaceMap *rna_Object_fmap_new(Object *ob, const char *name)
{
  bFaceMap *fmap = BKE_object_facemap_add_name(ob, name);

  WM_main_add_notifier(NC_OBJECT | ND_DRAW, ob);

  return fmap;
}

static void rna_Object_fmap_remove(Object *ob, ReportList *reports, PointerRNA *fmap_ptr)
{
  bFaceMap *fmap = fmap_ptr->data;
  if (BLI_findindex(&ob->fmaps, fmap) == -1) {
    BKE_reportf(
        reports, RPT_ERROR, "Face map '%s' not in object '%s'", fmap->name, ob->id.name + 2);
    return;
  }

  BKE_object_facemap_remove(ob, fmap);
  RNA_POINTER_INVALIDATE(fmap_ptr);

  WM_main_add_notifier(NC_OBJECT | ND_DRAW, ob);
}

static void rna_Object_fmap_clear(Object *ob)
{
  BKE_object_facemap_clear(ob);

  WM_main_add_notifier(NC_OBJECT | ND_DRAW, ob);
}

static void rna_FaceMap_face_add(
    ID *id, bFaceMap *fmap, ReportList *reports, int index_len, int *index)
{
  Object *ob = (Object *)id;

  if (BKE_object_is_in_editmode(ob)) {
    BKE_report(reports, RPT_ERROR, "FaceMap.add(): cannot be called while object is in edit mode");
    return;
  }

  while (index_len--) {
    ED_object_facemap_face_add(ob, fmap, *index++);
  }

  WM_main_add_notifier(NC_GEOM | ND_DATA, (ID *)ob->data);
}

static void rna_FaceMap_face_remove(
    ID *id, bFaceMap *fmap, ReportList *reports, int index_len, int *index)
{
  Object *ob = (Object *)id;

  if (BKE_object_is_in_editmode(ob)) {
    BKE_report(reports, RPT_ERROR, "FaceMap.add(): cannot be called while object is in edit mode");
    return;
  }

  while (index_len--) {
    ED_object_facemap_face_remove(ob, fmap, *index++);
  }

  WM_main_add_notifier(NC_GEOM | ND_DATA, (ID *)ob->data);
}

/* generic poll functions */
bool rna_Lattice_object_poll(PointerRNA *UNUSED(ptr), PointerRNA value)
{
  return ((Object *)value.owner_id)->type == OB_LATTICE;
}

bool rna_Curve_object_poll(PointerRNA *UNUSED(ptr), PointerRNA value)
{
  return ((Object *)value.owner_id)->type == OB_CURVE;
}

bool rna_Armature_object_poll(PointerRNA *UNUSED(ptr), PointerRNA value)
{
  return ((Object *)value.owner_id)->type == OB_ARMATURE;
}

bool rna_Mesh_object_poll(PointerRNA *UNUSED(ptr), PointerRNA value)
{
  return ((Object *)value.owner_id)->type == OB_MESH;
}

bool rna_Camera_object_poll(PointerRNA *UNUSED(ptr), PointerRNA value)
{
  return ((Object *)value.owner_id)->type == OB_CAMERA;
}

bool rna_Light_object_poll(PointerRNA *UNUSED(ptr), PointerRNA value)
{
  return ((Object *)value.owner_id)->type == OB_LAMP;
}

bool rna_GPencil_object_poll(PointerRNA *UNUSED(ptr), PointerRNA value)
{
  return ((Object *)value.owner_id)->type == OB_GPENCIL;
}

int rna_Object_use_dynamic_topology_sculpting_get(PointerRNA *ptr)
{
  SculptSession *ss = ((Object *)ptr->owner_id)->sculpt;
  return (ss && ss->bm);
}

static void rna_object_lineart_update(Main *UNUSED(bmain), Scene *UNUSED(scene), PointerRNA *ptr)
{
  DEG_id_tag_update(ptr->owner_id, ID_RECALC_GEOMETRY);
  WM_main_add_notifier(NC_OBJECT | ND_MODIFIER, ptr->owner_id);
}

static bool mesh_symmetry_get_common(PointerRNA *ptr, const eMeshSymmetryType sym)
{
  const Object *ob = (Object *)ptr->owner_id;
  if (ob->type != OB_MESH) {
    return false;
  }

  const Mesh *mesh = ob->data;
  return mesh->symmetry & sym;
}

static bool rna_Object_mesh_symmetry_x_get(PointerRNA *ptr)
{
  return mesh_symmetry_get_common(ptr, ME_SYMMETRY_X);
}

static bool rna_Object_mesh_symmetry_y_get(PointerRNA *ptr)
{
  return mesh_symmetry_get_common(ptr, ME_SYMMETRY_Y);
}

static bool rna_Object_mesh_symmetry_z_get(PointerRNA *ptr)
{
  return mesh_symmetry_get_common(ptr, ME_SYMMETRY_Z);
}

static void mesh_symmetry_set_common(PointerRNA *ptr,
                                     const bool value,
                                     const eMeshSymmetryType sym)
{
  Object *ob = (Object *)ptr->owner_id;
  if (ob->type != OB_MESH) {
    return;
  }

  Mesh *mesh = ob->data;
  if (value) {
    mesh->symmetry |= sym;
  }
  else {
    mesh->symmetry &= ~sym;
  }
}

static void rna_Object_mesh_symmetry_x_set(PointerRNA *ptr, bool value)
{
  mesh_symmetry_set_common(ptr, value, ME_SYMMETRY_X);
}

static void rna_Object_mesh_symmetry_y_set(PointerRNA *ptr, bool value)
{
  mesh_symmetry_set_common(ptr, value, ME_SYMMETRY_Y);
}

static void rna_Object_mesh_symmetry_z_set(PointerRNA *ptr, bool value)
{
  mesh_symmetry_set_common(ptr, value, ME_SYMMETRY_Z);
}

static int rna_Object_mesh_symmetry_yz_editable(PointerRNA *ptr, const char **UNUSED(r_info))
{
  const Object *ob = (Object *)ptr->owner_id;
  if (ob->type != OB_MESH) {
    return 0;
  }

  const Mesh *mesh = ob->data;
  if (ob->mode == OB_MODE_WEIGHT_PAINT && mesh->editflag & ME_EDIT_MIRROR_VERTEX_GROUPS) {
    /* Only X symmetry is available in weightpaint mode. */
    return 0;
  }

  return PROP_EDITABLE;
}

#else

static void rna_def_vertex_group(BlenderRNA *brna)
{
  StructRNA *srna;
  PropertyRNA *prop;
  FunctionRNA *func;
  PropertyRNA *parm;

  static const EnumPropertyItem assign_mode_items[] = {
      {WEIGHT_REPLACE, "REPLACE", 0, "Replace", "Replace"},
      {WEIGHT_ADD, "ADD", 0, "Add", "Add"},
      {WEIGHT_SUBTRACT, "SUBTRACT", 0, "Subtract", "Subtract"},
      {0, NULL, 0, NULL, NULL},
  };

  srna = RNA_def_struct(brna, "VertexGroup", NULL);
  RNA_def_struct_sdna(srna, "bDeformGroup");
  RNA_def_struct_ui_text(
      srna, "Vertex Group", "Group of vertices, used for armature deform and other purposes");
  RNA_def_struct_ui_icon(srna, ICON_GROUP_VERTEX);

  prop = RNA_def_property(srna, "name", PROP_STRING, PROP_NONE);
  RNA_def_property_ui_text(prop, "Name", "Vertex group name");
  RNA_def_struct_name_property(srna, prop);
  RNA_def_property_string_funcs(prop, NULL, NULL, "rna_VertexGroup_name_set");
  /* update data because modifiers may use T24761. */
  RNA_def_property_update(
      prop, NC_GEOM | ND_DATA | NA_RENAME, "rna_Object_internal_update_data_dependency");

  prop = RNA_def_property(srna, "lock_weight", PROP_BOOLEAN, PROP_NONE);
  RNA_def_property_ui_text(prop, "", "Maintain the relative weights for the group");
  RNA_def_property_boolean_sdna(prop, NULL, "flag", 0);
  /* update data because modifiers may use T24761. */
  RNA_def_property_update(prop, NC_GEOM | ND_DATA | NA_RENAME, "rna_Object_internal_update_data");

  prop = RNA_def_property(srna, "index", PROP_INT, PROP_UNSIGNED);
  RNA_def_property_clear_flag(prop, PROP_EDITABLE);
  RNA_def_property_int_funcs(prop, "rna_VertexGroup_index_get", NULL, NULL);
  RNA_def_property_ui_text(prop, "Index", "Index number of the vertex group");

  func = RNA_def_function(srna, "add", "rna_VertexGroup_vertex_add");
  RNA_def_function_ui_description(func, "Add vertices to the group");
  RNA_def_function_flag(func, FUNC_USE_REPORTS | FUNC_USE_SELF_ID);
  /* TODO: see how array size of 0 works, this shouldn't be used. */
  parm = RNA_def_int_array(func, "index", 1, NULL, 0, 0, "", "List of indices", 0, 0);
  RNA_def_parameter_flags(parm, PROP_DYNAMIC, PARM_REQUIRED);
  parm = RNA_def_float(func, "weight", 0, 0.0f, 1.0f, "", "Vertex weight", 0.0f, 1.0f);
  RNA_def_parameter_flags(parm, 0, PARM_REQUIRED);
  parm = RNA_def_enum(func, "type", assign_mode_items, 0, "", "Vertex assign mode");
  RNA_def_parameter_flags(parm, 0, PARM_REQUIRED);

  func = RNA_def_function(srna, "remove", "rna_VertexGroup_vertex_remove");
  RNA_def_function_ui_description(func, "Remove vertices from the group");
  RNA_def_function_flag(func, FUNC_USE_REPORTS | FUNC_USE_SELF_ID);
  /* TODO: see how array size of 0 works, this shouldn't be used. */
  parm = RNA_def_int_array(func, "index", 1, NULL, 0, 0, "", "List of indices", 0, 0);
  RNA_def_parameter_flags(parm, PROP_DYNAMIC, PARM_REQUIRED);

  func = RNA_def_function(srna, "weight", "rna_VertexGroup_weight");
  RNA_def_function_ui_description(func, "Get a vertex weight from the group");
  RNA_def_function_flag(func, FUNC_USE_REPORTS | FUNC_USE_SELF_ID);
  parm = RNA_def_int(func, "index", 0, 0, INT_MAX, "Index", "The index of the vertex", 0, INT_MAX);
  RNA_def_parameter_flags(parm, 0, PARM_REQUIRED);
  parm = RNA_def_float(func, "weight", 0, 0.0f, 1.0f, "", "Vertex weight", 0.0f, 1.0f);
  RNA_def_function_return(func, parm);
}

static void rna_def_face_map(BlenderRNA *brna)
{
  StructRNA *srna;
  PropertyRNA *prop;

  FunctionRNA *func;
  PropertyRNA *parm;

  srna = RNA_def_struct(brna, "FaceMap", NULL);
  RNA_def_struct_sdna(srna, "bFaceMap");
  RNA_def_struct_ui_text(
      srna, "Face Map", "Group of faces, each face can only be part of one map");
  RNA_def_struct_ui_icon(srna, ICON_MOD_TRIANGULATE);

  prop = RNA_def_property(srna, "name", PROP_STRING, PROP_NONE);
  RNA_def_property_ui_text(prop, "Name", "Face map name");
  RNA_def_struct_name_property(srna, prop);
  RNA_def_property_string_funcs(prop, NULL, NULL, "rna_FaceMap_name_set");
  /* update data because modifiers may use T24761. */
  RNA_def_property_update(prop, NC_GEOM | ND_DATA | NA_RENAME, "rna_Object_internal_update_data");

  prop = RNA_def_property(srna, "select", PROP_BOOLEAN, PROP_NONE);
  RNA_def_property_boolean_sdna(prop, NULL, "flag", SELECT);
  RNA_def_property_ui_text(prop, "Select", "Face map selection state (for tools to use)");
  /* important not to use a notifier here, creates a feedback loop! */

  prop = RNA_def_property(srna, "index", PROP_INT, PROP_UNSIGNED);
  RNA_def_property_clear_flag(prop, PROP_EDITABLE);
  RNA_def_property_int_funcs(prop, "rna_FaceMap_index_get", NULL, NULL);
  RNA_def_property_ui_text(prop, "Index", "Index number of the face map");

  func = RNA_def_function(srna, "add", "rna_FaceMap_face_add");
  RNA_def_function_ui_description(func, "Add faces to the face-map");
  RNA_def_function_flag(func, FUNC_USE_REPORTS | FUNC_USE_SELF_ID);
  /* TODO: see how array size of 0 works, this shouldn't be used. */
  parm = RNA_def_int_array(func, "index", 1, NULL, 0, 0, "", "List of indices", 0, 0);
  RNA_def_parameter_flags(parm, PROP_DYNAMIC, PARM_REQUIRED);

  func = RNA_def_function(srna, "remove", "rna_FaceMap_face_remove");
  RNA_def_function_ui_description(func, "Remove faces from the face-map");
  RNA_def_function_flag(func, FUNC_USE_REPORTS | FUNC_USE_SELF_ID);
  /* TODO: see how array size of 0 works, this shouldn't be used. */
  parm = RNA_def_int_array(func, "index", 1, NULL, 0, 0, "", "List of indices", 0, 0);
  RNA_def_parameter_flags(parm, PROP_DYNAMIC, PARM_REQUIRED);
}

static void rna_def_material_slot(BlenderRNA *brna)
{
  StructRNA *srna;
  PropertyRNA *prop;

  static const EnumPropertyItem link_items[] = {
      {1, "OBJECT", 0, "Object", ""},
      {0, "DATA", 0, "Data", ""},
      {0, NULL, 0, NULL, NULL},
  };

  /* NOTE: there is no MaterialSlot equivalent in DNA, so the internal
   * pointer data points to ob->mat + index, and we manually implement
   * get/set for the properties. */

  srna = RNA_def_struct(brna, "MaterialSlot", NULL);
  RNA_def_struct_ui_text(srna, "Material Slot", "Material slot in an object");
  RNA_def_struct_ui_icon(srna, ICON_MATERIAL_DATA);

  RNA_define_lib_overridable(true);

  /* WARNING! Order is crucial for override to work properly here... :/
   * 'link' must come before material pointer,
   * since it defines where (in object or obdata) that one is set! */
  prop = RNA_def_property(srna, "link", PROP_ENUM, PROP_NONE);
  RNA_def_property_enum_items(prop, link_items);
  RNA_def_property_enum_funcs(
      prop, "rna_MaterialSlot_link_get", "rna_MaterialSlot_link_set", NULL);
  RNA_def_property_ui_text(prop, "Link", "Link material to object or the object's data");
  RNA_def_property_update(prop, NC_OBJECT | ND_DRAW, "rna_MaterialSlot_update");

  prop = RNA_def_property(srna, "material", PROP_POINTER, PROP_NONE);
  RNA_def_property_struct_type(prop, "Material");
  RNA_def_property_flag(prop, PROP_EDITABLE);
  RNA_def_property_editable_func(prop, "rna_MaterialSlot_material_editable");
  RNA_def_property_pointer_funcs(prop,
                                 "rna_MaterialSlot_material_get",
                                 "rna_MaterialSlot_material_set",
                                 NULL,
                                 "rna_MaterialSlot_material_poll");
  RNA_def_property_ui_text(prop, "Material", "Material data-block used by this material slot");
  RNA_def_property_update(prop, NC_OBJECT | ND_DRAW, "rna_MaterialSlot_update");

  prop = RNA_def_property(srna, "name", PROP_STRING, PROP_NONE);
  RNA_def_property_string_funcs(
      prop, "rna_MaterialSlot_name_get", "rna_MaterialSlot_name_length", NULL);
  RNA_def_property_ui_text(prop, "Name", "Material slot name");
  RNA_def_property_clear_flag(prop, PROP_EDITABLE);
  RNA_def_property_override_flag(prop, PROPOVERRIDE_IGNORE);
  RNA_def_property_override_clear_flag(prop, PROPOVERRIDE_OVERRIDABLE_LIBRARY);
  RNA_def_struct_name_property(srna, prop);

  RNA_define_lib_overridable(false);

  RNA_def_struct_path_func(srna, "rna_MaterialSlot_path");
}

static void rna_def_object_constraints(BlenderRNA *brna, PropertyRNA *cprop)
{
  StructRNA *srna;
  PropertyRNA *prop;

  FunctionRNA *func;
  PropertyRNA *parm;

  RNA_def_property_srna(cprop, "ObjectConstraints");
  srna = RNA_def_struct(brna, "ObjectConstraints", NULL);
  RNA_def_struct_sdna(srna, "Object");
  RNA_def_struct_ui_text(srna, "Object Constraints", "Collection of object constraints");

  /* Collection active property */
  prop = RNA_def_property(srna, "active", PROP_POINTER, PROP_NONE);
  RNA_def_property_struct_type(prop, "Constraint");
  RNA_def_property_pointer_funcs(
      prop, "rna_Object_active_constraint_get", "rna_Object_active_constraint_set", NULL, NULL);
  RNA_def_property_flag(prop, PROP_EDITABLE);
  RNA_def_property_ui_text(prop, "Active Constraint", "Active Object constraint");

  /* Constraint collection */
  func = RNA_def_function(srna, "new", "rna_Object_constraints_new");
  RNA_def_function_ui_description(func, "Add a new constraint to this object");
  RNA_def_function_flag(func, FUNC_USE_MAIN);
  /* object to add */
  parm = RNA_def_enum(
      func, "type", rna_enum_constraint_type_items, 1, "", "Constraint type to add");
  RNA_def_parameter_flags(parm, 0, PARM_REQUIRED);
  /* return type */
  parm = RNA_def_pointer(func, "constraint", "Constraint", "", "New constraint");
  RNA_def_function_return(func, parm);

  func = RNA_def_function(srna, "remove", "rna_Object_constraints_remove");
  RNA_def_function_ui_description(func, "Remove a constraint from this object");
  RNA_def_function_flag(func, FUNC_USE_MAIN | FUNC_USE_REPORTS);
  /* constraint to remove */
  parm = RNA_def_pointer(func, "constraint", "Constraint", "", "Removed constraint");
  RNA_def_parameter_flags(parm, PROP_NEVER_NULL, PARM_REQUIRED | PARM_RNAPTR);
  RNA_def_parameter_clear_flags(parm, PROP_THICK_WRAP, 0);

  func = RNA_def_function(srna, "clear", "rna_Object_constraints_clear");
  RNA_def_function_flag(func, FUNC_USE_MAIN);
  RNA_def_function_ui_description(func, "Remove all constraint from this object");

  func = RNA_def_function(srna, "move", "rna_Object_constraints_move");
  RNA_def_function_ui_description(func, "Move a constraint to a different position");
  RNA_def_function_flag(func, FUNC_USE_MAIN | FUNC_USE_REPORTS);
  parm = RNA_def_int(
      func, "from_index", -1, INT_MIN, INT_MAX, "From Index", "Index to move", 0, 10000);
  RNA_def_parameter_flags(parm, 0, PARM_REQUIRED);
  parm = RNA_def_int(func, "to_index", -1, INT_MIN, INT_MAX, "To Index", "Target index", 0, 10000);
  RNA_def_parameter_flags(parm, 0, PARM_REQUIRED);

  func = RNA_def_function(srna, "copy", "rna_Object_constraints_copy");
  RNA_def_function_ui_description(func, "Add a new constraint that is a copy of the given one");
  RNA_def_function_flag(func, FUNC_USE_MAIN);
  /* constraint to copy */
  parm = RNA_def_pointer(func,
                         "constraint",
                         "Constraint",
                         "",
                         "Constraint to copy - may belong to a different object");
  RNA_def_parameter_flags(parm, PROP_NEVER_NULL, PARM_REQUIRED | PARM_RNAPTR);
  RNA_def_parameter_clear_flags(parm, PROP_THICK_WRAP, 0);
  /* return type */
  parm = RNA_def_pointer(func, "new_constraint", "Constraint", "", "New constraint");
  RNA_def_function_return(func, parm);
}

/* object.modifiers */
static void rna_def_object_modifiers(BlenderRNA *brna, PropertyRNA *cprop)
{
  StructRNA *srna;

  FunctionRNA *func;
  PropertyRNA *parm;
  PropertyRNA *prop;

  RNA_def_property_srna(cprop, "ObjectModifiers");
  srna = RNA_def_struct(brna, "ObjectModifiers", NULL);
  RNA_def_struct_sdna(srna, "Object");
  RNA_def_struct_ui_text(srna, "Object Modifiers", "Collection of object modifiers");

#  if 0
  prop = RNA_def_property(srna, "active", PROP_POINTER, PROP_NONE);
  RNA_def_property_struct_type(prop, "EditBone");
  RNA_def_property_pointer_sdna(prop, NULL, "act_edbone");
  RNA_def_property_flag(prop, PROP_EDITABLE);
  RNA_def_property_ui_text(prop, "Active EditBone", "Armatures active edit bone");
  /*RNA_def_property_update(prop, 0, "rna_Armature_act_editbone_update"); */
  RNA_def_property_pointer_funcs(prop, NULL, "rna_Armature_act_edit_bone_set", NULL, NULL);

  /* TODO: redraw. */
/*      RNA_def_property_collection_active(prop, prop_act); */
#  endif

  /* add modifier */
  func = RNA_def_function(srna, "new", "rna_Object_modifier_new");
  RNA_def_function_flag(func, FUNC_USE_CONTEXT | FUNC_USE_REPORTS);
  RNA_def_function_ui_description(func, "Add a new modifier");
  parm = RNA_def_string(func, "name", "Name", 0, "", "New name for the modifier");
  RNA_def_parameter_flags(parm, 0, PARM_REQUIRED);
  /* modifier to add */
  parm = RNA_def_enum(
      func, "type", rna_enum_object_modifier_type_items, 1, "", "Modifier type to add");
  RNA_def_parameter_flags(parm, 0, PARM_REQUIRED);
  /* return type */
  parm = RNA_def_pointer(func, "modifier", "Modifier", "", "Newly created modifier");
  RNA_def_function_return(func, parm);

  /* remove modifier */
  func = RNA_def_function(srna, "remove", "rna_Object_modifier_remove");
  RNA_def_function_flag(func, FUNC_USE_CONTEXT | FUNC_USE_REPORTS);
  RNA_def_function_ui_description(func, "Remove an existing modifier from the object");
  /* modifier to remove */
  parm = RNA_def_pointer(func, "modifier", "Modifier", "", "Modifier to remove");
  RNA_def_parameter_flags(parm, PROP_NEVER_NULL, PARM_REQUIRED | PARM_RNAPTR);
  RNA_def_parameter_clear_flags(parm, PROP_THICK_WRAP, 0);

  /* clear all modifiers */
  func = RNA_def_function(srna, "clear", "rna_Object_modifier_clear");
  RNA_def_function_flag(func, FUNC_USE_CONTEXT);
  RNA_def_function_ui_description(func, "Remove all modifiers from the object");

  /* Active modifier. */
  prop = RNA_def_property(srna, "active", PROP_POINTER, PROP_NONE);
  RNA_def_property_struct_type(prop, "Modifier");
  RNA_def_property_pointer_funcs(
      prop, "rna_Object_active_modifier_get", "rna_Object_active_modifier_set", NULL, NULL);
  RNA_def_property_flag(prop, PROP_EDITABLE);
  RNA_def_property_flag(prop, PROP_NO_DEG_UPDATE);
  RNA_def_property_override_flag(prop, PROPOVERRIDE_OVERRIDABLE_LIBRARY);
  RNA_def_property_ui_text(prop, "Active Modifier", "The active modifier in the list");
  RNA_def_property_update(prop, NC_OBJECT | ND_MODIFIER, NULL);
}

/* object.grease_pencil_modifiers */
static void rna_def_object_grease_pencil_modifiers(BlenderRNA *brna, PropertyRNA *cprop)
{
  StructRNA *srna;

  FunctionRNA *func;
  PropertyRNA *parm;

  RNA_def_property_srna(cprop, "ObjectGpencilModifiers");
  srna = RNA_def_struct(brna, "ObjectGpencilModifiers", NULL);
  RNA_def_struct_sdna(srna, "Object");
  RNA_def_struct_ui_text(
      srna, "Object Grease Pencil Modifiers", "Collection of object grease pencil modifiers");

  /* add greasepencil modifier */
  func = RNA_def_function(srna, "new", "rna_Object_greasepencil_modifier_new");
  RNA_def_function_flag(func, FUNC_USE_CONTEXT | FUNC_USE_REPORTS);
  RNA_def_function_ui_description(func, "Add a new greasepencil_modifier");
  parm = RNA_def_string(func, "name", "Name", 0, "", "New name for the greasepencil_modifier");
  RNA_def_parameter_flags(parm, 0, PARM_REQUIRED);
  /* greasepencil_modifier to add */
  parm = RNA_def_enum(func,
                      "type",
                      rna_enum_object_greasepencil_modifier_type_items,
                      1,
                      "",
                      "Modifier type to add");
  RNA_def_parameter_flags(parm, 0, PARM_REQUIRED);
  /* return type */
  parm = RNA_def_pointer(
      func, "greasepencil_modifier", "GpencilModifier", "", "Newly created modifier");
  RNA_def_function_return(func, parm);

  /* remove greasepencil_modifier */
  func = RNA_def_function(srna, "remove", "rna_Object_greasepencil_modifier_remove");
  RNA_def_function_flag(func, FUNC_USE_CONTEXT | FUNC_USE_REPORTS);
  RNA_def_function_ui_description(func,
                                  "Remove an existing greasepencil_modifier from the object");
  /* greasepencil_modifier to remove */
  parm = RNA_def_pointer(
      func, "greasepencil_modifier", "GpencilModifier", "", "Modifier to remove");
  RNA_def_parameter_flags(parm, PROP_NEVER_NULL, PARM_REQUIRED | PARM_RNAPTR);
  RNA_def_parameter_clear_flags(parm, PROP_THICK_WRAP, 0);

  /* clear all greasepencil modifiers */
  func = RNA_def_function(srna, "clear", "rna_Object_greasepencil_modifier_clear");
  RNA_def_function_flag(func, FUNC_USE_CONTEXT);
  RNA_def_function_ui_description(func, "Remove all grease pencil modifiers from the object");
}

/* object.shaderfxs */
static void rna_def_object_shaderfxs(BlenderRNA *brna, PropertyRNA *cprop)
{
  StructRNA *srna;

  FunctionRNA *func;
  PropertyRNA *parm;

  RNA_def_property_srna(cprop, "ObjectShaderFx");
  srna = RNA_def_struct(brna, "ObjectShaderFx", NULL);
  RNA_def_struct_sdna(srna, "Object");
  RNA_def_struct_ui_text(srna, "Object Shader Effects", "Collection of object effects");

  /* add shader_fx */
  func = RNA_def_function(srna, "new", "rna_Object_shaderfx_new");
  RNA_def_function_flag(func, FUNC_USE_CONTEXT | FUNC_USE_REPORTS);
  RNA_def_function_ui_description(func, "Add a new shader fx");
  parm = RNA_def_string(func, "name", "Name", 0, "", "New name for the effect");
  RNA_def_parameter_flags(parm, 0, PARM_REQUIRED);
  /* shader to add */
  parm = RNA_def_enum(
      func, "type", rna_enum_object_shaderfx_type_items, 1, "", "Effect type to add");
  RNA_def_parameter_flags(parm, 0, PARM_REQUIRED);
  /* return type */
  parm = RNA_def_pointer(func, "shader_fx", "ShaderFx", "", "Newly created effect");
  RNA_def_function_return(func, parm);

  /* remove shader_fx */
  func = RNA_def_function(srna, "remove", "rna_Object_shaderfx_remove");
  RNA_def_function_flag(func, FUNC_USE_CONTEXT | FUNC_USE_REPORTS);
  RNA_def_function_ui_description(func, "Remove an existing effect from the object");
  /* shader to remove */
  parm = RNA_def_pointer(func, "shader_fx", "ShaderFx", "", "Effect to remove");
  RNA_def_parameter_flags(parm, PROP_NEVER_NULL, PARM_REQUIRED | PARM_RNAPTR);
  RNA_def_parameter_clear_flags(parm, PROP_THICK_WRAP, 0);

  /* clear all shader fx */
  func = RNA_def_function(srna, "clear", "rna_Object_shaderfx_clear");
  RNA_def_function_flag(func, FUNC_USE_CONTEXT);
  RNA_def_function_ui_description(func, "Remove all effects from the object");
}

/* object.particle_systems */
static void rna_def_object_particle_systems(BlenderRNA *brna, PropertyRNA *cprop)
{
  StructRNA *srna;

  PropertyRNA *prop;

  /* FunctionRNA *func; */
  /* PropertyRNA *parm; */

  RNA_def_property_srna(cprop, "ParticleSystems");
  srna = RNA_def_struct(brna, "ParticleSystems", NULL);
  RNA_def_struct_sdna(srna, "Object");
  RNA_def_struct_ui_text(srna, "Particle Systems", "Collection of particle systems");

  prop = RNA_def_property(srna, "active", PROP_POINTER, PROP_NONE);
  RNA_def_property_struct_type(prop, "ParticleSystem");
  RNA_def_property_pointer_funcs(prop, "rna_Object_active_particle_system_get", NULL, NULL, NULL);
  RNA_def_property_ui_text(
      prop, "Active Particle System", "Active particle system being displayed");
  RNA_def_property_update(prop, NC_OBJECT | ND_DRAW, NULL);

  prop = RNA_def_property(srna, "active_index", PROP_INT, PROP_UNSIGNED);
  RNA_def_property_clear_flag(prop, PROP_ANIMATABLE);
  RNA_def_property_int_funcs(prop,
                             "rna_Object_active_particle_system_index_get",
                             "rna_Object_active_particle_system_index_set",
                             "rna_Object_active_particle_system_index_range");
  RNA_def_property_ui_text(
      prop, "Active Particle System Index", "Index of active particle system slot");
  RNA_def_property_update(prop, NC_OBJECT | ND_DRAW, "rna_Object_particle_update");
}

/* object.vertex_groups */
static void rna_def_object_vertex_groups(BlenderRNA *brna, PropertyRNA *cprop)
{
  StructRNA *srna;

  PropertyRNA *prop;

  FunctionRNA *func;
  PropertyRNA *parm;

  RNA_def_property_srna(cprop, "VertexGroups");
  srna = RNA_def_struct(brna, "VertexGroups", NULL);
  RNA_def_struct_sdna(srna, "Object");
  RNA_def_struct_ui_text(srna, "Vertex Groups", "Collection of vertex groups");

  prop = RNA_def_property(srna, "active", PROP_POINTER, PROP_NONE);
  RNA_def_property_struct_type(prop, "VertexGroup");
  RNA_def_property_pointer_funcs(prop,
                                 "rna_Object_active_vertex_group_get",
                                 "rna_Object_active_vertex_group_set",
                                 NULL,
                                 NULL);
  RNA_def_property_flag(prop, PROP_EDITABLE);
  RNA_def_property_ui_text(prop, "Active Vertex Group", "Vertex groups of the object");
  RNA_def_property_update(prop, NC_GEOM | ND_DATA, "rna_Object_internal_update_data");

  prop = RNA_def_property(srna, "active_index", PROP_INT, PROP_UNSIGNED);
  RNA_def_property_clear_flag(prop, PROP_ANIMATABLE);
  RNA_def_property_int_funcs(prop,
                             "rna_Object_active_vertex_group_index_get",
                             "rna_Object_active_vertex_group_index_set",
                             "rna_Object_active_vertex_group_index_range");
  RNA_def_property_ui_text(
      prop, "Active Vertex Group Index", "Active index in vertex group array");
  RNA_def_property_update(prop, NC_GEOM | ND_DATA, "rna_Object_internal_update_data");

  /* vertex groups */ /* add_vertex_group */
  func = RNA_def_function(srna, "new", "rna_Object_vgroup_new");
  RNA_def_function_flag(func, FUNC_USE_MAIN | FUNC_USE_REPORTS);
  RNA_def_function_ui_description(func, "Add vertex group to object");
  RNA_def_string(func, "name", "Group", 0, "", "Vertex group name"); /* optional */
  parm = RNA_def_pointer(func, "group", "VertexGroup", "", "New vertex group");
  RNA_def_function_return(func, parm);

  func = RNA_def_function(srna, "remove", "rna_Object_vgroup_remove");
  RNA_def_function_flag(func, FUNC_USE_MAIN | FUNC_USE_REPORTS);
  RNA_def_function_ui_description(func, "Delete vertex group from object");
  parm = RNA_def_pointer(func, "group", "VertexGroup", "", "Vertex group to remove");
  RNA_def_parameter_flags(parm, PROP_NEVER_NULL, PARM_REQUIRED | PARM_RNAPTR);
  RNA_def_parameter_clear_flags(parm, PROP_THICK_WRAP, 0);

  func = RNA_def_function(srna, "clear", "rna_Object_vgroup_clear");
  RNA_def_function_flag(func, FUNC_USE_MAIN | FUNC_USE_REPORTS);
  RNA_def_function_ui_description(func, "Delete all vertex groups from object");
}

/* object.face_maps */
static void rna_def_object_face_maps(BlenderRNA *brna, PropertyRNA *cprop)
{
  StructRNA *srna;

  PropertyRNA *prop;

  FunctionRNA *func;
  PropertyRNA *parm;

  RNA_def_property_srna(cprop, "FaceMaps");
  srna = RNA_def_struct(brna, "FaceMaps", NULL);
  RNA_def_struct_sdna(srna, "Object");
  RNA_def_struct_ui_text(srna, "Face Maps", "Collection of face maps");

  prop = RNA_def_property(srna, "active", PROP_POINTER, PROP_NONE);
  RNA_def_property_struct_type(prop, "FaceMap");
  RNA_def_property_pointer_funcs(
      prop, "rna_Object_active_face_map_get", "rna_Object_active_face_map_set", NULL, NULL);
  RNA_def_property_ui_text(prop, "Active Face Map", "Face maps of the object");
  RNA_def_property_update(prop, NC_GEOM | ND_DATA, "rna_Object_internal_update_data");

  prop = RNA_def_property(srna, "active_index", PROP_INT, PROP_UNSIGNED);
  RNA_def_property_clear_flag(prop, PROP_ANIMATABLE);
  RNA_def_property_int_sdna(prop, NULL, "actfmap");
  RNA_def_property_int_funcs(prop,
                             "rna_Object_active_face_map_index_get",
                             "rna_Object_active_face_map_index_set",
                             "rna_Object_active_face_map_index_range");
  RNA_def_property_ui_text(prop, "Active Face Map Index", "Active index in face map array");
  RNA_def_property_update(prop, NC_GEOM | ND_DATA, "rna_Object_internal_update_data");

  /* face maps */ /* add_face_map */
  func = RNA_def_function(srna, "new", "rna_Object_fmap_new");
  RNA_def_function_ui_description(func, "Add face map to object");
  RNA_def_string(func, "name", "Map", 0, "", "face map name"); /* optional */
  parm = RNA_def_pointer(func, "fmap", "FaceMap", "", "New face map");
  RNA_def_function_return(func, parm);

  func = RNA_def_function(srna, "remove", "rna_Object_fmap_remove");
  RNA_def_function_flag(func, FUNC_USE_REPORTS);
  RNA_def_function_ui_description(func, "Delete vertex group from object");
  parm = RNA_def_pointer(func, "group", "FaceMap", "", "Face map to remove");
  RNA_def_parameter_flags(parm, PROP_NEVER_NULL, PARM_REQUIRED | PARM_RNAPTR);
  RNA_def_property_clear_flag(parm, PROP_THICK_WRAP);

  func = RNA_def_function(srna, "clear", "rna_Object_fmap_clear");
  RNA_def_function_ui_description(func, "Delete all vertex groups from object");
}

static void rna_def_object_display(BlenderRNA *brna)
{
  StructRNA *srna;
  PropertyRNA *prop;

  srna = RNA_def_struct(brna, "ObjectDisplay", NULL);
  RNA_def_struct_ui_text(srna, "Object Display", "Object display settings for 3D viewport");
  RNA_def_struct_sdna(srna, "Object");
  RNA_def_struct_nested(brna, srna, "Object");
  RNA_def_struct_path_func(srna, "rna_ObjectDisplay_path");

  RNA_define_lib_overridable(true);

  prop = RNA_def_property(srna, "show_shadows", PROP_BOOLEAN, PROP_NONE);
  RNA_def_property_boolean_negative_sdna(prop, NULL, "dtx", OB_DRAW_NO_SHADOW_CAST);
  RNA_def_property_boolean_default(prop, true);
  RNA_def_property_ui_text(prop, "Shadow", "Object cast shadows in the 3D viewport");
  RNA_def_property_update(prop, NC_OBJECT | ND_DRAW, NULL);

  RNA_define_lib_overridable(false);
}

static void rna_def_object_lineart(BlenderRNA *brna)
{
  StructRNA *srna;
  PropertyRNA *prop;

  static EnumPropertyItem prop_feature_line_usage_items[] = {
      {OBJECT_LRT_INHERIT, "INHERIT", 0, "Inherit", "Use settings from the parent collection"},
      {OBJECT_LRT_INCLUDE,
       "INCLUDE",
       0,
       "Include",
       "Generate feature lines for this object's data"},
      {OBJECT_LRT_OCCLUSION_ONLY,
       "OCCLUSION_ONLY",
       0,
       "Occlusion Only",
       "Only use the object data to produce occlusion"},
      {OBJECT_LRT_EXCLUDE,
       "EXCLUDE",
       0,
       "Exclude",
       "Don't use this object for Line Art rendering"},
      {OBJECT_LRT_INTERSECTION_ONLY,
       "INTERSECTION_ONLY",
       0,
       "Intersection Only",
       "Only generate intersection lines for this collection"},
      {OBJECT_LRT_NO_INTERSECTION,
       "NO_INTERSECTION",
       0,
       "No Intersection",
       "Include this object but do not generate intersection lines"},
      {0, NULL, 0, NULL, NULL},
  };

  srna = RNA_def_struct(brna, "ObjectLineArt", NULL);
  RNA_def_struct_ui_text(srna, "Object Line Art", "Object line art settings");
  RNA_def_struct_sdna(srna, "ObjectLineArt");

  prop = RNA_def_property(srna, "usage", PROP_ENUM, PROP_NONE);
  RNA_def_property_enum_items(prop, prop_feature_line_usage_items);
  RNA_def_property_ui_text(prop, "Usage", "How to use this object in line art calculation");
  RNA_def_property_update(prop, 0, "rna_object_lineart_update");

  prop = RNA_def_property(srna, "use_crease_override", PROP_BOOLEAN, PROP_NONE);
  RNA_def_property_boolean_sdna(prop, NULL, "flags", OBJECT_LRT_OWN_CREASE);
  RNA_def_property_ui_text(
      prop, "Use Crease", "Use this object's crease setting to overwrite scene global");
  RNA_def_property_update(prop, 0, "rna_object_lineart_update");

  prop = RNA_def_property(srna, "crease_threshold", PROP_FLOAT, PROP_ANGLE);
  RNA_def_property_range(prop, 0, DEG2RAD(180.0f));
  RNA_def_property_ui_range(prop, 0.0f, DEG2RAD(180.0f), 0.01f, 1);
  RNA_def_property_ui_text(prop, "Crease", "Angles smaller than this will be treated as creases");
  RNA_def_property_update(prop, 0, "rna_object_lineart_update");
}

static void rna_def_object_visibility(StructRNA *srna)
{
  PropertyRNA *prop;

  /* Hide options. */
  prop = RNA_def_property(srna, "hide_viewport", PROP_BOOLEAN, PROP_NONE);
  RNA_def_property_boolean_sdna(prop, NULL, "visibility_flag", OB_HIDE_VIEWPORT);
  RNA_def_property_ui_text(prop, "Disable in Viewports", "Globally disable in viewports");
  RNA_def_property_ui_icon(prop, ICON_RESTRICT_VIEW_OFF, -1);
  RNA_def_property_update(prop, NC_OBJECT | ND_DRAW, "rna_Object_hide_update");

  prop = RNA_def_property(srna, "hide_select", PROP_BOOLEAN, PROP_NONE);
  RNA_def_property_boolean_sdna(prop, NULL, "visibility_flag", OB_HIDE_SELECT);
  RNA_def_property_clear_flag(prop, PROP_ANIMATABLE);
  RNA_def_property_ui_text(prop, "Disable Selection", "Disable selection in viewport");
  RNA_def_property_ui_icon(prop, ICON_RESTRICT_SELECT_OFF, -1);
  RNA_def_property_update(prop, NC_OBJECT | ND_DRAW, "rna_Object_hide_update");

  prop = RNA_def_property(srna, "hide_render", PROP_BOOLEAN, PROP_NONE);
  RNA_def_property_boolean_sdna(prop, NULL, "visibility_flag", OB_HIDE_RENDER);
  RNA_def_property_ui_text(prop, "Disable in Renders", "Globally disable in renders");
  RNA_def_property_ui_icon(prop, ICON_RESTRICT_RENDER_OFF, -1);
  RNA_def_property_update(prop, NC_OBJECT | ND_DRAW, "rna_Object_hide_update");

  /* Instancer options. */
  prop = RNA_def_property(srna, "show_instancer_for_render", PROP_BOOLEAN, PROP_NONE);
  RNA_def_property_boolean_sdna(prop, NULL, "duplicator_visibility_flag", OB_DUPLI_FLAG_RENDER);
  RNA_def_property_ui_text(prop, "Render Instancer", "Make instancer visible when rendering");
  RNA_def_property_update(
      prop, NC_OBJECT | ND_DRAW, "rna_Object_duplicator_visibility_flag_update");

  prop = RNA_def_property(srna, "show_instancer_for_viewport", PROP_BOOLEAN, PROP_NONE);
  RNA_def_property_boolean_sdna(prop, NULL, "duplicator_visibility_flag", OB_DUPLI_FLAG_VIEWPORT);
  RNA_def_property_ui_text(prop, "Display Instancer", "Make instancer visible in the viewport");
  RNA_def_property_update(
      prop, NC_OBJECT | ND_DRAW, "rna_Object_duplicator_visibility_flag_update");
<<<<<<< HEAD
=======

  /* Ray visibility. */
  prop = RNA_def_property(srna, "visible_camera", PROP_BOOLEAN, PROP_NONE);
  RNA_def_property_boolean_negative_sdna(prop, NULL, "visibility_flag", OB_HIDE_CAMERA);
  RNA_def_property_ui_text(prop, "Camera Visibility", "Object visibility to camera rays");
  RNA_def_property_update(prop, NC_OBJECT | ND_DRAW, "rna_Object_internal_update_draw");

  prop = RNA_def_property(srna, "visible_diffuse", PROP_BOOLEAN, PROP_NONE);
  RNA_def_property_boolean_negative_sdna(prop, NULL, "visibility_flag", OB_HIDE_DIFFUSE);
  RNA_def_property_ui_text(prop, "Diffuse Visibility", "Object visibility to diffuse rays");
  RNA_def_property_update(prop, NC_OBJECT | ND_DRAW, "rna_Object_internal_update_draw");

  prop = RNA_def_property(srna, "visible_glossy", PROP_BOOLEAN, PROP_NONE);
  RNA_def_property_boolean_negative_sdna(prop, NULL, "visibility_flag", OB_HIDE_GLOSSY);
  RNA_def_property_ui_text(prop, "Glossy Visibility", "Object visibility to glossy rays");
  RNA_def_property_update(prop, NC_OBJECT | ND_DRAW, "rna_Object_internal_update_draw");

  prop = RNA_def_property(srna, "visible_transmission", PROP_BOOLEAN, PROP_NONE);
  RNA_def_property_boolean_negative_sdna(prop, NULL, "visibility_flag", OB_HIDE_TRANSMISSION);
  RNA_def_property_ui_text(
      prop, "Transmission Visibility", "Object visibility to transmission rays");
  RNA_def_property_update(prop, NC_OBJECT | ND_DRAW, "rna_Object_internal_update_draw");

  prop = RNA_def_property(srna, "visible_volume_scatter", PROP_BOOLEAN, PROP_NONE);
  RNA_def_property_boolean_negative_sdna(prop, NULL, "visibility_flag", OB_HIDE_VOLUME_SCATTER);
  RNA_def_property_ui_text(
      prop, "Volume Scatter Visibility", "Object visibility to volume scattering rays");
  RNA_def_property_update(prop, NC_OBJECT | ND_DRAW, "rna_Object_internal_update_draw");

  prop = RNA_def_property(srna, "visible_shadow", PROP_BOOLEAN, PROP_NONE);
  RNA_def_property_boolean_negative_sdna(prop, NULL, "visibility_flag", OB_HIDE_SHADOW);
  RNA_def_property_ui_text(prop, "Shadow Visibility", "Object visibility to shadow rays");
  RNA_def_property_update(prop, NC_OBJECT | ND_DRAW, "rna_Object_internal_update_draw");

  /* Holdout and shadow catcher. */
  prop = RNA_def_property(srna, "is_holdout", PROP_BOOLEAN, PROP_NONE);
  RNA_def_property_boolean_sdna(prop, NULL, "visibility_flag", OB_HOLDOUT);
  RNA_def_property_ui_text(
      prop,
      "Holdout",
      "Render objects as a holdout or matte, creating a hole in the image with zero alpha, to "
      "fill out in compositing with real footage or another render");
  RNA_def_property_update(prop, NC_OBJECT | ND_DRAW, "rna_Object_hide_update");

  prop = RNA_def_property(srna, "is_shadow_catcher", PROP_BOOLEAN, PROP_NONE);
  RNA_def_property_boolean_sdna(prop, NULL, "visibility_flag", OB_SHADOW_CATCHER);
  RNA_def_property_ui_text(
      prop,
      "Shadow Catcher",
      "Only render shadows and reflections on this object, for compositing renders into real "
      "footage. Objects with this setting are considered to already exist in the footage, "
      "objects without it are synthetic objects being composited into it");
  RNA_def_property_update(prop, NC_OBJECT | ND_DRAW, "rna_Object_internal_update_draw");
>>>>>>> 4c26bb02
}

static void rna_def_object(BlenderRNA *brna)
{
  StructRNA *srna;
  PropertyRNA *prop;

  static const EnumPropertyItem up_items[] = {
      {OB_POSX, "X", 0, "X", ""},
      {OB_POSY, "Y", 0, "Y", ""},
      {OB_POSZ, "Z", 0, "Z", ""},
      {0, NULL, 0, NULL, NULL},
  };

  static const EnumPropertyItem drawtype_items[] = {
      {OB_BOUNDBOX, "BOUNDS", 0, "Bounds", "Display the bounds of the object"},
      {OB_WIRE, "WIRE", 0, "Wire", "Display the object as a wireframe"},
      {OB_SOLID,
       "SOLID",
       0,
       "Solid",
       "Display the object as a solid (if solid drawing is enabled in the viewport)"},
      {OB_TEXTURE,
       "TEXTURED",
       0,
       "Textured",
       "Display the object with textures (if textures are enabled in the viewport)"},
      {0, NULL, 0, NULL, NULL},
  };

  static const EnumPropertyItem boundtype_items[] = {
      {OB_BOUND_BOX, "BOX", 0, "Box", "Display bounds as box"},
      {OB_BOUND_SPHERE, "SPHERE", 0, "Sphere", "Display bounds as sphere"},
      {OB_BOUND_CYLINDER, "CYLINDER", 0, "Cylinder", "Display bounds as cylinder"},
      {OB_BOUND_CONE, "CONE", 0, "Cone", "Display bounds as cone"},
      {OB_BOUND_CAPSULE, "CAPSULE", 0, "Capsule", "Display bounds as capsule"},
      {0, NULL, 0, NULL, NULL},
  };

  static int boundbox_dimsize[] = {8, 3};

  srna = RNA_def_struct(brna, "Object", "ID");
  RNA_def_struct_ui_text(srna, "Object", "Object data-block defining an object in a scene");
  RNA_def_struct_clear_flag(srna, STRUCT_ID_REFCOUNT);
  RNA_def_struct_ui_icon(srna, ICON_OBJECT_DATA);

  RNA_define_lib_overridable(true);

  prop = RNA_def_property(srna, "data", PROP_POINTER, PROP_NONE);
  RNA_def_property_struct_type(prop, "ID");
  RNA_def_property_pointer_funcs(
      prop, NULL, "rna_Object_data_set", "rna_Object_data_typef", "rna_Object_data_poll");
  RNA_def_property_flag(prop, PROP_EDITABLE | PROP_NEVER_UNLINK);
  RNA_def_property_ui_text(prop, "Data", "Object data");
  RNA_def_property_update(prop, 0, "rna_Object_data_update");

  prop = RNA_def_property(srna, "type", PROP_ENUM, PROP_NONE);
  RNA_def_property_enum_sdna(prop, NULL, "type");
  RNA_def_property_enum_items(prop, rna_enum_object_type_items);
  RNA_def_property_clear_flag(prop, PROP_EDITABLE);
  RNA_def_property_override_clear_flag(prop, PROPOVERRIDE_OVERRIDABLE_LIBRARY);
  RNA_def_property_ui_text(prop, "Type", "Type of object");
  RNA_def_property_translation_context(prop, BLT_I18NCONTEXT_ID_ID);

  prop = RNA_def_property(srna, "mode", PROP_ENUM, PROP_NONE);
  RNA_def_property_enum_sdna(prop, NULL, "mode");
  RNA_def_property_enum_items(prop, rna_enum_object_mode_items);
  RNA_def_property_clear_flag(prop, PROP_EDITABLE);
  RNA_def_property_ui_text(prop, "Mode", "Object interaction mode");

  /* for data access */
  prop = RNA_def_property(srna, "bound_box", PROP_FLOAT, PROP_NONE);
  RNA_def_property_multi_array(prop, 2, boundbox_dimsize);
  RNA_def_property_clear_flag(prop, PROP_EDITABLE);
  RNA_def_property_override_clear_flag(prop, PROPOVERRIDE_OVERRIDABLE_LIBRARY);
  RNA_def_property_override_flag(prop, PROPOVERRIDE_NO_COMPARISON);
  RNA_def_property_float_funcs(prop, "rna_Object_boundbox_get", NULL, NULL);
  RNA_def_property_ui_text(
      prop,
      "Bounding Box",
      "Object's bounding box in object-space coordinates, all values are -1.0 when "
      "not available");

  /* parent */
  prop = RNA_def_property(srna, "parent", PROP_POINTER, PROP_NONE);
  RNA_def_property_pointer_funcs(prop, NULL, "rna_Object_parent_set", NULL, NULL);
  RNA_def_property_flag(prop, PROP_EDITABLE | PROP_ID_SELF_CHECK);
  RNA_def_property_override_funcs(prop, NULL, NULL, "rna_Object_parent_override_apply");
  RNA_def_property_ui_text(prop, "Parent", "Parent object");
  RNA_def_property_update(prop, NC_OBJECT | ND_DRAW, "rna_Object_dependency_update");

  prop = RNA_def_property(srna, "parent_type", PROP_ENUM, PROP_NONE);
  RNA_def_property_enum_bitflag_sdna(prop, NULL, "partype");
  RNA_def_property_enum_items(prop, parent_type_items);
  RNA_def_property_enum_funcs(
      prop, NULL, "rna_Object_parent_type_set", "rna_Object_parent_type_itemf");
  RNA_def_property_ui_text(prop, "Parent Type", "Type of parent relation");
  RNA_def_property_update(prop, NC_OBJECT | ND_DRAW, "rna_Object_dependency_update");

  prop = RNA_def_property(srna, "parent_vertices", PROP_INT, PROP_UNSIGNED);
  RNA_def_property_int_sdna(prop, NULL, "par1");
  RNA_def_property_array(prop, 3);
  RNA_def_property_ui_text(
      prop, "Parent Vertices", "Indices of vertices in case of a vertex parenting relation");
  RNA_def_property_update(prop, NC_OBJECT | ND_DRAW, "rna_Object_internal_update");

  prop = RNA_def_property(srna, "parent_bone", PROP_STRING, PROP_NONE);
  RNA_def_property_string_sdna(prop, NULL, "parsubstr");
  RNA_def_property_string_funcs(prop, NULL, NULL, "rna_Object_parent_bone_set");
  RNA_def_property_ui_text(
      prop, "Parent Bone", "Name of parent bone in case of a bone parenting relation");
  RNA_def_property_update(prop, NC_OBJECT | ND_DRAW, "rna_Object_dependency_update");

  prop = RNA_def_property(srna, "use_camera_lock_parent", PROP_BOOLEAN, PROP_NONE);
  RNA_def_property_boolean_sdna(
      prop, NULL, "transflag", OB_TRANSFORM_ADJUST_ROOT_PARENT_FOR_VIEW_LOCK);
  RNA_def_property_ui_text(prop,
                           "Camera Parent Lock",
                           "View Lock 3D viewport camera transformation affects the object's "
                           "parent instead");
  RNA_def_property_update(prop, NC_OBJECT | ND_DRAW, "rna_Object_internal_update");

  /* Track and Up flags */
  /* XXX: these have been saved here for a bit longer (after old track was removed),
   *      since some other tools still refer to this */
  prop = RNA_def_property(srna, "track_axis", PROP_ENUM, PROP_NONE);
  RNA_def_property_enum_sdna(prop, NULL, "trackflag");
  RNA_def_property_enum_items(prop, rna_enum_object_axis_items);
  RNA_def_property_ui_text(
      prop,
      "Track Axis",
      "Axis that points in the 'forward' direction (applies to Instance Vertices when "
      "Align to Vertex Normal is enabled)");
  RNA_def_property_update(prop, NC_OBJECT | ND_DRAW, "rna_Object_internal_update");

  prop = RNA_def_property(srna, "up_axis", PROP_ENUM, PROP_NONE);
  RNA_def_property_enum_sdna(prop, NULL, "upflag");
  RNA_def_property_enum_items(prop, up_items);
  RNA_def_property_ui_text(
      prop,
      "Up Axis",
      "Axis that points in the upward direction (applies to Instance Vertices when "
      "Align to Vertex Normal is enabled)");
  RNA_def_property_update(prop, NC_OBJECT | ND_DRAW, "rna_Object_internal_update");

  /* proxy */
  prop = RNA_def_property(srna, "proxy", PROP_POINTER, PROP_NONE);
  RNA_def_property_override_flag(prop, PROPOVERRIDE_NO_COMPARISON);
  RNA_def_property_override_clear_flag(prop, PROPOVERRIDE_OVERRIDABLE_LIBRARY);
  RNA_def_property_ui_text(prop, "Proxy", "Library object this proxy object controls");

  prop = RNA_def_property(srna, "proxy_collection", PROP_POINTER, PROP_NONE);
  RNA_def_property_pointer_sdna(prop, NULL, "proxy_group");
  RNA_def_property_override_flag(prop, PROPOVERRIDE_NO_COMPARISON);
  RNA_def_property_override_clear_flag(prop, PROPOVERRIDE_OVERRIDABLE_LIBRARY);
  RNA_def_property_ui_text(
      prop, "Proxy Collection", "Library collection duplicator object this proxy object controls");

  /* materials */
  prop = RNA_def_property(srna, "material_slots", PROP_COLLECTION, PROP_NONE);
  RNA_def_property_struct_type(prop, "MaterialSlot");
  RNA_def_property_override_flag(prop, PROPOVERRIDE_NO_PROP_NAME);
  /* Don't dereference the material slot pointer, it is the slot index encoded in a pointer. */
  RNA_def_property_collection_funcs(prop,
                                    "rna_Object_material_slots_begin",
                                    "rna_Object_material_slots_next",
                                    "rna_Object_material_slots_end",
                                    "rna_Object_material_slots_get",
                                    "rna_Object_material_slots_length",
                                    NULL,
                                    NULL,
                                    NULL);
  RNA_def_property_ui_text(prop, "Material Slots", "Material slots in the object");

  prop = RNA_def_property(srna, "active_material", PROP_POINTER, PROP_NONE);
  RNA_def_property_struct_type(prop, "Material");
  RNA_def_property_pointer_funcs(prop,
                                 "rna_Object_active_material_get",
                                 "rna_Object_active_material_set",
                                 NULL,
                                 "rna_MaterialSlot_material_poll");
  RNA_def_property_flag(prop, PROP_EDITABLE);
  RNA_def_property_editable_func(prop, "rna_Object_active_material_editable");
  RNA_def_property_ui_text(prop, "Active Material", "Active material being displayed");
  RNA_def_property_update(prop, NC_OBJECT | ND_DRAW, "rna_MaterialSlot_update");

  prop = RNA_def_property(srna, "active_material_index", PROP_INT, PROP_UNSIGNED);
  RNA_def_property_int_sdna(prop, NULL, "actcol");
  RNA_def_property_clear_flag(prop, PROP_ANIMATABLE);
  RNA_def_property_int_funcs(prop,
                             "rna_Object_active_material_index_get",
                             "rna_Object_active_material_index_set",
                             "rna_Object_active_material_index_range");
  RNA_def_property_ui_text(prop, "Active Material Index", "Index of active material slot");
  RNA_def_property_update(prop, NC_MATERIAL | ND_SHADING_LINKS, "rna_MaterialIndex_update");

  /* transform */
  prop = RNA_def_property(srna, "location", PROP_FLOAT, PROP_TRANSLATION);
  RNA_def_property_float_sdna(prop, NULL, "loc");
  RNA_def_property_editable_array_func(prop, "rna_Object_location_editable");
  RNA_def_property_ui_text(prop, "Location", "Location of the object");
  RNA_def_property_ui_range(prop, -FLT_MAX, FLT_MAX, 1, RNA_TRANSLATION_PREC_DEFAULT);
  RNA_def_property_update(prop, NC_OBJECT | ND_TRANSFORM, "rna_Object_internal_update");

  prop = RNA_def_property(srna, "rotation_quaternion", PROP_FLOAT, PROP_QUATERNION);
  RNA_def_property_float_sdna(prop, NULL, "quat");
  RNA_def_property_editable_array_func(prop, "rna_Object_rotation_4d_editable");
  RNA_def_property_ui_text(prop, "Quaternion Rotation", "Rotation in Quaternions");
  RNA_def_property_update(prop, NC_OBJECT | ND_TRANSFORM, "rna_Object_internal_update");

  /* XXX: for axis-angle, it would have been nice to have 2 separate fields for UI purposes, but
   * having a single one is better for Keyframing and other property-management situations...
   */
  prop = RNA_def_property(srna, "rotation_axis_angle", PROP_FLOAT, PROP_AXISANGLE);
  RNA_def_property_array(prop, 4);
  RNA_def_property_float_funcs(
      prop, "rna_Object_rotation_axis_angle_get", "rna_Object_rotation_axis_angle_set", NULL);
  RNA_def_property_editable_array_func(prop, "rna_Object_rotation_4d_editable");
  RNA_def_property_float_array_default(prop, rna_default_axis_angle);
  RNA_def_property_ui_text(
      prop, "Axis-Angle Rotation", "Angle of Rotation for Axis-Angle rotation representation");
  RNA_def_property_update(prop, NC_OBJECT | ND_TRANSFORM, "rna_Object_internal_update");

  prop = RNA_def_property(srna, "rotation_euler", PROP_FLOAT, PROP_EULER);
  RNA_def_property_float_sdna(prop, NULL, "rot");
  RNA_def_property_editable_array_func(prop, "rna_Object_rotation_euler_editable");
  RNA_def_property_ui_text(prop, "Euler Rotation", "Rotation in Eulers");
  RNA_def_property_update(prop, NC_OBJECT | ND_TRANSFORM, "rna_Object_internal_update");

  prop = RNA_def_property(srna, "rotation_mode", PROP_ENUM, PROP_NONE);
  RNA_def_property_enum_sdna(prop, NULL, "rotmode");
  RNA_def_property_enum_items(prop, rna_enum_object_rotation_mode_items);
  RNA_def_property_enum_funcs(prop, NULL, "rna_Object_rotation_mode_set", NULL);
  RNA_def_property_ui_text(prop, "Rotation Mode", "");
  RNA_def_property_update(prop, NC_OBJECT | ND_TRANSFORM, "rna_Object_internal_update");

  prop = RNA_def_property(srna, "scale", PROP_FLOAT, PROP_XYZ);
  RNA_def_property_flag(prop, PROP_PROPORTIONAL);
  RNA_def_property_editable_array_func(prop, "rna_Object_scale_editable");
  RNA_def_property_ui_range(prop, -FLT_MAX, FLT_MAX, 1, 3);
  RNA_def_property_ui_text(prop, "Scale", "Scaling of the object");
  RNA_def_property_update(prop, NC_OBJECT | ND_TRANSFORM, "rna_Object_internal_update");

  prop = RNA_def_property(srna, "dimensions", PROP_FLOAT, PROP_XYZ_LENGTH);
  RNA_def_property_array(prop, 3);
  /* Only as convenient helper for py API, and conflicts with animating scale. */
  RNA_def_property_clear_flag(prop, PROP_ANIMATABLE);
  RNA_def_property_override_flag(prop, PROPOVERRIDE_NO_COMPARISON);
  RNA_def_property_override_clear_flag(prop, PROPOVERRIDE_OVERRIDABLE_LIBRARY);
  RNA_def_property_float_funcs(
      prop, "rna_Object_dimensions_get", "rna_Object_dimensions_set", NULL);
  RNA_def_property_ui_range(prop, 0.0f, FLT_MAX, 1, RNA_TRANSLATION_PREC_DEFAULT);
  RNA_def_property_ui_text(prop,
                           "Dimensions",
                           "Absolute bounding box dimensions of the object.\n"
                           "Warning: Assigning to it or its members multiple consecutive times "
                           "will not work correctly, as this needs up-to-date evaluated data");
  RNA_def_property_update(prop, NC_OBJECT | ND_TRANSFORM, "rna_Object_internal_update");

  /* delta transforms */
  prop = RNA_def_property(srna, "delta_location", PROP_FLOAT, PROP_TRANSLATION);
  RNA_def_property_float_sdna(prop, NULL, "dloc");
  RNA_def_property_ui_text(
      prop, "Delta Location", "Extra translation added to the location of the object");
  RNA_def_property_ui_range(prop, -FLT_MAX, FLT_MAX, 1, RNA_TRANSLATION_PREC_DEFAULT);
  RNA_def_property_update(prop, NC_OBJECT | ND_TRANSFORM, "rna_Object_internal_update");

  prop = RNA_def_property(srna, "delta_rotation_euler", PROP_FLOAT, PROP_EULER);
  RNA_def_property_float_sdna(prop, NULL, "drot");
  RNA_def_property_ui_text(
      prop,
      "Delta Rotation (Euler)",
      "Extra rotation added to the rotation of the object (when using Euler rotations)");
  RNA_def_property_update(prop, NC_OBJECT | ND_TRANSFORM, "rna_Object_internal_update");

  prop = RNA_def_property(srna, "delta_rotation_quaternion", PROP_FLOAT, PROP_QUATERNION);
  RNA_def_property_float_sdna(prop, NULL, "dquat");
  RNA_def_property_ui_text(
      prop,
      "Delta Rotation (Quaternion)",
      "Extra rotation added to the rotation of the object (when using Quaternion rotations)");
  RNA_def_property_update(prop, NC_OBJECT | ND_TRANSFORM, "rna_Object_internal_update");

#  if 0 /* XXX not supported well yet... */
  prop = RNA_def_property(srna, "delta_rotation_axis_angle", PROP_FLOAT, PROP_AXISANGLE);
  /* FIXME: this is not a single field any more! (drotAxis and drotAngle) */
  RNA_def_property_float_sdna(prop, NULL, "dquat");
  RNA_def_property_float_array_default(prop, rna_default_axis_angle);
  RNA_def_property_ui_text(
      prop,
      "Delta Rotation (Axis Angle)",
      "Extra rotation added to the rotation of the object (when using Axis-Angle rotations)");
  RNA_def_property_update(prop, NC_OBJECT | ND_TRANSFORM, "rna_Object_internal_update");
#  endif

  prop = RNA_def_property(srna, "delta_scale", PROP_FLOAT, PROP_XYZ);
  RNA_def_property_float_sdna(prop, NULL, "dscale");
  RNA_def_property_flag(prop, PROP_PROPORTIONAL);
  RNA_def_property_ui_range(prop, -FLT_MAX, FLT_MAX, 1, 3);
  RNA_def_property_ui_text(prop, "Delta Scale", "Extra scaling added to the scale of the object");
  RNA_def_property_update(prop, NC_OBJECT | ND_TRANSFORM, "rna_Object_internal_update");

  /* transform locks */
  prop = RNA_def_property(srna, "lock_location", PROP_BOOLEAN, PROP_NONE);
  RNA_def_property_boolean_sdna(prop, NULL, "protectflag", OB_LOCK_LOCX);
  RNA_def_property_array(prop, 3);
  RNA_def_property_ui_text(prop, "Lock Location", "Lock editing of location when transforming");
  RNA_def_property_ui_icon(prop, ICON_UNLOCKED, 1);
  RNA_def_property_update(prop, NC_OBJECT | ND_TRANSFORM, "rna_Object_internal_update");

  prop = RNA_def_property(srna, "lock_rotation", PROP_BOOLEAN, PROP_NONE);
  RNA_def_property_boolean_sdna(prop, NULL, "protectflag", OB_LOCK_ROTX);
  RNA_def_property_array(prop, 3);
  RNA_def_property_ui_text(prop, "Lock Rotation", "Lock editing of rotation when transforming");
  RNA_def_property_ui_icon(prop, ICON_UNLOCKED, 1);
  RNA_def_property_update(prop, NC_OBJECT | ND_TRANSFORM, "rna_Object_internal_update");

  /* XXX this is sub-optimal - it really should be included above,
   *     but due to technical reasons we can't do this! */
  prop = RNA_def_property(srna, "lock_rotation_w", PROP_BOOLEAN, PROP_NONE);
  RNA_def_property_boolean_sdna(prop, NULL, "protectflag", OB_LOCK_ROTW);
  RNA_def_property_ui_icon(prop, ICON_UNLOCKED, 1);
  RNA_def_property_ui_text(
      prop,
      "Lock Rotation (4D Angle)",
      "Lock editing of 'angle' component of four-component rotations when transforming");
  /* XXX this needs a better name */
  prop = RNA_def_property(srna, "lock_rotations_4d", PROP_BOOLEAN, PROP_NONE);
  RNA_def_property_boolean_sdna(prop, NULL, "protectflag", OB_LOCK_ROT4D);
  RNA_def_property_ui_text(
      prop,
      "Lock Rotations (4D)",
      "Lock editing of four component rotations by components (instead of as Eulers)");

  prop = RNA_def_property(srna, "lock_scale", PROP_BOOLEAN, PROP_NONE);
  RNA_def_property_boolean_sdna(prop, NULL, "protectflag", OB_LOCK_SCALEX);
  RNA_def_property_array(prop, 3);
  RNA_def_property_ui_text(prop, "Lock Scale", "Lock editing of scale when transforming");
  RNA_def_property_ui_icon(prop, ICON_UNLOCKED, 1);
  RNA_def_property_update(prop, NC_OBJECT | ND_TRANSFORM, "rna_Object_internal_update");

  /* matrix */
  prop = RNA_def_property(srna, "matrix_world", PROP_FLOAT, PROP_MATRIX);
  RNA_def_property_float_sdna(prop, NULL, "obmat");
  RNA_def_property_multi_array(prop, 2, rna_matrix_dimsize_4x4);
  RNA_def_property_clear_flag(prop, PROP_ANIMATABLE);
  RNA_def_property_override_flag(prop, PROPOVERRIDE_NO_COMPARISON);
  RNA_def_property_override_clear_flag(prop, PROPOVERRIDE_OVERRIDABLE_LIBRARY);
  RNA_def_property_ui_text(prop, "Matrix World", "Worldspace transformation matrix");
  RNA_def_property_update(prop, NC_OBJECT | ND_TRANSFORM, "rna_Object_matrix_world_update");

  prop = RNA_def_property(srna, "matrix_local", PROP_FLOAT, PROP_MATRIX);
  RNA_def_property_multi_array(prop, 2, rna_matrix_dimsize_4x4);
  RNA_def_property_clear_flag(prop, PROP_ANIMATABLE);
  RNA_def_property_override_flag(prop, PROPOVERRIDE_NO_COMPARISON);
  RNA_def_property_override_clear_flag(prop, PROPOVERRIDE_OVERRIDABLE_LIBRARY);
  RNA_def_property_ui_text(
      prop,
      "Local Matrix",
      "Parent relative transformation matrix.\n"
      "Warning: Only takes into account object parenting, so e.g. in case of bone parenting "
      "you get a matrix relative to the Armature object, not to the actual parent bone");
  RNA_def_property_float_funcs(
      prop, "rna_Object_matrix_local_get", "rna_Object_matrix_local_set", NULL);
  RNA_def_property_update(prop, NC_OBJECT | ND_TRANSFORM, "rna_Object_internal_update");

  prop = RNA_def_property(srna, "matrix_basis", PROP_FLOAT, PROP_MATRIX);
  RNA_def_property_multi_array(prop, 2, rna_matrix_dimsize_4x4);
  RNA_def_property_clear_flag(prop, PROP_ANIMATABLE);
  RNA_def_property_override_flag(prop, PROPOVERRIDE_NO_COMPARISON);
  RNA_def_property_override_clear_flag(prop, PROPOVERRIDE_OVERRIDABLE_LIBRARY);
  RNA_def_property_ui_text(prop,
                           "Input Matrix",
                           "Matrix access to location, rotation and scale (including deltas), "
                           "before constraints and parenting are applied");
  RNA_def_property_float_funcs(
      prop, "rna_Object_matrix_basis_get", "rna_Object_matrix_basis_set", NULL);
  RNA_def_property_update(prop, NC_OBJECT | ND_TRANSFORM, "rna_Object_internal_update");

  /*parent_inverse*/
  prop = RNA_def_property(srna, "matrix_parent_inverse", PROP_FLOAT, PROP_MATRIX);
  RNA_def_property_float_sdna(prop, NULL, "parentinv");
  RNA_def_property_multi_array(prop, 2, rna_matrix_dimsize_4x4);
  RNA_def_property_ui_text(
      prop, "Parent Inverse Matrix", "Inverse of object's parent matrix at time of parenting");
  RNA_def_property_update(prop, NC_OBJECT | ND_TRANSFORM, "rna_Object_internal_update");

  /* modifiers */
  prop = RNA_def_property(srna, "modifiers", PROP_COLLECTION, PROP_NONE);
  RNA_def_property_struct_type(prop, "Modifier");
  RNA_def_property_ui_text(
      prop, "Modifiers", "Modifiers affecting the geometric data of the object");
  RNA_def_property_override_funcs(prop, NULL, NULL, "rna_Object_modifiers_override_apply");
  RNA_def_property_override_flag(prop, PROPOVERRIDE_LIBRARY_INSERTION);
  rna_def_object_modifiers(brna, prop);

  /* Grease Pencil modifiers. */
  prop = RNA_def_property(srna, "grease_pencil_modifiers", PROP_COLLECTION, PROP_NONE);
  RNA_def_property_collection_sdna(prop, NULL, "greasepencil_modifiers", NULL);
  RNA_def_property_struct_type(prop, "GpencilModifier");
  RNA_def_property_ui_text(
      prop, "Grease Pencil Modifiers", "Modifiers affecting the data of the grease pencil object");
  RNA_def_property_override_funcs(
      prop, NULL, NULL, "rna_Object_greasepencil_modifiers_override_apply");
  RNA_def_property_override_flag(prop, PROPOVERRIDE_LIBRARY_INSERTION);
  rna_def_object_grease_pencil_modifiers(brna, prop);

  /* Shader FX. */
  prop = RNA_def_property(srna, "shader_effects", PROP_COLLECTION, PROP_NONE);
  RNA_def_property_collection_sdna(prop, NULL, "shader_fx", NULL);
  RNA_def_property_struct_type(prop, "ShaderFx");
  RNA_def_property_ui_text(prop, "Shader Effects", "Effects affecting display of object");
  RNA_define_lib_overridable(false);
  rna_def_object_shaderfxs(brna, prop);
  RNA_define_lib_overridable(true);

  /* constraints */
  prop = RNA_def_property(srna, "constraints", PROP_COLLECTION, PROP_NONE);
  RNA_def_property_struct_type(prop, "Constraint");
  RNA_def_property_override_flag(prop, PROPOVERRIDE_LIBRARY_INSERTION);
  RNA_def_property_ui_text(
      prop, "Constraints", "Constraints affecting the transformation of the object");
  RNA_def_property_override_funcs(prop, NULL, NULL, "rna_Object_constraints_override_apply");
#  if 0
  RNA_def_property_collection_funcs(
      prop, NULL, NULL, NULL, NULL, NULL, NULL, NULL, "constraints__add", "constraints__remove");
#  endif
  rna_def_object_constraints(brna, prop);

  /* vertex groups */
  prop = RNA_def_property(srna, "vertex_groups", PROP_COLLECTION, PROP_NONE);
  RNA_def_property_collection_funcs(prop,
                                    "rna_Object_vertex_groups_begin",
                                    "rna_iterator_listbase_next",
                                    "rna_iterator_listbase_end",
                                    "rna_iterator_listbase_get",
                                    NULL,
                                    NULL,
                                    NULL,
                                    NULL);
  RNA_def_property_struct_type(prop, "VertexGroup");
  RNA_def_property_override_clear_flag(prop, PROPOVERRIDE_OVERRIDABLE_LIBRARY);
  RNA_def_property_ui_text(prop, "Vertex Groups", "Vertex groups of the object");
  rna_def_object_vertex_groups(brna, prop);

  /* face maps */
  prop = RNA_def_property(srna, "face_maps", PROP_COLLECTION, PROP_NONE);
  RNA_def_property_collection_sdna(prop, NULL, "fmaps", NULL);
  RNA_def_property_struct_type(prop, "FaceMap");
  RNA_def_property_override_clear_flag(prop, PROPOVERRIDE_OVERRIDABLE_LIBRARY);
  RNA_def_property_ui_text(prop, "Face Maps", "Maps of faces of the object");
  rna_def_object_face_maps(brna, prop);

  /* empty */
  prop = RNA_def_property(srna, "empty_display_type", PROP_ENUM, PROP_NONE);
  RNA_def_property_enum_sdna(prop, NULL, "empty_drawtype");
  RNA_def_property_enum_items(prop, rna_enum_object_empty_drawtype_items);
  RNA_def_property_enum_funcs(prop, NULL, "rna_Object_empty_display_type_set", NULL);
  RNA_def_property_ui_text(prop, "Empty Display Type", "Viewport display style for empties");
  RNA_def_property_update(prop, NC_OBJECT | ND_DRAW, NULL);

  prop = RNA_def_property(srna, "empty_display_size", PROP_FLOAT, PROP_DISTANCE);
  RNA_def_property_float_sdna(prop, NULL, "empty_drawsize");
  RNA_def_property_range(prop, 0.0001f, 1000.0f);
  RNA_def_property_ui_range(prop, 0.01, 100, 1, 2);
  RNA_def_property_ui_text(
      prop, "Empty Display Size", "Size of display for empties in the viewport");
  RNA_def_property_update(prop, NC_OBJECT | ND_DRAW, NULL);

  prop = RNA_def_property(srna, "empty_image_offset", PROP_FLOAT, PROP_NONE);
  RNA_def_property_float_sdna(prop, NULL, "ima_ofs");
  RNA_def_property_ui_text(prop, "Origin Offset", "Origin offset distance");
  RNA_def_property_ui_range(prop, -FLT_MAX, FLT_MAX, 0.1f, 2);
  RNA_def_property_update(prop, NC_OBJECT | ND_DRAW, NULL);

  prop = RNA_def_property(srna, "image_user", PROP_POINTER, PROP_NONE);
  RNA_def_property_flag(prop, PROP_NEVER_NULL);
  RNA_def_property_pointer_sdna(prop, NULL, "iuser");
  RNA_def_property_ui_text(
      prop,
      "Image User",
      "Parameters defining which layer, pass and frame of the image is displayed");
  RNA_def_property_update(prop, NC_OBJECT | ND_DRAW, NULL);

  prop = RNA_def_property(srna, "empty_image_depth", PROP_ENUM, PROP_NONE);
  RNA_def_property_enum_items(prop, rna_enum_object_empty_image_depth_items);
  RNA_def_property_ui_text(
      prop, "Empty Image Depth", "Determine which other objects will occlude the image");
  RNA_def_property_update(prop, NC_OBJECT | ND_DRAW, NULL);

  prop = RNA_def_property(srna, "show_empty_image_perspective", PROP_BOOLEAN, PROP_NONE);
  RNA_def_property_boolean_negative_sdna(
      prop, NULL, "empty_image_visibility_flag", OB_EMPTY_IMAGE_HIDE_PERSPECTIVE);
  RNA_def_property_ui_text(
      prop, "Display in Perspective Mode", "Display image in perspective mode");
  RNA_def_property_update(prop, NC_OBJECT | ND_DRAW, NULL);

  prop = RNA_def_property(srna, "show_empty_image_orthographic", PROP_BOOLEAN, PROP_NONE);
  RNA_def_property_boolean_negative_sdna(
      prop, NULL, "empty_image_visibility_flag", OB_EMPTY_IMAGE_HIDE_ORTHOGRAPHIC);
  RNA_def_property_ui_text(
      prop, "Display in Orthographic Mode", "Display image in orthographic mode");
  RNA_def_property_update(prop, NC_OBJECT | ND_DRAW, NULL);

  prop = RNA_def_property(srna, "show_empty_image_only_axis_aligned", PROP_BOOLEAN, PROP_NONE);
  RNA_def_property_boolean_sdna(
      prop, NULL, "empty_image_visibility_flag", OB_EMPTY_IMAGE_HIDE_NON_AXIS_ALIGNED);
  RNA_def_property_ui_text(prop,
                           "Display Only Axis Aligned",
                           "Only display the image when it is aligned with the view axis");
  RNA_def_property_update(prop, NC_OBJECT | ND_DRAW, NULL);

  prop = RNA_def_property(srna, "use_empty_image_alpha", PROP_BOOLEAN, PROP_NONE);
  RNA_def_property_boolean_sdna(prop, NULL, "empty_image_flag", OB_EMPTY_IMAGE_USE_ALPHA_BLEND);
  RNA_def_property_ui_text(
      prop,
      "Use Alpha",
      "Use alpha blending instead of alpha test (can produce sorting artifacts)");
  RNA_def_property_update(prop, NC_OBJECT | ND_DRAW, NULL);

  static EnumPropertyItem prop_empty_image_side_items[] = {
      {0, "DOUBLE_SIDED", 0, "Both", ""},
      {OB_EMPTY_IMAGE_HIDE_BACK, "FRONT", 0, "Front", ""},
      {OB_EMPTY_IMAGE_HIDE_FRONT, "BACK", 0, "Back", ""},
      {0, NULL, 0, NULL, NULL},
  };
  prop = RNA_def_property(srna, "empty_image_side", PROP_ENUM, PROP_NONE);
  RNA_def_property_enum_bitflag_sdna(prop, NULL, "empty_image_visibility_flag");
  RNA_def_property_enum_items(prop, prop_empty_image_side_items);
  RNA_def_property_ui_text(prop, "Empty Image Side", "Show front/back side");
  RNA_def_property_update(prop, NC_OBJECT | ND_DRAW, NULL);

  /* render */
  prop = RNA_def_property(srna, "pass_index", PROP_INT, PROP_UNSIGNED);
  RNA_def_property_int_sdna(prop, NULL, "index");
  RNA_def_property_ui_text(
      prop, "Pass Index", "Index number for the \"Object Index\" render pass");
  RNA_def_property_update(prop, NC_OBJECT, "rna_Object_internal_update_draw");

  prop = RNA_def_property(srna, "color", PROP_FLOAT, PROP_COLOR);
  RNA_def_property_ui_text(
      prop, "Color", "Object color and alpha, used when faces have the ObColor mode enabled");
  RNA_def_property_update(prop, NC_OBJECT | ND_DRAW, "rna_Object_internal_update_draw");

  /* physics */
  prop = RNA_def_property(srna, "field", PROP_POINTER, PROP_NONE);
  RNA_def_property_pointer_sdna(prop, NULL, "pd");
  RNA_def_property_struct_type(prop, "FieldSettings");
  RNA_def_property_pointer_funcs(prop, "rna_Object_field_get", NULL, NULL, NULL);
  RNA_def_property_ui_text(
      prop, "Field Settings", "Settings for using the object as a field in physics simulation");

  prop = RNA_def_property(srna, "collision", PROP_POINTER, PROP_NONE);
  RNA_def_property_pointer_sdna(prop, NULL, "pd");
  RNA_def_property_struct_type(prop, "CollisionSettings");
  RNA_def_property_pointer_funcs(prop, "rna_Object_collision_get", NULL, NULL, NULL);
  RNA_def_property_ui_text(prop,
                           "Collision Settings",
                           "Settings for using the object as a collider in physics simulation");

  prop = RNA_def_property(srna, "soft_body", PROP_POINTER, PROP_NONE);
  RNA_def_property_pointer_sdna(prop, NULL, "soft");
  RNA_def_property_struct_type(prop, "SoftBodySettings");
  RNA_def_property_ui_text(prop, "Soft Body Settings", "Settings for soft body simulation");

  prop = RNA_def_property(srna, "particle_systems", PROP_COLLECTION, PROP_NONE);
  RNA_def_property_collection_sdna(prop, NULL, "particlesystem", NULL);
  RNA_def_property_struct_type(prop, "ParticleSystem");
  RNA_def_property_ui_text(prop, "Particle Systems", "Particle systems emitted from the object");
  rna_def_object_particle_systems(brna, prop);

  prop = RNA_def_property(srna, "rigid_body", PROP_POINTER, PROP_NONE);
  RNA_def_property_pointer_sdna(prop, NULL, "rigidbody_object");
  RNA_def_property_struct_type(prop, "RigidBodyObject");
  RNA_def_property_ui_text(prop, "Rigid Body Settings", "Settings for rigid body simulation");

  prop = RNA_def_property(srna, "rigid_body_constraint", PROP_POINTER, PROP_NONE);
  RNA_def_property_pointer_sdna(prop, NULL, "rigidbody_constraint");
  RNA_def_property_struct_type(prop, "RigidBodyConstraint");
  RNA_def_property_ui_text(prop, "Rigid Body Constraint", "Constraint constraining rigid bodies");

  rna_def_object_visibility(srna);

  /* instancing */
  prop = RNA_def_property(srna, "instance_type", PROP_ENUM, PROP_NONE);
  RNA_def_property_enum_bitflag_sdna(prop, NULL, "transflag");
  RNA_def_property_enum_items(prop, instance_items);
  RNA_def_property_enum_funcs(prop, NULL, NULL, "rna_Object_instance_type_itemf");
  RNA_def_property_ui_text(prop, "Instance Type", "If not None, object instancing method to use");
  RNA_def_property_update(prop, NC_OBJECT | ND_DRAW, "rna_Object_dependency_update");

  prop = RNA_def_property(srna, "use_instance_vertices_rotation", PROP_BOOLEAN, PROP_NONE);
  RNA_def_property_boolean_sdna(prop, NULL, "transflag", OB_DUPLIROT);
  RNA_def_property_ui_text(
      prop, "Orient with Normals", "Rotate instance according to vertex normal");
  RNA_def_property_update(prop, NC_OBJECT | ND_DRAW, NULL);

  prop = RNA_def_property(srna, "use_instance_faces_scale", PROP_BOOLEAN, PROP_NONE);
  RNA_def_property_boolean_sdna(prop, NULL, "transflag", OB_DUPLIFACES_SCALE);
  RNA_def_property_ui_text(prop, "Scale to Face Sizes", "Scale instance based on face size");
  RNA_def_property_update(prop, NC_OBJECT | ND_DRAW, "rna_Object_internal_update");

  prop = RNA_def_property(srna, "instance_faces_scale", PROP_FLOAT, PROP_NONE);
  RNA_def_property_float_sdna(prop, NULL, "instance_faces_scale");
  RNA_def_property_range(prop, 0.001f, 10000.0f);
  RNA_def_property_ui_text(prop, "Instance Faces Scale", "Scale the face instance objects");
  RNA_def_property_update(prop, NC_OBJECT | ND_DRAW, "rna_Object_internal_update");

  prop = RNA_def_property(srna, "instance_collection", PROP_POINTER, PROP_NONE);
  RNA_def_property_struct_type(prop, "Collection");
  RNA_def_property_pointer_sdna(prop, NULL, "instance_collection");
  RNA_def_property_flag(prop, PROP_EDITABLE);
  RNA_def_property_pointer_funcs(prop, NULL, "rna_Object_dup_collection_set", NULL, NULL);
  RNA_def_property_ui_text(prop, "Instance Collection", "Instance an existing collection");
  RNA_def_property_update(prop, NC_OBJECT | ND_DRAW, "rna_Object_dependency_update");

  prop = RNA_def_property(srna, "is_instancer", PROP_BOOLEAN, PROP_NONE);
  RNA_def_property_boolean_sdna(prop, NULL, "transflag", OB_DUPLI);
  RNA_def_property_clear_flag(prop, PROP_EDITABLE);
  RNA_def_property_override_flag(prop, PROPOVERRIDE_NO_COMPARISON);
  RNA_def_property_override_clear_flag(prop, PROPOVERRIDE_OVERRIDABLE_LIBRARY);

  /* drawing */
  prop = RNA_def_property(srna, "display_type", PROP_ENUM, PROP_NONE);
  RNA_def_property_enum_sdna(prop, NULL, "dt");
  RNA_def_property_enum_items(prop, drawtype_items);
  RNA_def_property_ui_text(prop, "Display As", "How to display object in viewport");
  RNA_def_property_update(prop, NC_OBJECT | ND_DRAW, "rna_Object_internal_update");

  prop = RNA_def_property(srna, "show_bounds", PROP_BOOLEAN, PROP_NONE);
  RNA_def_property_boolean_sdna(prop, NULL, "dtx", OB_DRAWBOUNDOX);
  RNA_def_property_ui_text(prop, "Display Bounds", "Display the object's bounds");
  RNA_def_property_update(prop, NC_OBJECT | ND_DRAW, NULL);

  prop = RNA_def_property(srna, "display_bounds_type", PROP_ENUM, PROP_NONE);
  RNA_def_property_enum_sdna(prop, NULL, "boundtype");
  RNA_def_property_enum_items(prop, boundtype_items);
  RNA_def_property_ui_text(prop, "Display Bounds Type", "Object boundary display type");
  RNA_def_property_update(prop, NC_OBJECT | ND_DRAW, NULL);

  prop = RNA_def_property(srna, "show_name", PROP_BOOLEAN, PROP_NONE);
  RNA_def_property_boolean_sdna(prop, NULL, "dtx", OB_DRAWNAME);
  RNA_def_property_ui_text(prop, "Display Name", "Display the object's name");
  RNA_def_property_update(prop, NC_OBJECT | ND_DRAW, NULL);

  prop = RNA_def_property(srna, "show_axis", PROP_BOOLEAN, PROP_NONE);
  RNA_def_property_boolean_sdna(prop, NULL, "dtx", OB_AXIS);
  RNA_def_property_ui_text(prop, "Display Axes", "Display the object's origin and axes");
  RNA_def_property_update(prop, NC_OBJECT | ND_DRAW, NULL);

  prop = RNA_def_property(srna, "show_texture_space", PROP_BOOLEAN, PROP_NONE);
  RNA_def_property_boolean_sdna(prop, NULL, "dtx", OB_TEXSPACE);
  RNA_def_property_ui_text(prop, "Display Texture Space", "Display the object's texture space");
  RNA_def_property_update(prop, NC_OBJECT | ND_DRAW, NULL);

  prop = RNA_def_property(srna, "show_wire", PROP_BOOLEAN, PROP_NONE);
  RNA_def_property_boolean_sdna(prop, NULL, "dtx", OB_DRAWWIRE);
  RNA_def_property_ui_text(
      prop, "Display Wire", "Display the object's wireframe over solid shading");
  RNA_def_property_update(prop, NC_OBJECT | ND_DRAW, NULL);

  prop = RNA_def_property(srna, "show_all_edges", PROP_BOOLEAN, PROP_NONE);
  RNA_def_property_boolean_sdna(prop, NULL, "dtx", OB_DRAW_ALL_EDGES);
  RNA_def_property_ui_text(prop, "Display All Edges", "Display all edges for mesh objects");
  RNA_def_property_update(prop, NC_OBJECT | ND_DRAW, NULL);

  prop = RNA_def_property(srna, "use_grease_pencil_lights", PROP_BOOLEAN, PROP_NONE);
  RNA_def_property_boolean_sdna(prop, NULL, "dtx", OB_USE_GPENCIL_LIGHTS);
  RNA_def_property_boolean_default(prop, true);
  RNA_def_property_ui_text(prop, "Use Lights", "Lights affect grease pencil object");
  RNA_def_property_update(prop, NC_OBJECT | ND_DRAW, "rna_GPencil_update");

  prop = RNA_def_property(srna, "show_transparent", PROP_BOOLEAN, PROP_NONE);
  RNA_def_property_boolean_sdna(prop, NULL, "dtx", OB_DRAWTRANSP);
  RNA_def_property_ui_text(
      prop, "Display Transparent", "Display material transparency in the object");
  RNA_def_property_update(prop, NC_OBJECT | ND_DRAW, NULL);

  prop = RNA_def_property(srna, "show_in_front", PROP_BOOLEAN, PROP_NONE);
  RNA_def_property_boolean_sdna(prop, NULL, "dtx", OB_DRAW_IN_FRONT);
  RNA_def_property_ui_text(prop, "In Front", "Make the object display in front of others");
  RNA_def_property_update(prop, NC_OBJECT | ND_DRAW, "rna_GPencil_update");

  /* pose */
  prop = RNA_def_property(srna, "pose_library", PROP_POINTER, PROP_NONE);
  RNA_def_property_pointer_sdna(prop, NULL, "poselib");
  RNA_def_property_struct_type(prop, "Action");
  RNA_def_property_flag(prop, PROP_EDITABLE | PROP_ID_REFCOUNT);
  RNA_def_property_ui_text(prop, "Pose Library", "Action used as a pose library for armatures");

  prop = RNA_def_property(srna, "pose", PROP_POINTER, PROP_NONE);
  RNA_def_property_pointer_sdna(prop, NULL, "pose");
  RNA_def_property_struct_type(prop, "Pose");
  RNA_def_property_ui_text(prop, "Pose", "Current pose for armatures");

  /* shape keys */
  prop = RNA_def_property(srna, "show_only_shape_key", PROP_BOOLEAN, PROP_NONE);
  RNA_def_property_boolean_sdna(prop, NULL, "shapeflag", OB_SHAPE_LOCK);
  RNA_def_property_ui_text(
      prop, "Shape Key Lock", "Always show the current shape for this object");
  RNA_def_property_ui_icon(prop, ICON_UNPINNED, 1);
  RNA_def_property_update(prop, 0, "rna_Object_internal_update_data");

  prop = RNA_def_property(srna, "use_shape_key_edit_mode", PROP_BOOLEAN, PROP_NONE);
  RNA_def_property_boolean_sdna(prop, NULL, "shapeflag", OB_SHAPE_EDIT_MODE);
  RNA_def_property_ui_text(
      prop, "Shape Key Edit Mode", "Apply shape keys in edit mode (for meshes only)");
  RNA_def_property_ui_icon(prop, ICON_EDITMODE_HLT, 0);
  RNA_def_property_update(prop, 0, "rna_Object_internal_update_data");

  prop = RNA_def_property(srna, "active_shape_key", PROP_POINTER, PROP_NONE);
  RNA_def_property_struct_type(prop, "ShapeKey");
  RNA_def_property_override_flag(prop, PROPOVERRIDE_IGNORE | PROPOVERRIDE_NO_COMPARISON);
  RNA_def_property_override_clear_flag(prop, PROPOVERRIDE_OVERRIDABLE_LIBRARY);
  RNA_def_property_pointer_funcs(prop, "rna_Object_active_shape_key_get", NULL, NULL, NULL);
  RNA_def_property_ui_text(prop, "Active Shape Key", "Current shape key");

  prop = RNA_def_property(srna, "active_shape_key_index", PROP_INT, PROP_NONE);
  RNA_def_property_int_sdna(prop, NULL, "shapenr");
  RNA_def_property_clear_flag(prop, PROP_ANIMATABLE); /* XXX this is really unpredictable... */
  RNA_def_property_int_funcs(prop,
                             "rna_Object_active_shape_key_index_get",
                             "rna_Object_active_shape_key_index_set",
                             "rna_Object_active_shape_key_index_range");
  RNA_def_property_ui_text(prop, "Active Shape Key Index", "Current shape key index");
  RNA_def_property_update(prop, 0, "rna_Object_active_shape_update");

  /* sculpt */
  prop = RNA_def_property(srna, "use_dynamic_topology_sculpting", PROP_BOOLEAN, PROP_NONE);
  RNA_def_property_boolean_funcs(prop, "rna_Object_use_dynamic_topology_sculpting_get", NULL);
  RNA_def_property_clear_flag(prop, PROP_EDITABLE);
  RNA_def_property_ui_text(prop, "Dynamic Topology Sculpting", NULL);

  /* Base Settings */
  prop = RNA_def_property(srna, "is_from_instancer", PROP_BOOLEAN, PROP_NONE);
  RNA_def_property_boolean_sdna(prop, NULL, "base_flag", BASE_FROM_DUPLI);
  RNA_def_property_ui_text(prop, "Base from Instancer", "Object comes from a instancer");
  RNA_def_property_clear_flag(prop, PROP_EDITABLE);
  RNA_def_property_override_flag(prop, PROPOVERRIDE_NO_COMPARISON);
  RNA_def_property_override_clear_flag(prop, PROPOVERRIDE_OVERRIDABLE_LIBRARY);

  prop = RNA_def_property(srna, "is_from_set", PROP_BOOLEAN, PROP_NONE);
  RNA_def_property_boolean_sdna(prop, NULL, "base_flag", BASE_FROM_SET);
  RNA_def_property_ui_text(prop, "Base from Set", "Object comes from a background set");
  RNA_def_property_clear_flag(prop, PROP_EDITABLE);
  RNA_def_property_override_flag(prop, PROPOVERRIDE_NO_COMPARISON);
  RNA_def_property_override_clear_flag(prop, PROPOVERRIDE_OVERRIDABLE_LIBRARY);

  /* Object Display */
  prop = RNA_def_property(srna, "display", PROP_POINTER, PROP_NONE);
  RNA_def_property_flag(prop, PROP_NEVER_NULL);
  RNA_def_property_struct_type(prop, "ObjectDisplay");
  RNA_def_property_pointer_funcs(prop, "rna_Object_display_get", NULL, NULL, NULL);
  RNA_def_property_ui_text(prop, "Object Display", "Object display settings for 3D viewport");

  /* Line Art */
  prop = RNA_def_property(srna, "lineart", PROP_POINTER, PROP_NONE);
  RNA_def_property_struct_type(prop, "ObjectLineArt");
  RNA_def_property_ui_text(prop, "Line Art", "Line art settings for the object");

  /* Mesh Symmetry Settings */

  prop = RNA_def_property(srna, "use_mesh_mirror_x", PROP_BOOLEAN, PROP_NONE);
  RNA_def_property_boolean_funcs(
      prop, "rna_Object_mesh_symmetry_x_get", "rna_Object_mesh_symmetry_x_set");
  RNA_def_property_flag(prop, PROP_EDITABLE);
  RNA_def_property_ui_text(prop, "X", "Enable mesh symmetry in the X axis");

  prop = RNA_def_property(srna, "use_mesh_mirror_y", PROP_BOOLEAN, PROP_NONE);
  RNA_def_property_boolean_funcs(
      prop, "rna_Object_mesh_symmetry_y_get", "rna_Object_mesh_symmetry_y_set");
  RNA_def_property_flag(prop, PROP_EDITABLE);
  RNA_def_property_editable_func(prop, "rna_Object_mesh_symmetry_yz_editable");
  RNA_def_property_ui_text(prop, "Y", "Enable mesh symmetry in the Y axis");

  prop = RNA_def_property(srna, "use_mesh_mirror_z", PROP_BOOLEAN, PROP_NONE);
  RNA_def_property_boolean_funcs(
      prop, "rna_Object_mesh_symmetry_z_get", "rna_Object_mesh_symmetry_z_set");
  RNA_def_property_flag(prop, PROP_EDITABLE);
  RNA_def_property_editable_func(prop, "rna_Object_mesh_symmetry_yz_editable");
  RNA_def_property_ui_text(prop, "Z", "Enable mesh symmetry in the Z axis");

  RNA_define_lib_overridable(false);

  /* anim */
  rna_def_animdata_common(srna);

  rna_def_animviz_common(srna);
  rna_def_motionpath_common(srna);

  RNA_api_object(srna);
}

void RNA_def_object(BlenderRNA *brna)
{
  rna_def_object(brna);

  RNA_define_animate_sdna(false);
  rna_def_vertex_group(brna);
  rna_def_face_map(brna);
  rna_def_material_slot(brna);
  rna_def_object_display(brna);
  rna_def_object_lineart(brna);
  RNA_define_animate_sdna(true);
}

#endif<|MERGE_RESOLUTION|>--- conflicted
+++ resolved
@@ -2963,8 +2963,6 @@
   RNA_def_property_ui_text(prop, "Display Instancer", "Make instancer visible in the viewport");
   RNA_def_property_update(
       prop, NC_OBJECT | ND_DRAW, "rna_Object_duplicator_visibility_flag_update");
-<<<<<<< HEAD
-=======
 
   /* Ray visibility. */
   prop = RNA_def_property(srna, "visible_camera", PROP_BOOLEAN, PROP_NONE);
@@ -3018,7 +3016,6 @@
       "footage. Objects with this setting are considered to already exist in the footage, "
       "objects without it are synthetic objects being composited into it");
   RNA_def_property_update(prop, NC_OBJECT | ND_DRAW, "rna_Object_internal_update_draw");
->>>>>>> 4c26bb02
 }
 
 static void rna_def_object(BlenderRNA *brna)
