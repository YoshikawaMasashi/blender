/**
 * $Id$
 *
 * ***** BEGIN GPL LICENSE BLOCK *****
 *
 * This program is free software; you can redistribute it and/or
 * modify it under the terms of the GNU General Public License
 * as published by the Free Software Foundation; either version 2
 * of the License, or (at your option) any later version.
 *
 * This program is distributed in the hope that it will be useful,
 * but WITHOUT ANY WARRANTY; without even the implied warranty of
 * MERCHANTABILITY or FITNESS FOR A PARTICULAR PURPOSE.  See the
 * GNU General Public License for more details.
 *
 * You should have received a copy of the GNU General Public License
 * along with this program; if not, write to the Free Software Foundation,
 * Inc., 59 Temple Place - Suite 330, Boston, MA  02111-1307, USA.
 *
 * Contributor(s): Blender Foundation (2008).
 *
 * ***** END GPL LICENSE BLOCK *****
 */

#include <float.h>
#include <limits.h>
#include <stdio.h>
#include <stdlib.h>
#include <string.h>

#include "MEM_guardedalloc.h"

#include "RNA_access.h"
#include "RNA_define.h"
#include "RNA_types.h"

#include "rna_internal.h"

#define RNA_VERSION_DATE "$Id$"

#ifdef _WIN32
#ifndef snprintf
#define snprintf _snprintf
#endif
#endif

/* Sorting */

static int cmp_struct(const void *a, const void *b)
{
	const StructRNA *structa= *(const StructRNA**)a;
	const StructRNA *structb= *(const StructRNA**)b;

	return strcmp(structa->identifier, structb->identifier);
}

static int cmp_property(const void *a, const void *b)
{
	const PropertyRNA *propa= *(const PropertyRNA**)a;
	const PropertyRNA *propb= *(const PropertyRNA**)b;

	if(strcmp(propa->identifier, "rna_type") == 0) return -1;
	else if(strcmp(propb->identifier, "rna_type") == 0) return 1;

	if(strcmp(propa->identifier, "name") == 0) return -1;
	else if(strcmp(propb->identifier, "name") == 0) return 1;

	return strcmp(propa->name, propb->name);
}

static int cmp_def_struct(const void *a, const void *b)
{
	const StructDefRNA *dsa= *(const StructDefRNA**)a;
	const StructDefRNA *dsb= *(const StructDefRNA**)b;

	return cmp_struct(&dsa->srna, &dsb->srna);
}

static int cmp_def_property(const void *a, const void *b)
{
	const PropertyDefRNA *dpa= *(const PropertyDefRNA**)a;
	const PropertyDefRNA *dpb= *(const PropertyDefRNA**)b;

	return cmp_property(&dpa->prop, &dpb->prop);
}

static void rna_sortlist(ListBase *listbase, int(*cmp)(const void*, const void*))
{
	Link *link;
	void **array;
	int a, size;
	
	if(listbase->first == listbase->last)
		return;

	for(size=0, link=listbase->first; link; link=link->next)
		size++;

	array= MEM_mallocN(sizeof(void*)*size, "rna_sortlist");
	for(a=0, link=listbase->first; link; link=link->next, a++)
		array[a]= link;

	qsort(array, size, sizeof(void*), cmp);

	listbase->first= listbase->last= NULL;
	for(a=0; a<size; a++) {
		link= array[a];
		link->next= link->prev= NULL;
		rna_addtail(listbase, link);
	}

	MEM_freeN(array);
}

/* Preprocessing */

static void rna_print_c_string(FILE *f, const char *str)
{
	static char *escape[] = {"\''", "\"\"", "\??", "\\\\","\aa", "\bb", "\ff", "\nn", "\rr", "\tt", "\vv", NULL};
	int i, j;

	if(!str) {
		fprintf(f, "NULL");
		return;
	}

	fprintf(f, "\"");
	for(i=0; str[i]; i++) {
		for(j=0; escape[j]; j++)
			if(str[i] == escape[j][0])
				break;

		if(escape[j]) fprintf(f, "\\%c", escape[j][1]);
		else fprintf(f, "%c", str[i]);
	}
	fprintf(f, "\"");
}

static void rna_print_data_get(FILE *f, PropertyDefRNA *dp)
{
	if(dp->dnastructfromname && dp->dnastructfromprop)
		fprintf(f, "	%s *data= (%s*)(((%s*)ptr->data)->%s);\n", dp->dnastructname, dp->dnastructname, dp->dnastructfromname, dp->dnastructfromprop);
	else
		fprintf(f, "	%s *data= (%s*)(ptr->data);\n", dp->dnastructname, dp->dnastructname);
}

static char *rna_alloc_function_name(const char *structname, const char *propname, const char *type)
{
	AllocDefRNA *alloc;
	char buffer[2048];
	char *result;

	snprintf(buffer, sizeof(buffer), "%s_%s_%s", structname, propname, type);
	result= MEM_callocN(sizeof(char)*strlen(buffer)+1, "rna_alloc_function_name");
	strcpy(result, buffer);

	alloc= MEM_callocN(sizeof(AllocDefRNA), "AllocDefRNA");
	alloc->mem= result;
	rna_addtail(&DefRNA.allocs, alloc);

	return result;
}

static StructRNA *rna_find_struct(const char *identifier)
{
	StructDefRNA *ds;

	for(ds=DefRNA.structs.first; ds; ds=ds->cont.next)
		if(strcmp(ds->srna->identifier, identifier)==0)
			return ds->srna;

	return NULL;
}

static const char *rna_find_type(const char *type)
{
	StructDefRNA *ds;

	for(ds=DefRNA.structs.first; ds; ds=ds->cont.next)
		if(ds->dnaname && strcmp(ds->dnaname, type)==0)
			return ds->srna->identifier;

	return NULL;
}

static const char *rna_find_dna_type(const char *type)
{
	StructDefRNA *ds;

	for(ds=DefRNA.structs.first; ds; ds=ds->cont.next)
		if(strcmp(ds->srna->identifier, type)==0)
			return ds->dnaname;

	return NULL;
}

static const char *rna_type_type_name(PropertyRNA *prop)
{
	switch(prop->type) {
		case PROP_BOOLEAN:
		case PROP_INT:
		case PROP_ENUM:
			return "int";
		case PROP_FLOAT:
			return "float";
		case PROP_STRING:
			return "char*";
		default:
			return NULL;
	}
}

static const char *rna_type_type(PropertyRNA *prop)
{
	const char *type;

	type= rna_type_type_name(prop);

	if(type)
		return type;

	return "PointerRNA";
}

static const char *rna_type_struct(PropertyRNA *prop)
{
	const char *type;

	type= rna_type_type_name(prop);

	if(type)
		return "";

	return "struct ";
}

static const char *rna_parameter_type_name(PropertyRNA *parm)
{
	const char *type;

	type= rna_type_type_name(parm);

	if(type)
		return type;

	switch(parm->type) {
		case PROP_POINTER:  {
			PointerPropertyRNA *pparm= (PointerPropertyRNA*)parm;

			if(parm->flag & PROP_RNAPTR)
				return "PointerRNA";
			else
				return rna_find_dna_type((const char *)pparm->type);
		}
		case PROP_COLLECTION: {
			return "ListBase";
		}
		default:
			return "<error, no type specified>";
	}
}

static int rna_enum_bitmask(PropertyRNA *prop)
{
	EnumPropertyRNA *eprop= (EnumPropertyRNA*)prop;
	int a, mask= 0;

	if(eprop->item) {
		for(a=0; a<eprop->totitem; a++)
			if(eprop->item[a].identifier[0])
				mask |= eprop->item[a].value;
	}
	
	return mask;
}

static int rna_color_quantize(PropertyRNA *prop, PropertyDefRNA *dp)
{
	if(prop->type == PROP_FLOAT && prop->subtype == PROP_COLOR)
		if(strcmp(dp->dnatype, "float") != 0 && strcmp(dp->dnatype, "double") != 0)
			return 1;
	
	return 0;
}

static const char *rna_function_string(void *func)
{
	return (func)? (const char*)func: "NULL";
}

static void rna_float_print(FILE *f, float num)
{
	if(num == -FLT_MAX) fprintf(f, "-FLT_MAX");
	else if(num == FLT_MAX) fprintf(f, "FLT_MAX");
	else if((int)num == num) fprintf(f, "%.1ff", num);
	else fprintf(f, "%.10ff", num);
}

static void rna_int_print(FILE *f, int num)
{
	if(num == INT_MIN) fprintf(f, "INT_MIN");
	else if(num == INT_MAX) fprintf(f, "INT_MAX");
	else fprintf(f, "%d", num);
}

static char *rna_def_property_get_func(FILE *f, StructRNA *srna, PropertyRNA *prop, PropertyDefRNA *dp, const char *manualfunc)
{
	char *func;
	int i;

	if(prop->flag & PROP_IDPROPERTY)
		return NULL;
	
	if(!manualfunc) {
		if(!dp->dnastructname || !dp->dnaname) {
			fprintf(stderr, "rna_def_property_get_func: %s.%s has no valid dna info.\n", srna->identifier, prop->identifier);
			DefRNA.error= 1;
			return NULL;
		}
	}

	func= rna_alloc_function_name(srna->identifier, prop->identifier, "get");

	switch(prop->type) {
		case PROP_STRING: {
			StringPropertyRNA *sprop= (StringPropertyRNA*)prop;
			fprintf(f, "void %s(PointerRNA *ptr, char *value)\n", func);
			fprintf(f, "{\n");
			if(manualfunc) {
				fprintf(f, "	%s(ptr, value);\n", manualfunc);
			}
			else {
				rna_print_data_get(f, dp);
				if(sprop->maxlength)
					fprintf(f, "	BLI_strncpy(value, data->%s, %d);\n", dp->dnaname, sprop->maxlength);
				else
					fprintf(f, "	BLI_strncpy(value, data->%s, sizeof(data->%s));\n", dp->dnaname, dp->dnaname);
			}
			fprintf(f, "}\n\n");
			break;
		}
		case PROP_POINTER: {
			fprintf(f, "PointerRNA %s(PointerRNA *ptr)\n", func);
			fprintf(f, "{\n");
			if(manualfunc) {
				fprintf(f, "	return %s(ptr);\n", manualfunc);
			}
			else {
				PointerPropertyRNA *pprop= (PointerPropertyRNA*)prop;
				rna_print_data_get(f, dp);
				if(dp->dnapointerlevel == 0)
					fprintf(f, "	return rna_pointer_inherit_refine(ptr, &RNA_%s, &data->%s);\n", (char*)pprop->type, dp->dnaname);
				else
					fprintf(f, "	return rna_pointer_inherit_refine(ptr, &RNA_%s, data->%s);\n", (char*)pprop->type, dp->dnaname);
			}
			fprintf(f, "}\n\n");
			break;
		}
		case PROP_COLLECTION: {
			CollectionPropertyRNA *cprop= (CollectionPropertyRNA*)prop;

			fprintf(f, "static PointerRNA %s(CollectionPropertyIterator *iter)\n", func);
			fprintf(f, "{\n");
			if(manualfunc) {
				if(strcmp(manualfunc, "rna_iterator_listbase_get") == 0 ||
				   strcmp(manualfunc, "rna_iterator_array_get") == 0 ||
				   strcmp(manualfunc, "rna_iterator_array_dereference_get") == 0)
					fprintf(f, "	return rna_pointer_inherit_refine(&iter->parent, &RNA_%s, %s(iter));\n", (cprop->type)? (char*)cprop->type: "UnknownType", manualfunc);
				else
					fprintf(f, "	return %s(iter);\n", manualfunc);
			}
			fprintf(f, "}\n\n");
			break;
		}
		default:
			if(prop->arraylength) {
				fprintf(f, "void %s(PointerRNA *ptr, %s values[%d])\n", func, rna_type_type(prop), prop->arraylength);
				fprintf(f, "{\n");

				if(manualfunc) {
					fprintf(f, "	%s(ptr, values);\n", manualfunc);
				}
				else {
					rna_print_data_get(f, dp);

					for(i=0; i<prop->arraylength; i++) {
						if(dp->dnaarraylength == 1) {
							if(prop->type == PROP_BOOLEAN && dp->booleanbit)
								fprintf(f, "	values[%d]= (%s(data->%s & (%d<<%d)) != 0);\n", i, (dp->booleannegative)? "!": "", dp->dnaname, dp->booleanbit, i);
							else
								fprintf(f, "	values[%d]= (%s)%s((&data->%s)[%d]);\n", i, rna_type_type(prop), (dp->booleannegative)? "!": "", dp->dnaname, i);
						}
						else {
							if(prop->type == PROP_BOOLEAN && dp->booleanbit) {
								fprintf(f, "	values[%d]= (%s(data->%s[%d] & ", i, (dp->booleannegative)? "!": "", dp->dnaname, i);
								rna_int_print(f, dp->booleanbit);
								fprintf(f, ") != 0);\n");
							}
							else if(rna_color_quantize(prop, dp))
								fprintf(f, "	values[%d]= (%s)(data->%s[%d]*(1.0f/255.0f));\n", i, rna_type_type(prop), dp->dnaname, i);
							else if(dp->dnatype)
								fprintf(f, "	values[%d]= (%s)%s(((%s*)data->%s)[%d]);\n", i, rna_type_type(prop), (dp->booleannegative)? "!": "", dp->dnatype, dp->dnaname, i);
							else
								fprintf(f, "	values[%d]= (%s)%s((data->%s)[%d]);\n", i, rna_type_type(prop), (dp->booleannegative)? "!": "", dp->dnaname, i);
						}
					}
				}
				fprintf(f, "}\n\n");
			}
			else {
				fprintf(f, "%s %s(PointerRNA *ptr)\n", rna_type_type(prop), func);
				fprintf(f, "{\n");

				if(manualfunc) {
					fprintf(f, "	return %s(ptr);\n", manualfunc);
				}
				else {
					rna_print_data_get(f, dp);
					if(prop->type == PROP_BOOLEAN && dp->booleanbit) {
						fprintf(f, "	return (%s((data->%s) & ", (dp->booleannegative)? "!": "", dp->dnaname);
						rna_int_print(f, dp->booleanbit);
						fprintf(f, ") != 0);\n");
					}
					else if(prop->type == PROP_ENUM && dp->enumbitflags) {
						fprintf(f, "	return ((data->%s) & ", dp->dnaname);
						rna_int_print(f, rna_enum_bitmask(prop));
						fprintf(f, ");\n");
					}
					else
						fprintf(f, "	return (%s)%s(data->%s);\n", rna_type_type(prop), (dp->booleannegative)? "!": "", dp->dnaname);
				}

				fprintf(f, "}\n\n");
			}
			break;
	}

	return func;
}

static void rna_clamp_value(FILE *f, PropertyRNA *prop, int array, int i)
{
	if(prop->type == PROP_INT) {
		IntPropertyRNA *iprop= (IntPropertyRNA*)prop;

		if(iprop->hardmin != INT_MIN || iprop->hardmax != INT_MAX) {
			if(array) fprintf(f, "CLAMPIS(values[%d], ", i);
			else fprintf(f, "CLAMPIS(value, ");
			rna_int_print(f, iprop->hardmin); fprintf(f, ", ");
			rna_int_print(f, iprop->hardmax); fprintf(f, ");\n");
			return;
		}
	}
	else if(prop->type == PROP_FLOAT) {
		FloatPropertyRNA *fprop= (FloatPropertyRNA*)prop;

		if(fprop->hardmin != -FLT_MAX || fprop->hardmax != FLT_MAX) {
			if(array) fprintf(f, "CLAMPIS(values[%d], ", i);
			else fprintf(f, "CLAMPIS(value, ");
			rna_float_print(f, fprop->hardmin); fprintf(f, ", ");
			rna_float_print(f, fprop->hardmax); fprintf(f, ");\n");
			return;
		}
	}

	if(array)
		fprintf(f, "values[%d];\n", i);
	else
		fprintf(f, "value;\n");
}

static char *rna_def_property_set_func(FILE *f, StructRNA *srna, PropertyRNA *prop, PropertyDefRNA *dp, char *manualfunc)
{
	char *func;
	int i;

	if(!(prop->flag & PROP_EDITABLE))
		return NULL;
	if(prop->flag & PROP_IDPROPERTY)
		return NULL;

	if(!manualfunc) {
		if(!dp->dnastructname || !dp->dnaname) {
			if(prop->flag & PROP_EDITABLE) {
				fprintf(stderr, "rna_def_property_set_func: %s.%s has no valid dna info.\n", srna->identifier, prop->identifier);
				DefRNA.error= 1;
			}
			return NULL;
		}
	}

	func= rna_alloc_function_name(srna->identifier, prop->identifier, "set");

	switch(prop->type) {
		case PROP_STRING: {
			StringPropertyRNA *sprop= (StringPropertyRNA*)prop;
			fprintf(f, "void %s(PointerRNA *ptr, const char *value)\n", func);
			fprintf(f, "{\n");
			if(manualfunc) {
				fprintf(f, "	%s(ptr, value);\n", manualfunc);
			}
			else {
				rna_print_data_get(f, dp);
				if(sprop->maxlength)
					fprintf(f, "	BLI_strncpy(data->%s, value, %d);\n", dp->dnaname, sprop->maxlength);
				else
					fprintf(f, "	BLI_strncpy(data->%s, value, sizeof(data->%s));\n", dp->dnaname, dp->dnaname);
			}
			fprintf(f, "}\n\n");
			break;
		}
		case PROP_POINTER: {
			fprintf(f, "void %s(PointerRNA *ptr, PointerRNA value)\n", func);
			fprintf(f, "{\n");
			if(manualfunc) {
				fprintf(f, "	%s(ptr, value);\n", manualfunc);
			}
			else {
				rna_print_data_get(f, dp);

				if(prop->flag & PROP_ID_REFCOUNT) {
					fprintf(f, "\n	if(data->%s)\n", dp->dnaname);
					fprintf(f, "		id_us_min((ID*)data->%s);\n", dp->dnaname);
					fprintf(f, "	if(value.data)\n");
					fprintf(f, "		id_us_plus((ID*)value.data);\n\n");
				}

				fprintf(f, "	data->%s= value.data;\n", dp->dnaname);

			}
			fprintf(f, "}\n\n");
			break;
		}
		default:
			if(prop->arraylength) {
				fprintf(f, "void %s(PointerRNA *ptr, const %s values[%d])\n", func, rna_type_type(prop), prop->arraylength);
				fprintf(f, "{\n");

				if(manualfunc) {
					fprintf(f, "	%s(ptr, values);\n", manualfunc);
				}
				else {
					rna_print_data_get(f, dp);

					for(i=0; i<prop->arraylength; i++) {
						if(dp->dnaarraylength == 1) {
							if(prop->type == PROP_BOOLEAN && dp->booleanbit) {
								fprintf(f, "	if(%svalues[%d]) data->%s |= (%d<<%d);\n", (dp->booleannegative)? "!": "", i, dp->dnaname, dp->booleanbit, i);
								fprintf(f, "	else data->%s &= ~(%d<<%d);\n", dp->dnaname, dp->booleanbit, i);
							}
							else {
								fprintf(f, "	(&data->%s)[%d]= %s", dp->dnaname, i, (dp->booleannegative)? "!": "");
								rna_clamp_value(f, prop, 1, i);
							}
						}
						else {
							if(prop->type == PROP_BOOLEAN && dp->booleanbit) {
								fprintf(f, "	if(%svalues[%d]) data->%s[%d] |= ", (dp->booleannegative)? "!": "", i, dp->dnaname, i);
								rna_int_print(f, dp->booleanbit);
								fprintf(f, ";\n");
								fprintf(f, "	else data->%s[%d] &= ~", dp->dnaname, i);
								rna_int_print(f, dp->booleanbit);
								fprintf(f, ";\n");
							}
							else if(rna_color_quantize(prop, dp)) {
								fprintf(f, "	data->%s[%d]= FTOCHAR(values[%d]);\n", dp->dnaname, i, i);
							}
							else {
								if(dp->dnatype)
									fprintf(f, "	((%s*)data->%s)[%d]= %s", dp->dnatype, dp->dnaname, i, (dp->booleannegative)? "!": "");
								else
									fprintf(f, "	(data->%s)[%d]= %s", dp->dnaname, i, (dp->booleannegative)? "!": "");
								rna_clamp_value(f, prop, 1, i);
							}
						}
					}
				}
				fprintf(f, "}\n\n");
			}
			else {
				fprintf(f, "void %s(PointerRNA *ptr, %s value)\n", func, rna_type_type(prop));
				fprintf(f, "{\n");

				if(manualfunc) {
					fprintf(f, "	%s(ptr, value);\n", manualfunc);
				}
				else {
					rna_print_data_get(f, dp);
					if(prop->type == PROP_BOOLEAN && dp->booleanbit) {
						fprintf(f, "	if(%svalue) data->%s |= ", (dp->booleannegative)? "!": "", dp->dnaname);
						rna_int_print(f, dp->booleanbit);
						fprintf(f, ";\n");
						fprintf(f, "	else data->%s &= ~", dp->dnaname);
						rna_int_print(f, dp->booleanbit);
						fprintf(f, ";\n");
					}
					else if(prop->type == PROP_ENUM && dp->enumbitflags) {
						fprintf(f, "	data->%s &= ~", dp->dnaname);
						rna_int_print(f, rna_enum_bitmask(prop));
						fprintf(f, ";\n");
						fprintf(f, "	data->%s |= value;\n", dp->dnaname);
					}
					else {
						fprintf(f, "	data->%s= %s", dp->dnaname, (dp->booleannegative)? "!": "");
						rna_clamp_value(f, prop, 0, 0);
					}
				}
				fprintf(f, "}\n\n");
			}
			break;
	}

	return func;
}

static char *rna_def_property_length_func(FILE *f, StructRNA *srna, PropertyRNA *prop, PropertyDefRNA *dp, char *manualfunc)
{
	char *func= NULL;

	if(prop->flag & PROP_IDPROPERTY)
		return NULL;

	if(prop->type == PROP_STRING) {
		if(!manualfunc) {
			if(!dp->dnastructname || !dp->dnaname) {
				fprintf(stderr, "rna_def_property_length_func: %s.%s has no valid dna info.\n", srna->identifier, prop->identifier);
				DefRNA.error= 1;
				return NULL;
			}
		}

		func= rna_alloc_function_name(srna->identifier, prop->identifier, "length");

		fprintf(f, "int %s(PointerRNA *ptr)\n", func);
		fprintf(f, "{\n");
		if(manualfunc) {
			fprintf(f, "	return %s(ptr);\n", manualfunc);
		}
		else {
			rna_print_data_get(f, dp);
			fprintf(f, "	return strlen(data->%s);\n", dp->dnaname);
		}
		fprintf(f, "}\n\n");
	}
	else if(prop->type == PROP_COLLECTION) {
		if(!manualfunc) {
			if(prop->type == PROP_COLLECTION && (!(dp->dnalengthname || dp->dnalengthfixed)|| !dp->dnaname)) {
				fprintf(stderr, "rna_def_property_length_func: %s.%s has no valid dna info.\n", srna->identifier, prop->identifier);
				DefRNA.error= 1;
				return NULL;
			}
		}

		func= rna_alloc_function_name(srna->identifier, prop->identifier, "length");

		fprintf(f, "int %s(PointerRNA *ptr)\n", func);
		fprintf(f, "{\n");
		if(manualfunc) {
			fprintf(f, "	return %s(ptr);\n", manualfunc);
		}
		else {
			rna_print_data_get(f, dp);
			if(dp->dnalengthname)
				fprintf(f, "	return (data->%s == NULL)? 0: data->%s;\n", dp->dnaname, dp->dnalengthname);
			else
				fprintf(f, "	return (data->%s == NULL)? 0: %d;\n", dp->dnaname, dp->dnalengthfixed);
		}
		fprintf(f, "}\n\n");
	}

	return func;
}

static char *rna_def_property_begin_func(FILE *f, StructRNA *srna, PropertyRNA *prop, PropertyDefRNA *dp, char *manualfunc)
{
	char *func, *getfunc;

	if(prop->flag & PROP_IDPROPERTY)
		return NULL;

	if(!manualfunc) {
		if(!dp->dnastructname || !dp->dnaname) {
			fprintf(stderr, "rna_def_property_begin_func: %s.%s has no valid dna info.\n", srna->identifier, prop->identifier);
			DefRNA.error= 1;
			return NULL;
		}
	}

	func= rna_alloc_function_name(srna->identifier, prop->identifier, "begin");

	fprintf(f, "void %s(CollectionPropertyIterator *iter, PointerRNA *ptr)\n", func);
	fprintf(f, "{\n");

	if(!manualfunc)
		rna_print_data_get(f, dp);

	fprintf(f, "\n	memset(iter, 0, sizeof(*iter));\n");
	fprintf(f, "	iter->parent= *ptr;\n");
	fprintf(f, "	iter->prop= (PropertyRNA*)&rna_%s_%s;\n", srna->identifier, prop->identifier);

	if(dp->dnalengthname || dp->dnalengthfixed) {
		if(manualfunc) {
			fprintf(f, "\n	%s(iter, ptr);\n", manualfunc);
		}
		else {
			if(dp->dnalengthname)
				fprintf(f, "\n	rna_iterator_array_begin(iter, data->%s, sizeof(data->%s[0]), data->%s, 0, NULL);\n", dp->dnaname, dp->dnaname, dp->dnalengthname);
			else
				fprintf(f, "\n	rna_iterator_array_begin(iter, data->%s, sizeof(data->%s[0]), %d, 0, NULL);\n", dp->dnaname, dp->dnaname, dp->dnalengthfixed);
		}
	}
	else {
		if(manualfunc)
			fprintf(f, "\n	%s(iter, ptr);\n", manualfunc);
		else if(dp->dnapointerlevel == 0)
			fprintf(f, "\n	rna_iterator_listbase_begin(iter, &data->%s, NULL);\n", dp->dnaname);
		else
			fprintf(f, "\n	rna_iterator_listbase_begin(iter, data->%s, NULL);\n", dp->dnaname);
	}

	getfunc= rna_alloc_function_name(srna->identifier, prop->identifier, "get");

	fprintf(f, "\n	if(iter->valid)\n");
	fprintf(f, "		iter->ptr= %s(iter);\n", getfunc);

	fprintf(f, "}\n\n");


	return func;
}

static char *rna_def_property_next_func(FILE *f, StructRNA *srna, PropertyRNA *prop, PropertyDefRNA *dp, char *manualfunc)
{
	char *func, *getfunc;

	if(prop->flag & PROP_IDPROPERTY)
		return NULL;

	if(!manualfunc)
		return NULL;

	func= rna_alloc_function_name(srna->identifier, prop->identifier, "next");

	fprintf(f, "void %s(CollectionPropertyIterator *iter)\n", func);
	fprintf(f, "{\n");
	fprintf(f, "	%s(iter);\n", manualfunc);

	getfunc= rna_alloc_function_name(srna->identifier, prop->identifier, "get");

	fprintf(f, "\n	if(iter->valid)\n");
	fprintf(f, "		iter->ptr= %s(iter);\n", getfunc);

	fprintf(f, "}\n\n");

	return func;
}

static char *rna_def_property_end_func(FILE *f, StructRNA *srna, PropertyRNA *prop, PropertyDefRNA *dp, char *manualfunc)
{
	char *func;

	if(prop->flag & PROP_IDPROPERTY)
		return NULL;

	func= rna_alloc_function_name(srna->identifier, prop->identifier, "end");

	fprintf(f, "void %s(CollectionPropertyIterator *iter)\n", func);
	fprintf(f, "{\n");
	if(manualfunc)
		fprintf(f, "	%s(iter);\n", manualfunc);
	fprintf(f, "}\n\n");

	return func;
}

static void rna_set_raw_property(PropertyDefRNA *dp, PropertyRNA *prop)
{
	if(dp->dnapointerlevel != 0)
		return;
	if(!dp->dnatype || !dp->dnaname || !dp->dnastructname)
		return;
	
	if(strcmp(dp->dnatype, "char") == 0) {
		prop->rawtype= PROP_RAW_CHAR;
		prop->flag |= PROP_RAW_ACCESS;
	}
	else if(strcmp(dp->dnatype, "short") == 0) {
		prop->rawtype= PROP_RAW_SHORT;
		prop->flag |= PROP_RAW_ACCESS;
	}
	else if(strcmp(dp->dnatype, "int") == 0) {
		prop->rawtype= PROP_RAW_INT;
		prop->flag |= PROP_RAW_ACCESS;
	}
	else if(strcmp(dp->dnatype, "float") == 0) {
		prop->rawtype= PROP_RAW_FLOAT;
		prop->flag |= PROP_RAW_ACCESS;
	}
	else if(strcmp(dp->dnatype, "double") == 0) {
		prop->rawtype= PROP_RAW_DOUBLE;
		prop->flag |= PROP_RAW_ACCESS;
	}
}

static void rna_set_raw_offset(FILE *f, StructRNA *srna, PropertyRNA *prop)
{
	PropertyDefRNA *dp= rna_find_struct_property_def(srna, prop);

	fprintf(f, "\toffsetof(%s, %s), %d", dp->dnastructname, dp->dnaname, prop->rawtype);
}

static void rna_def_property_funcs(FILE *f, StructRNA *srna, PropertyDefRNA *dp)
{
	PropertyRNA *prop;

	prop= dp->prop;

	switch(prop->type) {
		case PROP_BOOLEAN: {
			BooleanPropertyRNA *bprop= (BooleanPropertyRNA*)prop;

			if(!prop->arraylength) {
				if(!bprop->get && !bprop->set && !dp->booleanbit)
					rna_set_raw_property(dp, prop);

				bprop->get= (void*)rna_def_property_get_func(f, srna, prop, dp, (char*)bprop->get);
				bprop->set= (void*)rna_def_property_set_func(f, srna, prop, dp, (char*)bprop->set);
			}
			else {
				bprop->getarray= (void*)rna_def_property_get_func(f, srna, prop, dp, (char*)bprop->getarray);
				bprop->setarray= (void*)rna_def_property_set_func(f, srna, prop, dp, (char*)bprop->setarray);
			}
			break;
		}
		case PROP_INT: {
			IntPropertyRNA *iprop= (IntPropertyRNA*)prop;

			if(!prop->arraylength) {
				if(!iprop->get && !iprop->set)
					rna_set_raw_property(dp, prop);

				iprop->get= (void*)rna_def_property_get_func(f, srna, prop, dp, (char*)iprop->get);
				iprop->set= (void*)rna_def_property_set_func(f, srna, prop, dp, (char*)iprop->set);
			}
			else {
				if(!iprop->getarray && !iprop->setarray)
					rna_set_raw_property(dp, prop);

				iprop->getarray= (void*)rna_def_property_get_func(f, srna, prop, dp, (char*)iprop->getarray);
				iprop->setarray= (void*)rna_def_property_set_func(f, srna, prop, dp, (char*)iprop->setarray);
			}
			break;
		}
		case PROP_FLOAT: {
			FloatPropertyRNA *fprop= (FloatPropertyRNA*)prop;

			if(!prop->arraylength) {
				if(!fprop->get && !fprop->set)
					rna_set_raw_property(dp, prop);

				fprop->get= (void*)rna_def_property_get_func(f, srna, prop, dp, (char*)fprop->get);
				fprop->set= (void*)rna_def_property_set_func(f, srna, prop, dp, (char*)fprop->set);
			}
			else {
				if(!fprop->getarray && !fprop->setarray)
					rna_set_raw_property(dp, prop);

				fprop->getarray= (void*)rna_def_property_get_func(f, srna, prop, dp, (char*)fprop->getarray);
				fprop->setarray= (void*)rna_def_property_set_func(f, srna, prop, dp, (char*)fprop->setarray);
			}
			break;
		}
		case PROP_ENUM: {
			EnumPropertyRNA *eprop= (EnumPropertyRNA*)prop;

			eprop->get= (void*)rna_def_property_get_func(f, srna, prop, dp, (char*)eprop->get);
			eprop->set= (void*)rna_def_property_set_func(f, srna, prop, dp, (char*)eprop->set);
			break;
		}
		case PROP_STRING: {
			StringPropertyRNA *sprop= (StringPropertyRNA*)prop;

			sprop->get= (void*)rna_def_property_get_func(f, srna, prop, dp, (char*)sprop->get);
			sprop->length= (void*)rna_def_property_length_func(f, srna, prop, dp, (char*)sprop->length);
			sprop->set= (void*)rna_def_property_set_func(f, srna, prop, dp, (char*)sprop->set);
			break;
		}
		case PROP_POINTER: {
			PointerPropertyRNA *pprop= (PointerPropertyRNA*)prop;

			pprop->get= (void*)rna_def_property_get_func(f, srna, prop, dp, (char*)pprop->get);
			pprop->set= (void*)rna_def_property_set_func(f, srna, prop, dp, (char*)pprop->set);
			if(!pprop->type) {
				fprintf(stderr, "rna_def_property_funcs: %s.%s, pointer must have a struct type.\n", srna->identifier, prop->identifier);
				DefRNA.error= 1;
			}
			break;
		}
		case PROP_COLLECTION: {
			CollectionPropertyRNA *cprop= (CollectionPropertyRNA*)prop;

			if(dp->dnatype && strcmp(dp->dnatype, "ListBase")==0);
			else if(dp->dnalengthname || dp->dnalengthfixed)
				cprop->length= (void*)rna_def_property_length_func(f, srna, prop, dp, (char*)cprop->length);

			/* test if we can allow raw array access, if it is using our standard
			 * array get/next function, we can be sure it is an actual array */
			if(cprop->next && cprop->get)
				if(strcmp((char*)cprop->next, "rna_iterator_array_next") == 0 &&
				   strcmp((char*)cprop->get, "rna_iterator_array_get") == 0)
					prop->flag |= PROP_RAW_ARRAY;

			cprop->get= (void*)rna_def_property_get_func(f, srna, prop, dp, (char*)cprop->get);
			cprop->begin= (void*)rna_def_property_begin_func(f, srna, prop, dp, (char*)cprop->begin);
			cprop->next= (void*)rna_def_property_next_func(f, srna, prop, dp, (char*)cprop->next);
			cprop->end= (void*)rna_def_property_end_func(f, srna, prop, dp, (char*)cprop->end);

			if(!(prop->flag & PROP_IDPROPERTY)) {
				if(!cprop->begin) {
					fprintf(stderr, "rna_def_property_funcs: %s.%s, collection must have a begin function.\n", srna->identifier, prop->identifier);
					DefRNA.error= 1;
				}
				if(!cprop->next) {
					fprintf(stderr, "rna_def_property_funcs: %s.%s, collection must have a next function.\n", srna->identifier, prop->identifier);
					DefRNA.error= 1;
				}
				if(!cprop->get) {
					fprintf(stderr, "rna_def_property_funcs: %s.%s, collection must have a get function.\n", srna->identifier, prop->identifier);
					DefRNA.error= 1;
				}
			}
			if(!cprop->type) {
				fprintf(stderr, "rna_def_property_funcs: %s.%s, collection must have a struct type.\n", srna->identifier, prop->identifier);
				DefRNA.error= 1;
			}
			break;
		}
	}
}

static void rna_def_property_funcs_header(FILE *f, StructRNA *srna, PropertyDefRNA *dp)
{
	PropertyRNA *prop;
	char *func;

	prop= dp->prop;

	if(prop->flag & (PROP_IDPROPERTY|PROP_BUILTIN))
		return;

	func= rna_alloc_function_name(srna->identifier, prop->identifier, "");

	switch(prop->type) {
		case PROP_BOOLEAN:
		case PROP_INT: {
			if(!prop->arraylength) {
				fprintf(f, "int %sget(PointerRNA *ptr);\n", func);
				//fprintf(f, "void %sset(PointerRNA *ptr, int value);\n", func);
			}
			else {
				fprintf(f, "void %sget(PointerRNA *ptr, int values[%d]);\n", func, prop->arraylength);
				//fprintf(f, "void %sset(PointerRNA *ptr, const int values[%d]);\n", func, prop->arraylength);
			}
			break;
		}
		case PROP_FLOAT: {
			if(!prop->arraylength) {
				fprintf(f, "float %sget(PointerRNA *ptr);\n", func);
				//fprintf(f, "void %sset(PointerRNA *ptr, float value);\n", func);
			}
			else {
				fprintf(f, "void %sget(PointerRNA *ptr, float values[%d]);\n", func, prop->arraylength);
				//fprintf(f, "void %sset(PointerRNA *ptr, const float values[%d]);\n", func, prop->arraylength);
			}
			break;
		}
		case PROP_ENUM: {
			EnumPropertyRNA *eprop= (EnumPropertyRNA*)prop;
			int i;

			if(eprop->item) {
				fprintf(f, "enum {\n");

				for(i=0; i<eprop->totitem; i++)
					if(eprop->item[i].identifier[0])
						fprintf(f, "\t%s_%s_%s = %d,\n", srna->identifier, prop->identifier, eprop->item[i].identifier, eprop->item[i].value);

				fprintf(f, "};\n\n");
			}

			fprintf(f, "int %sget(PointerRNA *ptr);\n", func);
			//fprintf(f, "void %sset(PointerRNA *ptr, int value);\n", func);

			break;
		}
		case PROP_STRING: {
			StringPropertyRNA *sprop= (StringPropertyRNA*)prop;

			if(sprop->maxlength) {
				fprintf(f, "#define %s_%s_MAX %d\n\n", srna->identifier, prop->identifier, sprop->maxlength);
			}
			
			fprintf(f, "void %sget(PointerRNA *ptr, char *value);\n", func);
			fprintf(f, "int %slength(PointerRNA *ptr);\n", func);
			//fprintf(f, "void %sset(PointerRNA *ptr, const char *value);\n", func);

			break;
		}
		case PROP_POINTER: {
			fprintf(f, "PointerRNA %sget(PointerRNA *ptr);\n", func);
			//fprintf(f, "void %sset(PointerRNA *ptr, PointerRNA value);\n", func);
			break;
		}
		case PROP_COLLECTION: {
			fprintf(f, "void %sbegin(CollectionPropertyIterator *iter, PointerRNA *ptr);\n", func);
			fprintf(f, "void %snext(CollectionPropertyIterator *iter);\n", func);
			fprintf(f, "void %send(CollectionPropertyIterator *iter);\n", func);
			//fprintf(f, "int %slength(PointerRNA *ptr);\n", func);
			//fprintf(f, "void %slookup_int(PointerRNA *ptr, int key, StructRNA **type);\n", func);
			//fprintf(f, "void %slookup_string(PointerRNA *ptr, const char *key, StructRNA **type);\n", func);
			break;
		}
	}

	fprintf(f, "\n");
}

static void rna_def_property_funcs_header_cpp(FILE *f, StructRNA *srna, PropertyDefRNA *dp)
{
	PropertyRNA *prop;

	prop= dp->prop;

	if(prop->flag & (PROP_IDPROPERTY|PROP_BUILTIN))
		return;
	
	if(prop->name && prop->description && strcmp(prop->description, "") != 0)
		fprintf(f, "\t/* %s: %s */\n", prop->name, prop->description);
	else if(prop->name)
		fprintf(f, "\t/* %s */\n", prop->name);
	else
		fprintf(f, "\t/* */\n");

	switch(prop->type) {
		case PROP_BOOLEAN: {
			if(!prop->arraylength)
				fprintf(f, "\tbool %s(void);", prop->identifier);
			else
				fprintf(f, "\tArray<int, %d> %s(void);", prop->arraylength, prop->identifier);
			break;
		}
		case PROP_INT: {
			if(!prop->arraylength)
				fprintf(f, "\tint %s(void);", prop->identifier);
			else
				fprintf(f, "\tArray<int, %d> %s(void);", prop->arraylength, prop->identifier);
			break;
		}
		case PROP_FLOAT: {
			if(!prop->arraylength)
				fprintf(f, "\tfloat %s(void);", prop->identifier);
			else
				fprintf(f, "\tArray<float, %d> %s(void);", prop->arraylength, prop->identifier);
			break;
		}
		case PROP_ENUM: {
			EnumPropertyRNA *eprop= (EnumPropertyRNA*)prop;
			int i;

			if(eprop->item) {
				fprintf(f, "\tenum %s_enum {\n", prop->identifier);

				for(i=0; i<eprop->totitem; i++)
					if(eprop->item[i].identifier[0])
						fprintf(f, "\t\t%s_%s = %d,\n", prop->identifier, eprop->item[i].identifier, eprop->item[i].value);

				fprintf(f, "\t};\n");
			}

			fprintf(f, "\t%s_enum %s(void);", prop->identifier, prop->identifier);
			break;
		}
		case PROP_STRING: {
			fprintf(f, "\tstd::string %s(void);", prop->identifier);
			break;
		}
		case PROP_POINTER: {
			PointerPropertyRNA *pprop= (PointerPropertyRNA*)dp->prop;

			if(pprop->type)
				fprintf(f, "\t%s %s(void);", (char*)pprop->type, prop->identifier);
			else
				fprintf(f, "\t%s %s(void);", "UnknownType", prop->identifier);
			break;
		}
		case PROP_COLLECTION: {
			CollectionPropertyRNA *cprop= (CollectionPropertyRNA*)dp->prop;

			if(cprop->type)
				fprintf(f, "\tCOLLECTION_PROPERTY(%s, %s, %s)", (char*)cprop->type, srna->identifier, prop->identifier);
			else
				fprintf(f, "\tCOLLECTION_PROPERTY(%s, %s, %s)", "UnknownType", srna->identifier, prop->identifier);
			break;
		}
	}

	fprintf(f, "\n");
}

static void rna_def_property_funcs_impl_cpp(FILE *f, StructRNA *srna, PropertyDefRNA *dp)
{
	PropertyRNA *prop;

	prop= dp->prop;

	if(prop->flag & (PROP_IDPROPERTY|PROP_BUILTIN))
		return;

	switch(prop->type) {
		case PROP_BOOLEAN: {
			if(!prop->arraylength)
				fprintf(f, "\tBOOLEAN_PROPERTY(%s, %s)", srna->identifier, prop->identifier);
			else
				fprintf(f, "\tBOOLEAN_ARRAY_PROPERTY(%s, %d, %s)", srna->identifier, prop->arraylength, prop->identifier);
			break;
		}
		case PROP_INT: {
			if(!prop->arraylength)
				fprintf(f, "\tINT_PROPERTY(%s, %s)", srna->identifier, prop->identifier);
			else
				fprintf(f, "\tINT_ARRAY_PROPERTY(%s, %d, %s)", srna->identifier, prop->arraylength, prop->identifier);
			break;
		}
		case PROP_FLOAT: {
			if(!prop->arraylength)
				fprintf(f, "\tFLOAT_PROPERTY(%s, %s)", srna->identifier, prop->identifier);
			else
				fprintf(f, "\tFLOAT_ARRAY_PROPERTY(%s, %d, %s)", srna->identifier, prop->arraylength, prop->identifier);
			break;
		}
		case PROP_ENUM: {
			fprintf(f, "\tENUM_PROPERTY(%s_enum, %s, %s)", prop->identifier, srna->identifier, prop->identifier);

			break;
		}
		case PROP_STRING: {
			fprintf(f, "\tSTRING_PROPERTY(%s, %s)", srna->identifier, prop->identifier);
			break;
		}
		case PROP_POINTER: {
			PointerPropertyRNA *pprop= (PointerPropertyRNA*)dp->prop;

			if(pprop->type)
				fprintf(f, "\tPOINTER_PROPERTY(%s, %s, %s)", (char*)pprop->type, srna->identifier, prop->identifier);
			else
				fprintf(f, "\tPOINTER_PROPERTY(%s, %s, %s)", "UnknownType", srna->identifier, prop->identifier);
			break;
		}
		case PROP_COLLECTION: {
			/*CollectionPropertyRNA *cprop= (CollectionPropertyRNA*)dp->prop;

			if(cprop->type)
				fprintf(f, "\tCOLLECTION_PROPERTY(%s, %s, %s)", (char*)cprop->type, srna->identifier, prop->identifier);
			else
				fprintf(f, "\tCOLLECTION_PROPERTY(%s, %s, %s)", "UnknownType", srna->identifier, prop->identifier);*/
			break;
		}
	}

	fprintf(f, "\n");
}

static void rna_def_function_funcs(FILE *f, StructDefRNA *dsrna, FunctionDefRNA *dfunc)
{
	StructRNA *srna;
	FunctionRNA *func;
	PropertyDefRNA *dparm;
	char *funcname, *ptrstr;
	int first;

	srna= dsrna->srna;
	func= dfunc->func;

	if(func->flag & FUNC_REGISTER)
		return;

	funcname= rna_alloc_function_name(srna->identifier, func->identifier, "call");

	/* function definition */
	fprintf(f, "void %s(bContext *C, ReportList *reports, PointerRNA *_ptr, ParameterList *_parms)", funcname);
	fprintf(f, "\n{\n");

	/* variable definitions */
	if((func->flag & FUNC_NO_SELF)==0) {
		if(dsrna->dnaname) fprintf(f, "\tstruct %s *_self;\n", dsrna->dnaname);
		else fprintf(f, "\tstruct %s *_self;\n", srna->identifier);
	}

	dparm= dfunc->cont.properties.first;
	for(; dparm; dparm= dparm->next) {
		ptrstr= (dparm->prop->type == PROP_POINTER || dparm->prop->arraylength > 0)? "*" : "";
		fprintf(f, "\t%s%s %s%s;\n", rna_type_struct(dparm->prop), rna_parameter_type_name(dparm->prop), ptrstr, dparm->prop->identifier);
	}

	fprintf(f, "\tchar *_data");
	if(func->ret) fprintf(f, ", *_retdata");
	fprintf(f, ";\n");
	if(func->ret && (func->ret->flag & PROP_DYNAMIC_ARRAY)) fprintf(f, "\tint _ret_array_length;\n");
	fprintf(f, "\t\n");

	/* assign self */
	if((func->flag & FUNC_NO_SELF)==0) {
		if(dsrna->dnaname) fprintf(f, "\t_self= (struct %s *)_ptr->data;\n", dsrna->dnaname);
		else fprintf(f, "\t_self= (struct %s *)_ptr->data;\n", srna->identifier);
	}

	fprintf(f, "\t_data= (char *)_parms->data;\n");

	dparm= dfunc->cont.properties.first;
	for(; dparm; dparm= dparm->next) {
		if(dparm->prop==func->ret) 
			fprintf(f, "\t_retdata= _data;\n");
		else if(dparm->prop->arraylength)
			fprintf(f, "\t%s= ((%s%s*)_data);\n", dparm->prop->identifier, rna_type_struct(dparm->prop), rna_parameter_type_name(dparm->prop));
		else if(dparm->prop->type == PROP_POINTER) {
			if(dparm->prop->flag & PROP_RNAPTR)
				fprintf(f, "\t%s= ((%s%s*)_data);\n", dparm->prop->identifier, rna_type_struct(dparm->prop), rna_parameter_type_name(dparm->prop));
			else
				fprintf(f, "\t%s= *((%s%s**)_data);\n", dparm->prop->identifier, rna_type_struct(dparm->prop), rna_parameter_type_name(dparm->prop));
		}
		else
			fprintf(f, "\t%s= *((%s%s*)_data);\n", dparm->prop->identifier, rna_type_struct(dparm->prop), rna_parameter_type_name(dparm->prop));

		if(dparm->next)
			fprintf(f, "\t_data+= %d;\n", rna_parameter_size(dparm->prop));
	}

	if(dfunc->call) {
		fprintf(f, "\t\n");
		fprintf(f, "\t");
		if(func->ret) fprintf(f, "%s= ", func->ret->identifier);
		fprintf(f, "%s(", dfunc->call);

		first= 1;

		if((func->flag & FUNC_NO_SELF)==0) {
			fprintf(f, "_self");
			first= 0;
		}

		if(func->flag & FUNC_USE_CONTEXT) {
			if(!first) fprintf(f, ", ");
			first= 0;
			fprintf(f, "C");
		}

		if(func->flag & FUNC_USE_REPORTS) {
			if(!first) fprintf(f, ", ");
			first= 0;
			fprintf(f, "reports");
		}

		if(func->ret && (func->ret->flag & PROP_DYNAMIC_ARRAY)) {
			if(!first) fprintf(f, ", ");
			first= 0;
			fprintf(f, "&_ret_array_length");
		}

		dparm= dfunc->cont.properties.first;
		for(; dparm; dparm= dparm->next) {
			if(dparm->prop==func->ret)
				continue;

			if(!first) fprintf(f, ", ");
			first= 0;

			fprintf(f, "%s", dparm->prop->identifier);
		}

		fprintf(f, ");\n");

		if(func->ret) {
			dparm= rna_find_parameter_def(func->ret);
			ptrstr= dparm->prop->type == PROP_POINTER || dparm->prop->arraylength > 0 ? "*" : "";
			fprintf(f, "\t*((%s%s%s*)_retdata)= %s;\n", rna_type_struct(dparm->prop), rna_parameter_type_name(dparm->prop), ptrstr, func->ret->identifier);

			if(func->ret && (func->ret->flag & PROP_DYNAMIC_ARRAY)) {
				fprintf(f, "\t_parms->func->ret->arraylength= _ret_array_length;\n");
			}
		}
	}

	fprintf(f, "}\n\n");

	dfunc->gencall= funcname;
}

static void rna_auto_types()
{
	StructDefRNA *ds;
	PropertyDefRNA *dp;

	for(ds=DefRNA.structs.first; ds; ds=ds->cont.next) {
		/* DNA name for Screen is patched in 2.5, we do the reverse here .. */
		if(ds->dnaname && strcmp(ds->dnaname, "Screen") == 0)
			ds->dnaname= "bScreen";

		for(dp=ds->cont.properties.first; dp; dp=dp->next) {
			if(dp->dnastructname && strcmp(dp->dnastructname, "Screen") == 0)
				dp->dnastructname= "bScreen";

			if(dp->dnatype) {
				if(dp->prop->type == PROP_POINTER) {
					PointerPropertyRNA *pprop= (PointerPropertyRNA*)dp->prop;
					StructRNA *type;

					if(!pprop->type && !pprop->get)
						pprop->type= (StructRNA*)rna_find_type(dp->dnatype);

					if(pprop->type) {
						type= rna_find_struct((char*)pprop->type);
						if(type && (type->flag & STRUCT_ID_REFCOUNT))
							pprop->property.flag |= PROP_ID_REFCOUNT;
					}
				}
				else if(dp->prop->type== PROP_COLLECTION) {
					CollectionPropertyRNA *cprop= (CollectionPropertyRNA*)dp->prop;

					if(!cprop->type && !cprop->get && strcmp(dp->dnatype, "ListBase")==0)
						cprop->type= (StructRNA*)rna_find_type(dp->dnatype);
				}
			}
		}
	}
}

static void rna_sort(BlenderRNA *brna)
{
	StructDefRNA *ds;
	StructRNA *srna;

	rna_sortlist(&brna->structs, cmp_struct);
	rna_sortlist(&DefRNA.structs, cmp_def_struct);

	for(srna=brna->structs.first; srna; srna=srna->cont.next)
		rna_sortlist(&srna->cont.properties, cmp_property);

	for(ds=DefRNA.structs.first; ds; ds=ds->cont.next)
		rna_sortlist(&ds->cont.properties, cmp_def_property);
}

static const char *rna_property_structname(PropertyType type)
{
	switch(type) {
		case PROP_BOOLEAN: return "BooleanPropertyRNA";
		case PROP_INT: return "IntPropertyRNA";
		case PROP_FLOAT: return "FloatPropertyRNA";
		case PROP_STRING: return "StringPropertyRNA";
		case PROP_ENUM: return "EnumPropertyRNA";
		case PROP_POINTER: return "PointerPropertyRNA";
		case PROP_COLLECTION: return "CollectionPropertyRNA";
		default: return "UnknownPropertyRNA";
	}
}

static const char *rna_property_typename(PropertyType type)
{
	switch(type) {
		case PROP_BOOLEAN: return "PROP_BOOLEAN";
		case PROP_INT: return "PROP_INT";
		case PROP_FLOAT: return "PROP_FLOAT";
		case PROP_STRING: return "PROP_STRING";
		case PROP_ENUM: return "PROP_ENUM";
		case PROP_POINTER: return "PROP_POINTER";
		case PROP_COLLECTION: return "PROP_COLLECTION";
		default: return "PROP_UNKNOWN";
	}
}

static const char *rna_property_subtypename(PropertyType type)
{
	switch(type) {
		case PROP_NONE: return "PROP_NONE";
		case PROP_FILEPATH: return "PROP_FILEPATH";
		case PROP_DIRPATH: return "PROP_DIRPATH";
		case PROP_UNSIGNED: return "PROP_UNSIGNED";
		case PROP_PERCENTAGE: return "PROP_PERCENTAGE";
		case PROP_FACTOR: return "PROP_FACTOR";
		case PROP_ANGLE: return "PROP_ANGLE";
		case PROP_TIME: return "PROP_TIME";
		case PROP_DISTANCE: return "PROP_DISTANCE";
		case PROP_COLOR: return "PROP_COLOR";
		case PROP_TRANSLATION: return "PROP_TRANSLATION";
		case PROP_DIRECTION: return "PROP_DIRECTION";
		case PROP_MATRIX: return "PROP_MATRIX";
		case PROP_EULER: return "PROP_EULER";
		case PROP_QUATERNION: return "PROP_QUATERNION";
		case PROP_VELOCITY: return "PROP_VELOCITY";
		case PROP_ACCELERATION: return "PROP_ACCELERATION";
		case PROP_XYZ: return "PROP_XYZ";
		case PROP_RGB: return "PROP_RGB";
<<<<<<< HEAD
		case PROP_LAYER: return "PROP_LAYER";
		case PROP_LAYER_MEMBER: return "PROP_LAYER_MEMBER";
=======
		case PROP_NEVER_NULL: return "PROP_NEVER_NULL";
>>>>>>> 816377cc
		default: {
			/* incase we dont have a type preset that includes the subtype */
			if(RNA_SUBTYPE_UNIT(type)) {
				return rna_property_subtypename(type & ~RNA_SUBTYPE_UNIT(type));
			}
			else {
				return "PROP_SUBTYPE_UNKNOWN";
			}
		}
	}
}

static const char *rna_property_subtype_unit(PropertyType type)
{
	switch(RNA_SUBTYPE_UNIT(type)) {
		case PROP_UNIT_NONE:		return "PROP_UNIT_NONE";
		case PROP_UNIT_LENGTH:		return "PROP_UNIT_LENGTH";
		case PROP_UNIT_AREA:		return "PROP_UNIT_AREA";
		case PROP_UNIT_VOLUME:		return "PROP_UNIT_VOLUME";
		case PROP_UNIT_MASS:		return "PROP_UNIT_MASS";
		case PROP_UNIT_ROTATION:	return "PROP_UNIT_ROTATION";
		case PROP_UNIT_TIME:		return "PROP_UNIT_TIME";
		case PROP_UNIT_VELOCITY:	return "PROP_UNIT_VELOCITY";
		case PROP_UNIT_ACCELERATION:return "PROP_UNIT_ACCELERATION";
		default: return "PROP_UNKNOWN";
	}
}

static void rna_generate_prototypes(BlenderRNA *brna, FILE *f)
{
	StructRNA *srna;

	for(srna=brna->structs.first; srna; srna=srna->cont.next)
		fprintf(f, "extern StructRNA RNA_%s;\n", srna->identifier);
	fprintf(f, "\n");
}

static void rna_generate_blender(BlenderRNA *brna, FILE *f)
{
	StructRNA *srna;

	fprintf(f, "BlenderRNA BLENDER_RNA = {");

	srna= brna->structs.first;
	if(srna) fprintf(f, "{&RNA_%s, ", srna->identifier);
	else fprintf(f, "{NULL, ");

	srna= brna->structs.last;
	if(srna) fprintf(f, "&RNA_%s}", srna->identifier);
	else fprintf(f, "NULL}");

	fprintf(f, "};\n\n");
}

static void rna_generate_property_prototypes(BlenderRNA *brna, StructRNA *srna, FILE *f)
{
	PropertyRNA *prop;
	StructRNA *base;

	base= srna->base;
	while (base) {
		fprintf(f, "\n");
		for(prop=base->cont.properties.first; prop; prop=prop->next)
			fprintf(f, "%s%s rna_%s_%s;\n", "extern ", rna_property_structname(prop->type), base->identifier, prop->identifier);
		base= base->base;
	}

	if(srna->cont.properties.first)
		fprintf(f, "\n");

	for(prop=srna->cont.properties.first; prop; prop=prop->next)
		fprintf(f, "%s%s rna_%s_%s;\n", (prop->flag & PROP_EXPORT)? "": "", rna_property_structname(prop->type), srna->identifier, prop->identifier);
	fprintf(f, "\n");
}

static void rna_generate_parameter_prototypes(BlenderRNA *brna, StructRNA *srna, FunctionRNA *func, FILE *f)
{
	PropertyRNA *parm;

	for(parm= func->cont.properties.first; parm; parm= parm->next)
		fprintf(f, "%s%s rna_%s_%s_%s;\n", "extern ", rna_property_structname(parm->type), srna->identifier, func->identifier, parm->identifier);

	if(func->cont.properties.first)
		fprintf(f, "\n");
}

static void rna_generate_function_prototypes(BlenderRNA *brna, StructRNA *srna, FILE *f)
{
	FunctionRNA *func;
	StructRNA *base;

	base= srna->base;
	while (base) {
		for(func= base->functions.first; func; func= func->cont.next) {
			fprintf(f, "%s%s rna_%s_%s_func;\n", "extern ", "FunctionRNA", base->identifier, func->identifier);
			rna_generate_parameter_prototypes(brna, base, func, f);
		}

		if(base->functions.first)
			fprintf(f, "\n");

		base= base->base;
	}

	for(func= srna->functions.first; func; func= func->cont.next) {
		fprintf(f, "%s%s rna_%s_%s_func;\n", "extern ", "FunctionRNA", srna->identifier, func->identifier);
		rna_generate_parameter_prototypes(brna, srna, func, f);
	}

	if(srna->functions.first)
		fprintf(f, "\n");
}

static void rna_generate_static_parameter_prototypes(BlenderRNA *brna, StructRNA *srna, FunctionDefRNA *dfunc, FILE *f)
{
	FunctionRNA *func;
	PropertyDefRNA *dparm;
	StructDefRNA *dsrna;
	int first;

	dsrna= rna_find_struct_def(srna);
	func= dfunc->func;

	/* return type */
	for(dparm= dfunc->cont.properties.first; dparm; dparm= dparm->next) {
		if(dparm->prop==func->ret) {
			if(dparm->prop->arraylength && !(dparm->prop->flag & PROP_DYNAMIC_ARRAY))
				fprintf(f, "\"XXX array return types only allowed with PROP_DYNAMIC_ARRAY flag.\""); /* XXX not supported */
			else if(dparm->prop->type == PROP_POINTER || (dparm->prop->flag & PROP_DYNAMIC_ARRAY))
				fprintf(f, "%s%s *", rna_type_struct(dparm->prop), rna_parameter_type_name(dparm->prop));
			else
				fprintf(f, "%s%s ", rna_type_struct(dparm->prop), rna_parameter_type_name(dparm->prop));

			break;
		}
	}

	/* void if nothing to return */
	if(!dparm)
		fprintf(f, "void ");

	/* function name */
	fprintf(f, "%s(", dfunc->call);

	first= 1;

	/* self, context and reports parameters */
	if((func->flag & FUNC_NO_SELF)==0) {
		if(dsrna->dnaname) fprintf(f, "struct %s *_self", dsrna->dnaname);
		else fprintf(f, "struct %s *_self", srna->identifier);
		first= 0;
	}

	if(func->flag & FUNC_USE_CONTEXT) {
		if(!first) fprintf(f, ", ");
		first= 0;
		fprintf(f, "bContext *C");
	}

	if(func->flag & FUNC_USE_REPORTS) {
		if(!first) fprintf(f, ", ");
		first= 0;
		fprintf(f, "ReportList *reports");
	}

	/* dynamic array length paramter */
	if(func->ret && (func->ret->flag & PROP_DYNAMIC_ARRAY)) {
		if(!first) fprintf(f, ", ");
		first= 0;
		fprintf(f, "int *array_length");
	}

	/* defined parameters */
	for(dparm= dfunc->cont.properties.first; dparm; dparm= dparm->next) {
		if(dparm->prop==func->ret)
			continue;

		if(!first) fprintf(f, ", ");
		first= 0;

		if(dparm->prop->arraylength)
			fprintf(f, "%s%s %s[%d]", rna_type_struct(dparm->prop), rna_parameter_type_name(dparm->prop), dparm->prop->identifier, dparm->prop->arraylength);
		else if(dparm->prop->type == PROP_POINTER)
			fprintf(f, "%s%s *%s", rna_type_struct(dparm->prop), rna_parameter_type_name(dparm->prop), dparm->prop->identifier);
		else
			fprintf(f, "%s%s %s", rna_type_struct(dparm->prop), rna_parameter_type_name(dparm->prop), dparm->prop->identifier);
	}

	fprintf(f, ");\n");
}

static void rna_generate_static_function_prototypes(BlenderRNA *brna, StructRNA *srna, FILE *f)
{
	FunctionRNA *func;
	FunctionDefRNA *dfunc;

	fprintf(f, "/* Repeated prototypes to detect errors */\n\n");

	for(func= srna->functions.first; func; func= func->cont.next) {
		if(func->flag & FUNC_REGISTER)
			continue;

		dfunc= rna_find_function_def(func);
		if(dfunc->call)
			rna_generate_static_parameter_prototypes(brna, srna, dfunc, f);
	}

	fprintf(f, "\n");
}

static void rna_generate_property(FILE *f, StructRNA *srna, const char *nest, PropertyRNA *prop) 
{
	char *strnest= "", *errnest= "";
	int len, freenest= 0;
	
	if(nest != NULL) {
		len= strlen(nest);

		strnest= MEM_mallocN(sizeof(char)*(len+2), "rna_generate_property -> strnest");
		errnest= MEM_mallocN(sizeof(char)*(len+2), "rna_generate_property -> errnest");

		strcpy(strnest, "_"); strcat(strnest, nest);
		strcpy(errnest, "."); strcat(errnest, nest);

		freenest= 1;
	}

	switch(prop->type) {
			case PROP_ENUM: {
				EnumPropertyRNA *eprop= (EnumPropertyRNA*)prop;
				int i, defaultfound= 0;

				if(eprop->item) {
					fprintf(f, "static EnumPropertyItem rna_%s%s_%s_items[%d] = {", srna->identifier, strnest, prop->identifier, eprop->totitem+1);

					for(i=0; i<eprop->totitem; i++) {
						fprintf(f, "{%d, ", eprop->item[i].value);
						rna_print_c_string(f, eprop->item[i].identifier); fprintf(f, ", ");
						fprintf(f, "%d, ", eprop->item[i].icon);
						rna_print_c_string(f, eprop->item[i].name); fprintf(f, ", ");
						rna_print_c_string(f, eprop->item[i].description); fprintf(f, "}, ");

						if(eprop->item[i].identifier[0])
							if(eprop->defaultvalue == eprop->item[i].value)
								defaultfound= 1;
					}

					fprintf(f, "{0, NULL, 0, NULL, NULL}};\n\n");

					if(!defaultfound) {
						fprintf(stderr, "rna_generate_structs: %s%s.%s, enum default is not in items.\n", srna->identifier, errnest, prop->identifier);
						DefRNA.error= 1;
					}
				}
				else {
					fprintf(stderr, "rna_generate_structs: %s%s.%s, enum must have items defined.\n", srna->identifier, errnest, prop->identifier);
					DefRNA.error= 1;
				}
				break;
			}
			case PROP_BOOLEAN: {
				BooleanPropertyRNA *bprop= (BooleanPropertyRNA*)prop;
				unsigned int i;

				if(prop->arraylength) {
					fprintf(f, "static int rna_%s%s_%s_default[%d] = {", srna->identifier, strnest, prop->identifier, prop->arraylength);

					for(i=0; i<prop->arraylength; i++) {
						if(bprop->defaultarray)
							fprintf(f, "%d", bprop->defaultarray[i]);
						else
							fprintf(f, "%d", bprop->defaultvalue);
						if(i != prop->arraylength-1)
							fprintf(f, ", ");
					}

					fprintf(f, "};\n\n");
				}
				break;
			}
			case PROP_INT: {
				IntPropertyRNA *iprop= (IntPropertyRNA*)prop;
				unsigned int i;

				if(prop->arraylength) {
					fprintf(f, "static int rna_%s%s_%s_default[%d] = {", srna->identifier, strnest, prop->identifier, prop->arraylength);

					for(i=0; i<prop->arraylength; i++) {
						if(iprop->defaultarray)
							fprintf(f, "%d", iprop->defaultarray[i]);
						else
							fprintf(f, "%d", iprop->defaultvalue);
						if(i != prop->arraylength-1)
							fprintf(f, ", ");
					}

					fprintf(f, "};\n\n");
				}
				break;
			}
			case PROP_FLOAT: {
				FloatPropertyRNA *fprop= (FloatPropertyRNA*)prop;
				unsigned int i;

				if(prop->arraylength) {
					fprintf(f, "static float rna_%s%s_%s_default[%d] = {", srna->identifier, strnest, prop->identifier, prop->arraylength);

					for(i=0; i<prop->arraylength; i++) {
						if(fprop->defaultarray)
							rna_float_print(f, fprop->defaultarray[i]);
						else
							rna_float_print(f, fprop->defaultvalue);
						if(i != prop->arraylength-1)
							fprintf(f, ", ");
					}

					fprintf(f, "};\n\n");
				}
				break;
			}
			default:
				break;
	}

	fprintf(f, "%s%s rna_%s%s_%s = {\n", (prop->flag & PROP_EXPORT)? "": "", rna_property_structname(prop->type), srna->identifier, strnest, prop->identifier);

	if(prop->next) fprintf(f, "\t{(PropertyRNA*)&rna_%s%s_%s, ", srna->identifier, strnest, prop->next->identifier);
	else fprintf(f, "\t{NULL, ");
	if(prop->prev) fprintf(f, "(PropertyRNA*)&rna_%s%s_%s,\n", srna->identifier, strnest, prop->prev->identifier);
	else fprintf(f, "NULL,\n");
	fprintf(f, "\t%d, ", prop->magic);
	rna_print_c_string(f, prop->identifier);
	fprintf(f, ", %d, ", prop->flag);
	rna_print_c_string(f, prop->name); fprintf(f, ",\n\t");
	rna_print_c_string(f, prop->description); fprintf(f, ",\n\t");
	fprintf(f, "%d,\n", prop->icon);
	fprintf(f, "\t%s, %s|%s, %d,\n", rna_property_typename(prop->type), rna_property_subtypename(prop->subtype), rna_property_subtype_unit(prop->subtype), prop->arraylength);
	fprintf(f, "\t%s, %d, %s,\n", rna_function_string(prop->update), prop->noteflag, rna_function_string(prop->editable));

	if(prop->flag & PROP_RAW_ACCESS) rna_set_raw_offset(f, srna, prop);
	else fprintf(f, "\t0, 0");
	fprintf(f, "},\n");

	switch(prop->type) {
			case PROP_BOOLEAN: {
				BooleanPropertyRNA *bprop= (BooleanPropertyRNA*)prop;
				fprintf(f, "\t%s, %s, %s, %s, %d, ", rna_function_string(bprop->get), rna_function_string(bprop->set), rna_function_string(bprop->getarray), rna_function_string(bprop->setarray), bprop->defaultvalue);
				if(prop->arraylength) fprintf(f, "rna_%s%s_%s_default\n", srna->identifier, strnest, prop->identifier);
				else fprintf(f, "NULL\n");
				break;
			}
			case PROP_INT: {
				IntPropertyRNA *iprop= (IntPropertyRNA*)prop;
				fprintf(f, "\t%s, %s, %s, %s, %s,\n\t", rna_function_string(iprop->get), rna_function_string(iprop->set), rna_function_string(iprop->getarray), rna_function_string(iprop->setarray), rna_function_string(iprop->range));
				rna_int_print(f, iprop->softmin); fprintf(f, ", ");
				rna_int_print(f, iprop->softmax); fprintf(f, ", ");
				rna_int_print(f, iprop->hardmin); fprintf(f, ", ");
				rna_int_print(f, iprop->hardmax); fprintf(f, ", ");
				rna_int_print(f, iprop->step); fprintf(f, ", ");
				rna_int_print(f, iprop->defaultvalue); fprintf(f, ", ");
				if(prop->arraylength) fprintf(f, "rna_%s%s_%s_default\n", srna->identifier, strnest, prop->identifier);
				else fprintf(f, "NULL\n");
				break;
			 }
			case PROP_FLOAT: {
				FloatPropertyRNA *fprop= (FloatPropertyRNA*)prop;
				fprintf(f, "\t%s, %s, %s, %s, %s, ", rna_function_string(fprop->get), rna_function_string(fprop->set), rna_function_string(fprop->getarray), rna_function_string(fprop->setarray), rna_function_string(fprop->range));
				rna_float_print(f, fprop->softmin); fprintf(f, ", ");
				rna_float_print(f, fprop->softmax); fprintf(f, ", ");
				rna_float_print(f, fprop->hardmin); fprintf(f, ", ");
				rna_float_print(f, fprop->hardmax); fprintf(f, ", ");
				rna_float_print(f, fprop->step); fprintf(f, ", ");
				rna_int_print(f, (int)fprop->precision); fprintf(f, ", ");
				rna_float_print(f, fprop->defaultvalue); fprintf(f, ", ");
				if(prop->arraylength) fprintf(f, "rna_%s%s_%s_default\n", srna->identifier, strnest, prop->identifier);
				else fprintf(f, "NULL\n");
				break;
			 }
			case PROP_STRING: {
				StringPropertyRNA *sprop= (StringPropertyRNA*)prop;
				fprintf(f, "\t%s, %s, %s, %d, ", rna_function_string(sprop->get), rna_function_string(sprop->length), rna_function_string(sprop->set), sprop->maxlength);
				rna_print_c_string(f, sprop->defaultvalue); fprintf(f, "\n");
				break;
			}
			case PROP_ENUM: {
				EnumPropertyRNA *eprop= (EnumPropertyRNA*)prop;
				fprintf(f, "\t%s, %s, %s, ", rna_function_string(eprop->get), rna_function_string(eprop->set), rna_function_string(eprop->itemf));
				if(eprop->item)
					fprintf(f, "rna_%s%s_%s_items, ", srna->identifier, strnest, prop->identifier);
				else
					fprintf(f, "NULL, ");
				fprintf(f, "%d, %d\n", eprop->totitem, eprop->defaultvalue);
				break;
			}
			case PROP_POINTER: {
				PointerPropertyRNA *pprop= (PointerPropertyRNA*)prop;
				fprintf(f, "\t%s, %s, %s, ", rna_function_string(pprop->get), rna_function_string(pprop->set), rna_function_string(pprop->typef));
				if(pprop->type) fprintf(f, "&RNA_%s\n", (char*)pprop->type);
				else fprintf(f, "NULL\n");
				break;
			 }
			case PROP_COLLECTION: {
				CollectionPropertyRNA *cprop= (CollectionPropertyRNA*)prop;
				fprintf(f, "\t%s, %s, %s, %s, %s, %s, %s, ", rna_function_string(cprop->begin), rna_function_string(cprop->next), rna_function_string(cprop->end), rna_function_string(cprop->get), rna_function_string(cprop->length), rna_function_string(cprop->lookupint), rna_function_string(cprop->lookupstring));
				if(cprop->add) fprintf(f, "&rna_%s_%s_func, ", srna->identifier, (char*)cprop->add);
				else fprintf(f, "NULL, ");
				if(cprop->remove) fprintf(f, "&rna_%s_%s_func, ", srna->identifier, (char*)cprop->remove);
				else fprintf(f, "NULL, ");
				if(cprop->type) fprintf(f, "&RNA_%s\n", (char*)cprop->type);
				else fprintf(f, "NULL\n");
				break;
			}
	}

	fprintf(f, "};\n\n");

	if(freenest) {
		MEM_freeN(strnest);
		MEM_freeN(errnest);
	}
}

static void rna_generate_struct(BlenderRNA *brna, StructRNA *srna, FILE *f)
{
	FunctionRNA *func;
	FunctionDefRNA *dfunc;
	PropertyRNA *prop, *parm;
	StructRNA *base;

	fprintf(f, "/* %s */\n", srna->name);

	for(prop= srna->cont.properties.first; prop; prop= prop->next)
		rna_generate_property(f, srna, NULL, prop);

	for(func= srna->functions.first; func; func= func->cont.next) {
		for(parm= func->cont.properties.first; parm; parm= parm->next)
			rna_generate_property(f, srna, func->identifier, parm);

		fprintf(f, "%s%s rna_%s_%s_func = {\n", "", "FunctionRNA", srna->identifier, func->identifier);

		if(func->cont.next) fprintf(f, "\t{(FunctionRNA*)&rna_%s_%s_func, ", srna->identifier, ((FunctionRNA*)func->cont.next)->identifier);
		else fprintf(f, "\t{NULL, ");
		if(func->cont.prev) fprintf(f, "(FunctionRNA*)&rna_%s_%s_func,\n", srna->identifier, ((FunctionRNA*)func->cont.prev)->identifier);
		else fprintf(f, "NULL,\n");

		fprintf(f, "\tNULL,\n");

		parm= func->cont.properties.first;
		if(parm) fprintf(f, "\t{(PropertyRNA*)&rna_%s_%s_%s, ", srna->identifier, func->identifier, parm->identifier);
		else fprintf(f, "\t{NULL, ");

		parm= func->cont.properties.last;
		if(parm) fprintf(f, "(PropertyRNA*)&rna_%s_%s_%s}},\n", srna->identifier, func->identifier, parm->identifier);
		else fprintf(f, "NULL}},\n");

		fprintf(f, "\t");
		rna_print_c_string(f, func->identifier);
		fprintf(f, ", %d, ", func->flag);
		rna_print_c_string(f, func->description); fprintf(f, ",\n");

		dfunc= rna_find_function_def(func);
		if(dfunc->gencall) fprintf(f, "\t%s,\n", dfunc->gencall);
		else fprintf(f, "\tNULL,\n");
	
		if(func->ret) fprintf(f, "\t(PropertyRNA*)&rna_%s_%s_%s\n", srna->identifier, func->identifier, func->ret->identifier);
		else fprintf(f, "\tNULL\n");

		fprintf(f, "};\n");
		fprintf(f, "\n");
	}

	fprintf(f, "StructRNA RNA_%s = {\n", srna->identifier);

	if(srna->cont.next) fprintf(f, "\t{(ContainerRNA *)&RNA_%s, ", ((StructRNA*)srna->cont.next)->identifier);
	else fprintf(f, "\t{NULL, ");
	if(srna->cont.prev) fprintf(f, "(ContainerRNA *)&RNA_%s,\n", ((StructRNA*)srna->cont.prev)->identifier);
	else fprintf(f, "NULL,\n");

	fprintf(f, "\tNULL,\n");

	prop= srna->cont.properties.first;
	if(prop) fprintf(f, "\t{(PropertyRNA*)&rna_%s_%s, ", srna->identifier, prop->identifier);
	else fprintf(f, "\t{NULL, ");

	prop= srna->cont.properties.last;
	if(prop) fprintf(f, "(PropertyRNA*)&rna_%s_%s}},\n", srna->identifier, prop->identifier);
	else fprintf(f, "NULL}},\n");

	fprintf(f, "\tNULL,NULL,\n"); /* PyType - Cant initialize here */
	
	fprintf(f, "\t");
	rna_print_c_string(f, srna->identifier);
	fprintf(f, ", %d, ", srna->flag);
	rna_print_c_string(f, srna->name);
	fprintf(f, ", ");
	rna_print_c_string(f, srna->description);
	fprintf(f, ",\n %d,\n", srna->icon);

	prop= srna->nameproperty;
	if(prop) {
		base= srna;
		while (base->base && base->base->nameproperty==prop)
			base= base->base;

		fprintf(f, "\t(PropertyRNA*)&rna_%s_%s, ", base->identifier, prop->identifier);
	}
	else fprintf(f, "\tNULL, ");

	prop= srna->iteratorproperty;
	base= srna;
	while (base->base && base->base->iteratorproperty==prop)
		base= base->base;
	fprintf(f, "(PropertyRNA*)&rna_%s_rna_properties,\n", base->identifier);

	if(srna->base) fprintf(f, "\t&RNA_%s,\n", srna->base->identifier);
	else fprintf(f, "\tNULL,\n");

	if(srna->nested) fprintf(f, "\t&RNA_%s,\n", srna->nested->identifier);
	else fprintf(f, "\tNULL,\n");

	fprintf(f, "\t%s,\n", rna_function_string(srna->refine));
	fprintf(f, "\t%s,\n", rna_function_string(srna->path));
	fprintf(f, "\t%s,\n", rna_function_string(srna->reg));
	fprintf(f, "\t%s,\n", rna_function_string(srna->unreg));
	fprintf(f, "\t%s,\n", rna_function_string(srna->idproperties));

	if(srna->reg && !srna->refine) {
		fprintf(stderr, "rna_generate_struct: %s has a register function, must also have refine function.\n", srna->identifier);
		DefRNA.error= 1;
	}

	func= srna->functions.first;
	if(func) fprintf(f, "\t{(FunctionRNA*)&rna_%s_%s_func, ", srna->identifier, func->identifier);
	else fprintf(f, "\t{NULL, ");

	func= srna->functions.last;
	if(func) fprintf(f, "(FunctionRNA*)&rna_%s_%s_func}\n", srna->identifier, func->identifier);
	else fprintf(f, "NULL}\n");

	fprintf(f, "};\n");

	fprintf(f, "\n");
}

typedef struct RNAProcessItem {
	char *filename;
	char *api_filename;
	void (*define)(BlenderRNA *brna);
} RNAProcessItem;

RNAProcessItem PROCESS_ITEMS[]= {
	{"rna_rna.c", NULL, RNA_def_rna},
	{"rna_ID.c", NULL, RNA_def_ID},
	{"rna_texture.c", NULL, RNA_def_texture},
	{"rna_action.c", "rna_action_api.c", RNA_def_action},
	{"rna_animation.c", NULL, RNA_def_animation},
	{"rna_actuator.c", NULL, RNA_def_actuator},
	{"rna_armature.c", NULL, RNA_def_armature},
	{"rna_boid.c", NULL, RNA_def_boid},
	{"rna_brush.c", NULL, RNA_def_brush},
	{"rna_camera.c", NULL, RNA_def_camera},
	{"rna_cloth.c", NULL, RNA_def_cloth},
	{"rna_color.c", NULL, RNA_def_color},
	{"rna_constraint.c", NULL, RNA_def_constraint},
	{"rna_context.c", NULL, RNA_def_context},
	{"rna_controller.c", NULL, RNA_def_controller},
	{"rna_curve.c", NULL, RNA_def_curve},
	{"rna_fcurve.c", NULL, RNA_def_fcurve},
	{"rna_fluidsim.c", NULL, RNA_def_fluidsim},
	{"rna_group.c", NULL, RNA_def_group},
	{"rna_image.c", "rna_image_api.c", RNA_def_image},
	{"rna_key.c", NULL, RNA_def_key},
	{"rna_lamp.c", NULL, RNA_def_lamp},
	{"rna_lattice.c", NULL, RNA_def_lattice},
	{"rna_main.c", "rna_main_api.c", RNA_def_main},
	{"rna_material.c", "rna_material_api.c", RNA_def_material},
	{"rna_mesh.c", "rna_mesh_api.c", RNA_def_mesh},
	{"rna_meta.c", NULL, RNA_def_meta},
	{"rna_modifier.c", NULL, RNA_def_modifier},
	{"rna_nla.c", NULL, RNA_def_nla},
	{"rna_nodetree.c", NULL, RNA_def_nodetree},
	{"rna_object.c", "rna_object_api.c", RNA_def_object},
	{"rna_object_force.c", NULL, RNA_def_object_force},
	{"rna_packedfile.c", NULL, RNA_def_packedfile},
	{"rna_particle.c", NULL, RNA_def_particle},
	{"rna_pose.c", "rna_pose_api.c", RNA_def_pose},
	{"rna_property.c", NULL, RNA_def_gameproperty},
	{"rna_render.c", NULL, RNA_def_render},
	{"rna_scene.c", "rna_scene_api.c", RNA_def_scene},
	{"rna_screen.c", NULL, RNA_def_screen},
	{"rna_sculpt_paint.c", NULL, RNA_def_sculpt_paint},
	{"rna_sensor.c", NULL, RNA_def_sensor},
	{"rna_sequence.c", NULL, RNA_def_sequence},
	{"rna_smoke.c", NULL, RNA_def_smoke},
	{"rna_space.c", NULL, RNA_def_space},
	{"rna_text.c", NULL, RNA_def_text},
	{"rna_timeline.c", NULL, RNA_def_timeline_marker},
	{"rna_sound.c", NULL, RNA_def_sound},
	{"rna_ui.c", "rna_ui_api.c", RNA_def_ui},
	{"rna_userdef.c", NULL, RNA_def_userdef},
	{"rna_vfont.c", NULL, RNA_def_vfont},
	{"rna_wm.c", "rna_wm_api.c", RNA_def_wm},
	{"rna_world.c", NULL, RNA_def_world},	
	{NULL, NULL}};

static void rna_generate(BlenderRNA *brna, FILE *f, char *filename, char *api_filename)
{
	StructDefRNA *ds;
	PropertyDefRNA *dp;
	FunctionDefRNA *dfunc;
	
	fprintf(f, "\n/* Automatically generated struct definitions for the Data API.\n"
	             "   Do not edit manually, changes will be overwritten.           */\n\n"
	              "#define RNA_RUNTIME\n\n");

	fprintf(f, "#include <float.h>\n");
	fprintf(f, "#include <limits.h>\n");
	fprintf(f, "#include <string.h>\n\n");
	fprintf(f, "#include <stddef.h>\n\n");

	fprintf(f, "#include \"DNA_ID.h\"\n");

	fprintf(f, "#include \"BLI_blenlib.h\"\n\n");

	fprintf(f, "#include \"BKE_context.h\"\n");
	fprintf(f, "#include \"BKE_library.h\"\n");
	fprintf(f, "#include \"BKE_report.h\"\n");
	fprintf(f, "#include \"BKE_utildefines.h\"\n\n");

	fprintf(f, "#include \"RNA_define.h\"\n");
	fprintf(f, "#include \"RNA_types.h\"\n");
	fprintf(f, "#include \"rna_internal.h\"\n\n");

	rna_generate_prototypes(brna, f);

	fprintf(f, "#include \"%s\"\n", filename);
	if(api_filename)
		fprintf(f, "#include \"%s\"\n", api_filename);
	fprintf(f, "\n");

	fprintf(f, "/* Autogenerated Functions */\n\n");

	for(ds=DefRNA.structs.first; ds; ds=ds->cont.next) {
		if(!filename || ds->filename == filename) {
			rna_generate_property_prototypes(brna, ds->srna, f);
			rna_generate_function_prototypes(brna, ds->srna, f);
		}
	}

	for(ds=DefRNA.structs.first; ds; ds=ds->cont.next)
		if(!filename || ds->filename == filename)
			for(dp=ds->cont.properties.first; dp; dp=dp->next)
				rna_def_property_funcs(f, ds->srna, dp);

	for(ds=DefRNA.structs.first; ds; ds=ds->cont.next) {
		if(!filename || ds->filename == filename) {
			for(dfunc=ds->functions.first; dfunc; dfunc= dfunc->cont.next)
				rna_def_function_funcs(f, ds, dfunc);

			rna_generate_static_function_prototypes(brna, ds->srna, f);
		}
	}

	for(ds=DefRNA.structs.first; ds; ds=ds->cont.next)
		if(!filename || ds->filename == filename)
			rna_generate_struct(brna, ds->srna, f);

	if(strcmp(filename, "rna_ID.c") == 0) {
		/* this is ugly, but we cannot have c files compiled for both
		 * makesrna and blender with some build systems at the moment */
		fprintf(f, "#include \"rna_define.c\"\n\n");

		rna_generate_blender(brna, f);
	}
}

static void rna_generate_header(BlenderRNA *brna, FILE *f)
{
	StructDefRNA *ds;
	PropertyDefRNA *dp;
	StructRNA *srna;

	fprintf(f, "\n#ifndef __RNA_BLENDER_H__\n");
	fprintf(f, "#define __RNA_BLENDER_H__\n\n");

	fprintf(f, "/* Automatically generated function declarations for the Data API.\n"
	             "   Do not edit manually, changes will be overwritten.              */\n\n");

	fprintf(f, "#include \"RNA_types.h\"\n\n");

	fprintf(f, "#ifdef __cplusplus\nextern \"C\" {\n#endif\n\n");

	fprintf(f, "#define FOREACH_BEGIN(property, sptr, itemptr) \\\n");
	fprintf(f, "	{ \\\n");
	fprintf(f, "		CollectionPropertyIterator rna_macro_iter; \\\n");
	fprintf(f, "		for(property##_begin(&rna_macro_iter, sptr); rna_macro_iter.valid; property##_next(&rna_macro_iter)) { \\\n");
	fprintf(f, "			itemptr= rna_macro_iter.ptr;\n\n");

	fprintf(f, "#define FOREACH_END(property) \\\n");
	fprintf(f, "		} \\\n");
	fprintf(f, "		property##_end(&rna_macro_iter); \\\n");
	fprintf(f, "	}\n\n");

	for(ds=DefRNA.structs.first; ds; ds=ds->cont.next) {
		srna= ds->srna;

		fprintf(f, "/**************** %s ****************/\n\n", srna->name);

		while(srna) {
			fprintf(f, "extern StructRNA RNA_%s;\n", srna->identifier);
			srna= srna->base;
		}
		fprintf(f, "\n");

		for(dp=ds->cont.properties.first; dp; dp=dp->next)
			rna_def_property_funcs_header(f, ds->srna, dp);
	}

	fprintf(f, "#ifdef __cplusplus\n}\n#endif\n\n");

	fprintf(f, "#endif /* __RNA_BLENDER_H__ */\n\n");
}

static const char *cpp_classes = ""
"\n"
"#include <string>\n"
"\n"
"namespace RNA {\n"
"\n"
"#define BOOLEAN_PROPERTY(sname, identifier) \\\n"
"	bool sname::identifier(void) { return (bool)sname##_##identifier##_get(&ptr); }\n"
"\n"
"#define BOOLEAN_ARRAY_PROPERTY(sname, size, identifier) \\\n"
"	Array<int,size> sname::identifier(void) \\\n"
"		{ Array<int, size> ar; sname##_##identifier##_get(&ptr, ar.data); return ar; }\n"
"\n"
"#define INT_PROPERTY(sname, identifier) \\\n"
"	int sname::identifier(void) { return sname##_##identifier##_get(&ptr); }\n"
"\n"
"#define INT_ARRAY_PROPERTY(sname, size, identifier) \\\n"
"	Array<int,size> sname::identifier(void) \\\n"
"		{ Array<int, size> ar; sname##_##identifier##_get(&ptr, ar.data); return ar; }\n"
"\n"
"#define FLOAT_PROPERTY(sname, identifier) \\\n"
"	float sname::identifier(void) { return sname##_##identifier##_get(&ptr); }\n"
"\n"
"#define FLOAT_ARRAY_PROPERTY(sname, size, identifier) \\\n"
"	Array<float,size> sname::identifier(void) \\\n"
"		{ Array<float, size> ar; sname##_##identifier##_get(&ptr, ar.data); return ar; }\n"
"\n"
"#define ENUM_PROPERTY(type, sname, identifier) \\\n"
"	sname::type sname::identifier(void) { return (type)sname##_##identifier##_get(&ptr); }\n"
"\n"
"#define STRING_PROPERTY(sname, identifier) \\\n"
"	std::string sname::identifier(void) { \\\n"
"		int len= sname##_##identifier##_length(&ptr); \\\n"
"		std::string str; str.resize(len); \\\n"
"		sname##_##identifier##_get(&ptr, &str[0]); return str; } \\\n"
"\n"
"#define POINTER_PROPERTY(type, sname, identifier) \\\n"
"	type sname::identifier(void) { return type(sname##_##identifier##_get(&ptr)); }\n"
"\n"
"#define COLLECTION_PROPERTY(type, sname, identifier) \\\n"
"	typedef CollectionIterator<type, sname##_##identifier##_begin, \\\n"
"		sname##_##identifier##_next, sname##_##identifier##_end> identifier##_iterator; \\\n"
"	Collection<sname, type, sname##_##identifier##_begin, \\\n"
"		sname##_##identifier##_next, sname##_##identifier##_end> identifier;\n"
"\n"
"class Pointer {\n"
"public:\n"
"	Pointer(const PointerRNA& p) : ptr(p) { }\n"
"	operator const PointerRNA&() { return ptr; }\n"
"	bool is_a(StructRNA *type) { return RNA_struct_is_a(&ptr, type); }\n"
"	operator void*() { return ptr.data; }\n"
"	operator bool() { return ptr.data != NULL; }\n"
"\n"
"	PointerRNA ptr;\n"
"};\n"
"\n"
"\n"
"template<typename T, int Tsize>\n"
"class Array {\n"
"public:\n"
"	T data[Tsize];\n"
"	operator T*() { return data; }\n"
"};\n"
"\n"
"typedef void (*TBeginFunc)(CollectionPropertyIterator *iter, PointerRNA *ptr);\n"
"typedef void (*TNextFunc)(CollectionPropertyIterator *iter);\n"
"typedef void (*TEndFunc)(CollectionPropertyIterator *iter);\n"
"\n"
"template<typename T, TBeginFunc Tbegin, TNextFunc Tnext, TEndFunc Tend>\n"
"class CollectionIterator {\n"
"public:\n"
"	CollectionIterator() : t(iter.ptr), init(false) { iter.valid= false; }\n"
"	~CollectionIterator(void) { if(init) Tend(&iter); };\n"
"	const CollectionIterator<T, Tbegin, Tnext, Tend>& operator=(const CollectionIterator<T, Tbegin, Tnext, Tend>& copy)\n"
"	{ if(init) Tend(&iter); iter= copy.iter; if(iter.internal) iter.internal= MEM_dupallocN(iter.internal); t= copy.t; init= copy.init; return *this; }\n"
"\n"
"	operator bool(void)\n"
"	{ return iter.valid != 0; }\n"
"	const CollectionIterator<T, Tbegin, Tnext, Tend>& operator++() { Tnext(&iter); t = T(iter.ptr); return *this; }\n"
"	T& operator*(void) { return t; }\n"
"	T* operator->(void) { return &t; }\n"
"	bool operator==(const CollectionIterator<T, Tbegin, Tnext, Tend>& other) { return iter.valid == other.iter.valid; }\n"
"	bool operator!=(const CollectionIterator<T, Tbegin, Tnext, Tend>& other) { return iter.valid != other.iter.valid; }\n"
"\n"
"	void begin(const Pointer& ptr)\n"
"	{ if(init) Tend(&iter); Tbegin(&iter, (PointerRNA*)&ptr.ptr); t = T(iter.ptr); init = true; }\n"
"\n"
"private:\n"
"	CollectionPropertyIterator iter;\n"
"	T t;\n"
"	bool init;\n"
"};\n"
"\n"
"template<typename Tp, typename T, TBeginFunc Tbegin, TNextFunc Tnext, TEndFunc Tend>\n"
"class Collection {\n"
"public:\n"
"	Collection(const PointerRNA& p) : ptr(p) {}\n"
"\n"
"	CollectionIterator<T, Tbegin, Tnext, Tend> begin()\n"
"	{ CollectionIterator<T, Tbegin, Tnext, Tend> iter; iter.begin(ptr); return iter; }\n"
"	CollectionIterator<T, Tbegin, Tnext, Tend> end()\n"
"	{ return CollectionIterator<T, Tbegin, Tnext, Tend>(); } /* test */ \n"
"\n"
"private:\n"
"	PointerRNA ptr;\n"
"};\n"
"\n";

static void rna_generate_header_cpp(BlenderRNA *brna, FILE *f)
{
	StructDefRNA *ds;
	PropertyDefRNA *dp;
	StructRNA *srna;

	fprintf(f, "\n#ifndef __RNA_BLENDER_CPP_H__\n");
	fprintf(f, "#define __RNA_BLENDER_CPP_H__\n\n");

	fprintf(f, "/* Automatically generated classes for the Data API.\n"
	             "   Do not edit manually, changes will be overwritten. */\n\n");

	fprintf(f, "#include \"RNA_blender.h\"\n");
	fprintf(f, "#include \"RNA_types.h\"\n");

	fprintf(f, "%s", cpp_classes);

	fprintf(f, "/**************** Declarations ****************/\n\n");

	for(ds=DefRNA.structs.first; ds; ds=ds->cont.next)
		fprintf(f, "class %s;\n", ds->srna->identifier);
	fprintf(f, "\n");

	for(ds=DefRNA.structs.first; ds; ds=ds->cont.next) {
		srna= ds->srna;

		fprintf(f, "/**************** %s ****************/\n\n", srna->name);

		fprintf(f, "class %s : public %s {\n", srna->identifier, (srna->base)? srna->base->identifier: "Pointer");
		fprintf(f, "public:\n");
		fprintf(f, "\t%s(const PointerRNA& ptr) :\n\t\t%s(ptr)", srna->identifier, (srna->base)? srna->base->identifier: "Pointer");
		for(dp=ds->cont.properties.first; dp; dp=dp->next)
			if(!(dp->prop->flag & (PROP_IDPROPERTY|PROP_BUILTIN)))
				if(dp->prop->type == PROP_COLLECTION)
					fprintf(f, ",\n\t\t%s(ptr)", dp->prop->identifier);
		fprintf(f, "\n\t\t{}\n\n");

		for(dp=ds->cont.properties.first; dp; dp=dp->next)
			rna_def_property_funcs_header_cpp(f, ds->srna, dp);
		fprintf(f, "};\n\n");
	}


	fprintf(f, "/**************** Implementation ****************/\n");

	for(ds=DefRNA.structs.first; ds; ds=ds->cont.next) {
		for(dp=ds->cont.properties.first; dp; dp=dp->next)
			rna_def_property_funcs_impl_cpp(f, ds->srna, dp);

		fprintf(f, "\n");
	}

	fprintf(f, "}\n\n#endif /* __RNA_BLENDER_CPP_H__ */\n\n");
}

static void make_bad_file(char *file)
{
	FILE *fp= fopen(file, "w");
	fprintf(fp, "ERROR! Cannot make correct RNA file, STUPID!\n");
	fclose(fp);
}

static int rna_preprocess(char *outfile)
{
	BlenderRNA *brna;
	StructDefRNA *ds;
	FILE *file;
	char deffile[4096];
	int i, status;

	/* define rna */
	brna= RNA_create();

	for(i=0; PROCESS_ITEMS[i].filename; i++) {
		if(PROCESS_ITEMS[i].define) {
			PROCESS_ITEMS[i].define(brna);

			for(ds=DefRNA.structs.first; ds; ds=ds->cont.next)
				if(!ds->filename)
					ds->filename= PROCESS_ITEMS[i].filename;
		}
	}

	rna_auto_types();


	/* create RNA_blender_cpp.h */
	strcpy(deffile, outfile);
	strcat(deffile, "RNA_blender_cpp.h");

	status= (DefRNA.error != 0);

	if(status) {
		make_bad_file(deffile);
	}
	else {
		file = fopen(deffile, "w");

		if(!file) {
			printf ("Unable to open file: %s\n", deffile);
			status = 1;
		}
		else {
			rna_generate_header_cpp(brna, file);
			fclose(file);

			status= (DefRNA.error != 0);
		}
	}

	rna_sort(brna);

	/* create rna_gen_*.c files */
	for(i=0; PROCESS_ITEMS[i].filename; i++) {
		strcpy(deffile, outfile);
		strcat(deffile, PROCESS_ITEMS[i].filename);
		deffile[strlen(deffile)-2] = '\0';
		strcat(deffile, "_gen.c");

		if(status) {
			make_bad_file(deffile);
		}
		else {
			file = fopen(deffile, "w");

			if(!file) {
				printf ("Unable to open file: %s\n", deffile);
				status = 1;
			}
			else {
				rna_generate(brna, file, PROCESS_ITEMS[i].filename, PROCESS_ITEMS[i].api_filename);
				fclose(file);

				status= (DefRNA.error != 0);
			}
		}
	}

	/* create RNA_blender.h */
	strcpy(deffile, outfile);
	strcat(deffile, "RNA_blender.h");

	if(status) {
		make_bad_file(deffile);
	}
	else {
		file = fopen(deffile, "w");

		if(!file) {
			printf ("Unable to open file: %s\n", deffile);
			status = 1;
		}
		else {
			rna_generate_header(brna, file);
			fclose(file);

			status= (DefRNA.error != 0);
		}
	}

	/* free RNA */
	RNA_define_free(brna);
	RNA_free(brna);

	return status;
}

static void mem_error_cb(char *errorStr)
{
	fprintf(stderr, "%s", errorStr);
	fflush(stderr);
}

int main(int argc, char **argv)
{
	int totblock, return_status = 0;

	if(argc<2) {
		printf("Usage: %s outdirectory/\n", argv[0]);
		return_status = 1;
	}
	else {
		printf("Running makesrna, program versions %s\n",  RNA_VERSION_DATE);
		return_status= rna_preprocess(argv[1]);
	}

	totblock= MEM_get_memory_blocks_in_use();
	if(totblock!=0) {
		printf("Error Totblock: %d\n",totblock);
		MEM_set_error_callback(mem_error_cb);
		MEM_printmemlist();
	}

	return return_status;
}

<|MERGE_RESOLUTION|>--- conflicted
+++ resolved
@@ -306,11 +306,10 @@
 static char *rna_def_property_get_func(FILE *f, StructRNA *srna, PropertyRNA *prop, PropertyDefRNA *dp, const char *manualfunc)
 {
 	char *func;
-	int i;
 
 	if(prop->flag & PROP_IDPROPERTY)
 		return NULL;
-	
+
 	if(!manualfunc) {
 		if(!dp->dnastructname || !dp->dnaname) {
 			fprintf(stderr, "rna_def_property_get_func: %s.%s has no valid dna info.\n", srna->identifier, prop->identifier);
@@ -373,8 +372,11 @@
 			break;
 		}
 		default:
-			if(prop->arraylength) {
-				fprintf(f, "void %s(PointerRNA *ptr, %s values[%d])\n", func, rna_type_type(prop), prop->arraylength);
+			if(prop->arraydimension) {
+				if(prop->flag & PROP_DYNAMIC)
+					fprintf(f, "void %s(PointerRNA *ptr, %s values[])\n", func, rna_type_type(prop));
+				else
+					fprintf(f, "void %s(PointerRNA *ptr, %s values[%d])\n", func, rna_type_type(prop), prop->totarraylength);
 				fprintf(f, "{\n");
 
 				if(manualfunc) {
@@ -383,27 +385,38 @@
 				else {
 					rna_print_data_get(f, dp);
 
-					for(i=0; i<prop->arraylength; i++) {
-						if(dp->dnaarraylength == 1) {
-							if(prop->type == PROP_BOOLEAN && dp->booleanbit)
-								fprintf(f, "	values[%d]= (%s(data->%s & (%d<<%d)) != 0);\n", i, (dp->booleannegative)? "!": "", dp->dnaname, dp->booleanbit, i);
-							else
-								fprintf(f, "	values[%d]= (%s)%s((&data->%s)[%d]);\n", i, rna_type_type(prop), (dp->booleannegative)? "!": "", dp->dnaname, i);
+					if(prop->flag & PROP_DYNAMIC) {
+						char *lenfunc= rna_alloc_function_name(srna->identifier, prop->identifier, "get_length");
+						fprintf(f, "	int i, arraylen[RNA_MAX_ARRAY_DIMENSION];\n");
+						fprintf(f, "	int len= %s(ptr, arraylen);\n\n", lenfunc);
+						fprintf(f, "	for(i=0; i<len; i++) {\n");
+						MEM_freeN(lenfunc);
+					}
+					else {
+						fprintf(f, "	int i;\n\n");
+						fprintf(f, "	for(i=0; i<%d; i++) {\n", prop->totarraylength);
+					}
+
+					if(dp->dnaarraylength == 1) {
+						if(prop->type == PROP_BOOLEAN && dp->booleanbit)
+							fprintf(f, "		values[i]= (%s(data->%s & (%d<<i)) != 0);\n", (dp->booleannegative)? "!": "", dp->dnaname, dp->booleanbit);
+						else
+							fprintf(f, "		values[i]= (%s)%s((&data->%s)[i]);\n", rna_type_type(prop), (dp->booleannegative)? "!": "", dp->dnaname);
+					}
+					else {
+						if(prop->type == PROP_BOOLEAN && dp->booleanbit) {
+							fprintf(f, "		values[i]= (%s(data->%s[i] & ", (dp->booleannegative)? "!": "", dp->dnaname);
+							rna_int_print(f, dp->booleanbit);
+							fprintf(f, ") != 0);\n");
 						}
-						else {
-							if(prop->type == PROP_BOOLEAN && dp->booleanbit) {
-								fprintf(f, "	values[%d]= (%s(data->%s[%d] & ", i, (dp->booleannegative)? "!": "", dp->dnaname, i);
-								rna_int_print(f, dp->booleanbit);
-								fprintf(f, ") != 0);\n");
-							}
-							else if(rna_color_quantize(prop, dp))
-								fprintf(f, "	values[%d]= (%s)(data->%s[%d]*(1.0f/255.0f));\n", i, rna_type_type(prop), dp->dnaname, i);
-							else if(dp->dnatype)
-								fprintf(f, "	values[%d]= (%s)%s(((%s*)data->%s)[%d]);\n", i, rna_type_type(prop), (dp->booleannegative)? "!": "", dp->dnatype, dp->dnaname, i);
-							else
-								fprintf(f, "	values[%d]= (%s)%s((data->%s)[%d]);\n", i, rna_type_type(prop), (dp->booleannegative)? "!": "", dp->dnaname, i);
-						}
+						else if(rna_color_quantize(prop, dp))
+							fprintf(f, "		values[i]= (%s)(data->%s[i]*(1.0f/255.0f));\n", rna_type_type(prop), dp->dnaname);
+						else if(dp->dnatype)
+							fprintf(f, "		values[i]= (%s)%s(((%s*)data->%s)[i]);\n", rna_type_type(prop), (dp->booleannegative)? "!": "", dp->dnatype, dp->dnaname);
+						else
+							fprintf(f, "		values[i]= (%s)%s((data->%s)[i]);\n", rna_type_type(prop), (dp->booleannegative)? "!": "", dp->dnaname);
 					}
+					fprintf(f, "	}\n");
 				}
 				fprintf(f, "}\n\n");
 			}
@@ -438,13 +451,13 @@
 	return func;
 }
 
-static void rna_clamp_value(FILE *f, PropertyRNA *prop, int array, int i)
+static void rna_clamp_value(FILE *f, PropertyRNA *prop, int array)
 {
 	if(prop->type == PROP_INT) {
 		IntPropertyRNA *iprop= (IntPropertyRNA*)prop;
 
 		if(iprop->hardmin != INT_MIN || iprop->hardmax != INT_MAX) {
-			if(array) fprintf(f, "CLAMPIS(values[%d], ", i);
+			if(array) fprintf(f, "CLAMPIS(values[i], ");
 			else fprintf(f, "CLAMPIS(value, ");
 			rna_int_print(f, iprop->hardmin); fprintf(f, ", ");
 			rna_int_print(f, iprop->hardmax); fprintf(f, ");\n");
@@ -455,7 +468,7 @@
 		FloatPropertyRNA *fprop= (FloatPropertyRNA*)prop;
 
 		if(fprop->hardmin != -FLT_MAX || fprop->hardmax != FLT_MAX) {
-			if(array) fprintf(f, "CLAMPIS(values[%d], ", i);
+			if(array) fprintf(f, "CLAMPIS(values[i], ");
 			else fprintf(f, "CLAMPIS(value, ");
 			rna_float_print(f, fprop->hardmin); fprintf(f, ", ");
 			rna_float_print(f, fprop->hardmax); fprintf(f, ");\n");
@@ -464,7 +477,7 @@
 	}
 
 	if(array)
-		fprintf(f, "values[%d];\n", i);
+		fprintf(f, "values[i];\n");
 	else
 		fprintf(f, "value;\n");
 }
@@ -472,7 +485,6 @@
 static char *rna_def_property_set_func(FILE *f, StructRNA *srna, PropertyRNA *prop, PropertyDefRNA *dp, char *manualfunc)
 {
 	char *func;
-	int i;
 
 	if(!(prop->flag & PROP_EDITABLE))
 		return NULL;
@@ -532,8 +544,11 @@
 			break;
 		}
 		default:
-			if(prop->arraylength) {
-				fprintf(f, "void %s(PointerRNA *ptr, const %s values[%d])\n", func, rna_type_type(prop), prop->arraylength);
+			if(prop->arraydimension) {
+				if(prop->flag & PROP_DYNAMIC)
+					fprintf(f, "void %s(PointerRNA *ptr, const %s values[])\n", func, rna_type_type(prop));
+				else
+					fprintf(f, "void %s(PointerRNA *ptr, const %s values[%d])\n", func, rna_type_type(prop), prop->totarraylength);
 				fprintf(f, "{\n");
 
 				if(manualfunc) {
@@ -542,38 +557,49 @@
 				else {
 					rna_print_data_get(f, dp);
 
-					for(i=0; i<prop->arraylength; i++) {
-						if(dp->dnaarraylength == 1) {
-							if(prop->type == PROP_BOOLEAN && dp->booleanbit) {
-								fprintf(f, "	if(%svalues[%d]) data->%s |= (%d<<%d);\n", (dp->booleannegative)? "!": "", i, dp->dnaname, dp->booleanbit, i);
-								fprintf(f, "	else data->%s &= ~(%d<<%d);\n", dp->dnaname, dp->booleanbit, i);
-							}
-							else {
-								fprintf(f, "	(&data->%s)[%d]= %s", dp->dnaname, i, (dp->booleannegative)? "!": "");
-								rna_clamp_value(f, prop, 1, i);
-							}
+					if(prop->flag & PROP_DYNAMIC) {
+						char *lenfunc= rna_alloc_function_name(srna->identifier, prop->identifier, "set_length");
+						fprintf(f, "	int i, arraylen[RNA_MAX_ARRAY_DIMENSION];\n");
+						fprintf(f, "	int len= %s(ptr, arraylen);\n\n", lenfunc);
+						fprintf(f, "	for(i=0; i<len; i++) {\n");
+						MEM_freeN(lenfunc);
+					}
+					else {
+						fprintf(f, "	int i;\n\n");
+						fprintf(f, "	for(i=0; i<%d; i++) {\n", prop->totarraylength);
+					}
+
+					if(dp->dnaarraylength == 1) {
+						if(prop->type == PROP_BOOLEAN && dp->booleanbit) {
+							fprintf(f, "		if(%svalues[i]) data->%s |= (%d<<i);\n", (dp->booleannegative)? "!": "", dp->dnaname, dp->booleanbit);
+							fprintf(f, "		else data->%s &= ~(%d<<i);\n", dp->dnaname, dp->booleanbit);
 						}
 						else {
-							if(prop->type == PROP_BOOLEAN && dp->booleanbit) {
-								fprintf(f, "	if(%svalues[%d]) data->%s[%d] |= ", (dp->booleannegative)? "!": "", i, dp->dnaname, i);
-								rna_int_print(f, dp->booleanbit);
-								fprintf(f, ";\n");
-								fprintf(f, "	else data->%s[%d] &= ~", dp->dnaname, i);
-								rna_int_print(f, dp->booleanbit);
-								fprintf(f, ";\n");
-							}
-							else if(rna_color_quantize(prop, dp)) {
-								fprintf(f, "	data->%s[%d]= FTOCHAR(values[%d]);\n", dp->dnaname, i, i);
-							}
-							else {
-								if(dp->dnatype)
-									fprintf(f, "	((%s*)data->%s)[%d]= %s", dp->dnatype, dp->dnaname, i, (dp->booleannegative)? "!": "");
-								else
-									fprintf(f, "	(data->%s)[%d]= %s", dp->dnaname, i, (dp->booleannegative)? "!": "");
-								rna_clamp_value(f, prop, 1, i);
-							}
+							fprintf(f, "		(&data->%s)[i]= %s", dp->dnaname, (dp->booleannegative)? "!": "");
+							rna_clamp_value(f, prop, 1);
 						}
 					}
+					else {
+						if(prop->type == PROP_BOOLEAN && dp->booleanbit) {
+							fprintf(f, "		if(%svalues[i]) data->%s[i] |= ", (dp->booleannegative)? "!": "", dp->dnaname);
+							rna_int_print(f, dp->booleanbit);
+							fprintf(f, ";\n");
+							fprintf(f, "		else data->%s[i] &= ~", dp->dnaname);
+							rna_int_print(f, dp->booleanbit);
+							fprintf(f, ";\n");
+						}
+						else if(rna_color_quantize(prop, dp)) {
+							fprintf(f, "		data->%s[i]= FTOCHAR(values[i]);\n", dp->dnaname);
+						}
+						else {
+							if(dp->dnatype)
+								fprintf(f, "		((%s*)data->%s)[i]= %s", dp->dnatype, dp->dnaname, (dp->booleannegative)? "!": "");
+							else
+								fprintf(f, "		(data->%s)[i]= %s", dp->dnaname, (dp->booleannegative)? "!": "");
+							rna_clamp_value(f, prop, 1);
+						}
+					}
+					fprintf(f, "	}\n");
 				}
 				fprintf(f, "}\n\n");
 			}
@@ -602,7 +628,7 @@
 					}
 					else {
 						fprintf(f, "	data->%s= %s", dp->dnaname, (dp->booleannegative)? "!": "");
-						rna_clamp_value(f, prop, 0, 0);
+						rna_clamp_value(f, prop, 0);
 					}
 				}
 				fprintf(f, "}\n\n");
@@ -819,7 +845,7 @@
 		case PROP_BOOLEAN: {
 			BooleanPropertyRNA *bprop= (BooleanPropertyRNA*)prop;
 
-			if(!prop->arraylength) {
+			if(!prop->arraydimension) {
 				if(!bprop->get && !bprop->set && !dp->booleanbit)
 					rna_set_raw_property(dp, prop);
 
@@ -835,7 +861,7 @@
 		case PROP_INT: {
 			IntPropertyRNA *iprop= (IntPropertyRNA*)prop;
 
-			if(!prop->arraylength) {
+			if(!prop->arraydimension) {
 				if(!iprop->get && !iprop->set)
 					rna_set_raw_property(dp, prop);
 
@@ -854,7 +880,7 @@
 		case PROP_FLOAT: {
 			FloatPropertyRNA *fprop= (FloatPropertyRNA*)prop;
 
-			if(!prop->arraylength) {
+			if(!prop->arraydimension) {
 				if(!fprop->get && !fprop->set)
 					rna_set_raw_property(dp, prop);
 
@@ -953,23 +979,23 @@
 	switch(prop->type) {
 		case PROP_BOOLEAN:
 		case PROP_INT: {
-			if(!prop->arraylength) {
+			if(!prop->arraydimension) {
 				fprintf(f, "int %sget(PointerRNA *ptr);\n", func);
 				//fprintf(f, "void %sset(PointerRNA *ptr, int value);\n", func);
 			}
 			else {
-				fprintf(f, "void %sget(PointerRNA *ptr, int values[%d]);\n", func, prop->arraylength);
+				fprintf(f, "void %sget(PointerRNA *ptr, int values[%d]);\n", func, prop->totarraylength);
 				//fprintf(f, "void %sset(PointerRNA *ptr, const int values[%d]);\n", func, prop->arraylength);
 			}
 			break;
 		}
 		case PROP_FLOAT: {
-			if(!prop->arraylength) {
+			if(!prop->arraydimension) {
 				fprintf(f, "float %sget(PointerRNA *ptr);\n", func);
 				//fprintf(f, "void %sset(PointerRNA *ptr, float value);\n", func);
 			}
 			else {
-				fprintf(f, "void %sget(PointerRNA *ptr, float values[%d]);\n", func, prop->arraylength);
+				fprintf(f, "void %sget(PointerRNA *ptr, float values[%d]);\n", func, prop->totarraylength);
 				//fprintf(f, "void %sset(PointerRNA *ptr, const float values[%d]);\n", func, prop->arraylength);
 			}
 			break;
@@ -1043,24 +1069,24 @@
 
 	switch(prop->type) {
 		case PROP_BOOLEAN: {
-			if(!prop->arraylength)
+			if(!prop->arraydimension)
 				fprintf(f, "\tbool %s(void);", prop->identifier);
 			else
-				fprintf(f, "\tArray<int, %d> %s(void);", prop->arraylength, prop->identifier);
+				fprintf(f, "\tArray<int, %d> %s(void);", prop->totarraylength, prop->identifier);
 			break;
 		}
 		case PROP_INT: {
-			if(!prop->arraylength)
+			if(!prop->arraydimension)
 				fprintf(f, "\tint %s(void);", prop->identifier);
 			else
-				fprintf(f, "\tArray<int, %d> %s(void);", prop->arraylength, prop->identifier);
+				fprintf(f, "\tArray<int, %d> %s(void);", prop->totarraylength, prop->identifier);
 			break;
 		}
 		case PROP_FLOAT: {
-			if(!prop->arraylength)
+			if(!prop->arraydimension)
 				fprintf(f, "\tfloat %s(void);", prop->identifier);
 			else
-				fprintf(f, "\tArray<float, %d> %s(void);", prop->arraylength, prop->identifier);
+				fprintf(f, "\tArray<float, %d> %s(void);", prop->totarraylength, prop->identifier);
 			break;
 		}
 		case PROP_ENUM: {
@@ -1118,24 +1144,24 @@
 
 	switch(prop->type) {
 		case PROP_BOOLEAN: {
-			if(!prop->arraylength)
+			if(!prop->arraydimension)
 				fprintf(f, "\tBOOLEAN_PROPERTY(%s, %s)", srna->identifier, prop->identifier);
 			else
-				fprintf(f, "\tBOOLEAN_ARRAY_PROPERTY(%s, %d, %s)", srna->identifier, prop->arraylength, prop->identifier);
+				fprintf(f, "\tBOOLEAN_ARRAY_PROPERTY(%s, %d, %s)", srna->identifier, prop->totarraylength, prop->identifier);
 			break;
 		}
 		case PROP_INT: {
-			if(!prop->arraylength)
+			if(!prop->arraydimension)
 				fprintf(f, "\tINT_PROPERTY(%s, %s)", srna->identifier, prop->identifier);
 			else
-				fprintf(f, "\tINT_ARRAY_PROPERTY(%s, %d, %s)", srna->identifier, prop->arraylength, prop->identifier);
+				fprintf(f, "\tINT_ARRAY_PROPERTY(%s, %d, %s)", srna->identifier, prop->totarraylength, prop->identifier);
 			break;
 		}
 		case PROP_FLOAT: {
-			if(!prop->arraylength)
+			if(!prop->arraydimension)
 				fprintf(f, "\tFLOAT_PROPERTY(%s, %s)", srna->identifier, prop->identifier);
 			else
-				fprintf(f, "\tFLOAT_ARRAY_PROPERTY(%s, %d, %s)", srna->identifier, prop->arraylength, prop->identifier);
+				fprintf(f, "\tFLOAT_ARRAY_PROPERTY(%s, %d, %s)", srna->identifier, prop->totarraylength, prop->identifier);
 			break;
 		}
 		case PROP_ENUM: {
@@ -1198,14 +1224,19 @@
 
 	dparm= dfunc->cont.properties.first;
 	for(; dparm; dparm= dparm->next) {
-		ptrstr= (dparm->prop->type == PROP_POINTER || dparm->prop->arraylength > 0)? "*" : "";
+		if(dparm->prop->arraydimension)
+			ptrstr= "*";
+		else if(dparm->prop==func->ret)
+			ptrstr= ((dparm->prop->type == PROP_POINTER) && !(dparm->prop->flag & PROP_RNAPTR))? "*": "";
+		else
+			ptrstr= (dparm->prop->type == PROP_POINTER)? "*": "";
+			 
 		fprintf(f, "\t%s%s %s%s;\n", rna_type_struct(dparm->prop), rna_parameter_type_name(dparm->prop), ptrstr, dparm->prop->identifier);
 	}
 
 	fprintf(f, "\tchar *_data");
 	if(func->ret) fprintf(f, ", *_retdata");
 	fprintf(f, ";\n");
-	if(func->ret && (func->ret->flag & PROP_DYNAMIC_ARRAY)) fprintf(f, "\tint _ret_array_length;\n");
 	fprintf(f, "\t\n");
 
 	/* assign self */
@@ -1220,7 +1251,7 @@
 	for(; dparm; dparm= dparm->next) {
 		if(dparm->prop==func->ret) 
 			fprintf(f, "\t_retdata= _data;\n");
-		else if(dparm->prop->arraylength)
+		else if(dparm->prop->arraydimension)
 			fprintf(f, "\t%s= ((%s%s*)_data);\n", dparm->prop->identifier, rna_type_struct(dparm->prop), rna_parameter_type_name(dparm->prop));
 		else if(dparm->prop->type == PROP_POINTER) {
 			if(dparm->prop->flag & PROP_RNAPTR)
@@ -1260,12 +1291,6 @@
 			fprintf(f, "reports");
 		}
 
-		if(func->ret && (func->ret->flag & PROP_DYNAMIC_ARRAY)) {
-			if(!first) fprintf(f, ", ");
-			first= 0;
-			fprintf(f, "&_ret_array_length");
-		}
-
 		dparm= dfunc->cont.properties.first;
 		for(; dparm; dparm= dparm->next) {
 			if(dparm->prop==func->ret)
@@ -1281,12 +1306,8 @@
 
 		if(func->ret) {
 			dparm= rna_find_parameter_def(func->ret);
-			ptrstr= dparm->prop->type == PROP_POINTER || dparm->prop->arraylength > 0 ? "*" : "";
+			ptrstr= (((dparm->prop->type == PROP_POINTER) && !(dparm->prop->flag & PROP_RNAPTR)) || (dparm->prop->arraydimension))? "*": "";
 			fprintf(f, "\t*((%s%s%s*)_retdata)= %s;\n", rna_type_struct(dparm->prop), rna_parameter_type_name(dparm->prop), ptrstr, func->ret->identifier);
-
-			if(func->ret && (func->ret->flag & PROP_DYNAMIC_ARRAY)) {
-				fprintf(f, "\t_parms->func->ret->arraylength= _ret_array_length;\n");
-			}
 		}
 	}
 
@@ -1399,12 +1420,8 @@
 		case PROP_ACCELERATION: return "PROP_ACCELERATION";
 		case PROP_XYZ: return "PROP_XYZ";
 		case PROP_RGB: return "PROP_RGB";
-<<<<<<< HEAD
 		case PROP_LAYER: return "PROP_LAYER";
 		case PROP_LAYER_MEMBER: return "PROP_LAYER_MEMBER";
-=======
-		case PROP_NEVER_NULL: return "PROP_NEVER_NULL";
->>>>>>> 816377cc
 		default: {
 			/* incase we dont have a type preset that includes the subtype */
 			if(RNA_SUBTYPE_UNIT(type)) {
@@ -1531,9 +1548,9 @@
 	/* return type */
 	for(dparm= dfunc->cont.properties.first; dparm; dparm= dparm->next) {
 		if(dparm->prop==func->ret) {
-			if(dparm->prop->arraylength && !(dparm->prop->flag & PROP_DYNAMIC_ARRAY))
-				fprintf(f, "\"XXX array return types only allowed with PROP_DYNAMIC_ARRAY flag.\""); /* XXX not supported */
-			else if(dparm->prop->type == PROP_POINTER || (dparm->prop->flag & PROP_DYNAMIC_ARRAY))
+			if(dparm->prop->arraydimension)
+				fprintf(f, "XXX no array return types yet"); /* XXX not supported */
+			else if(dparm->prop->type == PROP_POINTER && !(dparm->prop->flag & PROP_RNAPTR))
 				fprintf(f, "%s%s *", rna_type_struct(dparm->prop), rna_parameter_type_name(dparm->prop));
 			else
 				fprintf(f, "%s%s ", rna_type_struct(dparm->prop), rna_parameter_type_name(dparm->prop));
@@ -1570,13 +1587,6 @@
 		fprintf(f, "ReportList *reports");
 	}
 
-	/* dynamic array length paramter */
-	if(func->ret && (func->ret->flag & PROP_DYNAMIC_ARRAY)) {
-		if(!first) fprintf(f, ", ");
-		first= 0;
-		fprintf(f, "int *array_length");
-	}
-
 	/* defined parameters */
 	for(dparm= dfunc->cont.properties.first; dparm; dparm= dparm->next) {
 		if(dparm->prop==func->ret)
@@ -1585,8 +1595,8 @@
 		if(!first) fprintf(f, ", ");
 		first= 0;
 
-		if(dparm->prop->arraylength)
-			fprintf(f, "%s%s %s[%d]", rna_type_struct(dparm->prop), rna_parameter_type_name(dparm->prop), dparm->prop->identifier, dparm->prop->arraylength);
+		if(dparm->prop->arraydimension)
+			fprintf(f, "%s%s %s[%d]", rna_type_struct(dparm->prop), rna_parameter_type_name(dparm->prop), dparm->prop->identifier, dparm->prop->totarraylength);
 		else if(dparm->prop->type == PROP_POINTER)
 			fprintf(f, "%s%s *%s", rna_type_struct(dparm->prop), rna_parameter_type_name(dparm->prop), dparm->prop->identifier);
 		else
@@ -1669,15 +1679,15 @@
 				BooleanPropertyRNA *bprop= (BooleanPropertyRNA*)prop;
 				unsigned int i;
 
-				if(prop->arraylength) {
-					fprintf(f, "static int rna_%s%s_%s_default[%d] = {", srna->identifier, strnest, prop->identifier, prop->arraylength);
-
-					for(i=0; i<prop->arraylength; i++) {
+				if(prop->arraydimension && prop->totarraylength) {
+					fprintf(f, "static int rna_%s%s_%s_default[%d] = {", srna->identifier, strnest, prop->identifier, prop->totarraylength);
+
+					for(i=0; i<prop->totarraylength; i++) {
 						if(bprop->defaultarray)
 							fprintf(f, "%d", bprop->defaultarray[i]);
 						else
 							fprintf(f, "%d", bprop->defaultvalue);
-						if(i != prop->arraylength-1)
+						if(i != prop->totarraylength-1)
 							fprintf(f, ", ");
 					}
 
@@ -1689,15 +1699,15 @@
 				IntPropertyRNA *iprop= (IntPropertyRNA*)prop;
 				unsigned int i;
 
-				if(prop->arraylength) {
-					fprintf(f, "static int rna_%s%s_%s_default[%d] = {", srna->identifier, strnest, prop->identifier, prop->arraylength);
-
-					for(i=0; i<prop->arraylength; i++) {
+				if(prop->arraydimension && prop->totarraylength) {
+					fprintf(f, "static int rna_%s%s_%s_default[%d] = {", srna->identifier, strnest, prop->identifier, prop->totarraylength);
+
+					for(i=0; i<prop->totarraylength; i++) {
 						if(iprop->defaultarray)
 							fprintf(f, "%d", iprop->defaultarray[i]);
 						else
 							fprintf(f, "%d", iprop->defaultvalue);
-						if(i != prop->arraylength-1)
+						if(i != prop->totarraylength-1)
 							fprintf(f, ", ");
 					}
 
@@ -1709,15 +1719,15 @@
 				FloatPropertyRNA *fprop= (FloatPropertyRNA*)prop;
 				unsigned int i;
 
-				if(prop->arraylength) {
-					fprintf(f, "static float rna_%s%s_%s_default[%d] = {", srna->identifier, strnest, prop->identifier, prop->arraylength);
-
-					for(i=0; i<prop->arraylength; i++) {
+				if(prop->arraydimension && prop->totarraylength) {
+					fprintf(f, "static float rna_%s%s_%s_default[%d] = {", srna->identifier, strnest, prop->identifier, prop->totarraylength);
+
+					for(i=0; i<prop->totarraylength; i++) {
 						if(fprop->defaultarray)
 							rna_float_print(f, fprop->defaultarray[i]);
 						else
 							rna_float_print(f, fprop->defaultvalue);
-						if(i != prop->arraylength-1)
+						if(i != prop->totarraylength-1)
 							fprintf(f, ", ");
 					}
 
@@ -1741,7 +1751,7 @@
 	rna_print_c_string(f, prop->name); fprintf(f, ",\n\t");
 	rna_print_c_string(f, prop->description); fprintf(f, ",\n\t");
 	fprintf(f, "%d,\n", prop->icon);
-	fprintf(f, "\t%s, %s|%s, %d,\n", rna_property_typename(prop->type), rna_property_subtypename(prop->subtype), rna_property_subtype_unit(prop->subtype), prop->arraylength);
+	fprintf(f, "\t%s, %s|%s, %s, %d, {%d, %d, %d}, %d,\n", rna_property_typename(prop->type), rna_property_subtypename(prop->subtype), rna_property_subtype_unit(prop->subtype), rna_function_string(prop->getlength), prop->arraydimension, prop->arraylength[0], prop->arraylength[1], prop->arraylength[2], prop->totarraylength);
 	fprintf(f, "\t%s, %d, %s,\n", rna_function_string(prop->update), prop->noteflag, rna_function_string(prop->editable));
 
 	if(prop->flag & PROP_RAW_ACCESS) rna_set_raw_offset(f, srna, prop);
@@ -1752,7 +1762,7 @@
 			case PROP_BOOLEAN: {
 				BooleanPropertyRNA *bprop= (BooleanPropertyRNA*)prop;
 				fprintf(f, "\t%s, %s, %s, %s, %d, ", rna_function_string(bprop->get), rna_function_string(bprop->set), rna_function_string(bprop->getarray), rna_function_string(bprop->setarray), bprop->defaultvalue);
-				if(prop->arraylength) fprintf(f, "rna_%s%s_%s_default\n", srna->identifier, strnest, prop->identifier);
+				if(prop->arraydimension && prop->totarraylength) fprintf(f, "rna_%s%s_%s_default\n", srna->identifier, strnest, prop->identifier);
 				else fprintf(f, "NULL\n");
 				break;
 			}
@@ -1765,7 +1775,7 @@
 				rna_int_print(f, iprop->hardmax); fprintf(f, ", ");
 				rna_int_print(f, iprop->step); fprintf(f, ", ");
 				rna_int_print(f, iprop->defaultvalue); fprintf(f, ", ");
-				if(prop->arraylength) fprintf(f, "rna_%s%s_%s_default\n", srna->identifier, strnest, prop->identifier);
+				if(prop->arraydimension && prop->totarraylength) fprintf(f, "rna_%s%s_%s_default\n", srna->identifier, strnest, prop->identifier);
 				else fprintf(f, "NULL\n");
 				break;
 			 }
@@ -1779,7 +1789,7 @@
 				rna_float_print(f, fprop->step); fprintf(f, ", ");
 				rna_int_print(f, (int)fprop->precision); fprintf(f, ", ");
 				rna_float_print(f, fprop->defaultvalue); fprintf(f, ", ");
-				if(prop->arraylength) fprintf(f, "rna_%s%s_%s_default\n", srna->identifier, strnest, prop->identifier);
+				if(prop->arraydimension && prop->totarraylength) fprintf(f, "rna_%s%s_%s_default\n", srna->identifier, strnest, prop->identifier);
 				else fprintf(f, "NULL\n");
 				break;
 			 }
@@ -1960,7 +1970,7 @@
 	{"rna_ID.c", NULL, RNA_def_ID},
 	{"rna_texture.c", NULL, RNA_def_texture},
 	{"rna_action.c", "rna_action_api.c", RNA_def_action},
-	{"rna_animation.c", NULL, RNA_def_animation},
+	{"rna_animation.c", "rna_animation_api.c", RNA_def_animation},
 	{"rna_actuator.c", NULL, RNA_def_actuator},
 	{"rna_armature.c", NULL, RNA_def_armature},
 	{"rna_boid.c", NULL, RNA_def_boid},
@@ -1974,6 +1984,7 @@
 	{"rna_curve.c", NULL, RNA_def_curve},
 	{"rna_fcurve.c", NULL, RNA_def_fcurve},
 	{"rna_fluidsim.c", NULL, RNA_def_fluidsim},
+	{"rna_gpencil.c", NULL, RNA_def_gpencil},
 	{"rna_group.c", NULL, RNA_def_group},
 	{"rna_image.c", "rna_image_api.c", RNA_def_image},
 	{"rna_key.c", NULL, RNA_def_key},
@@ -2000,6 +2011,7 @@
 	{"rna_sequence.c", NULL, RNA_def_sequence},
 	{"rna_smoke.c", NULL, RNA_def_smoke},
 	{"rna_space.c", NULL, RNA_def_space},
+	{"rna_test.c", NULL, RNA_def_test},
 	{"rna_text.c", NULL, RNA_def_text},
 	{"rna_timeline.c", NULL, RNA_def_timeline_marker},
 	{"rna_sound.c", NULL, RNA_def_sound},
