--- conflicted
+++ resolved
@@ -3035,20 +3035,9 @@
 	}
 }
 
-<<<<<<< HEAD
-/* TODO(sergey): This function assumes allocated array was passed,
- * works fine with Cycles via C++ RNA, but fails with call from python.
- */
-void rna_ShaderNodePointDensity_density_calc(bNode *self,
-                                             Scene *scene,
-                                             int settings,
-                                             int *length,
-                                             float **values)
-=======
 void rna_ShaderNodePointDensity_density_cache(bNode *self,
                                               Scene *scene,
                                               int settings)
->>>>>>> f6c11062
 {
 	NodeShaderTexPointDensity *shader_point_density = self->storage;
 	PointDensity *pd = &shader_point_density->pd;
