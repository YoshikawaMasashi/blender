/*
 * ***** BEGIN GPL LICENSE BLOCK *****
 *
 * This program is free software; you can redistribute it and/or
 * modify it under the terms of the GNU General Public License
 * as published by the Free Software Foundation; either version 2
 * of the License, or (at your option) any later version.
 *
 * This program is distributed in the hope that it will be useful,
 * but WITHOUT ANY WARRANTY; without even the implied warranty of
 * MERCHANTABILITY or FITNESS FOR A PARTICULAR PURPOSE.  See the
 * GNU General Public License for more details.
 *
 * You should have received a copy of the GNU General Public License
 * along with this program; if not, write to the Free Software Foundation,
 * Inc., 51 Franklin Street, Fifth Floor, Boston, MA 02110-1301, USA.
 *
 * Contributor(s): Chingiz Dyussenov, Arystanbek Dyussenov.
 *
 * ***** END GPL LICENSE BLOCK *****
 */

/** \file blender/collada/collada.cpp
 *  \ingroup collada
 */


/* COLLADABU_ASSERT, may be able to remove later */
#include "COLLADABUPlatform.h"

#include "ExportSettings.h"
#include "DocumentExporter.h"
#include "DocumentImporter.h"

extern "C"
{
#include "BKE_scene.h"
#include "BKE_context.h"

/* make dummy file */
#include "BLI_fileops.h"
#include "BLI_path_util.h"

	int collada_import(bContext *C, const char *filepath)
	{
		DocumentImporter imp (C, filepath);
		if (imp.import()) return 1;

		return 0;
	}

<<<<<<< HEAD
	int collada_export(Scene *sce, const char *filepath, int selected, int apply_modifiers, int second_life)
	{
		ExportSettings export_settings;
		
		export_settings.selected        = selected != 0;
		export_settings.apply_modifiers = apply_modifiers != 0;
		export_settings.second_life     = second_life != 0;
		export_settings.filepath        = (char *)filepath;
=======
	int collada_export(
		Scene *sce, 
		const char *filepath,
		int selected,
		int apply_modifiers,
		int include_bone_children,
		int use_object_instantiation,
		int second_life)
	{
		ExportSettings export_settings;
		
		export_settings.selected                 = selected != 0;
		export_settings.apply_modifiers          = apply_modifiers != 0;
		export_settings.include_bone_children    = include_bone_children != 0;
		export_settings.second_life              = second_life != 0;
		export_settings.use_object_instantiation = use_object_instantiation != 0;
		export_settings.filepath                 = (char *)filepath;
>>>>>>> dfc19a1f

		/* annoying, collada crashes if file cant be created! [#27162] */
		if (!BLI_exists(filepath)) {
			BLI_make_existing_file(filepath); /* makes the dir if its not there */
			if (BLI_file_touch(filepath) == 0) {
				return 0;
			}
		}
		/* end! */

		DocumentExporter exporter(&export_settings);
		exporter.exportCurrentScene(sce);

		return 1;
	}
}<|MERGE_RESOLUTION|>--- conflicted
+++ resolved
@@ -49,16 +49,6 @@
 		return 0;
 	}
 
-<<<<<<< HEAD
-	int collada_export(Scene *sce, const char *filepath, int selected, int apply_modifiers, int second_life)
-	{
-		ExportSettings export_settings;
-		
-		export_settings.selected        = selected != 0;
-		export_settings.apply_modifiers = apply_modifiers != 0;
-		export_settings.second_life     = second_life != 0;
-		export_settings.filepath        = (char *)filepath;
-=======
 	int collada_export(
 		Scene *sce, 
 		const char *filepath,
@@ -76,7 +66,6 @@
 		export_settings.second_life              = second_life != 0;
 		export_settings.use_object_instantiation = use_object_instantiation != 0;
 		export_settings.filepath                 = (char *)filepath;
->>>>>>> dfc19a1f
 
 		/* annoying, collada crashes if file cant be created! [#27162] */
 		if (!BLI_exists(filepath)) {
