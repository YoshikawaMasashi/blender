/*
 * This program is free software; you can redistribute it and/or
 * modify it under the terms of the GNU General Public License
 * as published by the Free Software Foundation; either version 2
 * of the License, or (at your option) any later version.
 *
 * This program is distributed in the hope that it will be useful,
 * but WITHOUT ANY WARRANTY; without even the implied warranty of
 * MERCHANTABILITY or FITNESS FOR A PARTICULAR PURPOSE.  See the
 * GNU General Public License for more details.
 *
 * You should have received a copy of the GNU General Public License
 * along with this program; if not, write to the Free Software Foundation,
 * Inc., 51 Franklin Street, Fifth Floor, Boston, MA 02110-1301, USA.
 */

/** \file
 * \ingroup collada
 */

#include "COLLADASWBaseInputElement.h"
#include "COLLADASWInstanceController.h"
#include "COLLADASWPrimitves.h"
#include "COLLADASWSource.h"

#include "DNA_action_types.h"
#include "DNA_meshdata_types.h"
#include "DNA_modifier_types.h"

#include "BKE_action.h"
#include "BKE_armature.h"

extern "C" {
#include "BKE_global.h"
#include "BKE_mesh.h"
}

#include "ED_armature.h"

#include "BLI_listbase.h"

#include "GeometryExporter.h"
#include "ArmatureExporter.h"
#include "SceneExporter.h"

// write bone nodes
void ArmatureExporter::add_armature_bones(Object *ob_arm,
                                          ViewLayer *view_layer,
                                          SceneExporter *se,
                                          std::vector<Object *> &child_objects)

{
  // write bone nodes

  bArmature *armature = (bArmature *)ob_arm->data;
  bool is_edited = armature->edbo != NULL;

  if (!is_edited) {
    ED_armature_to_edit(armature);
  }

  for (Bone *bone = (Bone *)armature->bonebase.first; bone; bone = bone->next) {
    add_bone_node(bone, ob_arm, se, child_objects);
  }

  if (!is_edited) {
    ED_armature_edit_free(armature);
  }
}

void ArmatureExporter::write_bone_URLs(COLLADASW::InstanceController &ins,
                                       Object *ob_arm,
                                       Bone *bone)
{
  if (bc_is_root_bone(bone, this->export_settings.get_deform_bones_only())) {
    std::string joint_id = translate_id(id_name(ob_arm) + "_" + bone->name);
    ins.addSkeleton(COLLADABU::URI(COLLADABU::Utils::EMPTY_STRING, joint_id));
  }
  else {
    for (Bone *child = (Bone *)bone->childbase.first; child; child = child->next) {
      write_bone_URLs(ins, ob_arm, child);
    }
  }
}

bool ArmatureExporter::add_instance_controller(Object *ob)
{
  Object *ob_arm = bc_get_assigned_armature(ob);
  bArmature *arm = (bArmature *)ob_arm->data;

  const std::string &controller_id = get_controller_id(ob_arm, ob);

  COLLADASW::InstanceController ins(mSW);
  ins.setUrl(COLLADASW::URI(COLLADABU::Utils::EMPTY_STRING, controller_id));

  Mesh *me = (Mesh *)ob->data;
  if (!me->dvert)
    return false;

  // write root bone URLs
  Bone *bone;
  for (bone = (Bone *)arm->bonebase.first; bone; bone = bone->next) {
    write_bone_URLs(ins, ob_arm, bone);
  }

  InstanceWriter::add_material_bindings(
      ins.getBindMaterial(), ob, this->export_settings.get_active_uv_only());

  ins.add();
  return true;
}

#if 0
void ArmatureExporter::operator()(Object *ob)
{
  Object *ob_arm = bc_get_assigned_armature(ob);
}

bool ArmatureExporter::already_written(Object *ob_arm)
{
  return std::find(written_armatures.begin(), written_armatures.end(), ob_arm) !=
         written_armatures.end();
}

void ArmatureExporter::wrote(Object *ob_arm)
{
  written_armatures.push_back(ob_arm);
}

void ArmatureExporter::find_objects_using_armature(Object *ob_arm,
                                                   std::vector<Object *> &objects,
                                                   Scene *sce)
{
  objects.clear();

  Base *base = (Base *)sce->base.first;
  while (base) {
    Object *ob = base->object;

    if (ob->type == OB_MESH && get_assigned_armature(ob) == ob_arm) {
      objects.push_back(ob);
    }

    base = base->next;
  }
}
#endif

// parent_mat is armature-space
void ArmatureExporter::add_bone_node(Bone *bone,
                                     Object *ob_arm,
                                     SceneExporter *se,
                                     std::vector<Object *> &child_objects)
{
  if (can_export(bone)) {
    std::string node_id = translate_id(id_name(ob_arm) + "_" + bone->name);
    std::string node_name = std::string(bone->name);
    std::string node_sid = get_joint_sid(bone);

    COLLADASW::Node node(mSW);

    node.setType(COLLADASW::Node::JOINT);
    node.setNodeId(node_id);
    node.setNodeName(node_name);
    node.setNodeSid(node_sid);

    if (this->export_settings.get_use_blender_profile()) {
      if (!is_export_root(bone)) {
        if (bone->flag & BONE_CONNECTED) {
          node.addExtraTechniqueParameter("blender", "connect", true);
        }
      }
      std::string layers = BoneExtended::get_bone_layers(bone->layer);
      node.addExtraTechniqueParameter("blender", "layer", layers);

      bArmature *armature = (bArmature *)ob_arm->data;
      EditBone *ebone = bc_get_edit_bone(armature, bone->name);
      if (ebone && ebone->roll != 0) {
        node.addExtraTechniqueParameter("blender", "roll", ebone->roll);
      }
      if (bc_is_leaf_bone(bone)) {
        Vector head, tail;
        const BCMatrix &global_transform = this->export_settings.get_global_transform();
        if (this->export_settings.get_apply_global_orientation()) {
          bc_add_global_transform(head, bone->arm_head, global_transform);
          bc_add_global_transform(tail, bone->arm_tail, global_transform);
        }
        else {
          copy_v3_v3(head, bone->arm_head);
          copy_v3_v3(tail, bone->arm_tail);
        }
        node.addExtraTechniqueParameter("blender", "tip_x", tail[0] - head[0]);
        node.addExtraTechniqueParameter("blender", "tip_y", tail[1] - head[1]);
        node.addExtraTechniqueParameter("blender", "tip_z", tail[2] - head[2]);
      }
    }

    node.start();

    add_bone_transform(ob_arm, bone, node);

    // Write nodes of childobjects, remove written objects from list
    std::vector<Object *>::iterator iter = child_objects.begin();

    while (iter != child_objects.end()) {
      Object *ob = *iter;
      if (ob->partype == PARBONE && STREQ(ob->parsubstr, bone->name)) {
        float backup_parinv[4][4];
        copy_m4_m4(backup_parinv, ob->parentinv);

        // crude, temporary change to parentinv
        // so transform gets exported correctly.

        // Add bone tail- translation... don't know why
        // bone parenting is against the tail of a bone
        // and not it's head, seems arbitrary.
        ob->parentinv[3][1] += bone->length;

        // OPEN_SIM_COMPATIBILITY
        // TODO: when such objects are animated as
        // single matrix the tweak must be applied
        // to the result.
        if (export_settings.get_open_sim()) {
          // tweak objects parentinverse to match compatibility
          float temp[4][4];

          copy_m4_m4(temp, bone->arm_mat);
          temp[3][0] = temp[3][1] = temp[3][2] = 0.0f;

          mul_m4_m4m4(ob->parentinv, temp, ob->parentinv);
        }

        se->writeNode(ob);
        copy_m4_m4(ob->parentinv, backup_parinv);
        iter = child_objects.erase(iter);
      }
      else
        iter++;
    }

    for (Bone *child = (Bone *)bone->childbase.first; child; child = child->next) {
      add_bone_node(child, ob_arm, se, child_objects);
    }
    node.end();
  }
  else {
    for (Bone *child = (Bone *)bone->childbase.first; child; child = child->next) {
      add_bone_node(child, ob_arm, se, child_objects);
    }
  }
}

bool ArmatureExporter::is_export_root(Bone *bone)
{
  Bone *entry = bone->parent;
  while (entry) {
    if (can_export(entry)) {
      return false;
    }
    entry = entry->parent;
  }
  return can_export(bone);
}

void ArmatureExporter::add_bone_transform(Object *ob_arm, Bone *bone, COLLADASW::Node &node)
{
  // bPoseChannel *pchan = BKE_pose_channel_find_name(ob_arm->pose, bone->name);

  float mat[4][4];
  float bone_rest_mat[4][4];   /* derived from bone->arm_mat */
  float parent_rest_mat[4][4]; /* derived from bone->parent->arm_mat */

  bool has_restmat = bc_get_property_matrix(bone, "rest_mat", mat);

  if (!has_restmat) {

    /* Have no restpose matrix stored, try old style <= Blender 2.78 */

    bc_create_restpose_mat(this->export_settings, bone, bone_rest_mat, bone->arm_mat, true);

<<<<<<< HEAD
    if (is_export_root(bone)) {
      copy_m4_m4(mat, bone_rest_mat);
    }
    else {
      Matrix parent_inverse;
=======
    if (bone->parent) {
      /* Get bone-space matrix from parent pose. */
#if 0
      bPoseChannel *parchan = BKE_pose_channel_find_name(ob_arm->pose, bone->parent->name);
      float invpar[4][4];
      invert_m4_m4(invpar, parchan->pose_mat);
      mul_m4_m4m4(mat, invpar, pchan->pose_mat);
#endif
      float invpar[4][4];
>>>>>>> ffaf91b5
      bc_create_restpose_mat(
          this->export_settings, bone->parent, parent_rest_mat, bone->parent->arm_mat, true);

      invert_m4_m4(parent_inverse, parent_rest_mat);
      mul_m4_m4m4(mat, parent_inverse, bone_rest_mat);
    }

    // OPEN_SIM_COMPATIBILITY
    if (export_settings.get_open_sim()) {
      // Remove rotations vs armature from transform
      // parent_rest_rot * mat * irest_rot
      Matrix workmat;
      copy_m4_m4(workmat, bone_rest_mat);

      workmat[3][0] = workmat[3][1] = workmat[3][2] = 0.0f;
      invert_m4(workmat);

      mul_m4_m4m4(mat, mat, workmat);

      if (!is_export_root(bone)) {
        copy_m4_m4(workmat, parent_rest_mat);
        workmat[3][0] = workmat[3][1] = workmat[3][2] = 0.0f;

        mul_m4_m4m4(mat, workmat, mat);

        if (this->export_settings.get_apply_global_orientation()) {
          Vector v;
          copy_v3_v3(v, mat[3]);
          bc_add_global_transform(v, this->export_settings.get_global_transform());
          copy_v3_v3(mat[3], v);
        }
      }
    }
  }

  if (this->export_settings.get_limit_precision()) {
    bc_sanitize_mat(mat, LIMITTED_PRECISION);
  }

  TransformWriter::add_node_transform(node, mat, NULL);
}

std::string ArmatureExporter::get_controller_id(Object *ob_arm, Object *ob)
{
  return translate_id(id_name(ob_arm)) + "_" + translate_id(id_name(ob)) +
         SKIN_CONTROLLER_ID_SUFFIX;
}<|MERGE_RESOLUTION|>--- conflicted
+++ resolved
@@ -278,23 +278,11 @@
 
     bc_create_restpose_mat(this->export_settings, bone, bone_rest_mat, bone->arm_mat, true);
 
-<<<<<<< HEAD
     if (is_export_root(bone)) {
       copy_m4_m4(mat, bone_rest_mat);
     }
     else {
       Matrix parent_inverse;
-=======
-    if (bone->parent) {
-      /* Get bone-space matrix from parent pose. */
-#if 0
-      bPoseChannel *parchan = BKE_pose_channel_find_name(ob_arm->pose, bone->parent->name);
-      float invpar[4][4];
-      invert_m4_m4(invpar, parchan->pose_mat);
-      mul_m4_m4m4(mat, invpar, pchan->pose_mat);
-#endif
-      float invpar[4][4];
->>>>>>> ffaf91b5
       bc_create_restpose_mat(
           this->export_settings, bone->parent, parent_rest_mat, bone->parent->arm_mat, true);
 
