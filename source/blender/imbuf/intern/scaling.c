/**
 *
 * ***** BEGIN GPL LICENSE BLOCK *****
 *
 * This program is free software; you can redistribute it and/or
 * modify it under the terms of the GNU General Public License
 * as published by the Free Software Foundation; either version 2
 * of the License, or (at your option) any later version.
 *
 * This program is distributed in the hope that it will be useful,
 * but WITHOUT ANY WARRANTY; without even the implied warranty of
 * MERCHANTABILITY or FITNESS FOR A PARTICULAR PURPOSE.  See the
 * GNU General Public License for more details.
 *
 * You should have received a copy of the GNU General Public License
 * along with this program; if not, write to the Free Software Foundation,
 * Inc., 51 Franklin Street, Fifth Floor, Boston, MA 02110-1301, USA.
 *
 * The Original Code is Copyright (C) 2001-2002 by NaN Holding BV.
 * All rights reserved.
 *
 * The Original Code is: all of this file.
 *
 * Contributor(s): none yet.
 *
 * ***** END GPL LICENSE BLOCK *****
 * allocimbuf.c
 *
 * $Id$
 */

#include "BLI_blenlib.h"
#include "MEM_guardedalloc.h"

#include "imbuf.h"
#include "IMB_imbuf_types.h"
#include "IMB_imbuf.h"

#include "IMB_allocimbuf.h"
#include "IMB_filter.h"

#include "BLO_sys_types.h" // for intptr_t support

/************************************************************************/
/*								SCALING									*/
/************************************************************************/


struct ImBuf *IMB_half_x(struct ImBuf *ibuf1)
{
	struct ImBuf *ibuf2;
	uchar *p1,*_p1,*dest;
	short a,r,g,b,x,y;
	float af,rf,gf,bf, *p1f, *_p1f, *destf;
	int do_rect, do_float;

	if (ibuf1==NULL) return (0);
	if (ibuf1->rect==NULL && ibuf1->rect_float==NULL) return (0);

	do_rect= (ibuf1->rect != NULL);
	do_float= (ibuf1->rect_float != NULL);
	
	if (ibuf1->x <= 1) return(IMB_dupImBuf(ibuf1));
	
	ibuf2 = IMB_allocImBuf((ibuf1->x)/2, ibuf1->y, ibuf1->depth, ibuf1->flags, 0);
	if (ibuf2==NULL) return (0);

	_p1 = (uchar *) ibuf1->rect;
	dest=(uchar *) ibuf2->rect;
         
	_p1f = ibuf1->rect_float;
	destf= ibuf2->rect_float;

	for(y=ibuf2->y;y>0;y--){
		p1 = _p1;
		p1f = _p1f;
		for(x = ibuf2->x ; x>0 ; x--){
			if (do_rect) {
				a = *(p1++) ;
				b = *(p1++) ;
				g = *(p1++) ;
				r = *(p1++);
				a += *(p1++) ;
				b += *(p1++) ;
				g += *(p1++) ;
				r += *(p1++);
				*(dest++) = a >> 1;
				*(dest++) = b >> 1;
				*(dest++) = g >> 1;
				*(dest++) = r >> 1;
			}
			if (do_float) {
				af = *(p1f++);
				bf = *(p1f++);
				gf = *(p1f++);
				rf = *(p1f++);
				af += *(p1f++);
				bf += *(p1f++);
				gf += *(p1f++);
				rf += *(p1f++);
				*(destf++) = 0.5f*af;
				*(destf++) = 0.5f*bf;
				*(destf++) = 0.5f*gf;
				*(destf++) = 0.5f*rf;
			}
		}
		if (do_rect) _p1 += (ibuf1->x << 2);
		if (do_float) _p1f += (ibuf1->x << 2);
	}
	return (ibuf2);
}


struct ImBuf *IMB_double_fast_x(struct ImBuf *ibuf1)
{
	struct ImBuf *ibuf2;
	int *p1,*dest, i, col, do_rect, do_float;
	float *p1f, *destf;

	if (ibuf1==NULL) return (0);
	if (ibuf1->rect==NULL && ibuf1->rect_float==NULL) return (0);

	do_rect= (ibuf1->rect != NULL);
	do_float= (ibuf1->rect_float != NULL);
	
	ibuf2 = IMB_allocImBuf(2 * ibuf1->x , ibuf1->y , ibuf1->depth, ibuf1->flags, 0);
	if (ibuf2==NULL) return (0);

	p1 = (int *) ibuf1->rect;
	dest=(int *) ibuf2->rect;
	p1f = (float *)ibuf1->rect_float;
	destf = (float *)ibuf2->rect_float;

	for(i = ibuf1->y * ibuf1->x ; i>0 ; i--) {
		if (do_rect) {
			col = *p1++;
			*dest++ = col;
			*dest++ = col;
		}
		if (do_float) {
			destf[0]= destf[4] =p1f[0];
			destf[1]= destf[5] =p1f[1];
			destf[2]= destf[6] =p1f[2];
			destf[3]= destf[7] =p1f[3];
			destf+= 8;
			p1f+= 4;
		}
	}

	return (ibuf2);
}

struct ImBuf *IMB_double_x(struct ImBuf *ibuf1)
{
	struct ImBuf *ibuf2;

	if (ibuf1==NULL) return (0);
	if (ibuf1->rect==NULL && ibuf1->rect_float==NULL) return (0);

	ibuf2 = IMB_double_fast_x(ibuf1);

	imb_filterx(ibuf2);
	return (ibuf2);
}


struct ImBuf *IMB_half_y(struct ImBuf *ibuf1)
{
	struct ImBuf *ibuf2;
	uchar *p1,*p2,*_p1,*dest;
	short a,r,g,b,x,y;
	int do_rect, do_float;
	float af,rf,gf,bf,*p1f,*p2f,*_p1f,*destf;

	p1= p2= NULL;
	p1f= p2f= NULL;
	if (ibuf1==NULL) return (0);
	if (ibuf1->rect==NULL && ibuf1->rect_float==NULL) return (0);
	if (ibuf1->y <= 1) return(IMB_dupImBuf(ibuf1));

	do_rect= (ibuf1->rect != NULL);
	do_float= (ibuf1->rect_float != NULL);

	ibuf2 = IMB_allocImBuf(ibuf1->x , (ibuf1->y) / 2 , ibuf1->depth, ibuf1->flags, 0);
	if (ibuf2==NULL) return (0);

	_p1 = (uchar *) ibuf1->rect;
	dest=(uchar *) ibuf2->rect;
	_p1f = (float *) ibuf1->rect_float;
	destf= (float *) ibuf2->rect_float;

	for(y=ibuf2->y ; y>0 ; y--){
		if (do_rect) {
			p1 = _p1;
			p2 = _p1 + (ibuf1->x << 2);
		}
		if (do_float) {
			p1f = _p1f;
			p2f = _p1f + (ibuf1->x << 2);
		}
		for(x = ibuf2->x ; x>0 ; x--){
			if (do_rect) {
				a = *(p1++) ;
				b = *(p1++) ;
				g = *(p1++) ;
				r = *(p1++);
				a += *(p2++) ;
				b += *(p2++) ;
				g += *(p2++) ;
				r += *(p2++);
				*(dest++) = a >> 1;
				*(dest++) = b >> 1;
				*(dest++) = g >> 1;
				*(dest++) = r >> 1;
			}
			if (do_float) {
				af = *(p1f++) ;
				bf = *(p1f++) ;
				gf = *(p1f++) ;
				rf = *(p1f++);
				af += *(p2f++) ;
				bf += *(p2f++) ;
				gf += *(p2f++) ;
				rf += *(p2f++);
				*(destf++) = 0.5f*af;
				*(destf++) = 0.5f*bf;
				*(destf++) = 0.5f*gf;
				*(destf++) = 0.5f*rf;
			}
		}
		if (do_rect) _p1 += (ibuf1->x << 3);
		if (do_float) _p1f += (ibuf1->x << 3);
	}
	return (ibuf2);
}


struct ImBuf *IMB_double_fast_y(struct ImBuf *ibuf1)
{
	struct ImBuf *ibuf2;
	int *p1, *dest1, *dest2;
	float *p1f, *dest1f, *dest2f;
	short x,y;
	int do_rect, do_float;

	if (ibuf1==NULL) return (0);
	if (ibuf1->rect==NULL && ibuf1->rect_float==NULL) return (0);

	do_rect= (ibuf1->rect != NULL);
	do_float= (ibuf1->rect_float != NULL);

	ibuf2 = IMB_allocImBuf(ibuf1->x , 2 * ibuf1->y , ibuf1->depth, ibuf1->flags, 0);
	if (ibuf2==NULL) return (0);

	p1 = (int *) ibuf1->rect;
	dest1= (int *) ibuf2->rect;
	p1f = (float *) ibuf1->rect_float;
	dest1f= (float *) ibuf2->rect_float;

	for(y = ibuf1->y ; y>0 ; y--){
		if (do_rect) {
			dest2 = dest1 + ibuf2->x;
			for(x = ibuf2->x ; x>0 ; x--) *dest1++ = *dest2++ = *p1++;
			dest1 = dest2;
		}
		 if (do_float) {
			dest2f = dest1f + (4*ibuf2->x);
			for(x = ibuf2->x*4 ; x>0 ; x--) *dest1f++ = *dest2f++ = *p1f++;
			dest1f = dest2f;
		}
	}

	return (ibuf2);
}

struct ImBuf *IMB_double_y(struct ImBuf *ibuf1)
{
	struct ImBuf *ibuf2;

	if (ibuf1==NULL) return (0);
	if (ibuf1->rect==NULL) return (0);

	ibuf2 = IMB_double_fast_y(ibuf1);
	
	IMB_filtery(ibuf2);
	return (ibuf2);
}

/* result in ibuf2, scaling should be done correctly */
void imb_onehalf_no_alloc(struct ImBuf *ibuf2, struct ImBuf *ibuf1)
{
	uchar *p1, *p2 = NULL, *dest;
	float *p1f, *destf, *p2f = NULL;
	int x,y;
	int do_rect, do_float;

	do_rect= (ibuf1->rect != NULL);
	
<<<<<<< HEAD
	ibuf2=IMB_allocImBuf((ibuf1->x)/2, (ibuf1->y)/2, ibuf1->depth, ibuf1->flags, 0);
	if (ibuf2==NULL) return (0);

=======
>>>>>>> 6d201907
	p1f = ibuf1->rect_float;
	destf=ibuf2->rect_float;
	p1 = (uchar *) ibuf1->rect;
	dest=(uchar *) ibuf2->rect;

	do_float= (ibuf1->rect_float != NULL && ibuf2->rect_float != NULL);

	for(y=ibuf2->y;y>0;y--){
		if (do_rect) p2 = p1 + (ibuf1->x << 2);
		if (do_float) p2f = p1f + (ibuf1->x << 2);
		for(x=ibuf2->x;x>0;x--){
			if (do_rect) {
				dest[0] = (p1[0] + p2[0] + p1[4] + p2[4]) >> 2;
				dest[1] = (p1[1] + p2[1] + p1[5] + p2[5]) >> 2;
				dest[2] = (p1[2] + p2[2] + p1[6] + p2[6]) >> 2;
				dest[3] = (p1[3] + p2[3] + p1[7] + p2[7]) >> 2;
				p1 += 8; 
				p2 += 8; 
				dest += 4;
			}
			if (do_float){ 
				destf[0] = 0.25f*(p1f[0] + p2f[0] + p1f[4] + p2f[4]);
				destf[1] = 0.25f*(p1f[1] + p2f[1] + p1f[5] + p2f[5]);
				destf[2] = 0.25f*(p1f[2] + p2f[2] + p1f[6] + p2f[6]);
				destf[3] = 0.25f*(p1f[3] + p2f[3] + p1f[7] + p2f[7]);
				p1f += 8; 
				p2f += 8; 
				destf += 4;
			}
		}
		if (do_rect) p1=p2;
		if (do_float) p1f=p2f;
		if(ibuf1->x & 1) {
			if (do_rect) p1+=4;
			if (do_float) p1f+=4;
		}
	}
	
}

struct ImBuf *IMB_onehalf(struct ImBuf *ibuf1)
{
	struct ImBuf *ibuf2;

	if (ibuf1==NULL) return (0);
	if (ibuf1->rect==NULL && ibuf1->rect_float==NULL) return (0);
	
	if (ibuf1->x <= 1) return(IMB_half_y(ibuf1));
	if (ibuf1->y <= 1) return(IMB_half_x(ibuf1));
	
	ibuf2=IMB_allocImBuf((ibuf1->x)/2, (ibuf1->y)/2, ibuf1->depth, ibuf1->flags);
	if (ibuf2==NULL) return (0);
	
	imb_onehalf_no_alloc(ibuf2, ibuf1);
	
	return (ibuf2);
}

/* q_scale_linear_interpolation helper functions */

static void enlarge_picture_byte(
	unsigned char* src, unsigned char* dst, int src_width, 
	int src_height, int dst_width, int dst_height)
{
	double ratiox = (double) (dst_width - 1.0) 
		/ (double) (src_width - 1.001);
	double ratioy = (double) (dst_height - 1.0) 
		/ (double) (src_height - 1.001);
	uintptr_t x_src, dx_src, x_dst;
	uintptr_t y_src, dy_src, y_dst;

	dx_src = 65536.0 / ratiox;
	dy_src = 65536.0 / ratioy;

	y_src = 0;
	for (y_dst = 0; y_dst < dst_height; y_dst++) {
		unsigned char* line1 = src + (y_src >> 16) * 4 * src_width;
		unsigned char* line2 = line1 + 4 * src_width;
		uintptr_t weight1y = 65536 - (y_src & 0xffff);
		uintptr_t weight2y = 65536 - weight1y;

		if ((y_src >> 16) == src_height - 1) {
			line2 = line1;
		}

		x_src = 0;
		for (x_dst = 0; x_dst < dst_width; x_dst++) {
			uintptr_t weight1x = 65536 - (x_src & 0xffff);
			uintptr_t weight2x = 65536 - weight1x;

			unsigned long x = (x_src >> 16) * 4;

			*dst++ = ((((line1[x] * weight1y) >> 16) 
				   * weight1x) >> 16)
				+ ((((line2[x] * weight2y) >> 16) 
					* weight1x) >> 16)
				+ ((((line1[4 + x] * weight1y) >> 16) 
				   * weight2x) >> 16)
				+ ((((line2[4 + x] * weight2y) >> 16) 
					* weight2x) >> 16);

			*dst++ = ((((line1[x + 1] * weight1y) >> 16) 
				   * weight1x) >> 16)
				+ ((((line2[x + 1] * weight2y) >> 16) 
					* weight1x) >> 16)
				+ ((((line1[4 + x + 1] * weight1y) >> 16) 
				   * weight2x) >> 16)
				+ ((((line2[4 + x + 1] * weight2y) >> 16) 
					* weight2x) >> 16);

			*dst++ = ((((line1[x + 2] * weight1y) >> 16) 
				   * weight1x) >> 16)
				+ ((((line2[x + 2] * weight2y) >> 16) 
					* weight1x) >> 16)
				+ ((((line1[4 + x + 2] * weight1y) >> 16) 
				   * weight2x) >> 16)
				+ ((((line2[4 + x + 2] * weight2y) >> 16) 
					* weight2x) >> 16);

			*dst++ = ((((line1[x + 3] * weight1y) >> 16) 
				   * weight1x) >> 16)
				+ ((((line2[x + 3] * weight2y) >> 16) 
					* weight1x) >> 16)
				+ ((((line1[4 + x + 3] * weight1y) >> 16) 
				   * weight2x) >> 16)
				+ ((((line2[4 + x + 3] * weight2y) >> 16) 
					* weight2x) >> 16);

			x_src += dx_src;
		}
		y_src += dy_src;
	}
}

struct scale_outpix_byte {
	uintptr_t r;
	uintptr_t g;
	uintptr_t b;
	uintptr_t a;

	uintptr_t weight;
};

static void shrink_picture_byte(
	unsigned char* src, unsigned char* dst, int src_width, 
	int src_height, int dst_width, int dst_height)
{
	double ratiox = (double) (dst_width) / (double) (src_width);
	double ratioy = (double) (dst_height) / (double) (src_height);
	uintptr_t x_src, dx_dst, x_dst;
	uintptr_t y_src, dy_dst, y_dst;
	intptr_t y_counter;
	unsigned char * dst_begin = dst;

	struct scale_outpix_byte * dst_line1 = NULL;
	struct scale_outpix_byte * dst_line2 = NULL;

	dst_line1 = (struct scale_outpix_byte*) MEM_callocN(
		(dst_width + 1) * sizeof(struct scale_outpix_byte), 
		"shrink_picture_byte 1");
	dst_line2 = (struct scale_outpix_byte*) MEM_callocN(
		(dst_width + 1) * sizeof(struct scale_outpix_byte),
		"shrink_picture_byte 2");

	dx_dst = 65536.0 * ratiox;
	dy_dst = 65536.0 * ratioy;

	y_dst = 0;
	y_counter = 65536;
	for (y_src = 0; y_src < src_height; y_src++) {
		unsigned char* line = src + y_src * 4 * src_width;
		uintptr_t weight1y = 65535 - (y_dst & 0xffff);
		uintptr_t weight2y = 65535 - weight1y;
		x_dst = 0;
		for (x_src = 0; x_src < src_width; x_src++) {
			uintptr_t weight1x = 65535 - (x_dst & 0xffff);
			uintptr_t weight2x = 65535 - weight1x;

			uintptr_t x = x_dst >> 16;

			uintptr_t w;

			w = (weight1y * weight1x) >> 16;

			/* ensure correct rounding, without this you get ugly banding, or too low color values (ton) */
			dst_line1[x].r += (line[0] * w + 32767) >> 16;
			dst_line1[x].g += (line[1] * w + 32767) >> 16;
			dst_line1[x].b += (line[2] * w + 32767) >> 16;
			dst_line1[x].a += (line[3] * w + 32767) >> 16;
			dst_line1[x].weight += w;

			w = (weight2y * weight1x) >> 16;

			dst_line2[x].r += (line[0] * w + 32767) >> 16;
			dst_line2[x].g += (line[1] * w + 32767) >> 16;
			dst_line2[x].b += (line[2] * w + 32767) >> 16;
			dst_line2[x].a += (line[3] * w + 32767) >> 16;
			dst_line2[x].weight += w;

			w = (weight1y * weight2x) >> 16;

			dst_line1[x+1].r += (line[0] * w + 32767) >> 16;
			dst_line1[x+1].g += (line[1] * w + 32767) >> 16;
			dst_line1[x+1].b += (line[2] * w + 32767) >> 16;
			dst_line1[x+1].a += (line[3] * w + 32767) >> 16;
			dst_line1[x+1].weight += w;

			w = (weight2y * weight2x) >> 16;

			dst_line2[x+1].r += (line[0] * w + 32767) >> 16;
			dst_line2[x+1].g += (line[1] * w + 32767) >> 16;
			dst_line2[x+1].b += (line[2] * w + 32767) >> 16;
			dst_line2[x+1].a += (line[3] * w + 32767) >> 16;
			dst_line2[x+1].weight += w;

			x_dst += dx_dst;
			line += 4;
		}

		y_dst += dy_dst;
		y_counter -= dy_dst;
		if (y_counter < 0) {
			int val;
			uintptr_t x;
			struct scale_outpix_byte * temp;

			y_counter += 65536;
			
			for (x=0; x < dst_width; x++) {
				uintptr_t f =  0x80000000UL / dst_line1[x].weight;
				*dst++ = (val= (dst_line1[x].r * f) >> 15) > 255 ? 255: val;
				*dst++ = (val= (dst_line1[x].g * f) >> 15) > 255 ? 255: val;
				*dst++ = (val= (dst_line1[x].b * f) >> 15) > 255 ? 255: val;
				*dst++ = (val= (dst_line1[x].a * f) >> 15) > 255 ? 255: val;
			}
			memset(dst_line1, 0, dst_width *
				   sizeof(struct scale_outpix_byte));
			temp = dst_line1;
			dst_line1 = dst_line2;
			dst_line2 = temp;
		}
	}
	if (dst - dst_begin < dst_width * dst_height * 4) {
		int val;
		uintptr_t x;
		for (x = 0; x < dst_width; x++) {
			uintptr_t f = 0x80000000UL / dst_line1[x].weight;
			*dst++ = (val= (dst_line1[x].r * f) >> 15) > 255 ? 255: val;
			*dst++ = (val= (dst_line1[x].g * f) >> 15) > 255 ? 255: val;
			*dst++ = (val= (dst_line1[x].b * f) >> 15) > 255 ? 255: val;
			*dst++ = (val= (dst_line1[x].a * f) >> 15) > 255 ? 255: val;
		}
	}
	MEM_freeN(dst_line1);
	MEM_freeN(dst_line2);
}


static void q_scale_byte(unsigned char* in, unsigned char* out, int in_width, 
			 int in_height, int dst_width, int dst_height)
{
	if (dst_width > in_width && dst_height > in_height) {
		enlarge_picture_byte(in, out, in_width, in_height,
					 dst_width, dst_height);
	} else if (dst_width < in_width && dst_height < in_height) {
		shrink_picture_byte(in, out, in_width, in_height,
					dst_width, dst_height);
	}
}

static void enlarge_picture_float(
	float* src, float* dst, int src_width, 
	int src_height, int dst_width, int dst_height)
{
	double ratiox = (double) (dst_width - 1.0) 
		/ (double) (src_width - 1.001);
	double ratioy = (double) (dst_height - 1.0) 
		/ (double) (src_height - 1.001);
	uintptr_t x_dst;
	uintptr_t y_dst;
	double x_src, dx_src;
	double y_src, dy_src;

	dx_src = 1.0 / ratiox;
	dy_src = 1.0 / ratioy;

	y_src = 0;
	for (y_dst = 0; y_dst < dst_height; y_dst++) {
		float* line1 = src + ((int) y_src) * 4 * src_width;
		float* line2 = line1 + 4 * src_width;
		float weight1y = 1.0 - (y_src - (int) y_src);
		float weight2y = 1.0 - weight1y;

		if ((int) y_src == src_height - 1) {
			line2 = line1;
		}
		       
		x_src = 0;
		for (x_dst = 0; x_dst < dst_width; x_dst++) {
			float weight1x = 1.0 - (x_src - (int) x_src);
			float weight2x = 1.0 - weight1x;

			float w11 = weight1y * weight1x;
			float w21 = weight2y * weight1x;
			float w12 = weight1y * weight2x;
			float w22 = weight2y * weight2x;

			uintptr_t x = ((int) x_src) * 4;

			*dst++ =  line1[x]     * w11	
				+ line2[x]     * w21
				+ line1[4 + x] * w12 
				+ line2[4 + x] * w22;

			*dst++ =  line1[x + 1] * w11 
				+ line2[x + 1] * w21
				+ line1[4 + x + 1] * w12
				+ line2[4 + x + 1] * w22;

			*dst++ =  line1[x + 2] * w11 
				+ line2[x + 2] * w21
				+ line1[4 + x + 2] * w12  
				+ line2[4 + x + 2] * w22;

			*dst++ =  line1[x + 3] * w11 
				+ line2[x + 3] * w21
				+ line1[4 + x + 3] * w12  
				+ line2[4 + x + 3] * w22;

			x_src += dx_src;
		}
		y_src += dy_src;
	}
}

struct scale_outpix_float {
	float r;
	float g;
	float b;
	float a;

	float weight;
};

static void shrink_picture_float(
	float* src, float* dst, int src_width, 
	int src_height, int dst_width, int dst_height)
{
	double ratiox = (double) (dst_width) / (double) (src_width);
	double ratioy = (double) (dst_height) / (double) (src_height);
	uintptr_t x_src;
	uintptr_t y_src;
		float dx_dst, x_dst;
	float dy_dst, y_dst;
	float y_counter;
	float * dst_begin = dst;

	struct scale_outpix_float * dst_line1;
	struct scale_outpix_float * dst_line2;

	dst_line1 = (struct scale_outpix_float*) MEM_callocN(
		(dst_width + 1) * sizeof(struct scale_outpix_float), 
		"shrink_picture_float 1");
	dst_line2 = (struct scale_outpix_float*) MEM_callocN(
		(dst_width + 1) * sizeof(struct scale_outpix_float),
		"shrink_picture_float 2");

	dx_dst = ratiox;
	dy_dst = ratioy;

	y_dst = 0;
	y_counter = 1.0;
	for (y_src = 0; y_src < src_height; y_src++) {
		float* line = src + y_src * 4 * src_width;
		uintptr_t weight1y = 1.0 - (y_dst - (int) y_dst);
		uintptr_t weight2y = 1.0 - weight1y;
		x_dst = 0;
		for (x_src = 0; x_src < src_width; x_src++) {
			uintptr_t weight1x = 1.0 - (x_dst - (int) x_dst);
			uintptr_t weight2x = 1.0 - weight1x;

			uintptr_t x = (int) x_dst;

			float w;

			w = weight1y * weight1x;

			dst_line1[x].r += line[0] * w;
			dst_line1[x].g += line[1] * w;
			dst_line1[x].b += line[2] * w;
			dst_line1[x].a += line[3] * w;
			dst_line1[x].weight += w;

			w = weight2y * weight1x;

			dst_line2[x].r += line[0] * w;
			dst_line2[x].g += line[1] * w;
			dst_line2[x].b += line[2] * w;
			dst_line2[x].a += line[3] * w;
			dst_line2[x].weight += w;

			w = weight1y * weight2x;

			dst_line1[x+1].r += line[0] * w;
			dst_line1[x+1].g += line[1] * w;
			dst_line1[x+1].b += line[2] * w;
			dst_line1[x+1].a += line[3] * w;
			dst_line1[x+1].weight += w;

			w = weight2y * weight2x;

			dst_line2[x+1].r += line[0] * w;
			dst_line2[x+1].g += line[1] * w;
			dst_line2[x+1].b += line[2] * w;
			dst_line2[x+1].a += line[3] * w;
			dst_line2[x+1].weight += w;

			x_dst += dx_dst;
			line += 4;
		}

		y_dst += dy_dst;
		y_counter -= dy_dst;
		if (y_counter < 0) {
			uintptr_t x;
			struct scale_outpix_float * temp;

			y_counter += 1.0;
			
			for (x=0; x < dst_width; x++) {
				float f = 1.0 / dst_line1[x].weight;
				*dst++ = dst_line1[x].r * f;
				*dst++ = dst_line1[x].g * f;
				*dst++ = dst_line1[x].b * f;
				*dst++ = dst_line1[x].a * f;
			}
			memset(dst_line1, 0, dst_width *
				   sizeof(struct scale_outpix_float));
			temp = dst_line1;
			dst_line1 = dst_line2;
			dst_line2 = temp;
		}
	}
	if (dst - dst_begin < dst_width * dst_height * 4) {
		uintptr_t x;
		for (x = 0; x < dst_width; x++) {
			float f = 1.0 / dst_line1[x].weight;
			*dst++ = dst_line1[x].r * f;
			*dst++ = dst_line1[x].g * f;
			*dst++ = dst_line1[x].b * f;
			*dst++ = dst_line1[x].a * f;
		}
	}
	MEM_freeN(dst_line1);
	MEM_freeN(dst_line2);
}


static void q_scale_float(float* in, float* out, int in_width, 
			 int in_height, int dst_width, int dst_height)
{
	if (dst_width > in_width && dst_height > in_height) {
		enlarge_picture_float(in, out, in_width, in_height,
					  dst_width, dst_height);
	} else if (dst_width < in_width && dst_height < in_height) {
		shrink_picture_float(in, out, in_width, in_height,
					 dst_width, dst_height);
	}
}

/* q_scale_linear_interpolation (derived from ppmqscale, http://libdv.sf.net)

   q stands for quick _and_ quality :)

   only handles common cases when we either

   scale  both, x and y or
   shrink both, x and y

   but that is pretty fast:
   * does only blit once instead of two passes like the old code
	 (fewer cache misses)
   * uses fixed point integer arithmetic for byte buffers
   * doesn't branch in tight loops

   Should be comparable in speed to the ImBuf ..._fast functions at least 
   for byte-buffers.

   NOTE: disabled, due to inacceptable inaccuracy and quality loss, see bug #18609 (ton)

*/
static int q_scale_linear_interpolation(
	struct ImBuf *ibuf, int newx, int newy)
{
	if ((newx >= ibuf->x && newy <= ibuf->y) ||
		(newx <= ibuf->x && newy >= ibuf->y)) {
		return FALSE;
	}

	if (ibuf->rect) {
		unsigned char * newrect = 
			MEM_mallocN(newx * newy * sizeof(int), "q_scale rect");
		q_scale_byte((unsigned char *)ibuf->rect, newrect, ibuf->x, ibuf->y,
				 newx, newy);

		imb_freerectImBuf(ibuf);
		ibuf->mall |= IB_rect;
		ibuf->rect = (unsigned int *) newrect;
	}
	if (ibuf->rect_float) {
		float * newrect = 
			MEM_mallocN(newx * newy * 4 *sizeof(float), 
					"q_scale rectfloat");
		q_scale_float(ibuf->rect_float, newrect, ibuf->x, ibuf->y,
				  newx, newy);
		imb_freerectfloatImBuf(ibuf);
		ibuf->mall |= IB_rectfloat;
		ibuf->rect_float = newrect;
	}
	ibuf->x = newx;
	ibuf->y = newy;

	return TRUE;
}

static struct ImBuf *scaledownx(struct ImBuf *ibuf, int newx)
{
	uchar *rect, *_newrect, *newrect;
	float *rectf, *_newrectf, *newrectf;
	float sample, add, val[4], nval[4], valf[4], nvalf[4];
	int x, y, do_rect = 0, do_float = 0;

	rectf= _newrectf= newrectf= NULL; 
	rect=_newrect= newrect= NULL; 
	nval[0]=  nval[1]= nval[2]= nval[3]= 0.0f;
	nvalf[0]=nvalf[1]=nvalf[2]=nvalf[3]= 0.0f;
	
	if (ibuf==NULL) return(0);
	if (ibuf->rect==NULL && ibuf->rect_float==NULL) return (ibuf);

	if (ibuf->rect) {
		do_rect = 1;
		_newrect = MEM_mallocN(newx * ibuf->y * sizeof(int), "scaledownx");
		if (_newrect==NULL) return(ibuf);
	}
	if (ibuf->rect_float) {
		do_float = 1;
		_newrectf = MEM_mallocN(newx * ibuf->y * sizeof(float) * 4, "scaledownxf");
		if (_newrectf==NULL) {
			if (_newrect) MEM_freeN(_newrect);
			return(ibuf);
		}
	}

	add = (ibuf->x - 0.001) / newx;

	if (do_rect) {
		rect = (uchar *) ibuf->rect;
		newrect = _newrect;
	}
	if (do_float) {
		rectf = ibuf->rect_float;
		newrectf = _newrectf;
	}
		
	for (y = ibuf->y; y>0 ; y--) {
		sample = 0.0f;
		val[0]=  val[1]= val[2]= val[3]= 0.0f;
		valf[0]=valf[1]=valf[2]=valf[3]= 0.0f;

		for (x = newx ; x>0 ; x--) {
			if (do_rect) {
				nval[0] = - val[0] * sample;
				nval[1] = - val[1] * sample;
				nval[2] = - val[2] * sample;
				nval[3] = - val[3] * sample;
			}
			if (do_float) {
				nvalf[0] = - valf[0] * sample;
				nvalf[1] = - valf[1] * sample;
				nvalf[2] = - valf[2] * sample;
				nvalf[3] = - valf[3] * sample;
			}
			
			sample += add;

			while (sample >= 1.0f){
				sample -= 1.0f;
				
				if (do_rect) {
					nval[0] += rect[0];
					nval[1] += rect[1];
					nval[2] += rect[2];
					nval[3] += rect[3];
					rect += 4;
				}
				if (do_float) {
					nvalf[0] += rectf[0];
					nvalf[1] += rectf[1];
					nvalf[2] += rectf[2];
					nvalf[3] += rectf[3];
					rectf += 4;
				}
			}
			
			if (do_rect) {
				val[0]= rect[0];val[1]= rect[1];val[2]= rect[2];val[3]= rect[3];
				rect += 4;
				
				newrect[0] = ((nval[0] + sample * val[0])/add + 0.5f);
				newrect[1] = ((nval[1] + sample * val[1])/add + 0.5f);
				newrect[2] = ((nval[2] + sample * val[2])/add + 0.5f);
				newrect[3] = ((nval[3] + sample * val[3])/add + 0.5f);
				
				newrect += 4;
			}
			if (do_float) {
				
				valf[0]= rectf[0];valf[1]= rectf[1];valf[2]= rectf[2];valf[3]= rectf[3];
				rectf += 4;
				
				newrectf[0] = ((nvalf[0] + sample * valf[0])/add);
				newrectf[1] = ((nvalf[1] + sample * valf[1])/add);
				newrectf[2] = ((nvalf[2] + sample * valf[2])/add);
				newrectf[3] = ((nvalf[3] + sample * valf[3])/add);
				
				newrectf += 4;
			}
			
			sample -= 1.0f;
		}
	}

	if (do_rect) {
		imb_freerectImBuf(ibuf);
		ibuf->mall |= IB_rect;
		ibuf->rect = (unsigned int *) _newrect;
	}
	if (do_float) {
		imb_freerectfloatImBuf(ibuf);
		ibuf->mall |= IB_rectfloat;
		ibuf->rect_float = _newrectf;
	}
	
	ibuf->x = newx;
	return(ibuf);
}


static struct ImBuf *scaledowny(struct ImBuf *ibuf, int newy)
{
	uchar *rect, *_newrect, *newrect;
	float *rectf, *_newrectf, *newrectf;
	float sample, add, val[4], nval[4], valf[4], nvalf[4];
	int x, y, skipx, do_rect = 0, do_float = 0;

	rectf= _newrectf= newrectf= NULL; 
	rect= _newrect= newrect= NULL; 
	nval[0]=  nval[1]= nval[2]= nval[3]= 0.0f;
	nvalf[0]=nvalf[1]=nvalf[2]=nvalf[3]= 0.0f;

	if (ibuf==NULL) return(0);
	if (ibuf->rect==NULL && ibuf->rect_float==NULL) return (ibuf);

	if (ibuf->rect) {
		do_rect = 1;
		_newrect = MEM_mallocN(newy * ibuf->x * sizeof(int), "scaledowny");
		if (_newrect==NULL) return(ibuf);
	}
	if (ibuf->rect_float) {
		do_float = 1;
		_newrectf = MEM_mallocN(newy * ibuf->x * sizeof(float) * 4, "scaledownyf");
		if (_newrectf==NULL) {
			if (_newrect) MEM_freeN(_newrect);
			return(ibuf);
		}
	}

	add = (ibuf->y - 0.001) / newy;
	skipx = 4 * ibuf->x;

	for (x = skipx - 4; x>=0 ; x-= 4) {
		if (do_rect) {
			rect = ((uchar *) ibuf->rect) + x;
			newrect = _newrect + x;
		}
		if (do_float) {
			rectf = ibuf->rect_float + x;
			newrectf = _newrectf + x;
		}
		
		sample = 0.0f;
		val[0]=  val[1]= val[2]= val[3]= 0.0f;
		valf[0]=valf[1]=valf[2]=valf[3]= 0.0f;

		for (y = newy ; y>0 ; y--) {
			if (do_rect) {
				nval[0] = - val[0] * sample;
				nval[1] = - val[1] * sample;
				nval[2] = - val[2] * sample;
				nval[3] = - val[3] * sample;
			}
			if (do_float) {
				nvalf[0] = - valf[0] * sample;
				nvalf[1] = - valf[1] * sample;
				nvalf[2] = - valf[2] * sample;
				nvalf[3] = - valf[3] * sample;
			}
			
			sample += add;

			while (sample >= 1.0) {
				sample -= 1.0;
				
				if (do_rect) {
					nval[0] += rect[0];
					nval[1] += rect[1];
					nval[2] += rect[2];
					nval[3] += rect[3];
					rect += skipx;
				}
				if (do_float) {
					nvalf[0] += rectf[0];
					nvalf[1] += rectf[1];
					nvalf[2] += rectf[2];
					nvalf[3] += rectf[3];
					rectf += skipx;
				}
			}

			if (do_rect) {
				val[0]= rect[0];val[1]= rect[1];val[2]= rect[2];val[3]= rect[3];
				rect += skipx;
				
				newrect[0] = ((nval[0] + sample * val[0])/add + 0.5f);
				newrect[1] = ((nval[1] + sample * val[1])/add + 0.5f);
				newrect[2] = ((nval[2] + sample * val[2])/add + 0.5f);
				newrect[3] = ((nval[3] + sample * val[3])/add + 0.5f);
				
				newrect += skipx;
			}
			if (do_float) {
				
				valf[0]= rectf[0];valf[1]= rectf[1];valf[2]= rectf[2];valf[3]= rectf[3];
				rectf += skipx;
				
				newrectf[0] = ((nvalf[0] + sample * valf[0])/add);
				newrectf[1] = ((nvalf[1] + sample * valf[1])/add);
				newrectf[2] = ((nvalf[2] + sample * valf[2])/add);
				newrectf[3] = ((nvalf[3] + sample * valf[3])/add);
				
				newrectf += skipx;
			}
			
			sample -= 1.0;
		}
	}	

	if (do_rect) {
		imb_freerectImBuf(ibuf);
		ibuf->mall |= IB_rect;
		ibuf->rect = (unsigned int *) _newrect;
	}
	if (do_float) {
		imb_freerectfloatImBuf(ibuf);
		ibuf->mall |= IB_rectfloat;
		ibuf->rect_float = (float *) _newrectf;
	}
	
	ibuf->y = newy;
	return(ibuf);
}


static struct ImBuf *scaleupx(struct ImBuf *ibuf, int newx)
{
	uchar *rect,*_newrect=NULL,*newrect;
	float *rectf,*_newrectf=NULL,*newrectf;
	float sample,add;
	float val_a,nval_a,diff_a;
	float val_b,nval_b,diff_b;
	float val_g,nval_g,diff_g;
	float val_r,nval_r,diff_r;
	float val_af,nval_af,diff_af;
	float val_bf,nval_bf,diff_bf;
	float val_gf,nval_gf,diff_gf;
	float val_rf,nval_rf,diff_rf;
	int x,y, do_rect = 0, do_float = 0;

	val_a = nval_a = diff_a = val_b = nval_b = diff_b = 0;
	val_g = nval_g = diff_g = val_r = nval_r = diff_r = 0;
	val_af = nval_af = diff_af = val_bf = nval_bf = diff_bf = 0;
	val_gf = nval_gf = diff_gf = val_rf = nval_rf = diff_rf = 0;
	if (ibuf==NULL) return(0);
	if (ibuf->rect==NULL && ibuf->rect_float==NULL) return (ibuf);

	if (ibuf->rect) {
		do_rect = 1;
		_newrect = MEM_mallocN(newx * ibuf->y * sizeof(int), "scaleupx");
		if (_newrect==NULL) return(ibuf);
	}
	if (ibuf->rect_float) {
		do_float = 1;
		_newrectf = MEM_mallocN(newx * ibuf->y * sizeof(float) * 4, "scaleupxf");
		if (_newrectf==NULL) {
			if (_newrect) MEM_freeN(_newrect);
			return(ibuf);
		}
	}

	add = (ibuf->x - 1.001) / (newx - 1.0);

	rect = (uchar *) ibuf->rect;
	rectf = (float *) ibuf->rect_float;
	newrect = _newrect;
	newrectf = _newrectf;

	for (y = ibuf->y; y>0 ; y--){

		sample = 0;
		
		if (do_rect) {
			val_a = rect[0] ;
			nval_a = rect[4];
			diff_a = nval_a - val_a ;
			val_a += 0.5;

			val_b = rect[1] ;
			nval_b = rect[5];
			diff_b = nval_b - val_b ;
			val_b += 0.5;

			val_g = rect[2] ;
			nval_g = rect[6];
			diff_g = nval_g - val_g ;
			val_g += 0.5;

			val_r = rect[3] ;
			nval_r = rect[7];
			diff_r = nval_r - val_r ;
			val_r += 0.5;

			rect += 8;
		}
		if (do_float) {
			val_af = rectf[0] ;
			nval_af = rectf[4];
			diff_af = nval_af - val_af;
	
			val_bf = rectf[1] ;
			nval_bf = rectf[5];
			diff_bf = nval_bf - val_bf;

			val_gf = rectf[2] ;
			nval_gf = rectf[6];
			diff_gf = nval_gf - val_gf;

			val_rf = rectf[3] ;
			nval_rf = rectf[7];
			diff_rf = nval_rf - val_rf;

			rectf += 8;
		}
		for (x = newx ; x>0 ; x--){
			if (sample >= 1.0){
				sample -= 1.0;

				if (do_rect) {
					val_a = nval_a ;
					nval_a = rect[0] ;
					diff_a = nval_a - val_a ;
					val_a += 0.5;

					val_b = nval_b ;
					nval_b = rect[1] ;
					diff_b = nval_b - val_b ;
					val_b += 0.5;

					val_g = nval_g ;
					nval_g = rect[2] ;
					diff_g = nval_g - val_g ;
					val_g += 0.5;

					val_r = nval_r ;
					nval_r = rect[3] ;
					diff_r = nval_r - val_r ;
					val_r += 0.5;
					rect += 4;
				}
				if (do_float) {
					val_af = nval_af ;
					nval_af = rectf[0] ;
					diff_af = nval_af - val_af ;
	
					val_bf = nval_bf ;
					nval_bf = rectf[1] ;
					diff_bf = nval_bf - val_bf ;

					val_gf = nval_gf ;
					nval_gf = rectf[2] ;
					diff_gf = nval_gf - val_gf ;

					val_rf = nval_rf ;
					nval_rf = rectf[3] ;
					diff_rf = nval_rf - val_rf;
					rectf += 4;
				}
			}
			if (do_rect) {
				newrect[0] = val_a + sample * diff_a;
				newrect[1] = val_b + sample * diff_b;
				newrect[2] = val_g + sample * diff_g;
				newrect[3] = val_r + sample * diff_r;
				newrect += 4;
			}
			if (do_float) {
				newrectf[0] = val_af + sample * diff_af;
				newrectf[1] = val_bf + sample * diff_bf;
				newrectf[2] = val_gf + sample * diff_gf;
				newrectf[3] = val_rf + sample * diff_rf;
				newrectf += 4;
			}
			sample += add;
		}
	}

	if (do_rect) {
		imb_freerectImBuf(ibuf);
		ibuf->mall |= IB_rect;
		ibuf->rect = (unsigned int *) _newrect;
	}
	if (do_float) {
		imb_freerectfloatImBuf(ibuf);
		ibuf->mall |= IB_rectfloat;
		ibuf->rect_float = (float *) _newrectf;
	}
	
	ibuf->x = newx;
	return(ibuf);
}

static struct ImBuf *scaleupy(struct ImBuf *ibuf, int newy)
{
	uchar *rect,*_newrect=NULL,*newrect;
	float *rectf,*_newrectf=NULL,*newrectf;
	float sample,add;
	float val_a,nval_a,diff_a;
	float val_b,nval_b,diff_b;
	float val_g,nval_g,diff_g;
	float val_r,nval_r,diff_r;
	float val_af,nval_af,diff_af;
	float val_bf,nval_bf,diff_bf;
	float val_gf,nval_gf,diff_gf;
	float val_rf,nval_rf,diff_rf;
	int x,y, do_rect = 0, do_float = 0, skipx;

	val_a = nval_a = diff_a = val_b = nval_b = diff_b = 0;
	val_g = nval_g = diff_g = val_r = nval_r = diff_r = 0;
	val_af = nval_af = diff_af = val_bf = nval_bf = diff_bf = 0;
	val_gf = nval_gf = diff_gf = val_rf = nval_rf = diff_rf = 0;
	if (ibuf==NULL) return(0);
	if (ibuf->rect==NULL && ibuf->rect_float==NULL) return (ibuf);

	if (ibuf->rect) {
		do_rect = 1;
		_newrect = MEM_mallocN(ibuf->x * newy * sizeof(int), "scaleupy");
		if (_newrect==NULL) return(ibuf);
	}
	if (ibuf->rect_float) {
		do_float = 1;
		_newrectf = MEM_mallocN(ibuf->x * newy * sizeof(float) * 4, "scaleupyf");
		if (_newrectf==NULL) {
			if (_newrect) MEM_freeN(_newrect);
			return(ibuf);
		}
	}

	add = (ibuf->y - 1.001) / (newy - 1.0);
	skipx = 4 * ibuf->x;

	rect = (uchar *) ibuf->rect;
	rectf = (float *) ibuf->rect_float;
	newrect = _newrect;
	newrectf = _newrectf;

	for (x = ibuf->x; x>0 ; x--){

		sample = 0;
		if (do_rect) {
			rect = ((uchar *)ibuf->rect) + 4*(x-1);
			newrect = _newrect + 4*(x-1);

			val_a = rect[0] ;
			nval_a = rect[skipx];
			diff_a = nval_a - val_a ;
			val_a += 0.5;

			val_b = rect[1] ;
			nval_b = rect[skipx+1];
			diff_b = nval_b - val_b ;
			val_b += 0.5;

			val_g = rect[2] ;
			nval_g = rect[skipx+2];
			diff_g = nval_g - val_g ;
			val_g += 0.5;

			val_r = rect[3] ;
			nval_r = rect[skipx+4];
			diff_r = nval_r - val_r ;
			val_r += 0.5;

			rect += 2*skipx;
		}
		if (do_float) {
			rectf = ((float *)ibuf->rect_float) + 4*(x-1);
			newrectf = _newrectf + 4*(x-1);

			val_af = rectf[0] ;
			nval_af = rectf[skipx];
			diff_af = nval_af - val_af;
	
			val_bf = rectf[1] ;
			nval_bf = rectf[skipx+1];
			diff_bf = nval_bf - val_bf;

			val_gf = rectf[2] ;
			nval_gf = rectf[skipx+2];
			diff_gf = nval_gf - val_gf;

			val_rf = rectf[3] ;
			nval_rf = rectf[skipx+3];
			diff_rf = nval_rf - val_rf;

			rectf += 2*skipx;
		}
		
		for (y = newy ; y>0 ; y--){
			if (sample >= 1.0){
				sample -= 1.0;

				if (do_rect) {
					val_a = nval_a ;
					nval_a = rect[0] ;
					diff_a = nval_a - val_a ;
					val_a += 0.5;

					val_b = nval_b ;
					nval_b = rect[1] ;
					diff_b = nval_b - val_b ;
					val_b += 0.5;

					val_g = nval_g ;
					nval_g = rect[2] ;
					diff_g = nval_g - val_g ;
					val_g += 0.5;

					val_r = nval_r ;
					nval_r = rect[3] ;
					diff_r = nval_r - val_r ;
					val_r += 0.5;
					rect += skipx;
				}
				if (do_float) {
					val_af = nval_af ;
					nval_af = rectf[0] ;
					diff_af = nval_af - val_af ;
	
					val_bf = nval_bf ;
					nval_bf = rectf[1] ;
					diff_bf = nval_bf - val_bf ;

					val_gf = nval_gf ;
					nval_gf = rectf[2] ;
					diff_gf = nval_gf - val_gf ;

					val_rf = nval_rf ;
					nval_rf = rectf[3] ;
					diff_rf = nval_rf - val_rf;
					rectf += skipx;
				}
			}
			if (do_rect) {
				newrect[0] = val_a + sample * diff_a;
				newrect[1] = val_b + sample * diff_b;
				newrect[2] = val_g + sample * diff_g;
				newrect[3] = val_r + sample * diff_r;
				newrect += skipx;
			}
			if (do_float) {
				newrectf[0] = val_af + sample * diff_af;
				newrectf[1] = val_bf + sample * diff_bf;
				newrectf[2] = val_gf + sample * diff_gf;
				newrectf[3] = val_rf + sample * diff_rf;
				newrectf += skipx;
			}
			sample += add;
		}
	}

	if (do_rect) {
		imb_freerectImBuf(ibuf);
		ibuf->mall |= IB_rect;
		ibuf->rect = (unsigned int *) _newrect;
	}
	if (do_float) {
		imb_freerectfloatImBuf(ibuf);
		ibuf->mall |= IB_rectfloat;
		ibuf->rect_float = (float *) _newrectf;
	}
	
	ibuf->y = newy;
	return(ibuf);
}


/* no float buf needed here! */
static void scalefast_Z_ImBuf(ImBuf *ibuf, short newx, short newy)
{
	unsigned int *rect, *_newrect, *newrect;
	int x, y;
	int ofsx, ofsy, stepx, stepy;

	if (ibuf->zbuf) {
		_newrect = MEM_mallocN(newx * newy * sizeof(int), "z rect");
		if (_newrect==NULL) return;
		
		stepx = (65536.0 * (ibuf->x - 1.0) / (newx - 1.0)) + 0.5;
		stepy = (65536.0 * (ibuf->y - 1.0) / (newy - 1.0)) + 0.5;
		ofsy = 32768;

		newrect = _newrect;
	
		for (y = newy; y > 0 ; y--){
			rect = (unsigned int*) ibuf->zbuf;
			rect += (ofsy >> 16) * ibuf->x;
			ofsy += stepy;
			ofsx = 32768;
			for (x = newx ; x > 0 ; x--){
				*newrect++ = rect[ofsx >> 16];
				ofsx += stepx;
			}
		}
	
		IMB_freezbufImBuf(ibuf);
		ibuf->mall |= IB_zbuf;
		ibuf->zbuf = (int*) _newrect;
	}
}

struct ImBuf *IMB_scaleImBuf(struct ImBuf * ibuf, unsigned int newx, unsigned int newy)
{
	if (ibuf==NULL) return (0);
	if (ibuf->rect==NULL && ibuf->rect_float==NULL) return (ibuf);
	
	if (newx == ibuf->x && newy == ibuf->y) { return ibuf; }

	/* scaleup / scaledown functions below change ibuf->x and ibuf->y
	   so we first scale the Z-buffer (if any) */
	scalefast_Z_ImBuf(ibuf, newx, newy);

	/* try to scale common cases in a fast way */
	/* disabled, quality loss is inacceptable, see report #18609  (ton) */
	if (0 && q_scale_linear_interpolation(ibuf, newx, newy)) {
		return ibuf;
	}

	if (newx < ibuf->x) if (newx) scaledownx(ibuf,newx);
	if (newy < ibuf->y) if (newy) scaledowny(ibuf,newy);
	if (newx > ibuf->x) if (newx) scaleupx(ibuf,newx);
	if (newy > ibuf->y) if (newy) scaleupy(ibuf,newy);
	
	return(ibuf);
}

struct imbufRGBA {
	float r, g, b, a;
};

struct ImBuf *IMB_scalefastImBuf(struct ImBuf *ibuf, unsigned int newx, unsigned int newy)
{
	unsigned int *rect,*_newrect,*newrect;
	struct imbufRGBA *rectf, *_newrectf, *newrectf;
	int x,y, do_float=0, do_rect=0;
	int ofsx,ofsy,stepx,stepy;

	rect = NULL; _newrect = NULL; newrect = NULL;
	rectf = NULL; _newrectf = NULL; newrectf = NULL;

	if (ibuf==NULL) return(0);
	if (ibuf->rect) do_rect = 1;
	if (ibuf->rect_float) do_float = 1;
	if (do_rect==0 && do_float==0) return(ibuf);
	
	if (newx == ibuf->x && newy == ibuf->y) return(ibuf);
	
	if(do_rect) {
		_newrect = MEM_mallocN(newx * newy * sizeof(int), "scalefastimbuf");
		if (_newrect==NULL) return(ibuf);
		newrect = _newrect;
	}
	
	if (do_float) {
		_newrectf = MEM_mallocN(newx * newy * sizeof(float) * 4, "scalefastimbuf f");
		if (_newrectf==NULL) {
			if (_newrect) MEM_freeN(_newrect);
			return(ibuf);
		}
		newrectf = _newrectf;
	}

	stepx = (65536.0 * (ibuf->x - 1.0) / (newx - 1.0)) + 0.5;
	stepy = (65536.0 * (ibuf->y - 1.0) / (newy - 1.0)) + 0.5;
	ofsy = 32768;

	for (y = newy; y > 0 ; y--){
		if(do_rect) {
			rect = ibuf->rect;
			rect += (ofsy >> 16) * ibuf->x;
		}
		if (do_float) {
			rectf = (struct imbufRGBA *)ibuf->rect_float;
			rectf += (ofsy >> 16) * ibuf->x;
		}
		ofsy += stepy;
		ofsx = 32768;
		
		if (do_rect) {
			for (x = newx ; x>0 ; x--){
				*newrect++ = rect[ofsx >> 16];
				ofsx += stepx;
			}
		}

		if (do_float) {
			ofsx = 32768;
			for (x = newx ; x>0 ; x--){
				*newrectf++ = rectf[ofsx >> 16];
				ofsx += stepx;
			}
		}
	}

	if (do_rect) {
		imb_freerectImBuf(ibuf);
		ibuf->mall |= IB_rect;
		ibuf->rect = _newrect;
	}
	
	if (do_float) {
		imb_freerectfloatImBuf(ibuf);
		ibuf->mall |= IB_rectfloat;
		ibuf->rect_float = (float *)_newrectf;
	}
	
	scalefast_Z_ImBuf(ibuf, newx, newy);
	
	ibuf->x = newx;
	ibuf->y = newy;
	return(ibuf);
}
<|MERGE_RESOLUTION|>--- conflicted
+++ resolved
@@ -295,13 +295,7 @@
 	int do_rect, do_float;
 
 	do_rect= (ibuf1->rect != NULL);
-	
-<<<<<<< HEAD
-	ibuf2=IMB_allocImBuf((ibuf1->x)/2, (ibuf1->y)/2, ibuf1->depth, ibuf1->flags, 0);
-	if (ibuf2==NULL) return (0);
-
-=======
->>>>>>> 6d201907
+
 	p1f = ibuf1->rect_float;
 	destf=ibuf2->rect_float;
 	p1 = (uchar *) ibuf1->rect;
