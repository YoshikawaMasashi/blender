--- conflicted
+++ resolved
@@ -1320,19 +1320,11 @@
 			if (ibuf == NULL) {
 				return(NULL);
 			}
-<<<<<<< HEAD
-			
+
 			IMB_freeImBuf(ibuf); /* ???? */
 			ibuf = NULL;
 		}
-		
-=======
-
-			IMB_freeImBuf(ibuf); /* ???? */
-			ibuf = NULL;
-		}
-
->>>>>>> 363a044b
+
 		if (position < 0) return(NULL);
 		if (position >= anim->duration) return(NULL);
 	}
