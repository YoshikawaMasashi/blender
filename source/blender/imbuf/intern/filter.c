--- conflicted
+++ resolved
@@ -339,14 +339,9 @@
 		if (mask != NULL) {
 			res = mask[index] != 0 ? 1 : 0;
 		}
-<<<<<<< HEAD
-		else if ( (is_float && ((const float *) buffer)[alpha_index] != 0.0f) ||
-		          (!is_float && ((const unsigned char *) buffer)[alpha_index] != 0) ) {
-=======
 		else if ((is_float  && ((const float *) buffer)[alpha_index] != 0.0f) ||
 		         (!is_float && ((const unsigned char *) buffer)[alpha_index] != 0) )
 		{
->>>>>>> dab1d8e4
 			res = 1;
 		}
 	}
