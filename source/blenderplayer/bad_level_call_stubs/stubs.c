--- conflicted
+++ resolved
@@ -303,15 +303,9 @@
 struct BGpic *ED_view3D_background_image_new(struct View3D *v3d) {return (struct BGpic *) NULL;}
 void ED_view3D_background_image_remove(struct View3D *v3d, struct BGpic *bgpic) {}
 void ED_view3D_background_image_clear(struct View3D *v3d) {}
-<<<<<<< HEAD
-void ED_view3d_update_viewmat(struct Scene *scene, struct View3D *v3d, struct ARegion *ar, float viewmat[][4], float winmat[][4]) {}
-float ED_view3d_grid_scale(struct Scene *scene, struct View3D *v3d, const char **grid_unit) {return 0.0f;}
-void view3d_apply_mat4(float mat[][4], float *ofs, float *quat, float *dist) {}
-=======
 void ED_view3d_update_viewmat(struct Scene *scene, struct View3D *v3d, struct ARegion *ar, float viewmat[4][4], float winmat[4][4]) {}
 float ED_view3d_grid_scale(struct Scene *scene, struct View3D *v3d, const char **grid_unit) {return 0.0f;}
 void view3d_apply_mat4(float mat[4][4], float *ofs, float *quat, float *dist) {}
->>>>>>> 188718a3
 int text_file_modified(struct Text *text) {return 0;}
 void ED_node_shader_default(struct Material *ma) {}
 void ED_screen_animation_timer_update(struct bContext *C, int redraws) {}
