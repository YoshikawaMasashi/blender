--- conflicted
+++ resolved
@@ -389,14 +389,9 @@
 struct wmManipulatorMapType *WM_manipulatormaptype_find(const struct wmManipulatorMapType_Params *wmap_params) RET_NULL
 struct wmManipulatorMapType *WM_manipulatormaptype_ensure(const struct wmManipulatorMapType_Params *wmap_params) RET_NULL
 struct wmManipulatorMap *WM_manipulatormap_new_from_type(const struct wmManipulatorMapType_Params *wmap_params) RET_NULL
-<<<<<<< HEAD
-void WM_manipulatorgrouptype_init_runtime(
-        const struct Main *bmain, struct wmManipulatorMapType *wmaptype, struct wmManipulatorGroupType *wgt) RET_NONE
-=======
 void WM_manipulatormaptype_group_init_runtime(
         const struct Main *bmain, struct wmManipulatorMapType *mmap_type, struct wmManipulatorGroupType *wgt) RET_NONE
 const struct ListBase *WM_manipulatormap_group_list(struct wmManipulatorMap *mmap) RET_NULL
->>>>>>> eb8c4550
 
 #ifdef WITH_INPUT_NDOF
     void WM_ndof_deadzone_set(float deadzone) RET_NONE
@@ -714,7 +709,11 @@
 void uiTemplateTextureUser(struct uiLayout *layout, struct bContext *C) RET_NONE
 void uiTemplateTextureShow(struct uiLayout *layout, struct bContext *C, struct PointerRNA *ptr, struct PropertyRNA *prop) RET_NONE
 void uiTemplateKeymapItemProperties(struct uiLayout *layout, struct PointerRNA *ptr) RET_NONE
-void uiTemplateOverrideProperty(struct uiLayout *layout, struct PointerRNA *collection_props_ptr, struct PointerRNA *scene_props_ptr, const char *name, const char *custom_template) RET_NONE
+void uiTemplateOverrideProperty(
+        uiLayout *layout, struct PointerRNA *collection_props_ptr, struct PointerRNA *scene_props_ptr,
+        const char *propname,
+        const char *name, const char *text_ctxt, int translate, int icon,
+        const char *custom_template) RET_NONE
 void uiTemplateMovieClip(struct uiLayout *layout, struct bContext *C, struct PointerRNA *ptr, const char *propname, int compact) RET_NONE
 void uiTemplateMovieclipInformation(struct uiLayout *layout, struct PointerRNA *ptr, const char *propname, struct PointerRNA *userptr) RET_NONE
 void uiTemplateTrack(struct uiLayout *layout, struct PointerRNA *ptr, const char *propname) RET_NONE
