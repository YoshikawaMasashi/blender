/*
 * ***** BEGIN GPL LICENSE BLOCK *****
 *
 * This program is free software; you can redistribute it and/or
 * modify it under the terms of the GNU General Public License
 * as published by the Free Software Foundation; either version 2
 * of the License, or (at your option) any later version.
 *
 * This program is distributed in the hope that it will be useful,
 * but WITHOUT ANY WARRANTY; without even the implied warranty of
 * MERCHANTABILITY or FITNESS FOR A PARTICULAR PURPOSE.  See the
 * GNU General Public License for more details.
 *
 * You should have received a copy of the GNU General Public License
 * along with this program; if not, write to the Free Software Foundation,
 * Inc., 51 Franklin Street, Fifth Floor, Boston, MA 02110-1301, USA.
 *
 * The Original Code is Copyright (C) 2001-2002 by NaN Holding BV.
 * All rights reserved.
 *
 * The Original Code is: all of this file.
 *
 * Contributor(s): none yet.
 *
 * ***** END GPL LICENSE BLOCK *****
 * BKE_bad_level_calls function stubs
 */

/** \file blenderplayer/bad_level_call_stubs/stubs.c
 *  \ingroup blc
 */

#ifdef WITH_GAMEENGINE

#define ASSERT_STUBS 0
#if ASSERT_STUBS
#  include <assert.h>
#  define STUB_ASSERT(x) (assert(x))
#else
#  define STUB_ASSERT(x)
#endif


struct ARegion;
struct ARegionType;
struct BMEditMesh;
struct Base;
struct BoundBox;
struct Brush;
struct CSG_FaceIteratorDescriptor;
struct CSG_VertexIteratorDescriptor;
struct ChannelDriver;
struct ColorBand;
struct Context;
struct Curve;
struct CurveMapping;
struct DerivedMesh;
struct EditBone;
struct EnvMap;
struct FCurve;
struct Heap;
struct HeapNode;
struct ID;
struct ImBuf;
struct Image;
struct ImageUser;
struct KeyingSet;
struct KeyingSetInfo;
struct MCol;
struct MTex;
struct Main;
struct Mask;
struct Material;
struct MenuType;
struct Mesh;
struct MetaBall;
struct Lattice;
struct ModifierData;
struct MovieClip;
struct MultiresModifierData;
struct HookModifierData;
struct NodeBlurData;
struct Nurb;
struct Object;
struct PBVHNode;
struct PyObject;
struct Render;
struct RenderEngine;
struct RenderEngineType;
struct RenderLayer;
struct RenderResult;
struct Scene;
struct Scene;
struct ScrArea;
struct SculptSession;
struct ShadeInput;
struct ShadeResult;
struct SpaceButs;
struct SpaceClip;
struct SpaceImage;
struct SpaceNode;
struct Tex;
struct TexResult;
struct Text;
struct ToolSettings;
struct View2D;
struct View3D;
struct bAction;
struct bArmature;
struct bConstraint;
struct bConstraintOb;
struct bConstraintTarget;
struct bContextDataResult;
struct bNode;
struct bNodeType;
struct bNodeSocket;
struct bNodeSocketType;
struct bNodeTree;
struct bNodeTreeType;
struct bPoseChannel;
struct bPythonConstraint;
struct bTheme;
struct uiLayout;
struct wmEvent;
struct wmKeyConfig;
struct wmKeyMap;
struct wmOperator;
struct wmOperatorType;
struct wmWindow;
struct wmWindowManager;


/* -------------------------------------------------------------------- */
/* Declarations */

/* may cause troubles... enable for now so args match for certain */
#if 1
#if defined(__GNUC__)
#  pragma GCC diagnostic error "-Wmissing-prototypes"
#  pragma GCC diagnostic ignored "-Wunused-parameter"
#endif

#include "../../intern/cycles/blender/CCL_api.h"
#include "../../intern/dualcon/dualcon.h"
#include "../../intern/elbeem/extern/elbeem.h"
#include "../blender/blenkernel/BKE_modifier.h"
#include "../blender/blenkernel/BKE_paint.h"
#include "../blender/collada/collada.h"
#include "../blender/compositor/COM_compositor.h"
#include "../blender/editors/include/ED_armature.h"
#include "../blender/editors/include/ED_buttons.h"
#include "../blender/editors/include/ED_clip.h"
#include "../blender/editors/include/ED_curve.h"
#include "../blender/editors/include/ED_fileselect.h"
#include "../blender/editors/include/ED_image.h"
#include "../blender/editors/include/ED_info.h"
#include "../blender/editors/include/ED_keyframes_edit.h"
#include "../blender/editors/include/ED_keyframing.h"
#include "../blender/editors/include/ED_lattice.h"
#include "../blender/editors/include/ED_mball.h"
#include "../blender/editors/include/ED_mesh.h"
#include "../blender/editors/include/ED_node.h"
#include "../blender/editors/include/ED_object.h"
#include "../blender/editors/include/ED_particle.h"
#include "../blender/editors/include/ED_render.h"
#include "../blender/editors/include/ED_screen.h"
#include "../blender/editors/include/ED_space_api.h"
#include "../blender/editors/include/ED_text.h"
#include "../blender/editors/include/ED_transform.h"
#include "../blender/editors/include/ED_uvedit.h"
#include "../blender/editors/include/ED_view3d.h"
#include "../blender/editors/include/UI_interface.h"
#include "../blender/editors/include/UI_interface_icons.h"
#include "../blender/editors/include/UI_resources.h"
#include "../blender/editors/include/UI_view2d.h"
#include "../blender/freestyle/FRS_freestyle.h"
#include "../blender/python/BPY_extern.h"
#include "../blender/render/extern/include/RE_engine.h"
#include "../blender/render/extern/include/RE_pipeline.h"
#include "../blender/render/extern/include/RE_render_ext.h"
#include "../blender/render/extern/include/RE_shader_ext.h"
#include "../blender/windowmanager/WM_api.h"


/* -------------------------------------------------------------------- */
/* Externs
 * (ideally we wouldn't have _any_ but we can't include all directly)
 */

/* bpy_operator_wrap.h */
extern void macro_wrapper(struct wmOperatorType *ot, void *userdata);
extern void operator_wrapper(struct wmOperatorType *ot, void *userdata);
/* bpy_rna.h */
extern bool pyrna_id_FromPyObject(struct PyObject *obj, struct ID **id);
extern const char *BPY_app_translations_py_pgettext(const char *msgctxt, const char *msgid);
extern const char *BPY_app_translations_py_pgettext(const char *msgctxt, const char *msgid);
extern struct PyObject *pyrna_id_CreatePyObject(struct ID *id);

#endif
/* end declarations */


/* -------------------------------------------------------------------- */
/* Return Macro's */

#include <string.h>  /* memset */
#define RET_NULL {STUB_ASSERT(0); return (void *) NULL;}
#define RET_ZERO {STUB_ASSERT(0); return 0;}
#define RET_MINUSONE {STUB_ASSERT(0); return -1;}
#define RET_STRUCT(t) {struct t v; STUB_ASSERT(0); memset(&v, 0, sizeof(v)); return v;}
#define RET_ARG(arg) {STUB_ASSERT(0); return arg; }
#define RET_NONE {STUB_ASSERT(0);}


/* -------------------------------------------------------------------- */
/* Stubs */

/*new render funcs */
void EDBM_selectmode_set(struct BMEditMesh *em) RET_NONE
void EDBM_mesh_load(struct Object *ob) RET_NONE
void EDBM_mesh_make(struct ToolSettings *ts, struct Object *ob) RET_NONE
void EDBM_mesh_normals_update(struct BMEditMesh *em) RET_NONE
void *g_system;
bool EDBM_mtexpoly_check(struct BMEditMesh *em) RET_ZERO

float *RE_RenderLayerGetPass(volatile struct RenderLayer *rl, int passtype, const char *viewname) RET_NULL
float RE_filter_value(int type, float x) RET_ZERO
struct RenderLayer *RE_GetRenderLayer(struct RenderResult *rr, const char *name) RET_NULL
void RE_texture_rng_init() RET_NONE
void RE_texture_rng_exit() RET_NONE

bool RE_layers_have_name(struct RenderResult *result) {STUB_ASSERT(0); return 0;}
void RE_engine_active_view_set(struct RenderEngine *engine, const char *viewname) {STUB_ASSERT(0);}
void RE_engine_get_camera_model_matrix(struct RenderEngine *engine, struct Object *camera, float *r_modelmat) {STUB_ASSERT(0);}
float RE_engine_get_camera_shift_x(struct RenderEngine *engine, struct Object *camera) RET_ZERO
void RE_SetActiveRenderView(struct Render *re, const char *viewname) {STUB_ASSERT(0);}

struct RenderPass *RE_pass_find_by_type(volatile struct RenderLayer *rl, int passtype, const char *viewname) RET_NULL
bool RE_HasFakeLayer(RenderResult *res) RET_ZERO

/* zbuf.c stub */
void antialias_tagbuf(int xsize, int ysize, char *rectmove) RET_NONE
void RE_zbuf_accumulate_vecblur(struct NodeBlurData *nbd, int xsize, int ysize, float *newrect, float *imgrect, float *vecbufrect, float *zbufrect) RET_NONE

/* imagetexture.c stub */
void ibuf_sample(struct ImBuf *ibuf, float fx, float fy, float dx, float dy, float *result) RET_NONE

/* Freestyle */
bool ED_texture_context_check_linestyle(const struct bContext *C) RET_ZERO
void FRS_free_view_map_cache(void) RET_NONE

/* texture.c */
int	multitex_ext(struct Tex *tex, float texvec[3], float dxt[3], float dyt[3], int osatex, struct TexResult *texres, struct ImagePool *pool, bool scene_color_manage, const bool skip_load_image) RET_ZERO
int multitex_ext_safe(struct Tex *tex, float texvec[3], struct TexResult *texres, struct ImagePool *pool, bool scene_color_manage, const bool skip_load_image) RET_ZERO
int multitex_nodes(struct Tex *tex, float texvec[3], float dxt[3], float dyt[3], int osatex, struct TexResult *texres, const short thread, short which_output, struct ShadeInput *shi, struct MTex *mtex, struct ImagePool *pool) RET_ZERO

struct Material *RE_sample_material_init(struct Material *orig_mat, struct Scene *scene) RET_NULL
void RE_sample_material_free(struct Material *mat) RET_NONE
void RE_sample_material_color(
        struct Material *mat, float color[3], float *alpha, const float volume_co[3], const float surface_co[3],
        int tri_index, struct DerivedMesh *orcoDm, struct Object *ob) RET_NONE
/* nodes */
struct Render *RE_GetRender(const char *name) RET_NULL
struct Object *RE_GetCamera(struct Render *re) RET_NULL
float RE_lamp_get_data(struct ShadeInput *shi, struct Object *lamp_obj, float col[4], float lv[3], float *dist, float shadow[4]) RET_ZERO
const float (*RE_object_instance_get_matrix(struct ObjectInstanceRen *obi, int matrix_id))[4] RET_NULL
const float (*RE_render_current_get_matrix(int matrix_id))[4] RET_NULL

/* blenkernel */
bool BKE_paint_proj_mesh_data_check(struct Scene *scene, struct Object *ob, bool *uvs, bool *mat, bool *tex, bool *stencil) RET_ZERO

/* render */
void RE_FreeRenderResult(struct RenderResult *res) RET_NONE
void RE_FreeAllRenderResults(void) RET_NONE
struct RenderResult *RE_MultilayerConvert(void *exrhandle, const char *colorspace, bool predivide, int rectx, int recty) RET_NULL
struct Scene *RE_GetScene(struct Render *re) RET_NULL
void RE_Database_Free(struct Render *re) RET_NONE
void RE_FreeRender(struct Render *re) RET_NONE
void RE_DataBase_GetView(struct Render *re, float mat[4][4]) RET_NONE
int	externtex(struct MTex *mtex, const float vec[3], float *tin, float *tr, float *tg, float *tb, float *ta, const int thread, struct ImagePool *pool, const bool skip_load_image) RET_ZERO
float texture_value_blend(float tex, float out, float fact, float facg, int blendtype) RET_ZERO
void texture_rgb_blend(float in[3], const float tex[3], const float out[3], float fact, float facg, int blendtype) RET_NONE
double elbeemEstimateMemreq(int res, float sx, float sy, float sz, int refine, char *retstr) RET_ZERO
struct Render *RE_NewRender(const char *name) RET_NULL
void RE_SwapResult(struct Render *re, struct RenderResult **rr) RET_NONE
void RE_BlenderFrame(struct Render *re, struct Main *bmain, struct Scene *scene, struct SceneRenderLayer *srl, struct Object *camera_override, unsigned int lay_override, int frame, const bool write_still) RET_NONE
bool RE_WriteEnvmapResult(struct ReportList *reports, struct Scene *scene, struct EnvMap *env, const char *relpath, const char imtype, float layout[12]) RET_ZERO

/* rna */
float *ED_view3d_cursor3d_get(struct Scene *scene, struct View3D *v3d) RET_NULL
void WM_menutype_free(void) RET_NONE
void WM_menutype_freelink(struct MenuType *mt) RET_NONE
bool WM_menutype_add(struct MenuType *mt) RET_ZERO
int WM_operator_props_dialog_popup(struct bContext *C, struct wmOperator *op, int width, int height) RET_ZERO
int WM_operator_confirm(struct bContext *C, struct wmOperator *op, const struct wmEvent *event) RET_ZERO
struct MenuType *WM_menutype_find(const char *idname, bool quiet) RET_NULL
void WM_operator_stack_clear(struct wmWindowManager *wm) RET_NONE
void WM_operator_handlers_clear(wmWindowManager *wm, struct wmOperatorType *ot) RET_NONE

void WM_autosave_init(wmWindowManager *wm) RET_NONE
void WM_jobs_kill_all_except(struct wmWindowManager *wm, void *owner) RET_NONE

char *WM_clipboard_text_get(bool selection, int *r_len) RET_NULL
char *WM_clipboard_text_get_firstline(bool selection, int *r_len) RET_NULL
void WM_clipboard_text_set(const char *buf, bool selection) RET_NONE

void WM_cursor_set(struct wmWindow *win, int curor) RET_NONE
void WM_cursor_modal_set(struct wmWindow *win, int curor) RET_NONE
void WM_cursor_modal_restore(struct wmWindow *win) RET_NONE
void WM_cursor_time(struct wmWindow *win, int nr) RET_NONE
void WM_cursor_warp(struct wmWindow *win, int x, int y) RET_NONE

void WM_ndof_deadzone_set(float deadzone) RET_NONE

void                WM_uilisttype_init(void) RET_NONE
struct uiListType  *WM_uilisttype_find(const char *idname, bool quiet) RET_NULL
bool                WM_uilisttype_add(struct uiListType *ult) RET_ZERO
void                WM_uilisttype_freelink(struct uiListType *ult) RET_NONE
void                WM_uilisttype_free(void) RET_NONE

void WM_framebuffer_index_get(int index, int *r_col) RET_NONE

struct wmKeyMapItem *WM_keymap_item_find_id(struct wmKeyMap *keymap, int id) RET_NULL
int WM_enum_search_invoke(struct bContext *C, struct wmOperator *op, const struct wmEvent *event) RET_ZERO
void WM_event_add_notifier(const struct bContext *C, unsigned int type, void *reference) RET_NONE
void WM_main_add_notifier(unsigned int type, void *reference) RET_NONE
void ED_armature_bone_rename(struct bArmature *arm, const char *oldnamep, const char *newnamep) RET_NONE
void ED_armature_transform(struct bArmature *arm, float mat[4][4]) RET_NONE
struct wmEventHandler *WM_event_add_modal_handler(struct bContext *C, struct wmOperator *op) RET_NULL
struct wmTimer *WM_event_add_timer(struct wmWindowManager *wm, struct wmWindow *win, int event_type, double timestep) RET_NULL
void WM_event_remove_timer(struct wmWindowManager *wm, struct wmWindow *win, struct wmTimer *timer) RET_NONE
float WM_event_tablet_data(const struct wmEvent *event, int *pen_flip, float tilt[2]) RET_ZERO
bool WM_event_is_tablet(const struct wmEvent *event) RET_ZERO
void ED_armature_edit_bone_remove(struct bArmature *arm, struct EditBone *exBone) RET_NONE
void object_test_constraints(struct Object *owner) RET_NONE
void ED_armature_ebone_to_mat4(struct EditBone *ebone, float mat[4][4]) RET_NONE
void ED_armature_ebone_from_mat4(EditBone *ebone, float mat[4][4]) RET_NONE
void ED_object_parent(struct Object *ob, struct Object *par, int type, const char *substr) RET_NONE
void ED_object_constraint_set_active(struct Object *ob, struct bConstraint *con) RET_NONE
void ED_node_composit_default(const struct bContext *C, struct Scene *scene) RET_NONE
void *ED_region_draw_cb_activate(struct ARegionType *art, void(*draw)(const struct bContext *, struct ARegion *, void *), void *custumdata, int type) RET_ZERO /* XXX this one looks weird */
void *ED_region_draw_cb_customdata(void *handle) RET_ZERO /* XXX This one looks wrong also */
void ED_region_draw_cb_exit(struct ARegionType *art, void *handle) RET_NONE
void ED_area_headerprint(struct ScrArea *sa, const char *str) RET_NONE
void UI_view2d_region_to_view(struct View2D *v2d, float x, float y, float *viewx, float *viewy) RET_NONE
bool UI_view2d_view_to_region_clip(struct View2D *v2d, float x, float y, int *regionx, int *regiony) RET_ZERO
void UI_view2d_view_to_region(struct View2D *v2d, float x, float y, int *regionx, int *region_y) RET_NONE
void UI_view2d_sync(struct bScreen *screen, struct ScrArea *sa, struct View2D *v2dcur, int flag) RET_NONE

struct EditBone *ED_armature_bone_get_mirrored(const struct ListBase *edbo, EditBone *ebo) RET_NULL
struct EditBone *ED_armature_edit_bone_add(struct bArmature *arm, const char *name) RET_NULL
struct ListBase *get_active_constraints (struct Object *ob) RET_NULL
struct ListBase *get_constraint_lb(struct Object *ob, struct bConstraint *con, struct bPoseChannel **r_pchan) RET_NULL

bool ED_space_image_show_uvedit(struct SpaceImage *sima, struct Object *obedit) RET_ZERO
bool ED_space_image_show_render(struct SpaceImage *sima) RET_ZERO
bool ED_space_image_show_paint(struct SpaceImage *sima) RET_ZERO
void ED_space_image_paint_update(struct wmWindowManager *wm, struct Scene *scene) RET_NONE
void ED_space_image_set(struct SpaceImage *sima, struct Scene *scene, struct Object *obedit, struct Image *ima) RET_NONE
void ED_space_image_uv_sculpt_update(struct wmWindowManager *wm, struct Scene *scene) RET_NONE
void ED_space_image_scopes_update(const struct bContext *C, struct SpaceImage *sima, struct ImBuf *ibuf, bool use_view_settings) RET_NONE

void ED_uvedit_get_aspect(struct Scene *scene, struct Object *ob, struct BMesh *em, float *aspx, float *aspy) RET_NONE

void ED_screen_set_scene(struct bContext *C, struct bScreen *screen, struct Scene *scene) RET_NONE
struct MovieClip *ED_space_clip_get_clip(struct SpaceClip *sc) RET_NULL
void ED_space_clip_set_clip(struct bContext *C, struct bScreen *screen, struct SpaceClip *sc, struct MovieClip *clip) RET_NONE
void ED_space_clip_set_mask(struct bContext *C, struct SpaceClip *sc, struct Mask *mask) RET_NONE
void ED_space_image_set_mask(struct bContext *C, struct SpaceImage *sima, struct Mask *mask) RET_NONE

void ED_area_tag_redraw_regiontype(struct ScrArea *sa, int regiontype) RET_NONE
void ED_render_engine_changed(struct Main *bmain) RET_NONE

void ED_file_read_bookmarks(void) RET_NONE
void ED_file_change_dir(struct bContext *C, const bool checkdir) RET_NONE
void ED_preview_kill_jobs(struct wmWindowManager *wm, struct Main *bmain) RET_NONE
struct FSMenu *ED_fsmenu_get(void) RET_NULL
struct FSMenuEntry *ED_fsmenu_get_category(struct FSMenu *fsmenu, FSMenuCategory category) RET_NULL
int ED_fsmenu_get_nentries(struct FSMenu *fsmenu, FSMenuCategory category) RET_ZERO
struct FSMenuEntry *ED_fsmenu_get_entry(struct FSMenu *fsmenu, FSMenuCategory category, int index) RET_NULL
char *ED_fsmenu_entry_get_path(struct FSMenuEntry *fsentry) RET_NULL
void ED_fsmenu_entry_set_path(struct FSMenuEntry *fsentry, const char *name) RET_NONE
char *ED_fsmenu_entry_get_name(struct FSMenuEntry *fsentry) RET_NULL
void ED_fsmenu_entry_set_name(struct FSMenuEntry *fsentry, const char *name) RET_NONE

struct PTCacheEdit *PE_get_current(struct Scene *scene, struct Object *ob) RET_NULL
void PE_current_changed(struct Scene *scene, struct Object *ob) RET_NONE

/* rna keymap */
struct wmKeyMap *WM_keymap_active(struct wmWindowManager *wm, struct wmKeyMap *keymap) RET_NULL
struct wmKeyMap *WM_keymap_find(struct wmKeyConfig *keyconf, const char *idname, int spaceid, int regionid) RET_NULL
struct wmKeyMapItem *WM_keymap_add_item(struct wmKeyMap *keymap, const char *idname, int type,  int val, int modifier, int keymodifier) RET_NULL
struct wmKeyMap *WM_keymap_list_find(ListBase *lb, const char *idname, int spaceid, int regionid) RET_NULL
struct wmKeyConfig *WM_keyconfig_new(struct wmWindowManager *wm, const char *idname) RET_NULL
struct wmKeyConfig *WM_keyconfig_new_user(struct wmWindowManager *wm, const char *idname) RET_NULL
bool WM_keyconfig_remove(struct wmWindowManager *wm, struct wmKeyConfig *keyconf) RET_ZERO
bool WM_keymap_remove(struct wmKeyConfig *keyconfig, struct wmKeyMap *keymap) RET_ZERO
void WM_keyconfig_set_active(struct wmWindowManager *wm, const char *idname) RET_NONE
bool WM_keymap_remove_item(struct wmKeyMap *keymap, struct wmKeyMapItem *kmi) RET_ZERO
void WM_keymap_restore_to_default(struct wmKeyMap *keymap, struct bContext *C) RET_NONE
void WM_keymap_restore_item_to_default(struct bContext *C, struct wmKeyMap *keymap, struct wmKeyMapItem *kmi) RET_NONE
void WM_keymap_properties_reset(struct wmKeyMapItem *kmi, struct IDProperty *properties) RET_NONE
void WM_keyconfig_update_tag(struct wmKeyMap *keymap, struct wmKeyMapItem *kmi) RET_NONE
int WM_keymap_item_compare(struct wmKeyMapItem *k1, struct wmKeyMapItem *k2) RET_ZERO
int	WM_keymap_map_type_get(struct wmKeyMapItem *kmi) RET_ZERO


/* rna editors */

struct bAction *verify_adt_action(struct ID *id, short add) RET_NULL
struct FCurve *verify_fcurve(struct bAction *act, const char group[], struct PointerRNA *ptr, const char rna_path[], const int array_index, short add) RET_NULL
int insert_vert_fcurve(struct FCurve *fcu, float x, float y, short flag) RET_ZERO
void delete_fcurve_key(struct FCurve *fcu, int index, bool do_recalc) RET_NONE
struct KeyingSetInfo *ANIM_keyingset_info_find_name (const char name[]) RET_NULL
struct KeyingSet *ANIM_scene_get_active_keyingset (struct Scene *scene) RET_NULL
int ANIM_scene_get_keyingset_index(struct Scene *scene, struct KeyingSet *ks) RET_ZERO
struct ListBase builtin_keyingsets;
void ANIM_keyingset_info_register(struct KeyingSetInfo *ksi) RET_NONE
void ANIM_keyingset_info_unregister(struct Main *bmain, KeyingSetInfo *ksi) RET_NONE
short ANIM_validate_keyingset(struct bContext *C, struct ListBase *dsources, struct KeyingSet *ks) RET_ZERO
int ANIM_add_driver(struct ReportList *reports, struct ID *id, const char rna_path[], int array_index, short flag, int type) RET_ZERO
bool ANIM_remove_driver(struct ReportList *reports, struct ID *id, const char rna_path[], int array_index, short flag) RET_ZERO
void ED_space_image_release_buffer(struct SpaceImage *sima, struct ImBuf *ibuf, void *lock) RET_NONE
struct ImBuf *ED_space_image_acquire_buffer(struct SpaceImage *sima, void **r_lock) RET_NULL
void ED_space_image_get_zoom(struct SpaceImage *sima, struct ARegion *ar, float *zoomx, float *zoomy) RET_NONE
const char *ED_info_stats_string(struct Scene *scene) RET_NULL
void ED_area_tag_redraw(struct ScrArea *sa) RET_NONE
void ED_area_tag_refresh(struct ScrArea *sa) RET_NONE
void ED_area_newspace(struct bContext *C, struct ScrArea *sa, int type) RET_NONE
void ED_region_tag_redraw(struct ARegion *ar) RET_NONE
void WM_event_add_fileselect(struct bContext *C, struct wmOperator *op) RET_NONE
void WM_cursor_wait(bool val) RET_NONE
void ED_node_texture_default(const struct bContext *C, struct Tex *tex) RET_NONE
void ED_node_tag_update_id(struct ID *id) RET_NONE
void ED_node_tag_update_nodetree(struct Main *bmain, struct bNodeTree *ntree) RET_NONE
void ED_node_tree_update(const struct bContext *C) RET_NONE
void ED_node_set_tree_type(struct SpaceNode *snode, struct bNodeTreeType *typeinfo){}
void ED_init_custom_node_type(struct bNodeType *ntype){}
void ED_init_custom_node_socket_type(struct bNodeSocketType *stype){}
void ED_init_standard_node_socket_type(struct bNodeSocketType *stype) RET_NONE
void ED_init_node_socket_type_virtual(struct bNodeSocketType *stype) RET_NONE
int ED_node_tree_path_length(struct SpaceNode *snode){return 0;}
void ED_node_tree_path_get(struct SpaceNode *snode, char *value){}
void ED_node_tree_path_get_fixedbuf(struct SpaceNode *snode, char *value, int max_length){}
void ED_node_tree_start(struct SpaceNode *snode, struct bNodeTree *ntree, struct ID *id, struct ID *from){}
void ED_node_tree_push(struct SpaceNode *snode, struct bNodeTree *ntree, struct bNode *gnode){}
void ED_node_tree_pop(struct SpaceNode *snode){}
int ED_view3d_scene_layer_set(int lay, const int *values, int *active) RET_ZERO
void ED_view3d_quadview_update(struct ScrArea *sa, struct ARegion *ar, bool do_clip) RET_NONE
void ED_view3d_from_m4(float mat[4][4], float ofs[3], float quat[4], float *dist) RET_NONE
struct BGpic *ED_view3D_background_image_new(struct View3D *v3d) RET_NULL
void ED_view3D_background_image_remove(struct View3D *v3d, struct BGpic *bgpic) RET_NONE
void ED_view3D_background_image_clear(struct View3D *v3d) RET_NONE
void ED_view3d_update_viewmat(struct Scene *scene, struct View3D *v3d, struct ARegion *ar, float viewmat[4][4], float winmat[4][4]) RET_NONE
float ED_view3d_grid_scale(struct Scene *scene, struct View3D *v3d, const char **grid_unit) RET_ZERO
void ED_view3d_shade_update(struct Main *bmain, struct Scene *scene, struct View3D *v3d, struct ScrArea *sa) RET_NONE
void ED_node_shader_default(const struct bContext *C, struct ID *id) RET_NONE
void ED_screen_animation_timer_update(struct bScreen *screen, int redraws, int refresh) RET_NONE
struct bScreen *ED_screen_animation_playing(const struct wmWindowManager *wm) RET_NULL
void ED_base_object_select(struct Base *base, short mode) RET_NONE
bool ED_object_modifier_remove(struct ReportList *reports, struct Main *bmain, struct Object *ob, struct ModifierData *md) RET_ZERO
struct ModifierData *ED_object_modifier_add(struct ReportList *reports, struct Main *bmain, struct Scene *scene, struct Object *ob, const char *name, int type) RET_ZERO
void ED_object_modifier_clear(struct Main *bmain, struct Object *ob) RET_NONE
void ED_object_editmode_enter(struct bContext *C, int flag) RET_NONE
void ED_object_editmode_exit(struct bContext *C, int flag) RET_NONE
bool ED_object_editmode_load(struct Object *obedit) RET_ZERO
void ED_object_check_force_modifiers(struct Main *bmain, struct Scene *scene, struct Object *object) RET_NONE
bool uiLayoutGetActive(struct uiLayout *layout) RET_ZERO
int uiLayoutGetOperatorContext(struct uiLayout *layout) RET_ZERO
int uiLayoutGetAlignment(struct uiLayout *layout) RET_ZERO
bool uiLayoutGetEnabled(struct uiLayout *layout) RET_ZERO
float uiLayoutGetScaleX(struct uiLayout *layout) RET_ZERO
float uiLayoutGetScaleY(struct uiLayout *layout) RET_ZERO
void uiLayoutSetActive(struct uiLayout *layout, bool active) RET_NONE
void uiLayoutSetOperatorContext(struct uiLayout *layout, int opcontext) RET_NONE
void uiLayoutSetEnabled(uiLayout *layout, bool enabled) RET_NONE
void uiLayoutSetAlignment(uiLayout *layout, char alignment) RET_NONE
void uiLayoutSetScaleX(struct uiLayout *layout, float scale) RET_NONE
void uiLayoutSetScaleY(struct uiLayout *layout, float scale) RET_NONE
void uiTemplateIconView(struct uiLayout *layout, struct PointerRNA *ptr, const char *propname, int show_labels, float icon_scale) RET_NONE
void ED_base_object_free_and_unlink(struct Main *bmain, struct Scene *scene, struct Base *base) RET_NONE
void ED_mesh_update(struct Mesh *mesh, struct bContext *C, int calc_edges, int calc_tessface) RET_NONE
void ED_mesh_vertices_add(struct Mesh *mesh, struct ReportList *reports, int count) RET_NONE
void ED_mesh_edges_add(struct Mesh *mesh, struct ReportList *reports, int count) RET_NONE
void ED_mesh_tessfaces_add(struct Mesh *mesh, struct ReportList *reports, int count) RET_NONE
void ED_mesh_loops_add(struct Mesh *mesh, struct ReportList *reports, int count) RET_NONE
void ED_mesh_polys_add(struct Mesh *mesh, struct ReportList *reports, int count) RET_NONE
void ED_mesh_vertices_remove(struct Mesh *mesh, struct ReportList *reports, int count) RET_NONE
void ED_mesh_edges_remove(struct Mesh *mesh, struct ReportList *reports, int count) RET_NONE
void ED_mesh_faces_remove(struct Mesh *mesh, struct ReportList *reports, int count) RET_NONE
int ED_mesh_color_add(struct Mesh *me, const char *name, const bool active_set) RET_MINUSONE
int ED_mesh_uv_texture_add(struct Mesh *me, const char *name, const bool active_set) RET_MINUSONE
bool ED_mesh_color_remove_named(struct Mesh *me, const char *name) RET_ZERO
bool ED_mesh_uv_texture_remove_named(struct Mesh *me, const char *name) RET_ZERO
void ED_object_constraint_dependency_update(struct Main *bmain, struct Object *ob) RET_NONE
void ED_object_constraint_dependency_tag_update(struct Main *bmain, struct Object *ob, struct bConstraint *con) RET_NONE
void ED_object_constraint_update(struct Object *ob) RET_NONE
void ED_object_constraint_tag_update(struct Object *ob, struct bConstraint *con) RET_NONE
void ED_vgroup_vert_add(struct Object *ob, struct bDeformGroup *dg, int vertnum, float weight, int assignmode) RET_NONE
void ED_vgroup_vert_remove(struct Object *ob, struct bDeformGroup *dg, int vertnum) RET_NONE
float ED_vgroup_vert_weight(struct Object *ob, struct bDeformGroup *dg, int vertnum) RET_ZERO
int ED_mesh_mirror_topo_table(struct Object *ob, struct DerivedMesh *dm, char mode) RET_ZERO
int ED_mesh_mirror_spatial_table(struct Object *ob, struct BMEditMesh *em, struct DerivedMesh *dm, const float co[3], char mode) RET_ZERO

float ED_rollBoneToVector(EditBone *bone, const float new_up_axis[3], const bool axis_only) RET_ZERO
void ED_space_image_get_size(struct SpaceImage *sima, int *width, int *height) RET_NONE
bool ED_space_image_check_show_maskedit(struct Scene *scene, struct SpaceImage *sima) RET_ZERO

bool ED_texture_context_check_world(const struct bContext *C) RET_ZERO
bool ED_texture_context_check_material(const struct bContext *C) RET_ZERO
bool ED_texture_context_check_lamp(const struct bContext *C) RET_ZERO
bool ED_texture_context_check_particles(const struct bContext *C) RET_ZERO
bool ED_texture_context_check_others(const struct bContext *C) RET_ZERO

bool ED_text_region_location_from_cursor(SpaceText *st, ARegion *ar, const int cursor_co[2], int r_pixel_co[2]) RET_ZERO

bool snapObjectsRayEx(
        struct Scene *scene, struct View3D *v3d, struct ARegion *ar, struct Base *base_act, struct Object *obedit,
        const float mval[2], SnapSelect snap_select, short snap_mode,
        const float ray_start[3], const float ray_normal[3], float *ray_dist,
        float r_loc[3], float r_no[3], float *r_dist_px, int *r_index,
        struct Object **r_ob, float r_obmat[4][4]) RET_ZERO

void ED_lattice_editlatt_make(struct Object *obedit) RET_NONE
void ED_lattice_editlatt_load(struct Object *obedit) RET_NONE

void ED_curve_editnurb_load(struct Object *obedit) RET_NONE
void ED_curve_editnurb_make(struct Object *obedit) RET_NONE


void uiItemR(uiLayout *layout, struct PointerRNA *ptr, const char *propname, int flag, const char *name, int icon) RET_NONE

struct PointerRNA uiItemFullO(uiLayout *layout, const char *idname, const char *name, int icon, struct IDProperty *properties, int context, int flag) RET_STRUCT(PointerRNA)
PointerRNA uiItemFullO_ptr(struct uiLayout *layout, struct wmOperatorType *ot, const char *name, int icon, struct IDProperty *properties, int context, int flag) RET_STRUCT(PointerRNA)
struct uiLayout *uiLayoutRow(uiLayout *layout, int align) RET_NULL
struct uiLayout *uiLayoutColumn(uiLayout *layout, int align) RET_NULL
struct uiLayout *uiLayoutColumnFlow(uiLayout *layout, int number, int align) RET_NULL
struct uiLayout *uiLayoutBox(struct uiLayout *layout) RET_NULL
struct uiLayout *uiLayoutSplit(uiLayout *layout, float percentage, int align) RET_NULL
bool uiLayoutGetRedAlert(struct uiLayout *layout) RET_ZERO
void uiLayoutSetRedAlert(uiLayout *layout, bool redalert) RET_NONE
void uiItemsEnumR(uiLayout *layout, struct PointerRNA *ptr, const char *propname) RET_NONE
void uiItemMenuEnumR_prop(uiLayout *layout, struct PointerRNA *ptr, PropertyRNA *prop, const char *name, int icon) RET_NONE
void uiItemMenuEnumR(uiLayout *layout, struct PointerRNA *ptr, const char *propname, const char *name, int icon) RET_NONE
void uiItemEnumR_string(uiLayout *layout, struct PointerRNA *ptr, const char *propname, const char *value, const char *name, int icon) RET_NONE
void uiItemPointerR(uiLayout *layout, struct PointerRNA *ptr, const char *propname, struct PointerRNA *searchptr, const char *searchpropname, const char *name, int icon) RET_NONE
void uiItemsEnumO(uiLayout *layout, const char *opname, const char *propname) RET_NONE
void uiItemEnumO_string(uiLayout *layout, const char *name, int icon, const char *opname, const char *propname, const char *value) RET_NONE
void uiItemMenuEnumO(uiLayout *layout, struct bContext *C, const char *opname, const char *propname, const char *name, int icon) RET_NONE
void uiItemBooleanO(uiLayout *layout, const char *name, int icon, const char *opname, const char *propname, int value) RET_NONE
void uiItemIntO(uiLayout *layout, const char *name, int icon, const char *opname, const char *propname, int value) RET_NONE
void uiItemFloatO(uiLayout *layout, const char *name, int icon, const char *opname, const char *propname, float value) RET_NONE
void uiItemStringO(uiLayout *layout, const char *name, int icon, const char *opname, const char *propname, const char *value) RET_NONE
void uiItemL(struct uiLayout *layout, const char *name, int icon) RET_NONE
void uiItemM(uiLayout *layout, struct bContext *C, const char *menuname, const char *name, int icon) RET_NONE
void uiItemS(struct uiLayout *layout) RET_NONE
void uiItemFullR(uiLayout *layout, struct PointerRNA *ptr, struct PropertyRNA *prop, int index, int value, int flag, const char *name, int icon) RET_NONE
void uiLayoutSetContextPointer(uiLayout *layout, const char *name, struct PointerRNA *ptr) RET_NONE
const char *uiLayoutIntrospect(uiLayout *layout) RET_NULL
void UI_reinit_font(void) RET_NONE
int UI_rnaptr_icon_get(struct bContext *C, struct PointerRNA *ptr, int rnaicon, const bool big) RET_ZERO
struct bTheme *UI_GetTheme(void) RET_NULL

/* rna template */
void uiTemplateAnyID(uiLayout *layout, struct PointerRNA *ptr, const char *propname, const char *proptypename, const char *text) RET_NONE
void uiTemplatePathBuilder(uiLayout *layout, struct PointerRNA *ptr, const char *propname, struct PointerRNA *root_ptr, const char *text) RET_NONE
void uiTemplateHeader(struct uiLayout *layout, struct bContext *C) RET_NONE
void uiTemplateID(uiLayout *layout, struct bContext *C, struct PointerRNA *ptr, const char *propname, const char *newop, const char *openop, const char *unlinkop) RET_NONE
struct uiLayout *uiTemplateModifier(uiLayout *layout, struct bContext *C, struct PointerRNA *ptr) RET_NULL
struct uiLayout *uiTemplateConstraint(struct uiLayout *layout, struct PointerRNA *ptr) RET_NULL
void uiTemplatePreview(struct uiLayout *layout, struct bContext *C, struct ID *id, int show_buttons, struct ID *parent,
                       struct MTex *slot, const char *preview_id) RET_NONE
void uiTemplateIDPreview(uiLayout *layout, struct bContext *C, struct PointerRNA *ptr, const char *propname, const char *newop, const char *openop, const char *unlinkop, int rows, int cols) RET_NONE
void uiTemplateCurveMapping(uiLayout *layout, struct PointerRNA *ptr, const char *propname, int type, int levels, int brush, int neg_slope) RET_NONE
void uiTemplateColorRamp(uiLayout *layout, struct PointerRNA *ptr, const char *propname, int expand) RET_NONE
void uiTemplateLayers(uiLayout *layout, struct PointerRNA *ptr, const char *propname, PointerRNA *used_ptr, const char *used_propname, int active_layer) RET_NONE
void uiTemplateImageLayers(struct uiLayout *layout, struct bContext *C, struct Image *ima, struct ImageUser *iuser) RET_NONE
void uiTemplateList(struct uiLayout *layout, struct bContext *C, const char *listtype_name, const char *list_id,
                    PointerRNA *dataptr, const char *propname, PointerRNA *active_dataptr, const char *active_propname,
                    const char *item_dyntip_propname, int rows, int maxrows, int layout_type, int columns) RET_NONE
void uiTemplateRunningJobs(struct uiLayout *layout, struct bContext *C) RET_NONE
void uiTemplateOperatorSearch(struct uiLayout *layout) RET_NONE
void uiTemplateHeader3D(struct uiLayout *layout, struct bContext *C) RET_NONE
void uiTemplateEditModeSelection(struct uiLayout *layout, struct bContext *C) RET_NONE
void uiTemplateImage(uiLayout *layout, struct bContext *C, struct PointerRNA *ptr, const char *propname, struct PointerRNA *userptr, int compact, int multiview) RET_NONE
void uiTemplateColorPicker(uiLayout *layout, struct PointerRNA *ptr, const char *propname, int value_slider, int lock, int lock_luminosity, int cubic) RET_NONE
void uiTemplateHistogram(uiLayout *layout, struct PointerRNA *ptr, const char *propname) RET_NONE
void uiTemplateReportsBanner(uiLayout *layout, struct bContext *C) RET_NONE
void uiTemplateWaveform(uiLayout *layout, struct PointerRNA *ptr, const char *propname) RET_NONE
void uiTemplateVectorscope(uiLayout *layout, struct PointerRNA *ptr, const char *propname) RET_NONE
void uiTemplateNodeLink(struct uiLayout *layout, struct bNodeTree *ntree, struct bNode *node, struct bNodeSocket *input) RET_NONE
void uiTemplateNodeView(struct uiLayout *layout, struct bContext *C, struct bNodeTree *ntree, struct bNode *node, struct bNodeSocket *input) RET_NONE
void uiTemplateTextureUser(struct uiLayout *layout, struct bContext *C) RET_NONE
void uiTemplateTextureShow(struct uiLayout *layout, struct bContext *C, struct PointerRNA *ptr, struct PropertyRNA *prop) RET_NONE
void uiTemplateKeymapItemProperties(struct uiLayout *layout, struct PointerRNA *ptr) RET_NONE
void uiTemplateMovieClip(struct uiLayout *layout, struct bContext *C, struct PointerRNA *ptr, const char *propname, int compact) RET_NONE
void uiTemplateMovieclipInformation(struct uiLayout *layout, struct PointerRNA *ptr, const char *propname, struct PointerRNA *userptr) RET_NONE
void uiTemplateTrack(struct uiLayout *layout, struct PointerRNA *ptr, const char *propname) RET_NONE
void uiTemplateMarker(struct uiLayout *layout, struct PointerRNA *ptr, const char *propname, PointerRNA *userptr, PointerRNA *trackptr, int compact) RET_NONE
void uiTemplateImageSettings(uiLayout *layout, struct PointerRNA *imfptr, int color_management) RET_NONE
void uiTemplateColorspaceSettings(struct uiLayout *layout, struct PointerRNA *ptr, const char *propname) RET_NONE
void uiTemplateColormanagedViewSettings(struct uiLayout *layout, struct bContext *C, struct PointerRNA *ptr, const char *propname) RET_NONE
void uiTemplateComponentMenu(struct uiLayout *layout, struct PointerRNA *ptr, const char *propname, const char *name) RET_NONE
void uiTemplateNodeSocket(struct uiLayout *layout, struct bContext *C, float *color) RET_NONE
void uiTemplatePalette(struct uiLayout *layout, struct PointerRNA *ptr, const char *propname, int color) RET_NONE
void uiTemplateImageStereo3d(struct uiLayout *layout, struct PointerRNA *stereo3d_format_ptr) RET_NONE

/* rna render */
struct RenderResult *RE_engine_begin_result(RenderEngine *engine, int x, int y, int w, int h, const char *layername, const char *viewname) RET_NULL
struct RenderResult *RE_AcquireResultRead(struct Render *re) RET_NULL
struct RenderResult *RE_AcquireResultWrite(struct Render *re) RET_NULL
struct RenderStats *RE_GetStats(struct Render *re) RET_NULL
struct RenderData *RE_engine_get_render_data(struct Render *re) RET_NULL
void RE_engine_update_result(struct RenderEngine *engine, struct RenderResult *result) RET_NONE
void RE_engine_update_progress(struct RenderEngine *engine, float progress) RET_NONE
void RE_engine_set_error_message(RenderEngine *engine, const char *msg) RET_NONE
void RE_engine_end_result(RenderEngine *engine, struct RenderResult *result, int cancel, int merge_results) RET_NONE
void RE_engine_update_stats(RenderEngine *engine, const char *stats, const char *info) RET_NONE
void RE_layer_load_from_file(struct RenderLayer *layer, struct ReportList *reports, const char *filename, int x, int y) RET_NONE
void RE_result_load_from_file(struct RenderResult *result, struct ReportList *reports, const char *filename) RET_NONE
void RE_AcquireResultImage(struct Render *re, struct RenderResult *rr, const int view_id) RET_NONE
void RE_ReleaseResult(struct Render *re) RET_NONE
void RE_ReleaseResultImage(struct Render *re) RET_NONE
int RE_engine_test_break(struct RenderEngine *engine) RET_ZERO
void RE_engines_init() RET_NONE
void RE_engines_exit() RET_NONE
void RE_engine_report(struct RenderEngine *engine, int type, const char *msg) RET_NONE
ListBase R_engines = {NULL, NULL};
void RE_engine_free(struct RenderEngine *engine) RET_NONE
struct RenderEngineType *RE_engines_find(const char *idname) RET_NULL
void RE_engine_update_memory_stats(struct RenderEngine *engine, float mem_used, float mem_peak) RET_NONE
struct RenderEngine *RE_engine_create(struct RenderEngineType *type) RET_NULL
void RE_engine_frame_set(struct RenderEngine *engine, int frame, float subframe) RET_NONE
void RE_FreePersistentData(void) RET_NONE
<<<<<<< HEAD
void RE_sample_point_density(struct Scene *scene, struct PointDensity *pd, int resolution, const bool use_render_params, float *values) RET_NONE;
=======
void RE_point_density_cache(struct Scene *scene, struct PointDensity *pd, const bool use_render_params) RET_NONE
void RE_point_density_minmax(struct Scene *scene, struct PointDensity *pd, const bool use_render_params, float r_min[3], float r_max[3]) RET_NONE;
void RE_point_density_sample(struct Scene *scene, struct PointDensity *pd, int resolution, const bool use_render_params, float *values) RET_NONE;
>>>>>>> f6c11062
void RE_instance_get_particle_info(struct ObjectInstanceRen *obi, float *index, float *age, float *lifetime, float co[3], float *size, float vel[3], float angvel[3]) RET_NONE
void RE_FreeAllPersistentData(void) RET_NONE

/* python */
struct wmOperatorType *WM_operatortype_find(const char *idname, bool quiet) RET_NULL
void WM_operatortype_iter(struct GHashIterator *ghi) RET_NONE
struct wmOperatorTypeMacro *WM_operatortype_macro_define(struct wmOperatorType *ot, const char *idname) RET_NULL
int WM_operator_call_py(struct bContext *C, struct wmOperatorType *ot, short context, struct PointerRNA *properties, struct ReportList *reports, const bool is_undo) RET_ZERO
void WM_operatortype_remove_ptr(struct wmOperatorType *ot) RET_NONE
bool WM_operatortype_remove(const char *idname) RET_ZERO
int WM_operator_poll(struct bContext *C, struct wmOperatorType *ot) RET_ZERO
int WM_operator_poll_context(struct bContext *C, struct wmOperatorType *ot, short context) RET_ZERO
int WM_operator_props_popup(struct bContext *C, struct wmOperator *op, const struct wmEvent *event) RET_ZERO
void WM_operator_properties_free(struct PointerRNA *ptr) RET_NONE
void WM_operator_properties_create(struct PointerRNA *ptr, const char *opstring) RET_NONE
void WM_operator_properties_create_ptr(struct PointerRNA *ptr, struct wmOperatorType *ot) RET_NONE
void WM_operator_properties_sanitize(struct PointerRNA *ptr, const bool no_context) RET_NONE
void WM_operatortype_append_ptr(void (*opfunc)(struct wmOperatorType *, void *), void *userdata) RET_NONE
void WM_operatortype_append_macro_ptr(void (*opfunc)(struct wmOperatorType *, void *), void *userdata) RET_NONE
void WM_operator_bl_idname(char *to, const char *from) RET_NONE
void WM_operator_py_idname(char *to, const char *from) RET_NONE
int WM_operator_ui_popup(struct bContext *C, struct wmOperator *op, int width, int height) RET_ZERO
void update_autoflags_fcurve(struct FCurve *fcu, struct bContext *C, struct ReportList *reports, struct PointerRNA *ptr) RET_NONE
short insert_keyframe(struct ReportList *reports, struct ID *id, struct bAction *act, const char group[], const char rna_path[], int array_index, float cfra, short flag) RET_ZERO
short delete_keyframe(struct ReportList *reports, struct ID *id, struct bAction *act, const char group[], const char rna_path[], int array_index, float cfra, short flag) RET_ZERO
char *WM_operator_pystring_ex(struct bContext *C, struct wmOperator *op, const bool all_args, const bool macro_args, struct wmOperatorType *ot, struct PointerRNA *opptr) RET_NULL
char *WM_operator_pystring(struct bContext *C, struct wmOperator *op, const bool all_args, const bool macro_args) RET_NULL
struct wmKeyMapItem *WM_modalkeymap_add_item(struct wmKeyMap *km, int type, int val, int modifier, int keymodifier, int value) RET_NULL
struct wmKeyMapItem *WM_modalkeymap_add_item_str(struct wmKeyMap *km, int type, int val, int modifier, int keymodifier, const char *value) RET_NULL
struct wmKeyMap *WM_modalkeymap_add(struct wmKeyConfig *keyconf, const char *idname, struct EnumPropertyItem *items) RET_NULL
struct uiPopupMenu *UI_popup_menu_begin(struct bContext *C, const char *title, int icon) RET_NULL
void UI_popup_menu_end(struct bContext *C, struct uiPopupMenu *head) RET_NONE
struct uiLayout *UI_popup_menu_layout(struct uiPopupMenu *head) RET_NULL
struct uiLayout *UI_pie_menu_layout(struct uiPieMenu *pie) RET_NULL
int UI_pie_menu_invoke(struct bContext *C, const char *idname, const struct wmEvent *event) RET_ZERO
struct uiPieMenu *UI_pie_menu_begin(struct bContext *C, const char *title, int icon, const struct wmEvent *event) RET_NULL
void UI_pie_menu_end(struct bContext *C, uiPieMenu *pie) RET_NONE
struct uiLayout *uiLayoutRadial(struct uiLayout *layout) RET_NULL
int UI_pie_menu_invoke_from_operator_enum(struct bContext *C, const char *title, const char *opname,
                             const char *propname, const struct wmEvent *event) RET_ZERO

/* RNA COLLADA dependency */
int collada_export(struct Scene *sce,
                   const char *filepath,
                   int apply_modifiers,
                   BC_export_mesh_type export_mesh_type,

                   int selected,
                   int include_children,
                   int include_armatures,
                   int include_shapekeys,
                   int deform_bones_only,

                   int active_uv_only,
                   int include_uv_textures,
                   int include_material_textures,
                   int use_texture_copies,

                   int triangulate,
                   int use_object_instantiation,
                   int sort_by_name,
                   BC_export_transformation_type export_transformation_type,
                   int open_sim) RET_ZERO

void ED_mesh_calc_tessface(struct Mesh *mesh, bool free_mpoly) RET_NONE

/* bpy/python internal api */
void operator_wrapper(struct wmOperatorType *ot, void *userdata) RET_NONE
void BPY_text_free_code(struct Text *text) RET_NONE
void BPY_id_release(struct ID *id) RET_NONE
int BPY_context_member_get(struct bContext *C, const char *member, struct bContextDataResult *result) RET_ZERO
void BPY_pyconstraint_target(struct bPythonConstraint *con, struct bConstraintTarget *ct) RET_NONE
float BPY_driver_exec(struct ChannelDriver *driver, const float evaltime) RET_ZERO /* might need this one! */
void BPY_DECREF(void *pyob_ptr) RET_NONE
void BPY_pyconstraint_exec(struct bPythonConstraint *con, struct bConstraintOb *cob, struct ListBase *targets) RET_NONE
void macro_wrapper(struct wmOperatorType *ot, void *userdata) RET_NONE
bool pyrna_id_FromPyObject(struct PyObject *obj, struct ID **id) RET_ZERO
struct PyObject *pyrna_id_CreatePyObject(struct ID *id) RET_NULL
void BPY_context_update(struct bContext *C) RET_NONE;
const char *BPY_app_translations_py_pgettext(const char *msgctxt, const char *msgid) RET_ARG(msgid)

/* intern/dualcon */

void *dualcon(const DualConInput *input_mesh,
              /* callbacks for output */
              DualConAllocOutput alloc_output,
              DualConAddVert add_vert,
              DualConAddQuad add_quad,

              DualConFlags flags,
              DualConMode mode,
              float threshold,
              float hermite_num,
              float scale,
              int depth) RET_ZERO

/* intern/cycles */
struct CCLDeviceInfo;
struct CCLDeviceInfo *CCL_compute_device_list(int opencl) RET_NULL

/* compositor */
void COM_execute(RenderData *rd, Scene *scene, bNodeTree *editingtree, int rendering,
                 const ColorManagedViewSettings *viewSettings, const ColorManagedDisplaySettings *displaySettings,
                 const char *viewName) RET_NONE

/*multiview*/
bool RE_RenderResult_is_stereo(RenderResult *res) RET_ZERO
void uiTemplateImageViews(uiLayout *layout, struct PointerRNA *imfptr) RET_NONE

#endif // WITH_GAMEENGINE<|MERGE_RESOLUTION|>--- conflicted
+++ resolved
@@ -632,13 +632,9 @@
 struct RenderEngine *RE_engine_create(struct RenderEngineType *type) RET_NULL
 void RE_engine_frame_set(struct RenderEngine *engine, int frame, float subframe) RET_NONE
 void RE_FreePersistentData(void) RET_NONE
-<<<<<<< HEAD
-void RE_sample_point_density(struct Scene *scene, struct PointDensity *pd, int resolution, const bool use_render_params, float *values) RET_NONE;
-=======
 void RE_point_density_cache(struct Scene *scene, struct PointDensity *pd, const bool use_render_params) RET_NONE
 void RE_point_density_minmax(struct Scene *scene, struct PointDensity *pd, const bool use_render_params, float r_min[3], float r_max[3]) RET_NONE;
 void RE_point_density_sample(struct Scene *scene, struct PointDensity *pd, int resolution, const bool use_render_params, float *values) RET_NONE;
->>>>>>> f6c11062
 void RE_instance_get_particle_info(struct ObjectInstanceRen *obi, float *index, float *age, float *lifetime, float co[3], float *size, float vel[3], float angvel[3]) RET_NONE
 void RE_FreeAllPersistentData(void) RET_NONE
 
@@ -664,6 +660,7 @@
 void update_autoflags_fcurve(struct FCurve *fcu, struct bContext *C, struct ReportList *reports, struct PointerRNA *ptr) RET_NONE
 short insert_keyframe(struct ReportList *reports, struct ID *id, struct bAction *act, const char group[], const char rna_path[], int array_index, float cfra, short flag) RET_ZERO
 short delete_keyframe(struct ReportList *reports, struct ID *id, struct bAction *act, const char group[], const char rna_path[], int array_index, float cfra, short flag) RET_ZERO
+struct bAction *verify_adt_action(struct ID *id, short add) RET_NULL
 char *WM_operator_pystring_ex(struct bContext *C, struct wmOperator *op, const bool all_args, const bool macro_args, struct wmOperatorType *ot, struct PointerRNA *opptr) RET_NULL
 char *WM_operator_pystring(struct bContext *C, struct wmOperator *op, const bool all_args, const bool macro_args) RET_NULL
 struct wmKeyMapItem *WM_modalkeymap_add_item(struct wmKeyMap *km, int type, int val, int modifier, int keymodifier, int value) RET_NULL
