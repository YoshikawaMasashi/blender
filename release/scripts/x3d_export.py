#!BPY
""" Registration info for Blender menus:
Name: 'X3D Extensible 3D (.x3d)...'
Blender: 245
Group: 'Export'
Tooltip: 'Export selection to Extensible 3D file (.x3d)'
"""

__author__ = ("Bart", "Campbell Barton")
__email__ = ["Bart, bart:neeneenee*de"]
__url__ = ["Author's (Bart) homepage, http://www.neeneenee.de/vrml"]
__version__ = "2006/01/17"
__bpydoc__ = """\
This script exports to X3D format.

Usage:

Run this script from "File->Export" menu.  A pop-up will ask whether you
want to export only selected or all relevant objects.

Known issues:<br>
	Doesn't handle multiple materials (don't use material indices);<br>
	Doesn't handle multiple UV textures on a single mesh (create a mesh for each texture);<br>
	Can't get the texture array associated with material * not the UV ones;
"""


# $Id$
#
#------------------------------------------------------------------------
# X3D exporter for blender 2.36 or above
#
# ***** BEGIN GPL LICENSE BLOCK *****
#
# This program is free software; you can redistribute it and/or
# modify it under the terms of the GNU General Public License
# as published by the Free Software Foundation; either version 2
# of the License, or (at your option) any later version.
#
# This program is distributed in the hope that it will be useful,
# but WITHOUT ANY WARRANTY; without even the implied warranty of
# MERCHANTABILITY or FITNESS FOR A PARTICULAR PURPOSE.  See the
# GNU General Public License for more details.
#
# You should have received a copy of the GNU General Public License
# along with this program; if not, write to the Free Software Foundation,
# Inc., 59 Temple Place - Suite 330, Boston, MA  02111-1307, USA.
#
# ***** END GPL LICENCE BLOCK *****
#

####################################
# Library dependancies
####################################

import Blender
from Blender import Object, Lamp, Draw, Image, Text, sys, Mesh
from Blender.Scene import Render
import math
import BPyObject
import BPyMesh

# 
DEG2RAD=0.017453292519943295
MATWORLD= Blender.Mathutils.RotationMatrix(-90, 4, 'x')

# 
DEG2RAD=0.017453292519943295
MATWORLD= Blender.Mathutils.RotationMatrix(-90, 4, 'x')

####################################
# Global Variables
####################################

filename = Blender.Get('filename')
_safeOverwrite = True
<<<<<<< HEAD
ARG=''
=======

>>>>>>> 8d6857b9
extension = ''

##########################################################
# Functions for writing output file
##########################################################

<<<<<<< HEAD
class VRML2Export:
=======
class x3d_class:
>>>>>>> 8d6857b9

	def __init__(self, filename):
		#--- public you can change these ---
		self.writingcolor = 0
		self.writingtexture = 0
		self.writingcoords = 0
		self.proto = 1
		self.matonly = 0
		self.share = 0
		self.billnode = 0
		self.halonode = 0
		self.collnode = 0
		self.tilenode = 0
		self.verbose=2	 # level of verbosity in console 0-none, 1-some, 2-most
		self.cp=3		  # decimals for material color values	 0.000 - 1.000
		self.vp=3		  # decimals for vertex coordinate values  0.000 - n.000
		self.tp=3		  # decimals for texture coordinate values 0.000 - 1.000
		self.it=3
		
		#--- class private don't touch ---
		self.texNames={}   # dictionary of textureNames
		self.matNames={}   # dictionary of materiaNames
		self.meshNames={}   # dictionary of meshNames
		self.indentLevel=0 # keeps track of current indenting
		self.filename=filename
<<<<<<< HEAD
		self.file = open(filename, "w")
=======
		self.file = None
		if filename.lower().endswith('.x3dz'):
			try:
				import gzip
				self.file = gzip.open(filename, "w")				
			except:
				print "failed to import compression modules, exporting uncompressed"
				self.filename = filename[:-1] # remove trailing z
		
		if self.file == None:
			self.file = open(self.filename, "w")

>>>>>>> 8d6857b9
		self.bNav=0
		self.nodeID=0
		self.namesReserved=[ "Anchor","Appearance","Arc2D","ArcClose2D","AudioClip","Background","Billboard",
							 "BooleanFilter","BooleanSequencer","BooleanToggle","BooleanTrigger","Box","Circle2D",
							 "Collision","Color","ColorInterpolator","ColorRGBA","component","Cone","connect",
							 "Contour2D","ContourPolyline2D","Coordinate","CoordinateDouble","CoordinateInterpolator",
							 "CoordinateInterpolator2D","Cylinder","CylinderSensor","DirectionalLight","Disk2D",
							 "ElevationGrid","EspduTransform","EXPORT","ExternProtoDeclare","Extrusion","field",
							 "fieldValue","FillProperties","Fog","FontStyle","GeoCoordinate","GeoElevationGrid",
							 "GeoLocationLocation","GeoLOD","GeoMetadata","GeoOrigin","GeoPositionInterpolator",
							 "GeoTouchSensor","GeoViewpoint","Group","HAnimDisplacer","HAnimHumanoid","HAnimJoint",
							 "HAnimSegment","HAnimSite","head","ImageTexture","IMPORT","IndexedFaceSet",
							 "IndexedLineSet","IndexedTriangleFanSet","IndexedTriangleSet","IndexedTriangleStripSet",
							 "Inline","IntegerSequencer","IntegerTrigger","IS","KeySensor","LineProperties","LineSet",
							 "LoadSensor","LOD","Material","meta","MetadataDouble","MetadataFloat","MetadataInteger",
							 "MetadataSet","MetadataString","MovieTexture","MultiTexture","MultiTextureCoordinate",
							 "MultiTextureTransform","NavigationInfo","Normal","NormalInterpolator","NurbsCurve",
							 "NurbsCurve2D","NurbsOrientationInterpolator","NurbsPatchSurface",
							 "NurbsPositionInterpolator","NurbsSet","NurbsSurfaceInterpolator","NurbsSweptSurface",
							 "NurbsSwungSurface","NurbsTextureCoordinate","NurbsTrimmedSurface","OrientationInterpolator",
							 "PixelTexture","PlaneSensor","PointLight","PointSet","Polyline2D","Polypoint2D",
							 "PositionInterpolator","PositionInterpolator2D","ProtoBody","ProtoDeclare","ProtoInstance",
							 "ProtoInterface","ProximitySensor","ReceiverPdu","Rectangle2D","ROUTE","ScalarInterpolator",
							 "Scene","Script","Shape","SignalPdu","Sound","Sphere","SphereSensor","SpotLight","StaticGroup",
							 "StringSensor","Switch","Text","TextureBackground","TextureCoordinate","TextureCoordinateGenerator",
							 "TextureTransform","TimeSensor","TimeTrigger","TouchSensor","Transform","TransmitterPdu",
							 "TriangleFanSet","TriangleSet","TriangleSet2D","TriangleStripSet","Viewpoint","VisibilitySensor",
							 "WorldInfo","X3D","XvlShell","VertexShader","FragmentShader","MultiShaderAppearance","ShaderAppearance" ]
		self.namesStandard=[ "Empty","Empty.000","Empty.001","Empty.002","Empty.003","Empty.004","Empty.005",
							 "Empty.006","Empty.007","Empty.008","Empty.009","Empty.010","Empty.011","Empty.012",
							 "Scene.001","Scene.002","Scene.003","Scene.004","Scene.005","Scene.06","Scene.013",
							 "Scene.006","Scene.007","Scene.008","Scene.009","Scene.010","Scene.011","Scene.012",
							 "World","World.000","World.001","World.002","World.003","World.004","World.005" ]
		self.namesFog=[ "","LINEAR","EXPONENTIAL","" ]

##########################################################
# Writing nodes routines
##########################################################

	def writeHeader(self):
		#bfile = sys.expandpath( Blender.Get('filename') ).replace('<', '&lt').replace('>', '&gt')
		bfile = self.filename.replace('<', '&lt').replace('>', '&gt') # use outfile name
		self.file.write("<?xml version=\"1.0\" encoding=\"UTF-8\"?>\n")
		self.file.write("<!DOCTYPE X3D PUBLIC \"ISO//Web3D//DTD X3D 3.0//EN\" \"http://www.web3d.org/specifications/x3d-3.0.dtd\">\n")
		self.file.write("<X3D version=\"3.0\" profile=\"Immersive\" xmlns:xsd=\"http://www.w3.org/2001/XMLSchema-instance\" xsd:noNamespaceSchemaLocation=\"http://www.web3d.org/specifications/x3d-3.0.xsd\">\n")
		self.file.write("<head>\n")
		self.file.write("\t<meta name=\"filename\" content=\"%s\" />\n" % sys.basename(bfile))
		self.file.write("\t<meta name=\"generator\" content=\"Blender %s\" />\n" % Blender.Get('version'))
		self.file.write("\t<meta name=\"translator\" content=\"X3D exporter v1.55 (2006/01/17)\" />\n")
		self.file.write("</head>\n")
		self.file.write("<Scene>\n")
	
	# This functionality is poorly defined, disabling for now - campbell
	'''
	def writeInline(self):
		inlines = Blender.Scene.Get()
		allinlines = len(inlines)
		if scene != inlines[0]:
			return
		else:
			for i in xrange(allinlines):
				nameinline=inlines[i].name
				if (nameinline not in self.namesStandard) and (i > 0):
					self.file.write("<Inline DEF=\"%s\" " % (self.cleanStr(nameinline)))
					nameinline = nameinline+".x3d"
					self.file.write("url=\"%s\" />" % nameinline)
					self.file.write("\n\n")
<<<<<<< HEAD
	'''
=======

>>>>>>> 8d6857b9
	
	def writeScript(self):
		textEditor = Blender.Text.Get() 
		alltext = len(textEditor)
		for i in xrange(alltext):
			nametext = textEditor[i].name
			nlines = textEditor[i].getNLines()
			if (self.proto == 1):
				if (nametext == "proto" or nametext == "proto.js" or nametext == "proto.txt") and (nlines != None):
					nalllines = len(textEditor[i].asLines())
					alllines = textEditor[i].asLines()
					for j in xrange(nalllines):
						self.writeIndented(alllines[j] + "\n")
			elif (self.proto == 0):
				if (nametext == "route" or nametext == "route.js" or nametext == "route.txt") and (nlines != None):
					nalllines = len(textEditor[i].asLines())
					alllines = textEditor[i].asLines()
					for j in xrange(nalllines):
						self.writeIndented(alllines[j] + "\n")
		self.writeIndented("\n")
<<<<<<< HEAD

	def writeViewpoint(self, ob, scene):
=======
	'''
	
	def writeViewpoint(self, ob, mat, scene):
>>>>>>> 8d6857b9
		context = scene.render
		ratio = float(context.imageSizeY())/float(context.imageSizeX())
		lens = (360* (math.atan(ratio *16 / ob.data.getLens()) / math.pi))*(math.pi/180)
		lens = min(lens, math.pi) 
		
		# get the camera location, subtract 90 degress from X to orient like X3D does
<<<<<<< HEAD
		mat = ob.matrixWorld
=======
		# mat = ob.matrixWorld - mat is now passed!
		
>>>>>>> 8d6857b9
		loc = self.rotatePointForVRML(mat.translationPart())
		rot = mat.toEuler()
		rot = (((rot[0]-90)*DEG2RAD), rot[1]*DEG2RAD, rot[2]*DEG2RAD)
		nRot = self.rotatePointForVRML( rot )
		# convert to Quaternion and to Angle Axis
		Q  = self.eulerToQuaternions(nRot[0], nRot[1], nRot[2])
		Q1 = self.multiplyQuaternions(Q[0], Q[1])
		Qf = self.multiplyQuaternions(Q1, Q[2])
		angleAxis = self.quaternionToAngleAxis(Qf)
		self.file.write("<Viewpoint DEF=\"%s\" " % (self.cleanStr(ob.name)))
		self.file.write("description=\"%s\" " % (ob.name))
		self.file.write("centerOfRotation=\"0 0 0\" ")
		self.file.write("position=\"%3.2f %3.2f %3.2f\" " % (loc[0], loc[1], loc[2]))
		self.file.write("orientation=\"%3.2f %3.2f %3.2f %3.2f\" " % (angleAxis[0], angleAxis[1], -angleAxis[2], angleAxis[3]))
		self.file.write("fieldOfView=\"%.3f\" />\n\n" % (lens))

	def writeFog(self, world):
		if world:
			mtype = world.getMistype()
			mparam = world.getMist()
			grd = world.getHor()
			grd0, grd1, grd2 = grd[0], grd[1], grd[2]
		else:
			return
		if (mtype == 1 or mtype == 2):
			self.file.write("<Fog fogType=\"%s\" " % self.namesFog[mtype])						
			self.file.write("color=\"%s %s %s\" " % (round(grd0,self.cp), round(grd1,self.cp), round(grd2,self.cp)))
			self.file.write("visibilityRange=\"%s\" />\n\n" % round(mparam[2],self.cp))
		else:
			return
<<<<<<< HEAD
	'''
	def writeNavigationInfo(self, scene):
		allObj = []
		allObj = list(scene.objects)
		headlight = "true"
		vislimit = 0.0
		for ob in allObj:
			objType=ob.type
			if objType == "Camera":
				vislimit = ob.data.clipEnd
			elif objType == "Lamp":
				headlight = "false"
		self.file.write("<NavigationInfo headlight=\"%s\" " % headlight)
		self.file.write("visibilityLimit=\"%s\" " % (round(vislimit,self.cp)))
		self.file.write("type=\"EXAMINE\", \"ANY\" avatarSize=\"0.25, 1.75, 0.75\" />\n\n")
	'''
	def writeSpotLight(self, ob, lamp, world):
=======
	
	def writeNavigationInfo(self, scene):
		self.file.write('<NavigationInfo headlight="FALSE" visibilityLimit="0.0" type=\'"EXAMINE","ANY"\' avatarSize="0.25, 1.75, 0.75" />\n')
	
	def writeSpotLight(self, ob, mtx, lamp, world):
>>>>>>> 8d6857b9
		safeName = self.cleanStr(ob.name)
		if world:
			ambi = world.amb
			ambientIntensity = ((float(ambi[0] + ambi[1] + ambi[2]))/3)/2.5
		else:
			ambi = 0
			ambientIntensity = 0

		# compute cutoff and beamwidth
		intensity=min(lamp.energy/1.75,1.0)
		beamWidth=((lamp.spotSize*math.pi)/180.0)*.37;
		cutOffAngle=beamWidth*1.3

<<<<<<< HEAD
		dx,dy,dz=self.computeDirection(ob)
=======
		dx,dy,dz=self.computeDirection(mtx)
>>>>>>> 8d6857b9
		# note -dx seems to equal om[3][0]
		# note -dz seems to equal om[3][1]
		# note  dy seems to equal om[3][2]

<<<<<<< HEAD
		location=(ob.matrixWorld*MATWORLD).translationPart()
=======
		#location=(ob.matrixWorld*MATWORLD).translationPart() # now passed
		location=(mtx*MATWORLD).translationPart()
		
>>>>>>> 8d6857b9
		radius = lamp.dist*math.cos(beamWidth)
		self.file.write("<SpotLight DEF=\"%s\" " % safeName)
		self.file.write("radius=\"%s\" " % (round(radius,self.cp)))
		self.file.write("ambientIntensity=\"%s\" " % (round(ambientIntensity,self.cp)))
		self.file.write("intensity=\"%s\" " % (round(intensity,self.cp)))
		self.file.write("color=\"%s %s %s\" " % (round(lamp.col[0],self.cp), round(lamp.col[1],self.cp), round(lamp.col[2],self.cp)))
		self.file.write("beamWidth=\"%s\" " % (round(beamWidth,self.cp)))
		self.file.write("cutOffAngle=\"%s\" " % (round(cutOffAngle,self.cp)))
		self.file.write("direction=\"%s %s %s\" " % (round(dx,3),round(dy,3),round(dz,3)))
		self.file.write("location=\"%s %s %s\" />\n\n" % (round(location[0],3), round(location[1],3), round(location[2],3)))
		
		
<<<<<<< HEAD
	def writeDirectionalLight(self, ob, lamp, world):
=======
	def writeDirectionalLight(self, ob, mtx, lamp, world):
>>>>>>> 8d6857b9
		safeName = self.cleanStr(ob.name)
		if world:
			ambi = world.amb
			ambientIntensity = ((float(ambi[0] + ambi[1] + ambi[2]))/3)/2.5
		else:
			ambi = 0
			ambientIntensity = 0

		intensity=min(lamp.energy/1.75,1.0) 
<<<<<<< HEAD
		(dx,dy,dz)=self.computeDirection(ob)
=======
		(dx,dy,dz)=self.computeDirection(mtx)
>>>>>>> 8d6857b9
		self.file.write("<DirectionalLight DEF=\"%s\" " % safeName)
		self.file.write("ambientIntensity=\"%s\" " % (round(ambientIntensity,self.cp)))
		self.file.write("color=\"%s %s %s\" " % (round(lamp.col[0],self.cp), round(lamp.col[1],self.cp), round(lamp.col[2],self.cp)))
		self.file.write("intensity=\"%s\" " % (round(intensity,self.cp)))
		self.file.write("direction=\"%s %s %s\" />\n\n" % (round(dx,4),round(dy,4),round(dz,4)))

<<<<<<< HEAD
	def writePointLight(self, ob, lamp, world):
=======
	def writePointLight(self, ob, mtx, lamp, world):
>>>>>>> 8d6857b9
		safeName = self.cleanStr(ob.name)
		if world:
			ambi = world.amb
			ambientIntensity = ((float(ambi[0] + ambi[1] + ambi[2]))/3)/2.5
		else:
			ambi = 0
			ambientIntensity = 0
		
<<<<<<< HEAD
		location=(ob.matrixWorld*MATWORLD).translationPart()
		intensity=min(lamp.energy/1.75,1.0) 
		radius = lamp.dist
		self.file.write("<PointLight DEF=\"%s\" " % safeName)
		self.file.write("ambientIntensity=\"%s\" " % (round(ambientIntensity,self.cp)))
		self.file.write("color=\"%s %s %s\" " % (round(lamp.col[0],self.cp), round(lamp.col[1],self.cp), round(lamp.col[2],self.cp)))
		self.file.write("intensity=\"%s\" " % (round(intensity,self.cp)))
		self.file.write("radius=\"%s\" " % radius )
		self.file.write("location=\"%s %s %s\" />\n\n" % (round(location[0],3), round(location[1],3), round(location[2],3)))

	def writeNode(self, ob):
=======
		# location=(ob.matrixWorld*MATWORLD).translationPart() # now passed
		location= (mtx*MATWORLD).translationPart()
		
		self.file.write("<PointLight DEF=\"%s\" " % safeName)
		self.file.write("ambientIntensity=\"%s\" " % (round(ambientIntensity,self.cp)))
		self.file.write("color=\"%s %s %s\" " % (round(lamp.col[0],self.cp), round(lamp.col[1],self.cp), round(lamp.col[2],self.cp)))
		self.file.write("intensity=\"%s\" " % (round( min(lamp.energy/1.75,1.0) ,self.cp)))
		self.file.write("radius=\"%s\" " % lamp.dist )
		self.file.write("location=\"%s %s %s\" />\n\n" % (round(location[0],3), round(location[1],3), round(location[2],3)))
	'''
	def writeNode(self, ob, mtx):
>>>>>>> 8d6857b9
		obname=str(ob.name)
		if obname in self.namesStandard:
			return
		else:
<<<<<<< HEAD
			dx,dy,dz = self.computeDirection(ob)
			location=(ob.matrixWorld*MATWORLD).translationPart()
			self.writeIndented("<%s\n" % obname,1)
			self.writeIndented("# direction %s %s %s\n" % (round(dx,3),round(dy,3),round(dz,3)))
			self.writeIndented("# location %s %s %s\n" % (round(location[0],3), round(location[1],3), round(location[2],3)))
			self.writeIndented("/>\n",-1)
			self.writeIndented("\n")

=======
			dx,dy,dz = self.computeDirection(mtx)
			# location=(ob.matrixWorld*MATWORLD).translationPart()
			location=(mtx*MATWORLD).translationPart()
			self.writeIndented("<%s\n" % obname,1)
			self.writeIndented("direction=\"%s %s %s\"\n" % (round(dx,3),round(dy,3),round(dz,3)))
			self.writeIndented("location=\"%s %s %s\"\n" % (round(location[0],3), round(location[1],3), round(location[2],3)))
			self.writeIndented("/>\n",-1)
			self.writeIndented("\n")
	'''
>>>>>>> 8d6857b9
	def secureName(self, name):
		name = name + str(self.nodeID)
		self.nodeID=self.nodeID+1
		if len(name) <= 3:
			newname = "_" + str(self.nodeID)
			return "%s" % (newname)
		else:
			for bad in ['"','#',"'",',','.','[','\\',']','{','}']:
				name=name.replace(bad,'_')
			if name in self.namesReserved:
				newname = name[0:3] + "_" + str(self.nodeID)
				return "%s" % (newname)
			elif name[0].isdigit():
				newname = "_" + name + str(self.nodeID)
				return "%s" % (newname)
			else:
				newname = name
				return "%s" % (newname)

<<<<<<< HEAD
	def writeIndexedFaceSet(self, ob, world, normals = 0):
=======
	def writeIndexedFaceSet(self, ob, mesh, mtx, world, EXPORT_TRI = False):
>>>>>>> 8d6857b9
		imageMap={}   # set of used images
		sided={}	  # 'one':cnt , 'two':cnt
		vColors={}	# 'multi':1
		meshName = self.cleanStr(ob.name)
<<<<<<< HEAD
		mesh=ob.getData(mesh=1)
		meshME = self.cleanStr(mesh.name)
=======
		
		meshME = self.cleanStr(ob.getData(mesh=1).name) # We dont care if its the mesh name or not
>>>>>>> 8d6857b9
		if len(mesh.faces) == 0: return
		mode = 0
		if mesh.faceUV:
			for face in mesh.faces:
				mode |= face.mode 
		
		if mode & Mesh.FaceModes.HALO and self.halonode == 0:
			self.writeIndented("<Billboard axisOfRotation=\"0 0 0\">\n",1)
			self.halonode = 1
		elif mode & Mesh.FaceModes.BILLBOARD and self.billnode == 0:
			self.writeIndented("<Billboard axisOfRotation=\"0 1 0\">\n",1)
			self.billnode = 1
		elif mode & Mesh.FaceModes.OBCOL and self.matonly == 0:
			self.matonly = 1
		elif mode & Mesh.FaceModes.TILES and self.tilenode == 0:
			self.tilenode = 1
		elif not mode & Mesh.FaceModes.DYNAMIC and self.collnode == 0:
			self.writeIndented("<Collision enabled=\"false\">\n",1)
			self.collnode = 1
<<<<<<< HEAD

=======
		
>>>>>>> 8d6857b9
		nIFSCnt=self.countIFSSetsNeeded(mesh, imageMap, sided, vColors)
		
		if nIFSCnt > 1:
			self.writeIndented("<Group DEF=\"%s%s\">\n" % ("G_", meshName),1)
		
		if sided.has_key('two') and sided['two'] > 0:
			bTwoSided=1
		else:
			bTwoSided=0

<<<<<<< HEAD
		mtx = ob.matrixWorld * MATWORLD
=======
		# mtx = ob.matrixWorld * MATWORLD # mtx is now passed
		mtx = mtx * MATWORLD
>>>>>>> 8d6857b9
		
		loc= mtx.translationPart()
		sca= mtx.scalePart()
		quat = mtx.toQuat()
		rot= quat.axis

		# self.writeIndented('<Transform rotation="%.6f %.6f %.6f %.6f">\n' % (rot[0], rot[1], rot[2], rot[3]))
		self.writeIndented('<Transform DEF="%s" translation="%.6f %.6f %.6f" scale="%.6f %.6f %.6f" rotation="%.6f %.6f %.6f %.6f">\n' % \
		  (meshName, loc[0], loc[1], loc[2], sca[0], sca[1], sca[2], rot[0], rot[1], rot[2], quat.angle*DEG2RAD) )

		self.writeIndented("<Shape>\n",1)
		maters=mesh.materials
		hasImageTexture=0
		issmooth=0

		if len(maters) > 0 or mesh.faceUV:
			self.writeIndented("<Appearance>\n", 1)
			# right now this script can only handle a single material per mesh.
			if len(maters) >= 1:
				mat=maters[0]
				matFlags = mat.getMode()
				if not matFlags & Blender.Material.Modes['TEXFACE']:
					self.writeMaterial(mat, self.cleanStr(maters[0].name,''), world)
					if len(maters) > 1:
						print "Warning: mesh named %s has multiple materials" % meshName
						print "Warning: only one material per object handled"
			
				#-- textures
				if mesh.faceUV:
					for face in mesh.faces:
						if (hasImageTexture == 0) and (face.image):
							self.writeImageTexture(face.image)
							hasImageTexture=1  # keep track of face texture
				if self.tilenode == 1:
					self.writeIndented("<TextureTransform	scale=\"%s %s\" />\n" % (face.image.xrep, face.image.yrep))
					self.tilenode = 0
				self.writeIndented("</Appearance>\n", -1)

		#-- IndexedFaceSet or IndexedLineSet

		# user selected BOUNDS=1, SOLID=3, SHARED=4, or TEXTURE=5
		ifStyle="IndexedFaceSet"
		# look up mesh name, use it if available
		if self.meshNames.has_key(meshME):
			self.writeIndented("<%s USE=\"ME_%s\">" % (ifStyle, meshME), 1)
			self.meshNames[meshME]+=1
		else:
			if int(mesh.users) > 1:
				self.writeIndented("<%s DEF=\"ME_%s\" " % (ifStyle, meshME), 1)
				self.meshNames[meshME]=1
			else:
				self.writeIndented("<%s " % ifStyle, 1)
			
			if bTwoSided == 1:
				self.file.write("solid=\"false\" ")
			else:
				self.file.write("solid=\"true\" ")

			for face in mesh.faces:
				if face.smooth:
					 issmooth=1
					 break
			if issmooth==1:
				creaseAngle=(mesh.degr)*(math.pi/180.0)
				self.file.write("creaseAngle=\"%s\" " % (round(creaseAngle,self.cp)))

			#--- output textureCoordinates if UV texture used
			if mesh.faceUV:
				if self.matonly == 1 and self.share == 1:
					self.writeFaceColors(mesh)
				elif hasImageTexture == 1:
					self.writeTextureCoordinates(mesh)
			#--- output coordinates
<<<<<<< HEAD
			self.writeCoordinates(ob, mesh, meshName)
=======
			self.writeCoordinates(ob, mesh, meshName, EXPORT_TRI)
>>>>>>> 8d6857b9

			self.writingcoords = 1
			self.writingtexture = 1
			self.writingcolor = 1
<<<<<<< HEAD
			self.writeCoordinates(ob, mesh, meshName)
=======
			self.writeCoordinates(ob, mesh, meshName, EXPORT_TRI)
>>>>>>> 8d6857b9
			
			#--- output textureCoordinates if UV texture used
			if mesh.faceUV:
				if hasImageTexture == 1:
					self.writeTextureCoordinates(mesh)
				elif self.matonly == 1 and self.share == 1:
					self.writeFaceColors(mesh)
			#--- output vertexColors
		self.matonly = 0
		self.share = 0
		
		self.writingcoords = 0
		self.writingtexture = 0
		self.writingcolor = 0
		#--- output closing braces
		self.writeIndented("</%s>\n" % ifStyle, -1)
		self.writeIndented("</Shape>\n", -1)
		self.writeIndented("</Transform>\n", -1)

		if self.halonode == 1:
			self.writeIndented("</Billboard>\n", -1)
			self.halonode = 0

		if self.billnode == 1:
			self.writeIndented("</Billboard>\n", -1)
			self.billnode = 0

		if self.collnode == 1:
			self.writeIndented("</Collision>\n", -1)
			self.collnode = 0

		if nIFSCnt > 1:
			self.writeIndented("</Group>\n", -1)

		self.file.write("\n")

<<<<<<< HEAD
	def writeCoordinates(self, ob, mesh, meshName):
=======
	def writeCoordinates(self, ob, mesh, meshName, EXPORT_TRI = False):
>>>>>>> 8d6857b9
		# create vertex list and pre rotate -90 degrees X for VRML
		
		if self.writingcoords == 0:
			self.file.write('coordIndex="')
			for face in mesh.faces:
				fv = face.v
<<<<<<< HEAD
				if len(face)==4:
					self.file.write("%i %i %i %i -1, " % (fv[0].index, fv[1].index, fv[2].index, fv[3].index))
				else:
					self.file.write("%i %i %i -1, " % (fv[0].index, fv[1].index, fv[2].index))
=======
				
				if len(face)==3:
						self.file.write("%i %i %i -1, " % (fv[0].index, fv[1].index, fv[2].index))
				else:
					if EXPORT_TRI:
						self.file.write("%i %i %i -1, " % (fv[0].index, fv[1].index, fv[2].index))
						self.file.write("%i %i %i -1, " % (fv[0].index, fv[2].index, fv[3].index))
					else:
						self.file.write("%i %i %i %i -1, " % (fv[0].index, fv[1].index, fv[2].index, fv[3].index))
			
>>>>>>> 8d6857b9
			self.file.write("\">\n")
		else:
			#-- vertices
			# mesh.transform(ob.matrixWorld)
			self.writeIndented("<Coordinate DEF=\"%s%s\" \n" % ("coord_",meshName), 1)
			self.file.write("\t\t\t\tpoint=\"")
			for v in mesh.verts:
				self.file.write("%.6f %.6f %.6f, " % tuple(v.co))
			self.file.write("\" />")
			self.writeIndented("\n", -1)

	def writeTextureCoordinates(self, mesh):
		texCoordList=[] 
		texIndexList=[]
		j=0

		for face in mesh.faces:
			for uv in face.uv:
				texIndexList.append(j)
				texCoordList.append(uv)
				j=j+1
			texIndexList.append(-1)
		if self.writingtexture == 0:
			self.file.write("\n\t\t\ttexCoordIndex=\"")
			texIndxStr=""
			for i in xrange(len(texIndexList)):
				texIndxStr = texIndxStr + "%d, " % texIndexList[i]
				if texIndexList[i]==-1:
					self.file.write(texIndxStr)
					texIndxStr=""
			self.file.write("\"\n\t\t\t")
		else:
			self.writeIndented("<TextureCoordinate point=\"", 1)
			for i in xrange(len(texCoordList)):
				self.file.write("%s %s, " % (round(texCoordList[i][0],self.tp), round(texCoordList[i][1],self.tp)))
			self.file.write("\" />")
			self.writeIndented("\n", -1)

	def writeFaceColors(self, mesh):
		if self.writingcolor == 0:
			self.file.write("colorPerVertex=\"false\" ")
		else:
			self.writeIndented("<Color color=\"", 1)
			for face in mesh.faces:
				if face.col:
					c=face.col[0]
					if self.verbose > 2:
						print "Debug: face.col r=%d g=%d b=%d" % (c.r, c.g, c.b)
					aColor = self.rgbToFS(c)
					self.file.write("%s, " % aColor)
			self.file.write("\" />")
			self.writeIndented("\n",-1)
	
	def writeMaterial(self, mat, matName, world):
		# look up material name, use it if available
		if self.matNames.has_key(matName):
			self.writeIndented("<Material USE=\"MA_%s\" />\n" % matName)
			self.matNames[matName]+=1
			return;

		self.matNames[matName]=1

		ambient = mat.amb/3
		diffuseR, diffuseG, diffuseB = mat.rgbCol[0], mat.rgbCol[1],mat.rgbCol[2]
		if world:
			ambi = world.getAmb()
			ambi0, ambi1, ambi2 = (ambi[0]*mat.amb)*2, (ambi[1]*mat.amb)*2, (ambi[2]*mat.amb)*2
		else:
			ambi0, ambi1, ambi2 = 0, 0, 0
		emisR, emisG, emisB = (diffuseR*mat.emit+ambi0)/2, (diffuseG*mat.emit+ambi1)/2, (diffuseB*mat.emit+ambi2)/2

		shininess = mat.hard/512.0
		specR = (mat.specCol[0]+0.001)/(1.25/(mat.spec+0.001))
		specG = (mat.specCol[1]+0.001)/(1.25/(mat.spec+0.001))
		specB = (mat.specCol[2]+0.001)/(1.25/(mat.spec+0.001))
		transp = 1-mat.alpha
		matFlags = mat.getMode()
		if matFlags & Blender.Material.Modes['SHADELESS']:
		  ambient = 1
		  shine = 1
		  specR = emitR = diffuseR
		  specG = emitG = diffuseG
		  specB = emitB = diffuseB
		self.writeIndented("<Material DEF=\"MA_%s\" " % matName, 1)
		self.file.write("diffuseColor=\"%s %s %s\" " % (round(diffuseR,self.cp), round(diffuseG,self.cp), round(diffuseB,self.cp)))
		self.file.write("specularColor=\"%s %s %s\" " % (round(specR,self.cp), round(specG,self.cp), round(specB,self.cp)))
		self.file.write("emissiveColor=\"%s %s %s\" \n" % (round(emisR,self.cp), round(emisG,self.cp), round(emisB,self.cp)))
		self.writeIndented("ambientIntensity=\"%s\" " % (round(ambient,self.cp)))
		self.file.write("shininess=\"%s\" " % (round(shininess,self.cp)))
		self.file.write("transparency=\"%s\" />" % (round(transp,self.cp)))
		self.writeIndented("\n",-1)

	def writeImageTexture(self, image):
		name = image.name
		filename = image.filename.split('/')[-1].split('\\')[-1]
		if self.texNames.has_key(name):
			self.writeIndented("<ImageTexture USE=\"%s\" />\n" % self.cleanStr(name))
			self.texNames[name] += 1
			return
		else:
			self.writeIndented("<ImageTexture DEF=\"%s\" " % self.cleanStr(name), 1)
			self.file.write("url=\"%s\" />" % name)
			self.writeIndented("\n",-1)
			self.texNames[name] = 1

	def writeBackground(self, world, alltextures):
		if world:	worldname = world.name
		else:		return
		blending = world.getSkytype()	
		grd = world.getHor()
		grd0, grd1, grd2 = grd[0], grd[1], grd[2]
		sky = world.getZen()
		sky0, sky1, sky2 = sky[0], sky[1], sky[2]
		mix0, mix1, mix2 = grd[0]+sky[0], grd[1]+sky[1], grd[2]+sky[2]
		mix0, mix1, mix2 = mix0/2, mix1/2, mix2/2
		self.file.write("<Background ")
		if worldname not in self.namesStandard:
			self.file.write("DEF=\"%s\" " % self.secureName(worldname))
		# No Skytype - just Hor color
		if blending == 0:
			self.file.write("groundColor=\"%s %s %s\" " % (round(grd0,self.cp), round(grd1,self.cp), round(grd2,self.cp)))
			self.file.write("skyColor=\"%s %s %s\" " % (round(grd0,self.cp), round(grd1,self.cp), round(grd2,self.cp)))
		# Blend Gradient
		elif blending == 1:
			self.file.write("groundColor=\"%s %s %s, " % (round(grd0,self.cp), round(grd1,self.cp), round(grd2,self.cp)))
			self.file.write("%s %s %s\" groundAngle=\"1.57, 1.57\" " %(round(mix0,self.cp), round(mix1,self.cp), round(mix2,self.cp)))
			self.file.write("skyColor=\"%s %s %s, " % (round(sky0,self.cp), round(sky1,self.cp), round(sky2,self.cp)))
			self.file.write("%s %s %s\" skyAngle=\"1.57, 1.57\" " %(round(mix0,self.cp), round(mix1,self.cp), round(mix2,self.cp)))
		# Blend+Real Gradient Inverse
		elif blending == 3:
			self.file.write("groundColor=\"%s %s %s, " % (round(sky0,self.cp), round(sky1,self.cp), round(sky2,self.cp)))
			self.file.write("%s %s %s\" groundAngle=\"1.57, 1.57\" " %(round(mix0,self.cp), round(mix1,self.cp), round(mix2,self.cp)))
			self.file.write("skyColor=\"%s %s %s, " % (round(grd0,self.cp), round(grd1,self.cp), round(grd2,self.cp)))
			self.file.write("%s %s %s\" skyAngle=\"1.57, 1.57\" " %(round(mix0,self.cp), round(mix1,self.cp), round(mix2,self.cp)))
		# Paper - just Zen Color
		elif blending == 4:
			self.file.write("groundColor=\"%s %s %s\" " % (round(sky0,self.cp), round(sky1,self.cp), round(sky2,self.cp)))
			self.file.write("skyColor=\"%s %s %s\" " % (round(sky0,self.cp), round(sky1,self.cp), round(sky2,self.cp)))
		# Blend+Real+Paper - komplex gradient
		elif blending == 7:
			self.writeIndented("groundColor=\"%s %s %s, " % (round(sky0,self.cp), round(sky1,self.cp), round(sky2,self.cp)))
			self.writeIndented("%s %s %s\" groundAngle=\"1.57, 1.57\" " %(round(grd0,self.cp), round(grd1,self.cp), round(grd2,self.cp)))
			self.writeIndented("skyColor=\"%s %s %s, " % (round(sky0,self.cp), round(sky1,self.cp), round(sky2,self.cp)))
			self.writeIndented("%s %s %s\" skyAngle=\"1.57, 1.57\" " %(round(grd0,self.cp), round(grd1,self.cp), round(grd2,self.cp)))
		# Any Other two colors
		else:
			self.file.write("groundColor=\"%s %s %s\" " % (round(grd0,self.cp), round(grd1,self.cp), round(grd2,self.cp)))
			self.file.write("skyColor=\"%s %s %s\" " % (round(sky0,self.cp), round(sky1,self.cp), round(sky2,self.cp)))
		alltexture = len(alltextures)
		for i in xrange(alltexture):
			namemat = alltextures[i].name
			pic = alltextures[i].getImage()
			if (namemat == "back") and (pic != None):
				self.file.write("\n\tbackUrl=\"%s\" " % pic.filename.split('/')[-1].split('\\')[-1])
			elif (namemat == "bottom") and (pic != None):
				self.writeIndented("bottomUrl=\"%s\" " % pic.filename.split('/')[-1].split('\\')[-1])
			elif (namemat == "front") and (pic != None):
				self.writeIndented("frontUrl=\"%s\" " % pic.filename.split('/')[-1].split('\\')[-1])
			elif (namemat == "left") and (pic != None):
				self.writeIndented("leftUrl=\"%s\" " % pic.filename.split('/')[-1].split('\\')[-1])
			elif (namemat == "right") and (pic != None):
				self.writeIndented("rightUrl=\"%s\" " % pic.filename.split('/')[-1].split('\\')[-1])
			elif (namemat == "top") and (pic != None):
				self.writeIndented("topUrl=\"%s\" " % pic.filename.split('/')[-1].split('\\')[-1])
		self.writeIndented("/>\n\n")

##########################################################
# export routine
##########################################################

<<<<<<< HEAD
	def export(self, scene, world, alltextures):
		print "Info: starting X3D export to " + self.filename + "..."
		self.writeHeader()
		self.writeScript()
		# self.writeNavigationInfo(scene) # This seems to position me in some strange area I cant see the model (with BS Contact) - Campbell
=======
	def export(self, scene, world, alltextures,\
			EXPORT_APPLY_MODIFIERS = False,\
			EXPORT_TRI=				False,\
		):
		
		print "Info: starting X3D export to " + self.filename + "..."
		self.writeHeader()
		# self.writeScript()
		self.writeNavigationInfo(scene)
>>>>>>> 8d6857b9
		self.writeBackground(world, alltextures)
		self.writeFog(world)
		self.proto = 0
		
<<<<<<< HEAD
		for ob in scene.objects.context:
			objType=ob.type
			objName=ob.name
			self.matonly = 0
			if objType == "Camera":
				self.writeViewpoint(ob, scene)
			elif objType == "Mesh":
				self.writeIndexedFaceSet(ob, world, normals = 0)
			elif objType == "Lamp":
				data= ob.data
				datatype=data.type
				if datatype == Lamp.Types.Lamp:
					self.writePointLight(ob, data, world)
				elif datatype == Lamp.Types.Spot:
					self.writeSpotLight(ob, data, world)
				elif datatype == Lamp.Types.Sun:
					self.writeDirectionalLight(ob, data, world)
				else:
					self.writeDirectionalLight(ob, data, world)
			elif objType == "Empty" and objName != "Empty":
				self.writeNode(ob)
			else:
				#print "Info: Ignoring [%s], object type [%s] not handle yet" % (object.name,object.getType)
				print ""
		
		if ARG != 'selected':
			self.writeScript()
		self.file.write("\n</Scene>\n</X3D>")
=======
		
		# COPIED FROM OBJ EXPORTER
		if EXPORT_APPLY_MODIFIERS:
			temp_mesh_name = '~tmp-mesh'
		
			# Get the container mesh. - used for applying modifiers and non mesh objects.
			containerMesh = meshName = tempMesh = None
			for meshName in Blender.NMesh.GetNames():
				if meshName.startswith(temp_mesh_name):
					tempMesh = Mesh.Get(meshName)
					if not tempMesh.users:
						containerMesh = tempMesh
			if not containerMesh:
				containerMesh = Mesh.New(temp_mesh_name)
		# -------------------------- 
		
		
		for ob_main in scene.objects.context:
			for ob, ob_mat in BPyObject.getDerivedObjects(ob_main):
				objType=ob.type
				objName=ob.name
				self.matonly = 0
				if objType == "Camera":
					self.writeViewpoint(ob, ob_mat, scene)
				elif objType in ("Mesh", "Curve", "Surf", "Text") :
					if  EXPORT_APPLY_MODIFIERS or objType != 'Mesh':
						me= BPyMesh.getMeshFromObject(ob, containerMesh, EXPORT_APPLY_MODIFIERS, False, scene)
					else:
						me = ob.getData(mesh=1)
					
					self.writeIndexedFaceSet(ob, me, ob_mat, world, EXPORT_TRI = EXPORT_TRI)
				elif objType == "Lamp":
					data= ob.data
					datatype=data.type
					if datatype == Lamp.Types.Lamp:
						self.writePointLight(ob, ob_mat, data, world)
					elif datatype == Lamp.Types.Spot:
						self.writeSpotLight(ob, ob_mat, data, world)
					elif datatype == Lamp.Types.Sun:
						self.writeDirectionalLight(ob, ob_mat, data, world)
					else:
						self.writeDirectionalLight(ob, ob_mat, data, world)
				# do you think x3d could document what to do with dummy objects?
				#elif objType == "Empty" and objName != "Empty":
				#	self.writeNode(ob, ob_mat)
				else:
					#print "Info: Ignoring [%s], object type [%s] not handle yet" % (object.name,object.getType)
					pass
		
		self.file.write("\n</Scene>\n</X3D>")
		
		if EXPORT_APPLY_MODIFIERS:
			if containerMesh:
				containerMesh.verts = None
		
>>>>>>> 8d6857b9
		self.cleanup()
		
##########################################################
# Utility methods
##########################################################

	def cleanup(self):
		self.file.close()
		self.texNames={}
		self.matNames={}
		self.indentLevel=0
		print "Info: finished X3D export to %s\n" % self.filename

	def cleanStr(self, name, prefix='rsvd_'):
		"""cleanStr(name,prefix) - try to create a valid VRML DEF name from object name"""

		newName=name[:]
		if len(newName) == 0:
			self.nNodeID+=1
			return "%s%d" % (prefix, self.nNodeID)
		
		if newName in self.namesReserved:
			newName='%s%s' % (prefix,newName)
		
		if newName[0].isdigit():
			newName='%s%s' % ('_',newName)

		for bad in [' ','"','#',"'",',','.','[','\\',']','{','}']:
			newName=newName.replace(bad,'_')
		return newName

	def countIFSSetsNeeded(self, mesh, imageMap, sided, vColors):
		"""
		countIFFSetsNeeded() - should look at a blender mesh to determine
		how many VRML IndexFaceSets or IndexLineSets are needed.  A
		new mesh created under the following conditions:
		
		 o - split by UV Textures / one per mesh
		 o - split by face, one sided and two sided
		 o - split by smooth and flat faces
		 o - split when faces only have 2 vertices * needs to be an IndexLineSet
		"""
		
		imageNameMap={}
		faceMap={}
		nFaceIndx=0
		
		if mesh.faceUV:
			for face in mesh.faces:
				sidename='';
				if  face.mode & Mesh.FaceModes.TWOSIDE:
					sidename='two'
				else:
					sidename='one'
				
				if sided.has_key(sidename):
					sided[sidename]+=1
				else:
					sided[sidename]=1
				
				image = face.image
				if image:
					faceName="%s_%s" % (face.image.name, sidename);
					try:
						imageMap[faceName].append(face)
					except:
						imageMap[faceName]=[face.image.name,sidename,face]

			if self.verbose > 2:
				for faceName in imageMap.iterkeys():
					ifs=imageMap[faceName]
					print "Debug: faceName=%s image=%s, solid=%s facecnt=%d" % \
						  (faceName, ifs[0], ifs[1], len(ifs)-2)

		return len(imageMap)
	
	def faceToString(self,face):

		print "Debug: face.flag=0x%x (bitflags)" % face.flag
		if face.sel:
			print "Debug: face.sel=true"

		print "Debug: face.mode=0x%x (bitflags)" % face.mode
		if face.mode & Mesh.FaceModes.TWOSIDE:
			print "Debug: face.mode twosided"

		print "Debug: face.transp=0x%x (enum)" % face.transp
		if face.transp == Mesh.FaceTranspModes.SOLID:
			print "Debug: face.transp.SOLID"

		if face.image:
			print "Debug: face.image=%s" % face.image.name
		print "Debug: face.materialIndex=%d" % face.materialIndex 

	def getVertexColorByIndx(self, mesh, indx):
		c = None
		for face in mesh.faces:
			j=0
			for vertex in face.v:
				if vertex.index == indx:
					c=face.col[j]
					break
				j=j+1
			if c: break
		return c

	def meshToString(self,mesh):
		print "Debug: mesh.hasVertexUV=%d" % mesh.vertexColors
		print "Debug: mesh.faceUV=%d" % mesh.faceUV
		print "Debug: mesh.hasVertexColours=%d" % mesh.hasVertexColours()
		print "Debug: mesh.verts=%d" % len(mesh.verts)
		print "Debug: mesh.faces=%d" % len(mesh.faces)
		print "Debug: mesh.materials=%d" % len(mesh.materials)

	def rgbToFS(self, c):
		s="%s %s %s" % (
			round(c.r/255.0,self.cp),
			round(c.g/255.0,self.cp),
			round(c.b/255.0,self.cp))
		return s

<<<<<<< HEAD
	def computeDirection(self, ob):
		x,y,z=(0,-1.0,0) # point down
		
		ax,ay,az = (ob.matrixWorld*MATWORLD).toEuler()
=======
	def computeDirection(self, mtx):
		x,y,z=(0,-1.0,0) # point down
		
		ax,ay,az = (mtx*MATWORLD).toEuler()
>>>>>>> 8d6857b9
		
		ax *= DEG2RAD
		ay *= DEG2RAD
		az *= DEG2RAD
		# rot X
		x1=x
		y1=y*math.cos(ax)-z*math.sin(ax)
		z1=y*math.sin(ax)+z*math.cos(ax)

		# rot Y
		x2=x1*math.cos(ay)+z1*math.sin(ay)
		y2=y1
		z2=z1*math.cos(ay)-x1*math.sin(ay)

		# rot Z
		x3=x2*math.cos(az)-y2*math.sin(az)
		y3=x2*math.sin(az)+y2*math.cos(az)
		z3=z2

		return [x3,y3,z3]
		

	# swap Y and Z to handle axis difference between Blender and VRML
	#------------------------------------------------------------------------
	def rotatePointForVRML(self, v):
		x = v[0]
		y = v[2]
		z = -v[1]
		
		vrmlPoint=[x, y, z]
		return vrmlPoint

	# For writing well formed VRML code
	#------------------------------------------------------------------------
	def writeIndented(self, s, inc=0):
		if inc < 1:
			self.indentLevel = self.indentLevel + inc

		spaces=""
		for x in xrange(self.indentLevel):
			spaces = spaces + "\t"
		self.file.write(spaces + s)

		if inc > 0:
			self.indentLevel = self.indentLevel + inc

	# Converts a Euler to three new Quaternions
	# Angles of Euler are passed in as radians
	#------------------------------------------------------------------------
	def eulerToQuaternions(self, x, y, z):
		Qx = [math.cos(x/2), math.sin(x/2), 0, 0]
		Qy = [math.cos(y/2), 0, math.sin(y/2), 0]
		Qz = [math.cos(z/2), 0, 0, math.sin(z/2)]
		
		quaternionVec=[Qx,Qy,Qz]
		return quaternionVec
	
	# Multiply two Quaternions together to get a new Quaternion
	#------------------------------------------------------------------------
	def multiplyQuaternions(self, Q1, Q2):
		result = [((Q1[0] * Q2[0]) - (Q1[1] * Q2[1]) - (Q1[2] * Q2[2]) - (Q1[3] * Q2[3])),
				  ((Q1[0] * Q2[1]) + (Q1[1] * Q2[0]) + (Q1[2] * Q2[3]) - (Q1[3] * Q2[2])),
				  ((Q1[0] * Q2[2]) + (Q1[2] * Q2[0]) + (Q1[3] * Q2[1]) - (Q1[1] * Q2[3])),
				  ((Q1[0] * Q2[3]) + (Q1[3] * Q2[0]) + (Q1[1] * Q2[2]) - (Q1[2] * Q2[1]))]
		
		return result
	
	# Convert a Quaternion to an Angle Axis (ax, ay, az, angle)
	# angle is in radians
	#------------------------------------------------------------------------
	def quaternionToAngleAxis(self, Qf):
		scale = math.pow(Qf[1],2) + math.pow(Qf[2],2) + math.pow(Qf[3],2)
		ax = Qf[1]
		ay = Qf[2]
		az = Qf[3]

		if scale > .0001:
			ax/=scale
			ay/=scale
			az/=scale
		
		angle = 2 * math.acos(Qf[0])
		
		result = [ax, ay, az, angle]
		return result

##########################################################
# Callbacks, needed before Main
##########################################################

<<<<<<< HEAD
def select_file(filename):
=======
def x3d_export(filename, \
		EXPORT_APPLY_MODIFIERS=	False,\
		EXPORT_TRI=				False,\
		EXPORT_GZIP=			False,\
	):
	
	if EXPORT_GZIP:
		if not filename.lower().endswith('.x3dz'):
			filename = '.'.join(filename.split('.')[:-1]) + '.x3dz'
	else:
		if not filename.lower().endswith('.x3d'):
			filename = '.'.join(filename.split('.')[:-1]) + '.x3d'
	
	
	scene = Blender.Scene.GetCurrent()
	world = scene.world
	alltextures = Blender.Texture.Get()

	wrlexport=x3d_class(filename)
	wrlexport.export(\
		scene,\
		world,\
		alltextures,\
		\
		EXPORT_APPLY_MODIFIERS = EXPORT_APPLY_MODIFIERS,\
		EXPORT_TRI = EXPORT_TRI,\
		)


def x3d_export_ui(filename):
>>>>>>> 8d6857b9
	if not filename.endswith(extension):
		filename += extension
	#if _safeOverwrite and sys.exists(filename):
	#	result = Draw.PupMenu("File Already Exists, Overwrite?%t|Yes%x1|No%x0")
	#if(result != 1):
	#	return
	
<<<<<<< HEAD
	scene = Blender.Scene.GetCurrent()
	world = scene.world
	alltextures = Blender.Texture.Get()

	wrlexport=VRML2Export(filename)
	wrlexport.export(scene, world, alltextures)
=======
	# Get user options
	EXPORT_APPLY_MODIFIERS = Draw.Create(1)
	EXPORT_TRI = Draw.Create(0)
	EXPORT_GZIP = Draw.Create( filename.lower().endswith('.x3dz') )
	
	# Get USER Options
	pup_block = [\
	('Apply Modifiers', EXPORT_APPLY_MODIFIERS, 'Use transformed mesh data from each object.'),\
	('Triangulate', EXPORT_TRI, 'Triangulate quads.'),\
	('Compress', EXPORT_GZIP, 'GZip the resulting file, requires a full python install'),\
	]

	if not Draw.PupBlock('Export...', pup_block):
		return

	Blender.Window.EditMode(0)
	Blender.Window.WaitCursor(1)
	
	x3d_export(filename,\
		EXPORT_APPLY_MODIFIERS = EXPORT_APPLY_MODIFIERS.val,\
		EXPORT_TRI = EXPORT_TRI.val,\
		EXPORT_GZIP = EXPORT_GZIP.val\
	)
	
	Blender.Window.WaitCursor(0)

>>>>>>> 8d6857b9


#########################################################
# main routine
#########################################################

<<<<<<< HEAD
if __name__ == '__main__':
	Blender.Window.FileSelector(select_file,"Export X3D", Blender.Get('filename').replace('.blend', '.x3d'))
	# select_file('/shared/bed1.x3d')
=======

if __name__ == '__main__':
	Blender.Window.FileSelector(x3d_export_ui,"Export X3D", Blender.Get('filename').replace('.blend', '.x3d'))

>>>>>>> 8d6857b9
<|MERGE_RESOLUTION|>--- conflicted
+++ resolved
@@ -64,32 +64,20 @@
 DEG2RAD=0.017453292519943295
 MATWORLD= Blender.Mathutils.RotationMatrix(-90, 4, 'x')
 
-# 
-DEG2RAD=0.017453292519943295
-MATWORLD= Blender.Mathutils.RotationMatrix(-90, 4, 'x')
-
 ####################################
 # Global Variables
 ####################################
 
 filename = Blender.Get('filename')
 _safeOverwrite = True
-<<<<<<< HEAD
-ARG=''
-=======
-
->>>>>>> 8d6857b9
+
 extension = ''
 
 ##########################################################
 # Functions for writing output file
 ##########################################################
 
-<<<<<<< HEAD
-class VRML2Export:
-=======
 class x3d_class:
->>>>>>> 8d6857b9
 
 	def __init__(self, filename):
 		#--- public you can change these ---
@@ -115,9 +103,6 @@
 		self.meshNames={}   # dictionary of meshNames
 		self.indentLevel=0 # keeps track of current indenting
 		self.filename=filename
-<<<<<<< HEAD
-		self.file = open(filename, "w")
-=======
 		self.file = None
 		if filename.lower().endswith('.x3dz'):
 			try:
@@ -130,7 +115,6 @@
 		if self.file == None:
 			self.file = open(self.filename, "w")
 
->>>>>>> 8d6857b9
 		self.bNav=0
 		self.nodeID=0
 		self.namesReserved=[ "Anchor","Appearance","Arc2D","ArcClose2D","AudioClip","Background","Billboard",
@@ -198,11 +182,7 @@
 					nameinline = nameinline+".x3d"
 					self.file.write("url=\"%s\" />" % nameinline)
 					self.file.write("\n\n")
-<<<<<<< HEAD
-	'''
-=======
-
->>>>>>> 8d6857b9
+
 	
 	def writeScript(self):
 		textEditor = Blender.Text.Get() 
@@ -223,26 +203,17 @@
 					for j in xrange(nalllines):
 						self.writeIndented(alllines[j] + "\n")
 		self.writeIndented("\n")
-<<<<<<< HEAD
-
-	def writeViewpoint(self, ob, scene):
-=======
 	'''
 	
 	def writeViewpoint(self, ob, mat, scene):
->>>>>>> 8d6857b9
 		context = scene.render
 		ratio = float(context.imageSizeY())/float(context.imageSizeX())
 		lens = (360* (math.atan(ratio *16 / ob.data.getLens()) / math.pi))*(math.pi/180)
 		lens = min(lens, math.pi) 
 		
 		# get the camera location, subtract 90 degress from X to orient like X3D does
-<<<<<<< HEAD
-		mat = ob.matrixWorld
-=======
 		# mat = ob.matrixWorld - mat is now passed!
 		
->>>>>>> 8d6857b9
 		loc = self.rotatePointForVRML(mat.translationPart())
 		rot = mat.toEuler()
 		rot = (((rot[0]-90)*DEG2RAD), rot[1]*DEG2RAD, rot[2]*DEG2RAD)
@@ -273,31 +244,11 @@
 			self.file.write("visibilityRange=\"%s\" />\n\n" % round(mparam[2],self.cp))
 		else:
 			return
-<<<<<<< HEAD
-	'''
-	def writeNavigationInfo(self, scene):
-		allObj = []
-		allObj = list(scene.objects)
-		headlight = "true"
-		vislimit = 0.0
-		for ob in allObj:
-			objType=ob.type
-			if objType == "Camera":
-				vislimit = ob.data.clipEnd
-			elif objType == "Lamp":
-				headlight = "false"
-		self.file.write("<NavigationInfo headlight=\"%s\" " % headlight)
-		self.file.write("visibilityLimit=\"%s\" " % (round(vislimit,self.cp)))
-		self.file.write("type=\"EXAMINE\", \"ANY\" avatarSize=\"0.25, 1.75, 0.75\" />\n\n")
-	'''
-	def writeSpotLight(self, ob, lamp, world):
-=======
 	
 	def writeNavigationInfo(self, scene):
 		self.file.write('<NavigationInfo headlight="FALSE" visibilityLimit="0.0" type=\'"EXAMINE","ANY"\' avatarSize="0.25, 1.75, 0.75" />\n')
 	
 	def writeSpotLight(self, ob, mtx, lamp, world):
->>>>>>> 8d6857b9
 		safeName = self.cleanStr(ob.name)
 		if world:
 			ambi = world.amb
@@ -311,22 +262,14 @@
 		beamWidth=((lamp.spotSize*math.pi)/180.0)*.37;
 		cutOffAngle=beamWidth*1.3
 
-<<<<<<< HEAD
-		dx,dy,dz=self.computeDirection(ob)
-=======
 		dx,dy,dz=self.computeDirection(mtx)
->>>>>>> 8d6857b9
 		# note -dx seems to equal om[3][0]
 		# note -dz seems to equal om[3][1]
 		# note  dy seems to equal om[3][2]
 
-<<<<<<< HEAD
-		location=(ob.matrixWorld*MATWORLD).translationPart()
-=======
 		#location=(ob.matrixWorld*MATWORLD).translationPart() # now passed
 		location=(mtx*MATWORLD).translationPart()
 		
->>>>>>> 8d6857b9
 		radius = lamp.dist*math.cos(beamWidth)
 		self.file.write("<SpotLight DEF=\"%s\" " % safeName)
 		self.file.write("radius=\"%s\" " % (round(radius,self.cp)))
@@ -339,11 +282,7 @@
 		self.file.write("location=\"%s %s %s\" />\n\n" % (round(location[0],3), round(location[1],3), round(location[2],3)))
 		
 		
-<<<<<<< HEAD
-	def writeDirectionalLight(self, ob, lamp, world):
-=======
 	def writeDirectionalLight(self, ob, mtx, lamp, world):
->>>>>>> 8d6857b9
 		safeName = self.cleanStr(ob.name)
 		if world:
 			ambi = world.amb
@@ -353,22 +292,14 @@
 			ambientIntensity = 0
 
 		intensity=min(lamp.energy/1.75,1.0) 
-<<<<<<< HEAD
-		(dx,dy,dz)=self.computeDirection(ob)
-=======
 		(dx,dy,dz)=self.computeDirection(mtx)
->>>>>>> 8d6857b9
 		self.file.write("<DirectionalLight DEF=\"%s\" " % safeName)
 		self.file.write("ambientIntensity=\"%s\" " % (round(ambientIntensity,self.cp)))
 		self.file.write("color=\"%s %s %s\" " % (round(lamp.col[0],self.cp), round(lamp.col[1],self.cp), round(lamp.col[2],self.cp)))
 		self.file.write("intensity=\"%s\" " % (round(intensity,self.cp)))
 		self.file.write("direction=\"%s %s %s\" />\n\n" % (round(dx,4),round(dy,4),round(dz,4)))
 
-<<<<<<< HEAD
-	def writePointLight(self, ob, lamp, world):
-=======
 	def writePointLight(self, ob, mtx, lamp, world):
->>>>>>> 8d6857b9
 		safeName = self.cleanStr(ob.name)
 		if world:
 			ambi = world.amb
@@ -377,19 +308,6 @@
 			ambi = 0
 			ambientIntensity = 0
 		
-<<<<<<< HEAD
-		location=(ob.matrixWorld*MATWORLD).translationPart()
-		intensity=min(lamp.energy/1.75,1.0) 
-		radius = lamp.dist
-		self.file.write("<PointLight DEF=\"%s\" " % safeName)
-		self.file.write("ambientIntensity=\"%s\" " % (round(ambientIntensity,self.cp)))
-		self.file.write("color=\"%s %s %s\" " % (round(lamp.col[0],self.cp), round(lamp.col[1],self.cp), round(lamp.col[2],self.cp)))
-		self.file.write("intensity=\"%s\" " % (round(intensity,self.cp)))
-		self.file.write("radius=\"%s\" " % radius )
-		self.file.write("location=\"%s %s %s\" />\n\n" % (round(location[0],3), round(location[1],3), round(location[2],3)))
-
-	def writeNode(self, ob):
-=======
 		# location=(ob.matrixWorld*MATWORLD).translationPart() # now passed
 		location= (mtx*MATWORLD).translationPart()
 		
@@ -401,21 +319,10 @@
 		self.file.write("location=\"%s %s %s\" />\n\n" % (round(location[0],3), round(location[1],3), round(location[2],3)))
 	'''
 	def writeNode(self, ob, mtx):
->>>>>>> 8d6857b9
 		obname=str(ob.name)
 		if obname in self.namesStandard:
 			return
 		else:
-<<<<<<< HEAD
-			dx,dy,dz = self.computeDirection(ob)
-			location=(ob.matrixWorld*MATWORLD).translationPart()
-			self.writeIndented("<%s\n" % obname,1)
-			self.writeIndented("# direction %s %s %s\n" % (round(dx,3),round(dy,3),round(dz,3)))
-			self.writeIndented("# location %s %s %s\n" % (round(location[0],3), round(location[1],3), round(location[2],3)))
-			self.writeIndented("/>\n",-1)
-			self.writeIndented("\n")
-
-=======
 			dx,dy,dz = self.computeDirection(mtx)
 			# location=(ob.matrixWorld*MATWORLD).translationPart()
 			location=(mtx*MATWORLD).translationPart()
@@ -425,7 +332,6 @@
 			self.writeIndented("/>\n",-1)
 			self.writeIndented("\n")
 	'''
->>>>>>> 8d6857b9
 	def secureName(self, name):
 		name = name + str(self.nodeID)
 		self.nodeID=self.nodeID+1
@@ -445,22 +351,13 @@
 				newname = name
 				return "%s" % (newname)
 
-<<<<<<< HEAD
-	def writeIndexedFaceSet(self, ob, world, normals = 0):
-=======
 	def writeIndexedFaceSet(self, ob, mesh, mtx, world, EXPORT_TRI = False):
->>>>>>> 8d6857b9
 		imageMap={}   # set of used images
 		sided={}	  # 'one':cnt , 'two':cnt
 		vColors={}	# 'multi':1
 		meshName = self.cleanStr(ob.name)
-<<<<<<< HEAD
-		mesh=ob.getData(mesh=1)
-		meshME = self.cleanStr(mesh.name)
-=======
 		
 		meshME = self.cleanStr(ob.getData(mesh=1).name) # We dont care if its the mesh name or not
->>>>>>> 8d6857b9
 		if len(mesh.faces) == 0: return
 		mode = 0
 		if mesh.faceUV:
@@ -480,11 +377,7 @@
 		elif not mode & Mesh.FaceModes.DYNAMIC and self.collnode == 0:
 			self.writeIndented("<Collision enabled=\"false\">\n",1)
 			self.collnode = 1
-<<<<<<< HEAD
-
-=======
-		
->>>>>>> 8d6857b9
+		
 		nIFSCnt=self.countIFSSetsNeeded(mesh, imageMap, sided, vColors)
 		
 		if nIFSCnt > 1:
@@ -495,12 +388,8 @@
 		else:
 			bTwoSided=0
 
-<<<<<<< HEAD
-		mtx = ob.matrixWorld * MATWORLD
-=======
 		# mtx = ob.matrixWorld * MATWORLD # mtx is now passed
 		mtx = mtx * MATWORLD
->>>>>>> 8d6857b9
 		
 		loc= mtx.translationPart()
 		sca= mtx.scalePart()
@@ -574,20 +463,12 @@
 				elif hasImageTexture == 1:
 					self.writeTextureCoordinates(mesh)
 			#--- output coordinates
-<<<<<<< HEAD
-			self.writeCoordinates(ob, mesh, meshName)
-=======
 			self.writeCoordinates(ob, mesh, meshName, EXPORT_TRI)
->>>>>>> 8d6857b9
 
 			self.writingcoords = 1
 			self.writingtexture = 1
 			self.writingcolor = 1
-<<<<<<< HEAD
-			self.writeCoordinates(ob, mesh, meshName)
-=======
 			self.writeCoordinates(ob, mesh, meshName, EXPORT_TRI)
->>>>>>> 8d6857b9
 			
 			#--- output textureCoordinates if UV texture used
 			if mesh.faceUV:
@@ -624,23 +505,13 @@
 
 		self.file.write("\n")
 
-<<<<<<< HEAD
-	def writeCoordinates(self, ob, mesh, meshName):
-=======
 	def writeCoordinates(self, ob, mesh, meshName, EXPORT_TRI = False):
->>>>>>> 8d6857b9
 		# create vertex list and pre rotate -90 degrees X for VRML
 		
 		if self.writingcoords == 0:
 			self.file.write('coordIndex="')
 			for face in mesh.faces:
 				fv = face.v
-<<<<<<< HEAD
-				if len(face)==4:
-					self.file.write("%i %i %i %i -1, " % (fv[0].index, fv[1].index, fv[2].index, fv[3].index))
-				else:
-					self.file.write("%i %i %i -1, " % (fv[0].index, fv[1].index, fv[2].index))
-=======
 				
 				if len(face)==3:
 						self.file.write("%i %i %i -1, " % (fv[0].index, fv[1].index, fv[2].index))
@@ -651,7 +522,6 @@
 					else:
 						self.file.write("%i %i %i %i -1, " % (fv[0].index, fv[1].index, fv[2].index, fv[3].index))
 			
->>>>>>> 8d6857b9
 			self.file.write("\">\n")
 		else:
 			#-- vertices
@@ -822,13 +692,6 @@
 # export routine
 ##########################################################
 
-<<<<<<< HEAD
-	def export(self, scene, world, alltextures):
-		print "Info: starting X3D export to " + self.filename + "..."
-		self.writeHeader()
-		self.writeScript()
-		# self.writeNavigationInfo(scene) # This seems to position me in some strange area I cant see the model (with BS Contact) - Campbell
-=======
 	def export(self, scene, world, alltextures,\
 			EXPORT_APPLY_MODIFIERS = False,\
 			EXPORT_TRI=				False,\
@@ -838,41 +701,10 @@
 		self.writeHeader()
 		# self.writeScript()
 		self.writeNavigationInfo(scene)
->>>>>>> 8d6857b9
 		self.writeBackground(world, alltextures)
 		self.writeFog(world)
 		self.proto = 0
 		
-<<<<<<< HEAD
-		for ob in scene.objects.context:
-			objType=ob.type
-			objName=ob.name
-			self.matonly = 0
-			if objType == "Camera":
-				self.writeViewpoint(ob, scene)
-			elif objType == "Mesh":
-				self.writeIndexedFaceSet(ob, world, normals = 0)
-			elif objType == "Lamp":
-				data= ob.data
-				datatype=data.type
-				if datatype == Lamp.Types.Lamp:
-					self.writePointLight(ob, data, world)
-				elif datatype == Lamp.Types.Spot:
-					self.writeSpotLight(ob, data, world)
-				elif datatype == Lamp.Types.Sun:
-					self.writeDirectionalLight(ob, data, world)
-				else:
-					self.writeDirectionalLight(ob, data, world)
-			elif objType == "Empty" and objName != "Empty":
-				self.writeNode(ob)
-			else:
-				#print "Info: Ignoring [%s], object type [%s] not handle yet" % (object.name,object.getType)
-				print ""
-		
-		if ARG != 'selected':
-			self.writeScript()
-		self.file.write("\n</Scene>\n</X3D>")
-=======
 		
 		# COPIED FROM OBJ EXPORTER
 		if EXPORT_APPLY_MODIFIERS:
@@ -928,7 +760,6 @@
 			if containerMesh:
 				containerMesh.verts = None
 		
->>>>>>> 8d6857b9
 		self.cleanup()
 		
 ##########################################################
@@ -1050,17 +881,10 @@
 			round(c.b/255.0,self.cp))
 		return s
 
-<<<<<<< HEAD
-	def computeDirection(self, ob):
-		x,y,z=(0,-1.0,0) # point down
-		
-		ax,ay,az = (ob.matrixWorld*MATWORLD).toEuler()
-=======
 	def computeDirection(self, mtx):
 		x,y,z=(0,-1.0,0) # point down
 		
 		ax,ay,az = (mtx*MATWORLD).toEuler()
->>>>>>> 8d6857b9
 		
 		ax *= DEG2RAD
 		ay *= DEG2RAD
@@ -1151,9 +975,6 @@
 # Callbacks, needed before Main
 ##########################################################
 
-<<<<<<< HEAD
-def select_file(filename):
-=======
 def x3d_export(filename, \
 		EXPORT_APPLY_MODIFIERS=	False,\
 		EXPORT_TRI=				False,\
@@ -1184,7 +1005,6 @@
 
 
 def x3d_export_ui(filename):
->>>>>>> 8d6857b9
 	if not filename.endswith(extension):
 		filename += extension
 	#if _safeOverwrite and sys.exists(filename):
@@ -1192,14 +1012,6 @@
 	#if(result != 1):
 	#	return
 	
-<<<<<<< HEAD
-	scene = Blender.Scene.GetCurrent()
-	world = scene.world
-	alltextures = Blender.Texture.Get()
-
-	wrlexport=VRML2Export(filename)
-	wrlexport.export(scene, world, alltextures)
-=======
 	# Get user options
 	EXPORT_APPLY_MODIFIERS = Draw.Create(1)
 	EXPORT_TRI = Draw.Create(0)
@@ -1226,20 +1038,13 @@
 	
 	Blender.Window.WaitCursor(0)
 
->>>>>>> 8d6857b9
 
 
 #########################################################
 # main routine
 #########################################################
 
-<<<<<<< HEAD
-if __name__ == '__main__':
-	Blender.Window.FileSelector(select_file,"Export X3D", Blender.Get('filename').replace('.blend', '.x3d'))
-	# select_file('/shared/bed1.x3d')
-=======
 
 if __name__ == '__main__':
 	Blender.Window.FileSelector(x3d_export_ui,"Export X3D", Blender.Get('filename').replace('.blend', '.x3d'))
 
->>>>>>> 8d6857b9
