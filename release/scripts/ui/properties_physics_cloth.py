# ##### BEGIN GPL LICENSE BLOCK #####
#
#  This program is free software; you can redistribute it and/or
#  modify it under the terms of the GNU General Public License
#  as published by the Free Software Foundation; either version 2
#  of the License, or (at your option) any later version.
#
#  This program is distributed in the hope that it will be useful,
#  but WITHOUT ANY WARRANTY; without even the implied warranty of
#  MERCHANTABILITY or FITNESS FOR A PARTICULAR PURPOSE.  See the
#  GNU General Public License for more details.
#
#  You should have received a copy of the GNU General Public License
#  along with this program; if not, write to the Free Software Foundation,
#  Inc., 51 Franklin Street, Fifth Floor, Boston, MA 02110-1301, USA.
#
# ##### END GPL LICENSE BLOCK #####

# <pep8 compliant>
import bpy


from properties_physics_common import point_cache_ui
from properties_physics_common import effector_weights_ui


def cloth_panel_enabled(md):
    return md.point_cache.is_baked is False


class CLOTH_MT_presets(bpy.types.Menu):
    '''
    Creates the menu items by scanning scripts/templates
    '''
    bl_label = "Cloth Presets"
    preset_subdir = "cloth"
    preset_operator = "script.execute_preset"
    draw = bpy.types.Menu.draw_preset


class PhysicButtonsPanel():
    bl_space_type = 'PROPERTIES'
    bl_region_type = 'WINDOW'
    bl_context = "physics"

    @classmethod
    def poll(cls, context):
        ob = context.object
        rd = context.scene.render
        return (ob and ob.type == 'MESH') and (not rd.use_game_engine)


class PHYSICS_PT_cloth(PhysicButtonsPanel, bpy.types.Panel):
    bl_label = "Cloth"

    def draw(self, context):
        layout = self.layout

        md = context.cloth
        ob = context.object

        split = layout.split()

        if md:
            # remove modifier + settings
            split.context_pointer_set("modifier", md)
            split.operator("object.modifier_remove", text="Remove")

            row = split.row(align=True)
            row.prop(md, "show_render", text="")
            row.prop(md, "show_viewport", text="")
        else:
            # add modifier
            split.operator("object.modifier_add", text="Add").type = 'CLOTH'
                split.label()

        if md:
            cloth = md.settings

            split = layout.split()

            split.active = cloth_panel_enabled(md)

            col = split.column()

            col.label(text="Presets:")
            sub = col.row(align=True)
            sub.menu("CLOTH_MT_presets", text=bpy.types.CLOTH_MT_presets.bl_label)
            sub.operator("cloth.preset_add", text="", icon="ZOOMIN")
            sub.operator("cloth.preset_add", text="", icon="ZOOMOUT").remove_active = True

            col.label(text="Quality:")
            col.prop(cloth, "quality", text="Steps", slider=True)

            col.label(text="Material:")
            col.prop(cloth, "mass")
            col.prop(cloth, "structural_stiffness", text="Structural")
            col.prop(cloth, "bending_stiffness", text="Bending")

                col = split.column()

            col.label(text="Damping:")
            col.prop(cloth, "spring_damping", text="Spring")
            col.prop(cloth, "air_damping", text="Air")

            col.prop(cloth, "use_pin_cloth", text="Pinning")
            sub = col.column()
            sub.active = cloth.use_pin_cloth
            sub.prop_search(cloth, "vertex_group_mass", ob, "vertex_groups", text="")
            sub.prop(cloth, "pin_stiffness", text="Stiffness")

            col.label(text="Pre roll:")
            col.prop(cloth, "pre_roll", text="Frame")

            # Disabled for now
            """
            if cloth.vertex_group_mass:
                layout.label(text="Goal:")

                col = layout.column_flow()
                col.prop(cloth, "goal_default", text="Default")
                col.prop(cloth, "goal_spring", text="Stiffness")
                col.prop(cloth, "goal_friction", text="Friction")
            """

            key = ob.data.shape_keys

            if key:
                col.label(text="Rest Shape Key:")
                col.prop_search(cloth, "rest_shape_key", key, "keys", text="")


class PHYSICS_PT_cloth_cache(PhysicButtonsPanel, bpy.types.Panel):
    bl_label = "Cloth Cache"
    bl_options = {'DEFAULT_CLOSED'}

    @classmethod
    def poll(cls, context):
        return context.cloth

    def draw(self, context):
        md = context.cloth
        point_cache_ui(self, context, md.point_cache, cloth_panel_enabled(md), 'CLOTH')


class PHYSICS_PT_cloth_collision(PhysicButtonsPanel, bpy.types.Panel):
    bl_label = "Cloth Collision"
    bl_options = {'DEFAULT_CLOSED'}

    @classmethod
    def poll(cls, context):
        return context.cloth

    def draw_header(self, context):
        cloth = context.cloth.collision_settings

        self.layout.active = cloth_panel_enabled(context.cloth)
        self.layout.prop(cloth, "use_collision", text="")

    def draw(self, context):
        layout = self.layout

        cloth = context.cloth.collision_settings
        md = context.cloth

        layout.active = cloth.use_collision and cloth_panel_enabled(md)

        split = layout.split()

        col = split.column()
        col.prop(cloth, "collision_quality", slider=True, text="Quality")
        col.prop(cloth, "distance_min", slider=True, text="Distance")
        col.prop(cloth, "friction")

<<<<<<< HEAD
            col = split.column()
        col.prop(cloth, "enable_self_collision", text="Self Collision")
=======
        col = split.column()
        col.prop(cloth, "use_self_collision", text="Self Collision")
>>>>>>> 36c273b1
        sub = col.column()
        sub.active = cloth.use_self_collision
        sub.prop(cloth, "self_collision_quality", slider=True, text="Quality")
        sub.prop(cloth, "self_distance_min", slider=True, text="Distance")

        layout.prop(cloth, "group")


class PHYSICS_PT_cloth_stiffness(PhysicButtonsPanel, bpy.types.Panel):
    bl_label = "Cloth Stiffness Scaling"
    bl_options = {'DEFAULT_CLOSED'}

    @classmethod
    def poll(cls, context):
        return context.cloth

    def draw_header(self, context):
        cloth = context.cloth.settings

        self.layout.active = cloth_panel_enabled(context.cloth)
        self.layout.prop(cloth, "use_stiffness_scale", text="")

    def draw(self, context):
        layout = self.layout

        md = context.cloth
        ob = context.object
        cloth = context.cloth.settings

        layout.active = cloth.use_stiffness_scale	and cloth_panel_enabled(md)

        split = layout.split()

        col = split.column()
        col.label(text="Structural Stiffness:")
        col.prop_search(cloth, "vertex_group_structural_stiffness", ob, "vertex_groups", text="")
        col.prop(cloth, "structural_stiffness_max", text="Max")

            col = split.column()
        col.label(text="Bending Stiffness:")
        col.prop_search(cloth, "vertex_group_bending", ob, "vertex_groups", text="")
        col.prop(cloth, "bending_stiffness_max", text="Max")


class PHYSICS_PT_cloth_field_weights(PhysicButtonsPanel, bpy.types.Panel):
    bl_label = "Cloth Field Weights"
    bl_options = {'DEFAULT_CLOSED'}

    @classmethod
    def poll(cls, context):
        return (context.cloth)

    def draw(self, context):
        cloth = context.cloth.settings
        effector_weights_ui(self, context, cloth.effector_weights)


def register():
    pass


def unregister():
    pass

if __name__ == "__main__":
    register()<|MERGE_RESOLUTION|>--- conflicted
+++ resolved
@@ -172,13 +172,8 @@
         col.prop(cloth, "distance_min", slider=True, text="Distance")
         col.prop(cloth, "friction")
 
-<<<<<<< HEAD
             col = split.column()
-        col.prop(cloth, "enable_self_collision", text="Self Collision")
-=======
-        col = split.column()
         col.prop(cloth, "use_self_collision", text="Self Collision")
->>>>>>> 36c273b1
         sub = col.column()
         sub.active = cloth.use_self_collision
         sub.prop(cloth, "self_collision_quality", slider=True, text="Quality")
