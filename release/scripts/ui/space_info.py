# ##### BEGIN GPL LICENSE BLOCK #####
#
#  This program is free software; you can redistribute it and/or
#  modify it under the terms of the GNU General Public License
#  as published by the Free Software Foundation; either version 2
#  of the License, or (at your option) any later version.
#
#  This program is distributed in the hope that it will be useful,
#  but WITHOUT ANY WARRANTY; without even the implied warranty of
#  MERCHANTABILITY or FITNESS FOR A PARTICULAR PURPOSE.  See the
#  GNU General Public License for more details.
#
#  You should have received a copy of the GNU General Public License
#  along with this program; if not, write to the Free Software Foundation,
#  Inc., 51 Franklin Street, Fifth Floor, Boston, MA 02110-1301, USA.
#
# ##### END GPL LICENSE BLOCK #####

# <pep8 compliant>
import bpy


class INFO_HT_header(bpy.types.Header):
    bl_space_type = 'INFO'

    def draw(self, context):
        layout = self.layout

        wm = context.manager
        if wm and len(wm.operators):
            last_op = wm.operators[-1]
        else:
            last_op = None
        window = context.window
        scene = context.scene
        rd = scene.render

        row = layout.row(align=True)
        row.template_header()

        if context.area.show_menus:
            sub = row.row(align=True)
            sub.menu("INFO_MT_file")
            sub.menu("INFO_MT_add")
            if rd.use_game_engine:
                sub.menu("INFO_MT_game")
            else:
                sub.menu("INFO_MT_render")
            sub.menu("INFO_MT_help")

        if window.screen.fullscreen:
            layout.operator("screen.back_to_previous", icon='SCREEN_BACK', text="Back to Previous")
            layout.separator()
        else:
            layout.template_ID(context.window, "screen", new="screen.new", unlink="screen.delete")

        layout.template_ID(context.screen, "scene", new="scene.new", unlink="scene.delete")

        layout.separator()

        if rd.multiple_engines:
            layout.prop(rd, "engine", text="")

        layout.separator()

        layout.template_running_jobs()

        layout.template_reports_banner()

        layout.label(text=scene.statistics())

        # XXX: this should be right-aligned to the RHS of the region
        layout.operator("wm.window_fullscreen_toggle", icon='FULLSCREEN_ENTER', text="")


class INFO_MT_file(bpy.types.Menu):
    bl_label = "File"

    def draw(self, context):
        layout = self.layout

        layout.operator_context = 'EXEC_AREA'
        layout.operator("wm.read_homefile", text="New", icon='NEW')
        layout.operator_context = 'INVOKE_AREA'
        layout.operator("wm.open_mainfile", text="Open...", icon='FILE_FOLDER')
        layout.menu("INFO_MT_file_open_recent")
        layout.operator("wm.recover_last_session", icon='RECOVER_LAST')
        layout.operator("wm.recover_auto_save", text="Recover Auto Save...")

        layout.separator()

        layout.operator_context = 'INVOKE_AREA'
        layout.operator("wm.save_mainfile", text="Save", icon='FILE_TICK').check_existing = False
        layout.operator_context = 'INVOKE_AREA'
        layout.operator("wm.save_as_mainfile", text="Save As...")

        layout.separator()

        layout.operator("screen.userpref_show", text="User Preferences...", icon='PREFERENCES')

        layout.operator_context = 'EXEC_AREA'
        layout.operator("wm.read_homefile", text="Load Factory Settings").factory = True

        layout.separator()

        layout.operator_context = 'INVOKE_AREA'
        layout.operator("wm.link_append", text="Link")
        props = layout.operator("wm.link_append", text="Append")
        props.link = False
        props.instance_groups = False

        layout.separator()

        layout.menu("INFO_MT_file_import")
        layout.menu("INFO_MT_file_export")

        layout.separator()

        layout.menu("INFO_MT_file_external_data")

        layout.separator()

        layout.operator_context = 'EXEC_AREA'
        layout.operator("wm.exit_blender", text="Quit", icon='QUIT')


class INFO_MT_file_import(bpy.types.Menu):
    bl_idname = "INFO_MT_file_import"
    bl_label = "Import"

    def draw(self, context):
        if "collada_import" in dir(bpy.ops.wm):
            self.layout.operator("wm.collada_import", text="COLLADA (.dae)")


class INFO_MT_file_export(bpy.types.Menu):
    bl_idname = "INFO_MT_file_export"
    bl_label = "Export"

    def draw(self, context):
        if "collada_export" in dir(bpy.ops.wm):
            self.layout.operator("wm.collada_export", text="COLLADA (.dae)")


class INFO_MT_file_external_data(bpy.types.Menu):
    bl_label = "External Data"

    def draw(self, context):
        layout = self.layout

        layout.operator("file.pack_all", text="Pack into .blend file")
        layout.operator("file.unpack_all", text="Unpack into Files")

        layout.separator()

        layout.operator("file.make_paths_relative")
        layout.operator("file.make_paths_absolute")
        layout.operator("file.report_missing_files")
        layout.operator("file.find_missing_files")


class INFO_MT_mesh_add(bpy.types.Menu):
    bl_idname = "INFO_MT_mesh_add"
    bl_label = "Mesh"

    def draw(self, context):
        layout = self.layout
        layout.operator_context = 'INVOKE_REGION_WIN'
        layout.operator("mesh.primitive_plane_add", icon='MESH_PLANE', text="Plane")
        layout.operator("mesh.primitive_cube_add", icon='MESH_CUBE', text="Cube")
        layout.operator("mesh.primitive_circle_add", icon='MESH_CIRCLE', text="Circle")
        layout.operator("mesh.primitive_uv_sphere_add", icon='MESH_UVSPHERE', text="UV Sphere")
        layout.operator("mesh.primitive_ico_sphere_add", icon='MESH_ICOSPHERE', text="Icosphere")
        layout.operator("mesh.primitive_tube_add", icon='MESH_TUBE', text="Tube")
        layout.operator("mesh.primitive_cone_add", icon='MESH_CONE', text="Cone")
        layout.separator()
        layout.operator("mesh.primitive_grid_add", icon='MESH_GRID', text="Grid")
        layout.operator("mesh.primitive_monkey_add", icon='MESH_MONKEY', text="Monkey")

class INFO_MT_curve_add(bpy.types.Menu):
    bl_idname = "INFO_MT_curve_add"
    bl_label = "Curve"

    def draw(self, context):
        layout = self.layout
        layout.operator_context = 'INVOKE_REGION_WIN'
        layout.operator("curve.primitive_bezier_curve_add", icon='CURVE_BEZCURVE', text="Bezier")
        layout.operator("curve.primitive_bezier_circle_add", icon='CURVE_BEZCIRCLE', text="Circle")
        layout.operator("curve.primitive_nurbs_curve_add", icon='CURVE_NCURVE', text="Nurbs Curve")
        layout.operator("curve.primitive_nurbs_circle_add", icon='CURVE_NCIRCLE', text="Nurbs Circle")
        layout.operator("curve.primitive_nurbs_path_add", icon='CURVE_PATH', text="Path")

class INFO_MT_curve_add(bpy.types.Menu):
    bl_idname = "INFO_MT_curve_add"
    bl_label = "Curve"

    def draw(self, context):
        layout = self.layout
        layout.operator_context = 'INVOKE_REGION_WIN'
        layout.operator("curve.primitive_bezier_curve_add", icon='CURVE_BEZCURVE', text="Bezier")
        layout.operator("curve.primitive_bezier_circle_add", icon='CURVE_BEZCIRCLE', text="Circle")
        layout.operator("curve.primitive_nurbs_curve_add", icon='CURVE_NCURVE', text="Nurbs Curve")
        layout.operator("curve.primitive_nurbs_circle_add", icon='CURVE_NCIRCLE', text="Nurbs Circle")
        layout.operator("curve.primitive_nurbs_path_add", icon='CURVE_PATH', text="Path")


class INFO_MT_surface_add(bpy.types.Menu):
    bl_idname = "INFO_MT_surface_add"
    bl_label = "Surface"

    def draw(self, context):
        layout = self.layout
        layout.operator_context = 'INVOKE_REGION_WIN'
        layout.operator("surface.primitive_nurbs_surface_curve_add", icon='SURFACE_NCURVE', text="NURBS Curve")
        layout.operator("surface.primitive_nurbs_surface_circle_add", icon='SURFACE_NCIRCLE', text="NURBS Circle")
        layout.operator("surface.primitive_nurbs_surface_surface_add", icon='SURFACE_NSURFACE', text="NURBS Surface")
        layout.operator("surface.primitive_nurbs_surface_tube_add", icon='SURFACE_NTUBE', text="NURBS Tube")
        layout.operator("surface.primitive_nurbs_surface_sphere_add", icon='SURFACE_NSPHERE', text="NURBS Sphere")
        layout.operator("surface.primitive_nurbs_surface_donut_add", icon='SURFACE_NDONUT', text="NURBS Torus")


class INFO_MT_armature_add(bpy.types.Menu):
    bl_idname = "INFO_MT_armature_add"
    bl_label = "Armature"

    def draw(self, context):
        layout = self.layout
        layout.operator_context = 'INVOKE_REGION_WIN'
        layout.operator("object.armature_add", text="Single Bone", icon='BONE_DATA')


class INFO_MT_add(bpy.types.Menu):
    bl_label = "Add"

    def draw(self, context):
        layout = self.layout

        layout.operator_context = 'EXEC_SCREEN'

        #layout.operator_menu_enum("object.mesh_add", "type", text="Mesh", icon='OUTLINER_OB_MESH')
        layout.menu("INFO_MT_mesh_add", icon='OUTLINER_OB_MESH')

        #layout.operator_menu_enum("object.curve_add", "type", text="Curve", icon='OUTLINER_OB_CURVE')
        layout.menu("INFO_MT_curve_add", icon='OUTLINER_OB_CURVE')
<<<<<<< HEAD
        layout.operator_menu_enum("object.surface_add", "type", text="Surface", icon='OUTLINER_OB_SURFACE')
=======
        #layout.operator_menu_enum("object.surface_add", "type", text="Surface", icon='OUTLINER_OB_SURFACE')
        layout.menu("INFO_MT_surface_add", icon='OUTLINER_OB_SURFACE')
>>>>>>> 64091ff5
        layout.operator_menu_enum("object.metaball_add", "type", text="Metaball", icon='OUTLINER_OB_META')
        layout.operator("object.text_add", text="Text", icon='OUTLINER_OB_FONT')
        layout.separator()

        layout.operator_context = 'INVOKE_REGION_WIN'
        layout.menu("INFO_MT_armature_add", icon='OUTLINER_OB_ARMATURE')
        layout.operator("object.add", text="Lattice", icon='OUTLINER_OB_LATTICE').type = 'LATTICE'
        layout.operator("object.add", text="Empty", icon='OUTLINER_OB_EMPTY').type = 'EMPTY'
        layout.separator()

        layout.operator("object.camera_add", text="Camera", icon='OUTLINER_OB_CAMERA')
        layout.operator_context = 'EXEC_SCREEN'
        layout.operator_menu_enum("object.lamp_add", "type", text="Lamp", icon='OUTLINER_OB_LAMP')
        layout.separator()

        layout.operator_menu_enum("object.effector_add", "type", text="Force Field", icon='OUTLINER_OB_EMPTY')
        layout.separator()

        if(len(bpy.data.groups) > 10):
            layout.operator_context = 'INVOKE_DEFAULT'
            layout.operator("object.group_instance_add", text="Group Instance...", icon='OUTLINER_OB_EMPTY')
        else:
            layout.operator_menu_enum("object.group_instance_add", "group", text="Group Instance", icon='OUTLINER_OB_EMPTY')


class INFO_MT_game(bpy.types.Menu):
    bl_label = "Game"

    def draw(self, context):
        layout = self.layout

        gs = context.scene.game_data

        layout.operator("view3d.game_start")

        layout.separator()

        layout.prop(gs, "show_debug_properties")
        layout.prop(gs, "show_framerate_profile")
        layout.prop(gs, "show_physics_visualization")
        layout.prop(gs, "use_deprecation_warnings")
        layout.prop(gs, "use_animation_record")
        layout.separator()
        layout.prop(gs, "auto_start")


class INFO_MT_render(bpy.types.Menu):
    bl_label = "Render"

    def draw(self, context):
        layout = self.layout

        # rd = context.scene.render

        layout.operator("render.render", text="Render Image", icon='RENDER_STILL')
        layout.operator("render.render", text="Render Animation", icon='RENDER_ANIMATION').animation = True

        layout.separator()

        layout.operator("render.opengl", text="OpenGL Render Image")
        layout.operator("render.opengl", text="OpenGL Render Animation").animation = True

        layout.separator()

        layout.operator("render.view_show")
        layout.operator("render.play_rendered_anim")


class INFO_MT_help(bpy.types.Menu):
    bl_label = "Help"

    def draw(self, context):
        layout = self.layout

        layout.operator("wm.url_open", text="Manual", icon='HELP').url = 'http://wiki.blender.org/index.php/Doc:Manual'
        layout.operator("wm.url_open", text="Release Log", icon='URL').url = 'http://www.blender.org/development/release-logs/blender-250/'

        layout.separator()

        layout.operator("wm.url_open", text="Blender Website", icon='URL').url = 'http://www.blender.org/'
        layout.operator("wm.url_open", text="Blender e-Shop", icon='URL').url = 'http://www.blender.org/e-shop'
        layout.operator("wm.url_open", text="Developer Community", icon='URL').url = 'http://www.blender.org/community/get-involved/'
        layout.operator("wm.url_open", text="User Community", icon='URL').url = 'http://www.blender.org/community/user-community/'
        layout.separator()
        layout.operator("wm.url_open", text="Report a Bug", icon='URL').url = 'http://projects.blender.org/tracker/?atid=498&group_id=9&func=browse'
        layout.separator()
        layout.operator("wm.url_open", text="Python API Reference", icon='URL').url = 'http://www.blender.org/documentation/250PythonDoc/contents.html'
        layout.operator("help.operator_cheat_sheet")
        layout.separator()
        layout.operator("wm.splash")


# Help operators


class HELP_OT_operator_cheat_sheet(bpy.types.Operator):
    bl_idname = "help.operator_cheat_sheet"
    bl_label = "Operator Cheat Sheet"

    def execute(self, context):
        op_strings = []
        tot = 0
        for op_module_name in dir(bpy.ops):
            op_module = getattr(bpy.ops, op_module_name)
            for op_submodule_name in dir(op_module):
                op = getattr(op_module, op_submodule_name)
                text = repr(op)
                if text.startswith('bpy.ops.'):
                    op_strings.append(text)
                    tot += 1

            op_strings.append('')

        textblock = bpy.data.texts.new("OperatorList.txt")
        textblock.write('# %d Operators\n\n' % tot)
        textblock.write('\n'.join(op_strings))
        self.report({'INFO'}, "See OperatorList.txt textblock")
        return {'FINISHED'}


classes = [
    INFO_HT_header,
    INFO_MT_file,
    INFO_MT_file_import,
    INFO_MT_file_export,
    INFO_MT_file_external_data,
    INFO_MT_add,
    INFO_MT_mesh_add,
    INFO_MT_curve_add,
<<<<<<< HEAD
=======
    INFO_MT_surface_add,
>>>>>>> 64091ff5
    INFO_MT_armature_add,
    INFO_MT_game,
    INFO_MT_render,
    INFO_MT_help,

    HELP_OT_operator_cheat_sheet]


def register():
    register = bpy.types.register
    for cls in classes:
        register(cls)


def unregister():
    unregister = bpy.types.unregister
    for cls in classes:
        unregister(cls)

if __name__ == "__main__":
    register()<|MERGE_RESOLUTION|>--- conflicted
+++ resolved
@@ -177,18 +177,6 @@
         layout.operator("mesh.primitive_grid_add", icon='MESH_GRID', text="Grid")
         layout.operator("mesh.primitive_monkey_add", icon='MESH_MONKEY', text="Monkey")
 
-class INFO_MT_curve_add(bpy.types.Menu):
-    bl_idname = "INFO_MT_curve_add"
-    bl_label = "Curve"
-
-    def draw(self, context):
-        layout = self.layout
-        layout.operator_context = 'INVOKE_REGION_WIN'
-        layout.operator("curve.primitive_bezier_curve_add", icon='CURVE_BEZCURVE', text="Bezier")
-        layout.operator("curve.primitive_bezier_circle_add", icon='CURVE_BEZCIRCLE', text="Circle")
-        layout.operator("curve.primitive_nurbs_curve_add", icon='CURVE_NCURVE', text="Nurbs Curve")
-        layout.operator("curve.primitive_nurbs_circle_add", icon='CURVE_NCIRCLE', text="Nurbs Circle")
-        layout.operator("curve.primitive_nurbs_path_add", icon='CURVE_PATH', text="Path")
 
 class INFO_MT_curve_add(bpy.types.Menu):
     bl_idname = "INFO_MT_curve_add"
@@ -242,12 +230,8 @@
 
         #layout.operator_menu_enum("object.curve_add", "type", text="Curve", icon='OUTLINER_OB_CURVE')
         layout.menu("INFO_MT_curve_add", icon='OUTLINER_OB_CURVE')
-<<<<<<< HEAD
-        layout.operator_menu_enum("object.surface_add", "type", text="Surface", icon='OUTLINER_OB_SURFACE')
-=======
         #layout.operator_menu_enum("object.surface_add", "type", text="Surface", icon='OUTLINER_OB_SURFACE')
         layout.menu("INFO_MT_surface_add", icon='OUTLINER_OB_SURFACE')
->>>>>>> 64091ff5
         layout.operator_menu_enum("object.metaball_add", "type", text="Metaball", icon='OUTLINER_OB_META')
         layout.operator("object.text_add", text="Text", icon='OUTLINER_OB_FONT')
         layout.separator()
@@ -377,10 +361,7 @@
     INFO_MT_add,
     INFO_MT_mesh_add,
     INFO_MT_curve_add,
-<<<<<<< HEAD
-=======
     INFO_MT_surface_add,
->>>>>>> 64091ff5
     INFO_MT_armature_add,
     INFO_MT_game,
     INFO_MT_render,
