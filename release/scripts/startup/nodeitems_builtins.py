--- conflicted
+++ resolved
@@ -503,11 +503,8 @@
     GeometryNodeCategory("GEO_CURVE", "Curve", items=[
         NodeItem("GeometryNodeCurveToMesh"),
         NodeItem("GeometryNodeCurveResample"),
-<<<<<<< HEAD
         NodeItem("GeometryNodeCurveDeform"),
-=======
         NodeItem("GeometryNodeMeshToCurve"),
->>>>>>> 6583fb67
     ]),
     GeometryNodeCategory("GEO_GEOMETRY", "Geometry", items=[
         NodeItem("GeometryNodeBoundBox"),
