--- conflicted
+++ resolved
@@ -291,9 +291,6 @@
         layout.operator_menu_enum("graph.easing_type", "type", text="Easing Type")
 
         layout.separator()
-<<<<<<< HEAD
-        layout.operator("graph.decimate")
-=======
         operator_context = layout.operator_context
 
         layout.operator("graph.decimate", text="Decimate (Ratio)").mode = 'RATIO'
@@ -304,7 +301,6 @@
         layout.operator("graph.decimate", text="Decimate (Allowed Change)").mode = 'ERROR'
         layout.operator_context = operator_context
 
->>>>>>> fcc6e948
         layout.operator("graph.clean").channels = False
         layout.operator("graph.clean", text="Clean Channels").channels = True
         layout.operator("graph.smooth")
