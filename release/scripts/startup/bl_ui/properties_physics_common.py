# ##### BEGIN GPL LICENSE BLOCK #####
#
#  This program is free software; you can redistribute it and/or
#  modify it under the terms of the GNU General Public License
#  as published by the Free Software Foundation; either version 2
#  of the License, or (at your option) any later version.
#
#  This program is distributed in the hope that it will be useful,
#  but WITHOUT ANY WARRANTY; without even the implied warranty of
#  MERCHANTABILITY or FITNESS FOR A PARTICULAR PURPOSE.  See the
#  GNU General Public License for more details.
#
#  You should have received a copy of the GNU General Public License
#  along with this program; if not, write to the Free Software Foundation,
#  Inc., 51 Franklin Street, Fifth Floor, Boston, MA 02110-1301, USA.
#
# ##### END GPL LICENSE BLOCK #####

# <pep8 compliant>

import bpy
from bpy.types import (
    Panel,
)
from bpy.app.translations import contexts as i18n_contexts


class PhysicButtonsPanel:
    bl_space_type = 'PROPERTIES'
    bl_region_type = 'WINDOW'
    bl_context = "physics"

    @classmethod
    def poll(cls, context):
        return (context.object) and context.engine in cls.COMPAT_ENGINES


def physics_add(layout, md, name, type, _typeicon, toggles):
    row = layout.row(align=True)
    if md:
        row.context_pointer_set("modifier", md)
        row.operator(
            "object.modifier_remove",
            text=name,
            text_ctxt=i18n_contexts.default,
            icon='X',
        )
        if toggles:
            row.prop(md, "show_render", text="")
            row.prop(md, "show_viewport", text="")
    else:
        row.operator(
            "object.modifier_add",
            text=name,
            text_ctxt=i18n_contexts.default,
            icon='BLANK1',
        ).type = type


def physics_add_special(layout, data, name, addop, removeop, _typeicon):
    row = layout.row(align=True)
    if data:
        row.operator(removeop, text=name, text_ctxt=i18n_contexts.default, icon='X')
    else:
        row.operator(addop, text=name, text_ctxt=i18n_contexts.default, icon='BLANK1')


class PHYSICS_PT_add(PhysicButtonsPanel, Panel):
    bl_label = ""
    bl_options = {'HIDE_HEADER'}
    COMPAT_ENGINES = {'BLENDER_RENDER', 'BLENDER_EEVEE', 'BLENDER_WORKBENCH'}

    def draw(self, context):
        layout = self.layout

        row = layout.row(align=True)
        row.alignment = 'LEFT'
        row.label(text="Enable physics for:")

        flow = layout.grid_flow(row_major=True, columns=0, even_columns=True, even_rows=False, align=True)

        obj = context.object

        col = flow.column()

        if obj.field.type == 'NONE':
            col.operator("object.forcefield_toggle", text="Force Field", icon='BLANK1')
        else:
            col.operator("object.forcefield_toggle", text="Force Field", icon='X')

        if obj.type == 'MESH':
            physics_add(col, context.collision, "Collision", 'COLLISION', 'MOD_PHYSICS', False)
            physics_add(col, context.cloth, "Cloth", 'CLOTH', 'MOD_CLOTH', True)
            physics_add(col, context.dynamic_paint, "Dynamic Paint", 'DYNAMIC_PAINT', 'MOD_DYNAMICPAINT', True)

        col = flow.column()

        if obj.type in {'MESH', 'LATTICE', 'CURVE', 'SURFACE', 'FONT'}:
            physics_add(col, context.soft_body, "Soft Body", 'SOFT_BODY', 'MOD_SOFT', True)

        if obj.type == 'MESH':
<<<<<<< HEAD
            physics_add(self, col, context.smoke, "Fluid", 'SMOKE', 'MOD_SMOKE', True)
=======
            physics_add(col, context.fluid, "Fluid", 'FLUID_SIMULATION', 'MOD_FLUIDSIM', True)
            physics_add(col, context.smoke, "Smoke", 'SMOKE', 'MOD_SMOKE', True)
>>>>>>> b52a0c78

            physics_add_special(
                col, obj.rigid_body, "Rigid Body",
                "rigidbody.object_add",
                "rigidbody.object_remove",
                'MESH_ICOSPHERE'
            )  # XXX: need dedicated icon.

        # all types of objects can have rigid body constraint.
        physics_add_special(
            col, obj.rigid_body_constraint, "Rigid Body Constraint",
            "rigidbody.constraint_add",
            "rigidbody.constraint_remove",
            'CONSTRAINT'
        )  # RB_TODO needs better icon.


# cache-type can be 'PSYS' 'HAIR' 'SMOKE' etc.

def point_cache_ui(self, cache, enabled, cachetype):
    layout = self.layout
    layout.use_property_split = True

    layout.context_pointer_set("point_cache", cache)

    is_saved = bpy.data.is_saved

    # NOTE: TODO temporarly used until the animate properties are properly skipped.
    layout.use_property_decorate = False  # No animation (remove this later on).

    if not cachetype == 'RIGID_BODY':
        row = layout.row()
        row.template_list(
            "UI_UL_list", "point_caches", cache, "point_caches",
            cache.point_caches, "active_index", rows=1
        )
        col = row.column(align=True)
        col.operator("ptcache.add", icon='ADD', text="")
        col.operator("ptcache.remove", icon='REMOVE', text="")

    if cachetype in {'PSYS', 'HAIR', 'SMOKE'}:
        col = layout.column()

        if cachetype == 'SMOKE':
            col.prop(cache, "use_library_path", text="Use Library Path")

        col.prop(cache, "use_external")

    if cache.use_external:
        col = layout.column()
        col.prop(cache, "index", text="Index")
        col.prop(cache, "filepath", text="Path")

        cache_info = cache.info
        if cache_info:
            col = layout.column()
            col.alignment = 'RIGHT'
            col.label(text=cache_info)
    else:
        if cachetype in {'SMOKE', 'DYNAMIC_PAINT'}:
            if not is_saved:
                col = layout.column(align=True)
                col.alignment = 'RIGHT'
                col.label(text="Cache is disabled until the file is saved")
                layout.enabled = False

    if not cache.use_external or cachetype == 'SMOKE':
        col = layout.column(align=True)

        if cachetype not in {'PSYS', 'DYNAMIC_PAINT'}:
            col.enabled = enabled
            col.prop(cache, "frame_start", text="Simulation Start")
            col.prop(cache, "frame_end")

        if cachetype not in {'SMOKE', 'CLOTH', 'DYNAMIC_PAINT', 'RIGID_BODY'}:
            col.prop(cache, "frame_step")

        cache_info = cache.info
        if cachetype != 'SMOKE' and cache_info:  # avoid empty space.
            col = layout.column(align=True)
            col.alignment = 'RIGHT'
            col.label(text=cache_info)

        can_bake = True

        if cachetype not in {'SMOKE', 'DYNAMIC_PAINT', 'RIGID_BODY'}:
            if not is_saved:
                col = layout.column(align=True)
                col.alignment = 'RIGHT'
                col.label(text="Options are disabled until the file is saved")

            flow = layout.grid_flow(row_major=True, columns=0, even_columns=True, even_rows=False, align=True)
            flow.enabled = enabled and is_saved

            col = flow.column(align=True)
            col.prop(cache, "use_disk_cache")

            subcol = col.column()
            subcol.active = cache.use_disk_cache
            subcol.prop(cache, "use_library_path", text="Use Library Path")

            col = flow.column()
            col.active = cache.use_disk_cache
            col.prop(cache, "compression", text="Compression")

            if cache.id_data.library and not cache.use_disk_cache:
                can_bake = False

                col = layout.column(align=True)
                col.alignment = 'RIGHT'

                col.separator()

                col.label(text="Linked object baking requires Disk Cache to be enabled")
        else:
            layout.separator()

        flow = layout.grid_flow(row_major=True, columns=0, even_columns=True, even_rows=False, align=False)
        col = flow.column()
        col.active = can_bake

        if cache.is_baked is True:
            col.operator("ptcache.free_bake", text="Delete Bake")
        else:
            col.operator("ptcache.bake", text="Bake").bake = True

        sub = col.row()
        sub.enabled = (cache.is_frame_skip or cache.is_outdated) and enabled
        sub.operator("ptcache.bake", text="Calculate To Frame").bake = False

        sub = col.column()
        sub.enabled = enabled
        sub.operator("ptcache.bake_from_cache", text="Current Cache to Bake")

        col = flow.column()
        col.operator("ptcache.bake_all", text="Bake All Dynamics").bake = True
        col.operator("ptcache.free_bake_all", text="Delete All Bakes")
        col.operator("ptcache.bake_all", text="Update All To Frame").bake = False


def effector_weights_ui(self, weights, weight_type):
    layout = self.layout
    layout.use_property_split = True

    # NOTE: TODO temporarly used until the animate properties are properly skipped.
    layout.use_property_decorate = False  # No animation (remove this later on).

    layout.prop(weights, "collection")

    flow = layout.grid_flow(row_major=True, columns=0, even_columns=True, even_rows=False, align=True)

    col = flow.column()
    col.prop(weights, "gravity", slider=True)
    col.prop(weights, "all", slider=True)
    col.prop(weights, "force", slider=True)
    col.prop(weights, "vortex", slider=True)

    col = flow.column()
    col.prop(weights, "magnetic", slider=True)
    col.prop(weights, "harmonic", slider=True)
    col.prop(weights, "charge", slider=True)
    col.prop(weights, "lennardjones", slider=True)

    col = flow.column()
    col.prop(weights, "wind", slider=True)
    col.prop(weights, "curve_guide", slider=True)
    col.prop(weights, "texture", slider=True)

    if weight_type != 'SMOKE':
        col.prop(weights, "smokeflow", slider=True)

    col = flow.column()
    col.prop(weights, "turbulence", slider=True)
    col.prop(weights, "drag", slider=True)
    col.prop(weights, "boid", slider=True)


def basic_force_field_settings_ui(self, field):
    layout = self.layout
    layout.use_property_split = True

    if not field or field.type == 'NONE':
        return

    flow = layout.grid_flow(row_major=True, columns=0, even_columns=True, even_rows=False, align=True)

    col = flow.column()

    if field.type == 'DRAG':
        col.prop(field, "linear_drag", text="Linear")
    else:
        col.prop(field, "strength")

    if field.type == 'TURBULENCE':
        col.prop(field, "size")
        col.prop(field, "flow")

    elif field.type == 'HARMONIC':
        col.prop(field, "harmonic_damping", text="Damping")
        col.prop(field, "rest_length")

    elif field.type == 'VORTEX' and field.shape != 'POINT':
        col.prop(field, "inflow")

    elif field.type == 'DRAG':
        col.prop(field, "quadratic_drag", text="Quadratic")

    else:
        col.prop(field, "flow")

    col.prop(field, "apply_to_location", text="Affect Location")
    col.prop(field, "apply_to_rotation", text="Affect Rotation")

    col = flow.column()
    sub = col.column(align=True)
    sub.prop(field, "noise", text="Noise Amount")
    sub.prop(field, "seed", text="Seed")

    if field.type == 'TURBULENCE':
        col.prop(field, "use_global_coords", text="Global")

    elif field.type == 'HARMONIC':
        col.prop(field, "use_multiple_springs")

    if field.type == 'FORCE':
        col.prop(field, "use_gravity_falloff", text="Gravitation")

    col.prop(field, "use_absorption")


def basic_force_field_falloff_ui(self, field):
    layout = self.layout

    if not field or field.type == 'NONE':
        return

    flow = layout.grid_flow(row_major=True, columns=0, even_columns=True, even_rows=False, align=True)

    col = flow.column()
    col.prop(field, "z_direction")
    col.prop(field, "falloff_power", text="Power")

    col = flow.column()
    col.prop(field, "use_min_distance", text="Use Minimum")

    sub = col.column(align=True)
    sub.active = field.use_min_distance
    sub.prop(field, "distance_min", text="Min Distance")

    col = flow.column()
    col.prop(field, "use_max_distance", text="Use Maximum")

    sub = col.column(align=True)
    sub.active = field.use_max_distance
    sub.prop(field, "distance_max", text="Max Distance")


classes = (
    PHYSICS_PT_add,
)


if __name__ == "__main__":  # only for live edit.
    from bpy.utils import register_class
    for cls in classes:
        register_class(cls)<|MERGE_RESOLUTION|>--- conflicted
+++ resolved
@@ -99,12 +99,7 @@
             physics_add(col, context.soft_body, "Soft Body", 'SOFT_BODY', 'MOD_SOFT', True)
 
         if obj.type == 'MESH':
-<<<<<<< HEAD
-            physics_add(self, col, context.smoke, "Fluid", 'SMOKE', 'MOD_SMOKE', True)
-=======
-            physics_add(col, context.fluid, "Fluid", 'FLUID_SIMULATION', 'MOD_FLUIDSIM', True)
-            physics_add(col, context.smoke, "Smoke", 'SMOKE', 'MOD_SMOKE', True)
->>>>>>> b52a0c78
+            physics_add(col, context.smoke, "Fluid", 'SMOKE', 'MOD_SMOKE', True)
 
             physics_add_special(
                 col, obj.rigid_body, "Rigid Body",
