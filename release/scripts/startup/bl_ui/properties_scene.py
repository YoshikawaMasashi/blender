# ##### BEGIN GPL LICENSE BLOCK #####
#
#  This program is free software; you can redistribute it and/or
#  modify it under the terms of the GNU General Public License
#  as published by the Free Software Foundation; either version 2
#  of the License, or (at your option) any later version.
#
#  This program is distributed in the hope that it will be useful,
#  but WITHOUT ANY WARRANTY; without even the implied warranty of
#  MERCHANTABILITY or FITNESS FOR A PARTICULAR PURPOSE.  See the
#  GNU General Public License for more details.
#
#  You should have received a copy of the GNU General Public License
#  along with this program; if not, write to the Free Software Foundation,
#  Inc., 51 Franklin Street, Fifth Floor, Boston, MA 02110-1301, USA.
#
# ##### END GPL LICENSE BLOCK #####

# <pep8 compliant>

import bpy
from bpy.types import (
    Panel,
    UIList,
)

from rna_prop_ui import PropertyPanel
from bl_operators.presets import PresetMenu

from .properties_physics_common import (
    point_cache_ui,
    effector_weights_ui,
)


class SCENE_UL_keying_set_paths(UIList):
    def draw_item(self, context, layout, data, item, icon, active_data, active_propname, index):
        # assert(isinstance(item, bpy.types.KeyingSetPath)
        kspath = item
        icon = layout.enum_item_icon(kspath, "id_type", kspath.id_type)
        if self.layout_type in {'DEFAULT', 'COMPACT'}:
            # Do not make this one editable in uiList for now...
            layout.label(text=kspath.data_path, translate=False, icon_value=icon)
        elif self.layout_type == 'GRID':
            layout.alignment = 'CENTER'
            layout.label(text="", icon_value=icon)


class SceneButtonsPanel:
    bl_space_type = 'PROPERTIES'
    bl_region_type = 'WINDOW'
    bl_context = "scene"

    @classmethod
    def poll(cls, context):
        return (context.engine in cls.COMPAT_ENGINES)


class SCENE_PT_scene(SceneButtonsPanel, Panel):
    bl_label = "Scene"
    COMPAT_ENGINES = {'BLENDER_RENDER', 'BLENDER_EEVEE', 'BLENDER_OPENGL', "BLENDER_LANPR"}

    def draw(self, context):
        layout = self.layout
        layout.use_property_split = True
        layout.use_property_decorate = False

        scene = context.scene

        layout.prop(scene, "camera")
        layout.prop(scene, "background_set")
        layout.prop(scene, "active_clip")


class SCENE_PT_unit(SceneButtonsPanel, Panel):
    bl_label = "Units"
<<<<<<< HEAD
    COMPAT_ENGINES = {'BLENDER_RENDER', 'BLENDER_EEVEE', 'BLENDER_OPENGL', "BLENDER_LANPR"}
=======
    bl_options = {'DEFAULT_CLOSED'}
    COMPAT_ENGINES = {'BLENDER_RENDER', 'BLENDER_EEVEE', 'BLENDER_OPENGL'}
>>>>>>> b634bf9f

    def draw(self, context):
        layout = self.layout

        unit = context.scene.unit_settings

        layout.use_property_split = True
        layout.use_property_decorate = False

        layout.prop(unit, "system")

        col = layout.column()
        col.enabled = unit.system != 'NONE'
        col.prop(unit, "scale_length")
        col.prop(unit, "use_separate")

        col = layout.column()
        col.prop(unit, "system_rotation", text="Rotation")
        subcol = col.column()
        subcol.enabled = unit.system != 'NONE'
        subcol.prop(unit, "length_unit", text="Length")
        subcol.prop(unit, "mass_unit", text="Mass")
        subcol.prop(unit, "time_unit", text="Time")


class SceneKeyingSetsPanel:

    @staticmethod
    def draw_keyframing_settings(context, layout, ks, ksp):
        SceneKeyingSetsPanel._draw_keyframing_setting(
            context, layout, ks, ksp, "Needed",
            "use_insertkey_override_needed", "use_insertkey_needed",
            userpref_fallback="use_keyframe_insert_needed",
        )
        SceneKeyingSetsPanel._draw_keyframing_setting(
            context, layout, ks, ksp, "Visual",
            "use_insertkey_override_visual", "use_insertkey_visual",
            userpref_fallback="use_visual_keying",
        )
        SceneKeyingSetsPanel._draw_keyframing_setting(
            context, layout, ks, ksp, "XYZ to RGB",
            "use_insertkey_override_xyz_to_rgb", "use_insertkey_xyz_to_rgb",
        )

    @staticmethod
    def _draw_keyframing_setting(context, layout, ks, ksp, label, toggle_prop, prop, userpref_fallback=None):
        if ksp:
            item = ksp

            if getattr(ks, toggle_prop):
                owner = ks
                propname = prop
            else:
                owner = context.user_preferences.edit
                if userpref_fallback:
                    propname = userpref_fallback
                else:
                    propname = prop
        else:
            item = ks

            owner = context.user_preferences.edit
            if userpref_fallback:
                propname = userpref_fallback
            else:
                propname = prop

        row = layout.row(align=True)

        subrow = row.row(align=True)
        subrow.active = getattr(item, toggle_prop)

        if subrow.active:
            subrow.prop(item, prop, text=label)
        else:
            subrow.prop(owner, propname, text=label)

        row.prop(item, toggle_prop, text="", icon='STYLUS_PRESSURE', toggle=True)  # XXX: needs dedicated icon


class SCENE_PT_keying_sets(SceneButtonsPanel, SceneKeyingSetsPanel, Panel):
    bl_label = "Keying Sets"
    bl_options = {'DEFAULT_CLOSED'}
    COMPAT_ENGINES = {'BLENDER_RENDER', 'BLENDER_EEVEE', 'BLENDER_OPENGL', "BLENDER_LANPR"}

    def draw(self, context):
        layout = self.layout

        scene = context.scene

        row = layout.row()

        col = row.column()
        col.template_list("UI_UL_list", "keying_sets", scene, "keying_sets", scene.keying_sets, "active_index", rows=1)

        col = row.column(align=True)
        col.operator("anim.keying_set_add", icon='ADD', text="")
        col.operator("anim.keying_set_remove", icon='REMOVE', text="")

        layout.use_property_split = True
        layout.use_property_decorate = False  # No animation.

        flow = layout.grid_flow(row_major=False, columns=0, even_columns=False, even_rows=False, align=False)

        ks = scene.keying_sets.active
        if ks and ks.is_path_absolute:
            col = flow.column()
            col.prop(ks, "bl_description")

            subcol = flow.column()
            subcol.operator_context = 'INVOKE_DEFAULT'
            subcol.operator("anim.keying_set_export", text="Export to File").filepath = "keyingset.py"


class SCENE_PT_keyframing_settings(SceneButtonsPanel, SceneKeyingSetsPanel, Panel):
    bl_label = "Keyframing Settings"
    bl_parent_id = "SCENE_PT_keying_sets"
    COMPAT_ENGINES = {'BLENDER_RENDER', 'BLENDER_EEVEE', "BLENDER_LANPR"}

    @classmethod
    def poll(cls, context):
        ks = context.scene.keying_sets.active
        return (ks and ks.is_path_absolute)

    def draw(self, context):
        layout = self.layout
        layout.use_property_split = True
        layout.use_property_decorate = False  # No animation.

        scene = context.scene
        ks = scene.keying_sets.active

        flow = layout.grid_flow(row_major=True, columns=0, even_columns=False, even_rows=False, align=True)

        col = flow.column(align=True)
        col.alignment = 'RIGHT'
        col.label(text="General Override")

        self.draw_keyframing_settings(context, col, ks, None)

        ksp = ks.paths.active
        if ksp:
            col.separator()

            col = flow.column(align=True)
            col.alignment = 'RIGHT'
            col.label(text="Active Set Override")

            self.draw_keyframing_settings(context, col, ks, ksp)


class SCENE_PT_keying_set_paths(SceneButtonsPanel, SceneKeyingSetsPanel, Panel):
    bl_label = "Active Keying Set"
    bl_parent_id = "SCENE_PT_keying_sets"
    COMPAT_ENGINES = {'BLENDER_RENDER', 'BLENDER_EEVEE', 'BLENDER_OPENGL', "BLENDER_LANPR"}

    @classmethod
    def poll(cls, context):
        ks = context.scene.keying_sets.active
        return (ks and ks.is_path_absolute)

    def draw(self, context):
        layout = self.layout

        scene = context.scene
        ks = scene.keying_sets.active

        row = layout.row()
        row.label(text="Paths:")

        row = layout.row()

        col = row.column()
        col.template_list("SCENE_UL_keying_set_paths", "", ks, "paths", ks.paths, "active_index", rows=1)

        col = row.column(align=True)
        col.operator("anim.keying_set_path_add", icon='ADD', text="")
        col.operator("anim.keying_set_path_remove", icon='REMOVE', text="")

        # TODO: 1) the template_any_ID needs to be fixed for the text alignment.
        #       2) use_property_decorate has to properly skip the non animatable properties.
        #          Properties affected with needless draw:
        #          group_method, template_any_ID dropdown, use_entire_array

        layout.use_property_split = True
        layout.use_property_decorate = False  # No animation (remove this later on).

        flow = layout.grid_flow(row_major=False, columns=0, even_columns=False, even_rows=False, align=True)

        ksp = ks.paths.active
        if ksp:
            col = flow.column(align=True)
            col.alignment = 'RIGHT'

            col.template_any_ID(ksp, "id", "id_type", text="Target ID-Block")

            col.separator()

            col.template_path_builder(ksp, "data_path", ksp.id, text="Data Path")

            col = flow.column()

            col.prop(ksp, "use_entire_array", text="Array All Items")

            if not ksp.use_entire_array:
                col.prop(ksp, "array_index", text="Index")

            col.separator()

            col.prop(ksp, "group_method", text="F-Curve Grouping")
            if ksp.group_method == 'NAMED':
                col.prop(ksp, "group")


class SCENE_PT_color_management(SceneButtonsPanel, Panel):
    bl_label = "Color Management"
    bl_options = {'DEFAULT_CLOSED'}
    COMPAT_ENGINES = {'BLENDER_RENDER', 'BLENDER_EEVEE', 'BLENDER_OPENGL', 'BLENDER_LANPR'}

    def draw(self, context):
        layout = self.layout
        layout.use_property_split = True

        scene = context.scene
        view = scene.view_settings

        flow = layout.grid_flow(row_major=True, columns=0, even_columns=False, even_rows=False, align=True)

        col = flow.column()
        col.prop(scene.display_settings, "display_device")

        col.separator()

        col.prop(view, "view_transform")
        col.prop(view, "look")

        col = flow.column()
        col.prop(view, "exposure")
        col.prop(view, "gamma")

        col.separator()

        col.prop(scene.sequencer_colorspace_settings, "name", text="Sequencer")


class SCENE_PT_color_management_curves(SceneButtonsPanel, Panel):
    bl_label = "Use Curves"
    bl_parent_id = "SCENE_PT_color_management"
    bl_options = {'DEFAULT_CLOSED'}
    COMPAT_ENGINES = {'BLENDER_RENDER', 'BLENDER_EEVEE', 'BLENDER_OPENGL', 'BLENDER_LANPR'}

    def draw_header(self, context):

        scene = context.scene
        view = scene.view_settings

        self.layout.prop(view, "use_curve_mapping", text="")

    def draw(self, context):
        layout = self.layout

        scene = context.scene
        view = scene.view_settings

        layout.use_property_split = False
        layout.enabled = view.use_curve_mapping

        layout.template_curve_mapping(view, "curve_mapping", levels=True)


class SCENE_PT_audio(SceneButtonsPanel, Panel):
    bl_label = "Audio"
    bl_options = {'DEFAULT_CLOSED'}
    COMPAT_ENGINES = {'BLENDER_RENDER', 'BLENDER_EEVEE', 'BLENDER_OPENGL', 'BLENDER_LANPR'}

    def draw(self, context):
        layout = self.layout
        layout.use_property_split = True

        scene = context.scene
        rd = context.scene.render
        ffmpeg = rd.ffmpeg

        flow = layout.grid_flow(row_major=True, columns=0, even_columns=True, even_rows=False, align=True)

        col = flow.column()
        col.prop(scene, "audio_volume")

        col.separator()

        col.prop(scene, "audio_distance_model")
        col.prop(ffmpeg, "audio_channels")

        col.separator()

        col = flow.column()
        col.prop(ffmpeg, "audio_mixrate", text="Sample Rate")

        col.separator()

        col = col.column(align=True)
        col.prop(scene, "audio_doppler_speed", text="Doppler Speed")
        col.prop(scene, "audio_doppler_factor", text="Doppler Factor")

        col.separator()

        layout.operator("sound.bake_animation")


class SCENE_PT_physics(SceneButtonsPanel, Panel):
    bl_label = "Gravity"
    bl_options = {'DEFAULT_CLOSED'}
    COMPAT_ENGINES = {'BLENDER_RENDER', 'BLENDER_EEVEE', 'BLENDER_OPENGL', 'BLENDER_LANPR'}

    def draw_header(self, context):
        self.layout.prop(context.scene, "use_gravity", text="")

    def draw(self, context):
        layout = self.layout
        layout.use_property_split = True

        scene = context.scene

        layout.active = scene.use_gravity

        layout.prop(scene, "gravity")


class SCENE_PT_rigid_body_world(SceneButtonsPanel, Panel):
    bl_label = "Rigid Body World"
    bl_options = {'DEFAULT_CLOSED'}
    COMPAT_ENGINES = {'BLENDER_RENDER', 'BLENDER_EEVEE', 'BLENDER_OPENGL', 'BLENDER_LANPR'}

    @classmethod
    def poll(cls, context):
        return (context.engine in cls.COMPAT_ENGINES)

    def draw_header(self, context):
        scene = context.scene
        rbw = scene.rigidbody_world
        if rbw is not None:
            self.layout.prop(rbw, "enabled", text="")

    def draw(self, context):
        layout = self.layout
        layout.use_property_split = True

        scene = context.scene
        rbw = scene.rigidbody_world

        if rbw is None:
            layout.operator("rigidbody.world_add")
        else:
            layout.operator("rigidbody.world_remove")


class SCENE_PT_rigid_body_world_settings(SceneButtonsPanel, Panel):
    bl_label = "Settings"
    bl_parent_id = "SCENE_PT_rigid_body_world"
    COMPAT_ENGINES = {'BLENDER_RENDER', 'BLENDER_EEVEE'}

    @classmethod
    def poll(cls, context):
        scene = context.scene
        return scene and scene.rigidbody_world and (context.engine in cls.COMPAT_ENGINES)

    def draw(self, context):
        layout = self.layout
        layout.use_property_split = True

        scene = context.scene
        rbw = scene.rigidbody_world

        if rbw:
            flow = layout.grid_flow(row_major=True, columns=0, even_columns=True, even_rows=False, align=True)

            col = flow.column()
            col.active = rbw.enabled

            col = col.column()
            col.prop(rbw, "group")
            col.prop(rbw, "constraints")

            col = col.column()
            col.prop(rbw, "time_scale", text="Speed")

            col = flow.column()
            col.active = rbw.enabled
            col.prop(rbw, "use_split_impulse")

            col = col.column()
            col.prop(rbw, "steps_per_second", text="Steps Per Second")
            col.prop(rbw, "solver_iterations", text="Solver Iterations")


class SCENE_PT_rigid_body_cache(SceneButtonsPanel, Panel):
    bl_label = "Cache"
    bl_parent_id = "SCENE_PT_rigid_body_world"
    bl_options = {'DEFAULT_CLOSED'}
    COMPAT_ENGINES = {'BLENDER_RENDER', 'BLENDER_EEVEE', 'BLENDER_OPENGL', 'BLENDER_LANPR'}

    @classmethod
    def poll(cls, context):
        scene = context.scene
        return scene and scene.rigidbody_world and (context.engine in cls.COMPAT_ENGINES)

    def draw(self, context):
        scene = context.scene
        rbw = scene.rigidbody_world

        point_cache_ui(self, context, rbw.point_cache, rbw.point_cache.is_baked is False and rbw.enabled, 'RIGID_BODY')


class SCENE_PT_rigid_body_field_weights(SceneButtonsPanel, Panel):
    bl_label = "Field Weights"
    bl_parent_id = "SCENE_PT_rigid_body_world"
    bl_options = {'DEFAULT_CLOSED'}
    COMPAT_ENGINES = {'BLENDER_RENDER', 'BLENDER_EEVEE', 'BLENDER_OPENGL', 'BLENDER_LANPR'}

    @classmethod
    def poll(cls, context):
        scene = context.scene
        return scene and scene.rigidbody_world and (context.engine in cls.COMPAT_ENGINES)

    def draw(self, context):
        scene = context.scene
        rbw = scene.rigidbody_world

        effector_weights_ui(self, context, rbw.effector_weights, 'RIGID_BODY')


class SCENE_PT_simplify(SceneButtonsPanel, Panel):
    bl_label = "Simplify"
    bl_options = {'DEFAULT_CLOSED'}
    COMPAT_ENGINES = {'BLENDER_RENDER', 'BLENDER_EEVEE', 'BLENDER_OPENGL', 'BLENDER_LANPR'}

    def draw_header(self, context):
        rd = context.scene.render
        self.layout.prop(rd, "use_simplify", text="")

    def draw(self, context):
        pass


class SCENE_PT_simplify_viewport(SceneButtonsPanel, Panel):
    bl_label = "Viewport"
    bl_parent_id = "SCENE_PT_simplify"
    COMPAT_ENGINES = {'BLENDER_RENDER', 'BLENDER_EEVEE', 'BLENDER_OPENGL', 'BLENDER_LANPR'}

    def draw(self, context):
        layout = self.layout
        layout.use_property_split = True

        rd = context.scene.render

        layout.active = rd.use_simplify

        flow = layout.grid_flow(row_major=True, columns=0, even_columns=False, even_rows=False, align=True)

        col = flow.column()
        col.prop(rd, "simplify_subdivision", text="Max Subdivision")

        col = flow.column()
        col.prop(rd, "simplify_child_particles", text="Max Child Particles")


class SCENE_PT_simplify_render(SceneButtonsPanel, Panel):
    bl_label = "Render"
    bl_parent_id = "SCENE_PT_simplify"
    COMPAT_ENGINES = {'BLENDER_RENDER', 'BLENDER_EEVEE', 'BLENDER_OPENGL', 'BLENDER_LANPR'}

    def draw(self, context):
        layout = self.layout
        layout.use_property_split = True

        rd = context.scene.render

        layout.active = rd.use_simplify

        flow = layout.grid_flow(row_major=True, columns=0, even_columns=False, even_rows=False, align=True)

        col = flow.column()
        col.prop(rd, "simplify_subdivision_render", text="Max Subdivision")

        col = flow.column()
        col.prop(rd, "simplify_child_particles_render", text="Max Child Particles")


class SCENE_PT_simplify_greasepencil(SceneButtonsPanel, Panel):
    bl_label = "Grease Pencil"
    bl_parent_id = "SCENE_PT_simplify"
    COMPAT_ENGINES = {'BLENDER_RENDER', 'BLENDER_GAME', 'BLENDER_CLAY', 'BLENDER_EEVEE'}
    bl_options = {'DEFAULT_CLOSED'}

    def draw_header(self, context):
        rd = context.scene.render
        self.layout.prop(rd, "simplify_gpencil", text="")

    def draw(self, context):
        layout = self.layout
        layout.use_property_split = True

        rd = context.scene.render

        layout.active = rd.simplify_gpencil

        col = layout.column()
        col.prop(rd, "simplify_gpencil_onplay", text="Playback Only")
        col.prop(rd, "simplify_gpencil_view_modifier", text="Modifiers")
        col.prop(rd, "simplify_gpencil_shader_fx", text="ShaderFX")

        col = layout.column(align=True)
        col.prop(rd, "simplify_gpencil_view_fill")
        sub = col.column()
        sub.active = rd.simplify_gpencil_view_fill
        sub.prop(rd, "simplify_gpencil_remove_lines", text="Lines")

class SCENE_PT_viewport_display(SceneButtonsPanel, Panel):
    bl_label = "Viewport Display"
    bl_options = {'DEFAULT_CLOSED'}

    @classmethod
    def poll(cls, context):
        return True

    def draw(self, context):
        layout = self.layout
        layout.use_property_split = True
        scene = context.scene
        col = layout.column()
        col.prop(scene.display, "light_direction")
        col.prop(scene.display, "shadow_shift")

class LANPR_linesets(UIList):
    def draw_item(self, context, layout, data, item, icon, active_data, active_propname, index):
        lineset = item
        if self.layout_type in {'DEFAULT', 'COMPACT'}:
            split = layout.split(factor=0.6)
            split.label(text="Layer")
            row = split.row(align=True)
            row.prop(lineset, "color", text="", icon_value=icon)
            row.prop(lineset, "thickness", text="", icon_value=icon)
        elif self.layout_type == 'GRID':
            layout.alignment = 'CENTER'
            layout.label("", icon_value=icon)

class SCENE_PT_lanpr(SceneButtonsPanel, Panel):
    COMPAT_ENGINES = {'BLENDER_RENDER', 'BLENDER_LANPR', 'BLENDER_OPENGL'}
    bl_label = "LANPR"
    bl_options = {'DEFAULT_CLOSED'}
    
    @classmethod
    def poll(cls, context):
        return True

    def draw(self, context):
        layout = self.layout
        scene = context.scene
        lanpr = scene.lanpr
        active_layer = lanpr.layers.active_layer

        layout.prop(lanpr, "master_mode", expand=True) 

        if lanpr.master_mode == "DPIX" or lanpr.master_mode == "SOFTWARE":
            
            layout.prop(lanpr, "background_color")

            if lanpr.master_mode == "SOFTWARE":
                layout.label(text="Enable On Demand:")
                row = layout.row()
                row.prop(lanpr,"enable_intersections", text = "Intersection Lines")
                row.prop(lanpr,"enable_chaining", text = "Chaining (SLOW!)")
                layout.label(text="RUN:")
                layout.operator("scene.lanpr_calculate", icon='RENDER_STILL')

                split = layout.split(factor=0.7)
                col = split.column()
                col.label(text="Layer Composition:")
                col = split.column()
                col.operator("scene.lanpr_auto_create_line_layer", text = "Default", icon = "ZOOMIN")
                layout.template_list("LANPR_linesets", "", lanpr, "layers", lanpr.layers, "active_layer_index", rows=4)
                if active_layer:
                    split = layout.split()
                    col = split.column()
                    col.operator("scene.lanpr_add_line_layer", icon="ZOOMIN")
                    col.operator("scene.lanpr_delete_line_layer", icon="ZOOMOUT")
                    col = split.column()
                    col.operator("scene.lanpr_move_line_layer", icon="TRIA_UP").direction = "UP"
                    col.operator("scene.lanpr_move_line_layer", icon="TRIA_DOWN").direction = "DOWN"
                    layout.operator("scene.lanpr_rebuild_all_commands")
                else:
                    layout.operator("scene.lanpr_add_line_layer")

            layout.label(text= "Normal:")
            layout.prop(active_layer,"normal_mode", expand = True)
            if active_layer.normal_mode != "DISABLED":
                layout.prop(active_layer,"normal_control_object")
                layout.prop(active_layer,"normal_effect_inverse", toggle = True)
                layout.prop(active_layer,"normal_ramp_begin")
                layout.prop(active_layer,"normal_ramp_end")
                layout.prop(active_layer,"normal_thickness_begin", slider=True)
                layout.prop(active_layer,"normal_thickness_end", slider=True)

            elif not lanpr.layers.active_layer:
                layout.operator("scene.lanpr_add_line_layer")
            
        else:
            layout.label(text="Vectorization:")
            layout.prop(lanpr, "enable_vector_trace", expand = True)


class SCENE_PT_lanpr_line_types(SceneButtonsPanel, Panel):
    bl_label = "Types"
    bl_parent_id = "SCENE_PT_lanpr"
    COMPAT_ENGINES = {'BLENDER_RENDER', 'BLENDER_LANPR', 'BLENDER_OPENGL'}

    @classmethod
    def poll(cls, context):
        scene = context.scene
        lanpr = scene.lanpr
        active_layer = lanpr.layers.active_layer
        return active_layer and lanpr.master_mode != "SNAKE"

    def draw(self, context):
        layout = self.layout
        scene = context.scene
        lanpr = scene.lanpr
        active_layer = lanpr.layers.active_layer
        if active_layer and lanpr.master_mode == "DPIX":
            active_layer = lanpr.layers[0]

        layout.operator("scene.lanpr_enable_all_line_types")

        split = layout.split(factor=0.3)
        col = split.column()
        col.prop(active_layer, "enable_contour", text="Contour", toggle=True)
        col.prop(active_layer, "enable_crease", text="Crease", toggle=True)
        col.prop(active_layer, "enable_edge_mark", text="Mark", toggle=True)
        col.prop(active_layer, "enable_material_seperate", text="Material", toggle=True)
        col.prop(active_layer, "enable_intersection", text="Intersection", toggle=True)
        col = split.column()
        row = col.row(align = True)
        #row.enabled = active_layer.enable_contour this is always enabled now
        row.prop(active_layer, "color", text="")
        row.prop(active_layer, "thickness", text="")
        row = col.row(align = True)
        row.enabled = active_layer.enable_crease
        row.prop(active_layer, "crease_color", text="")
        row.prop(active_layer, "thickness_crease", text="")
        row = col.row(align = True)
        row.enabled = active_layer.enable_edge_mark
        row.prop(active_layer, "edge_mark_color", text="")
        row.prop(active_layer, "thickness_edge_mark", text="")
        row = col.row(align = True)
        row.enabled = active_layer.enable_material_seperate
        row.prop(active_layer, "material_color", text="")
        row.prop(active_layer, "thickness_material", text="")
        row = col.row(align = True)
        if lanpr.enable_intersections:
            row.enabled = active_layer.enable_intersection
            row.prop(active_layer, "intersection_color", text="")
            row.prop(active_layer, "thickness_intersection", text="")
        else:
            row.label(text= "Intersection Calculation Disabled")

        if lanpr.master_mode == "DPIX" and active_layer.enable_intersection:
            row = col.row(align = True)
            row.prop(lanpr,"enable_intersections", toggle = True, text = "Enable")
            if lanpr.enable_intersections:
                row.operator("scene.lanpr_calculate", text= "Recalculate")

        if lanpr.master_mode == "SOFTWARE":
            row = layout.row(align=True)
            row.prop(active_layer, "qi_begin")
            row.prop(active_layer, "qi_end")

class SCENE_PT_lanpr_line_components(SceneButtonsPanel, Panel):
    bl_label = "Including"
    bl_parent_id = "SCENE_PT_lanpr"
    COMPAT_ENGINES = {'BLENDER_RENDER', 'BLENDER_LANPR', 'BLENDER_OPENGL'}

    @classmethod
    def poll(cls, context):
        scene = context.scene
        lanpr = scene.lanpr
        active_layer = lanpr.layers.active_layer
        return active_layer and lanpr.master_mode == "SOFTWARE" and not lanpr.enable_chaining

    def draw(self, context):
        layout = self.layout
        scene = context.scene
        lanpr = scene.lanpr
        active_layer = lanpr.layers.active_layer

        layout.operator("scene.lanpr_add_line_component", icon = "ZOOMIN")
        
        i=0
        for c in active_layer.components:
            split = layout.split(factor=0.85)
            col = split.column()
            sp2 = col.split(factor=0.4)
            cl = sp2.column()
            cl.prop(c,"component_mode", text = "")
            cl = sp2.column()
            if c.component_mode == "OBJECT":
                cl.prop(c,"object_select", text = "")
            elif c.component_mode == "MATERIAL":
                cl.prop(c,"material_select", text = "")
            elif c.component_mode == "COLLECTION":
                cl.prop(c,"collection_select", text = "")
            col = split.column()
            col.operator("scene.lanpr_delete_line_component", text="", icon = "ZOOMOUT").index=i
            i=i+1


class SCENE_PT_lanpr_line_effects(SceneButtonsPanel, Panel):
    bl_label = "Effects"
    bl_parent_id = "SCENE_PT_lanpr"
    COMPAT_ENGINES = {'BLENDER_RENDER', 'BLENDER_LANPR', 'BLENDER_OPENGL'}

    @classmethod
    def poll(cls, context):
        scene = context.scene
        lanpr = scene.lanpr
        return lanpr.master_mode == "DPIX"

    def draw(self, context):
        layout = self.layout
        scene = context.scene
        lanpr = scene.lanpr
        active_layer = lanpr.layers.active_layer

        row = layout.row(align = True)
        row.prop(lanpr, "crease_threshold")
        row.prop(lanpr, "crease_fade_threshold")
        row = layout.row(align = True)
        row.prop(lanpr, "depth_width_influence")
        row.prop(lanpr, "depth_width_curve")
        row = layout.row(align = True)
        row.prop(lanpr, "depth_alpha_influence")
        row.prop(lanpr, "depth_alpha_curve")

class SCENE_PT_lanpr_snake_sobel_parameters(SceneButtonsPanel, Panel):
    bl_label = "Sobel Parameters"
    bl_parent_id = "SCENE_PT_lanpr"
    COMPAT_ENGINES = {'BLENDER_RENDER', 'BLENDER_LANPR', 'BLENDER_OPENGL'}

    @classmethod
    def poll(cls, context):
        scene = context.scene
        lanpr = scene.lanpr
        return lanpr.master_mode == "SNAKE"

    def draw(self, context):
        layout = self.layout
        scene = context.scene
        lanpr = scene.lanpr
        layout.prop(lanpr, "depth_clamp")
        layout.prop(lanpr, "depth_strength")
        layout.prop(lanpr, "normal_clamp")
        layout.prop(lanpr, "normal_strength")
        if lanpr.enable_vector_trace == "DISABLED":
            layout.prop(lanpr, "display_thinning_result")

class SCENE_PT_lanpr_snake_settings(SceneButtonsPanel, Panel):
    bl_label = "Snake Settings"
    bl_parent_id = "SCENE_PT_lanpr"
    COMPAT_ENGINES = {'BLENDER_RENDER', 'BLENDER_LANPR', 'BLENDER_OPENGL'}

    @classmethod
    def poll(cls, context):
        scene = context.scene
        lanpr = scene.lanpr
        return lanpr.master_mode == "SNAKE" and lanpr.enable_vector_trace == "ENABLED"

    def draw(self, context):
        layout = self.layout
        scene = context.scene
        lanpr = scene.lanpr

        split = layout.split()
        col = split.column()
        col.prop(lanpr, "background_color")
        col = split.column()
        col.prop(lanpr, "line_color")
        
        layout.prop(lanpr, "line_thickness")

        split = layout.split()
        col = split.column()
        col.prop(lanpr, "depth_width_influence")
        col.prop(lanpr, "depth_alpha_influence")
        col = split.column()
        col.prop(lanpr, "depth_width_curve")
        col.prop(lanpr, "depth_alpha_curve")
        
        layout.label(text="Taper:")
        layout.prop(lanpr, "use_same_taper", expand = True)
        if lanpr.use_same_taper == "DISABLED":
            split = layout.split()
            col = split.column(align = True)
            col.label(text="Left:")
            col.prop(lanpr,"taper_left_distance")
            col.prop(lanpr,"taper_left_strength")
            col = split.column(align = True)
            col.label(text="Right:")
            col.prop(lanpr,"taper_right_distance")
            col.prop(lanpr,"taper_right_strength")
        else:
            split = layout.split()
            col = split.column(align = True)
            col.prop(lanpr,"taper_left_distance")
            col.prop(lanpr,"taper_left_strength") 

        layout.label(text="Tip Extend:")
        layout.prop(lanpr, "enable_tip_extend",  expand = True)
        if lanpr.enable_tip_extend == "ENABLED":
            layout.label(text="---INOP---")
            layout.prop(lanpr,"extend_length")

class SCENE_PT_lanpr_software_chain_styles(SceneButtonsPanel, Panel):
    bl_label = "Chain Styles"
    bl_parent_id = "SCENE_PT_lanpr"
    COMPAT_ENGINES = {'BLENDER_RENDER', 'BLENDER_LANPR', 'BLENDER_OPENGL'}

    @classmethod
    def poll(cls, context):
        scene = context.scene
        lanpr = scene.lanpr
        return lanpr.master_mode == "SOFTWARE" and lanpr.enable_chaining

    def draw(self, context):
        layout = self.layout
        scene = context.scene
        lanpr = scene.lanpr
        layout.label(text="Taper:")
        layout.prop(lanpr, "use_same_taper", expand = True)
        if lanpr.use_same_taper == "DISABLED":
            split = layout.split()
            col = split.column(align = True)
            col.label(text="Left:")
            col.prop(lanpr,"taper_left_distance")
            col.prop(lanpr,"taper_left_strength")
            col = split.column(align = True)
            col.label(text="Right:")
            col.prop(lanpr,"taper_right_distance")
            col.prop(lanpr,"taper_right_strength")
        else:
            split = layout.split()
            col = split.column(align = True)
            col.prop(lanpr,"taper_left_distance")
            col.prop(lanpr,"taper_left_strength") 

        layout.label(text="Tip Extend:")
        layout.prop(lanpr, "enable_tip_extend",  expand = True)
        if lanpr.enable_tip_extend == "ENABLED":
            layout.label(text="---INOP---")
            layout.prop(lanpr,"extend_length")


class SCENE_PT_viewport_display_ssao(SceneButtonsPanel, Panel):
    bl_label = "Screen Space Ambient Occlusion"
    bl_parent_id = "SCENE_PT_viewport_display"

    @classmethod
    def poll(cls, context):
        return True

    def draw(self, context):
        layout = self.layout
        layout.use_property_split = True
        scene = context.scene
        col = layout.column()
        col.prop(scene.display, "matcap_ssao_samples")
        col.prop(scene.display, "matcap_ssao_distance")
        col.prop(scene.display, "matcap_ssao_attenuation")


class SCENE_PT_custom_props(SceneButtonsPanel, PropertyPanel, Panel):
    COMPAT_ENGINES = {'BLENDER_RENDER', 'BLENDER_EEVEE', 'BLENDER_OPENGL', 'BLENDER_LANPR'}
    _context_path = "scene"
    _property_type = bpy.types.Scene


classes = (
    SCENE_UL_keying_set_paths,
    SCENE_PT_scene,
    SCENE_PT_unit,
    SCENE_PT_keying_sets,
    SCENE_PT_keying_set_paths,
    SCENE_PT_keyframing_settings,
    SCENE_PT_color_management,
    SCENE_PT_color_management_curves,
    SCENE_PT_viewport_display,
    SCENE_PT_viewport_display_ssao,
    SCENE_PT_audio,
    SCENE_PT_physics,
    SCENE_PT_rigid_body_world,
    SCENE_PT_rigid_body_world_settings,
    SCENE_PT_rigid_body_cache,
    SCENE_PT_rigid_body_field_weights,
    SCENE_PT_simplify,
    SCENE_PT_simplify_viewport,
    SCENE_PT_simplify_render,
    SCENE_PT_simplify_greasepencil,
    SCENE_PT_custom_props,

    SCENE_PT_lanpr,
    SCENE_PT_lanpr_line_types,
    SCENE_PT_lanpr_line_components,
    SCENE_PT_lanpr_line_effects,
    SCENE_PT_lanpr_snake_sobel_parameters,
    SCENE_PT_lanpr_snake_settings,
    SCENE_PT_lanpr_software_chain_styles,

    LANPR_linesets,
)

if __name__ == "__main__":  # only for live edit.
    from bpy.utils import register_class
    for cls in classes:
        register_class(cls)<|MERGE_RESOLUTION|>--- conflicted
+++ resolved
@@ -74,12 +74,8 @@
 
 class SCENE_PT_unit(SceneButtonsPanel, Panel):
     bl_label = "Units"
-<<<<<<< HEAD
+    bl_options = {'DEFAULT_CLOSED'}
     COMPAT_ENGINES = {'BLENDER_RENDER', 'BLENDER_EEVEE', 'BLENDER_OPENGL', "BLENDER_LANPR"}
-=======
-    bl_options = {'DEFAULT_CLOSED'}
-    COMPAT_ENGINES = {'BLENDER_RENDER', 'BLENDER_EEVEE', 'BLENDER_OPENGL'}
->>>>>>> b634bf9f
 
     def draw(self, context):
         layout = self.layout
@@ -176,8 +172,8 @@
         col.template_list("UI_UL_list", "keying_sets", scene, "keying_sets", scene.keying_sets, "active_index", rows=1)
 
         col = row.column(align=True)
-        col.operator("anim.keying_set_add", icon='ADD', text="")
-        col.operator("anim.keying_set_remove", icon='REMOVE', text="")
+        col.operator("anim.keying_set_add", icon='ZOOMIN', text="")
+        col.operator("anim.keying_set_remove", icon='ZOOMOUT', text="")
 
         layout.use_property_split = True
         layout.use_property_decorate = False  # No animation.
@@ -256,8 +252,8 @@
         col.template_list("SCENE_UL_keying_set_paths", "", ks, "paths", ks.paths, "active_index", rows=1)
 
         col = row.column(align=True)
-        col.operator("anim.keying_set_path_add", icon='ADD', text="")
-        col.operator("anim.keying_set_path_remove", icon='REMOVE', text="")
+        col.operator("anim.keying_set_path_add", icon='ZOOMIN', text="")
+        col.operator("anim.keying_set_path_remove", icon='ZOOMOUT', text="")
 
         # TODO: 1) the template_any_ID needs to be fixed for the text alignment.
         #       2) use_property_decorate has to properly skip the non animatable properties.
