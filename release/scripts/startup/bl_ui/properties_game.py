# ##### BEGIN GPL LICENSE BLOCK #####
#
#  This program is free software; you can redistribute it and/or
#  modify it under the terms of the GNU General Public License
#  as published by the Free Software Foundation; either version 2
#  of the License, or (at your option) any later version.
#
#  This program is distributed in the hope that it will be useful,
#  but WITHOUT ANY WARRANTY; without even the implied warranty of
#  MERCHANTABILITY or FITNESS FOR A PARTICULAR PURPOSE.  See the
#  GNU General Public License for more details.
#
#  You should have received a copy of the GNU General Public License
#  along with this program; if not, write to the Free Software Foundation,
#  Inc., 51 Franklin Street, Fifth Floor, Boston, MA 02110-1301, USA.
#
# ##### END GPL LICENSE BLOCK #####

# <pep8 compliant>
import bpy
from bpy.types import Panel


class PhysicsButtonsPanel():
    bl_space_type = 'PROPERTIES'
    bl_region_type = 'WINDOW'
    bl_context = "physics"


class PHYSICS_PT_game_physics(PhysicsButtonsPanel, Panel):
    bl_label = "Physics"
    COMPAT_ENGINES = {'BLENDER_GAME'}

    @classmethod
    def poll(cls, context):
        ob = context.active_object
        rd = context.scene.render
        return ob and ob.game and (rd.engine in cls.COMPAT_ENGINES)

    def draw(self, context):
        layout = self.layout

        ob = context.active_object
        game = ob.game
        soft = ob.game.soft_body

        layout.prop(game, "physics_type")
        layout.separator()

        physics_type = game.physics_type

        if physics_type in {'DYNAMIC', 'RIGID_BODY'}:
            split = layout.split()

            col = split.column()
            col.prop(game, "use_actor")
            col.prop(game, "use_ghost")
            col.prop(ob, "hide_render", text="Invisible")  # out of place but useful

            col = split.column()
            col.prop(game, "use_material_physics_fh")
            col.prop(game, "use_rotate_from_normal")
            col.prop(game, "use_sleep")

            layout.separator()

            split = layout.split()

            col = split.column()
            col.label(text="Attributes:")
            col.prop(game, "mass")
            col.prop(game, "radius")
            col.prop(game, "form_factor")

            col = split.column()
            sub = col.column()
            sub.prop(game, "use_anisotropic_friction")
            subsub = sub.column()
            subsub.active = game.use_anisotropic_friction
            subsub.prop(game, "friction_coefficients", text="", slider=True)

            split = layout.split()

            col = split.column()
            col.label(text="Velocity:")
            sub = col.column(align=True)
            sub.prop(game, "velocity_min", text="Minimum")
            sub.prop(game, "velocity_max", text="Maximum")

            col = split.column()
            col.label(text="Damping:")
            sub = col.column(align=True)
            sub.prop(game, "damping", text="Translation", slider=True)
            sub.prop(game, "rotation_damping", text="Rotation", slider=True)

            layout.separator()

            split = layout.split()

            col = split.column()
            col.label(text="Lock Translation:")
            col.prop(game, "lock_location_x", text="X")
            col.prop(game, "lock_location_y", text="Y")
            col.prop(game, "lock_location_z", text="Z")

            col = split.column()
            col.label(text="Lock Rotation:")
            col.prop(game, "lock_rotation_x", text="X")
            col.prop(game, "lock_rotation_y", text="Y")
            col.prop(game, "lock_rotation_z", text="Z")

        elif physics_type == 'SOFT_BODY':
            col = layout.column()
            col.prop(game, "use_actor")
            col.prop(game, "use_ghost")
            col.prop(ob, "hide_render", text="Invisible")

            layout.separator()

            split = layout.split()

            col = split.column()
            col.label(text="Attributes:")
            col.prop(game, "mass")
            col.prop(soft, "weld_threshold")
            col.prop(soft, "location_iterations")
            col.prop(soft, "linear_stiffness", slider=True)
            col.prop(soft, "dynamic_friction", slider=True)
            col.prop(soft, "collision_margin", slider=True)
            col.prop(soft, "use_bending_constraints", text="Bending Constraints")

            col = split.column()
            col.prop(soft, "use_shape_match")
            sub = col.column()
            sub.active = soft.use_shape_match
            sub.prop(soft, "shape_threshold", slider=True)

            col.separator()

            col.label(text="Cluster Collision:")
            col.prop(soft, "use_cluster_rigid_to_softbody")
            col.prop(soft, "use_cluster_soft_to_softbody")
            sub = col.column()
            sub.active = (soft.use_cluster_rigid_to_softbody or soft.use_cluster_soft_to_softbody)
            sub.prop(soft, "cluster_iterations", text="Iterations")

        elif physics_type == 'STATIC':
            col = layout.column()
            col.prop(game, "use_actor")
            col.prop(game, "use_ghost")
            col.prop(ob, "hide_render", text="Invisible")

            layout.separator()

            split = layout.split()

            col = split.column()
            col.label(text="Attributes:")
            col.prop(game, "radius")

            col = split.column()
            sub = col.column()
            sub.prop(game, "use_anisotropic_friction")
            subsub = sub.column()
            subsub.active = game.use_anisotropic_friction
            subsub.prop(game, "friction_coefficients", text="", slider=True)

        elif physics_type in {'SENSOR', 'INVISIBLE', 'NO_COLLISION', 'OCCLUDE'}:
            layout.prop(ob, "hide_render", text="Invisible")
            
        elif physics_type in {'INVISIBLE', 'NO_COLLISION', 'OCCLUDE'}:
            layout.prop(ob, "hide_render", text="Invisible")

        elif physics_type == 'NAVMESH':
            layout.operator("mesh.navmesh_face_copy")
            layout.operator("mesh.navmesh_face_add")

            layout.separator()

            layout.operator("mesh.navmesh_reset")
            layout.operator("mesh.navmesh_clear")
		
        if physics_type not in {'INVISIBLE', 'NO_COLLISION', 'OCCLUDE'}:    
            layout.separator()
            col = layout.column()
            col.prop(game, "collision_group")
            col.prop(game, "collision_mask")
		
class PHYSICS_PT_game_collision_bounds(PhysicsButtonsPanel, Panel):
    bl_label = "Collision Bounds"
    COMPAT_ENGINES = {'BLENDER_GAME'}

    @classmethod
    def poll(cls, context):
        game = context.object.game
        rd = context.scene.render
        return (game.physics_type in {'DYNAMIC', 'RIGID_BODY', 'SENSOR', 'SOFT_BODY', 'STATIC'}) and (rd.engine in cls.COMPAT_ENGINES)

    def draw_header(self, context):
        game = context.active_object.game

        self.layout.prop(game, "use_collision_bounds", text="")

    def draw(self, context):
        layout = self.layout

        game = context.active_object.game

        layout.active = game.use_collision_bounds
        layout.prop(game, "collision_bounds_type", text="Bounds")

        row = layout.row()
        row.prop(game, "collision_margin", text="Margin", slider=True)
        row.prop(game, "use_collision_compound", text="Compound")


class PHYSICS_PT_game_obstacles(PhysicsButtonsPanel, Panel):
    bl_label = "Create Obstacle"
    COMPAT_ENGINES = {'BLENDER_GAME'}

    @classmethod
    def poll(cls, context):
        game = context.object.game
        rd = context.scene.render
        return (game.physics_type in {'DYNAMIC', 'RIGID_BODY', 'SENSOR', 'SOFT_BODY', 'STATIC'}) and (rd.engine in cls.COMPAT_ENGINES)

    def draw_header(self, context):
        game = context.active_object.game

        self.layout.prop(game, "use_obstacle_create", text="")

    def draw(self, context):
        layout = self.layout

        game = context.active_object.game

        layout.active = game.use_obstacle_create

        row = layout.row()
        row.prop(game, "obstacle_radius", text="Radius")
        row.label()


class RenderButtonsPanel():
    bl_space_type = 'PROPERTIES'
    bl_region_type = 'WINDOW'
    bl_context = "render"

    @classmethod
    def poll(cls, context):
        rd = context.scene.render
        return (rd.engine in cls.COMPAT_ENGINES)


class RENDER_PT_embedded(RenderButtonsPanel, bpy.types.Panel):
    bl_label = "Embedded Player"
    COMPAT_ENGINES = {'BLENDER_GAME'}

    def draw(self, context):
        layout = self.layout

        rd = context.scene.render

        row = layout.row()
        row.operator("view3d.game_start", text="Start")
        row.label()
        row = layout.row()
        row.label(text="Resolution:")
        row = layout.row(align=True)
        row.prop(rd, "resolution_x", slider=False, text="X")
        row.prop(rd, "resolution_y", slider=False, text="Y")


class RENDER_PT_game_player(RenderButtonsPanel, Panel):
    bl_label = "Standalone Player"
    COMPAT_ENGINES = {'BLENDER_GAME'}

    def draw(self, context):
        layout = self.layout

        gs = context.scene.game_settings

        row = layout.row()
        row.operator("wm.blenderplayer_start", text="Start")
<<<<<<< HEAD
        row.label()
=======
        row.prop(gs, "show_fullscreen")
>>>>>>> dbdd0986

        row = layout.row()
        row.label(text="Resolution:")
        row = layout.row(align=True)
        row.prop(gs, "resolution_x", slider=False, text="X")
        row.prop(gs, "resolution_y", slider=False, text="Y")
<<<<<<< HEAD
        row = layout.row()
        col = row.column()
        col.prop(gs, "show_fullscreen")
        col = row.column()
        col.prop(gs, "use_desktop")
        col.active = gs.show_fullscreen

        col = layout.column()
        col.label(text="Quality:")
        col.prop(gs, "samples")
=======

        col = layout.column()
        col.label(text="Quality:")
>>>>>>> dbdd0986
        col = layout.column(align=True)
        col.prop(gs, "depth", text="Bit Depth", slider=False)
        col.prop(gs, "frequency", text="Refresh Rate", slider=False)


class RENDER_PT_game_stereo(RenderButtonsPanel, Panel):
    bl_label = "Stereo"
    COMPAT_ENGINES = {'BLENDER_GAME'}

    def draw(self, context):
        layout = self.layout

        gs = context.scene.game_settings
        stereo_mode = gs.stereo

        # stereo options:
        layout.prop(gs, "stereo", expand=True)

        # stereo:
        if stereo_mode == 'STEREO':
            layout.prop(gs, "stereo_mode")
            layout.prop(gs, "stereo_eye_separation")

        # dome:
        elif stereo_mode == 'DOME':
            layout.prop(gs, "dome_mode", text="Dome Type")

            dome_type = gs.dome_mode

            split = layout.split()

            if dome_type in {'FISHEYE', 'TRUNCATED_REAR', 'TRUNCATED_FRONT'}:
                col = split.column()

                col.prop(gs, "dome_buffer_resolution", text="Resolution", slider=True)
                col.prop(gs, "dome_angle", slider=True)

                col = split.column()
                col.prop(gs, "dome_tesselation", text="Tesselation")
                col.prop(gs, "dome_tilt")

            elif dome_type == 'PANORAM_SPH':
                col = split.column()

                col.prop(gs, "dome_buffer_resolution", text="Resolution", slider=True)
                col = split.column()
                col.prop(gs, "dome_tesselation", text="Tesselation")

            else:  # cube map
                col = split.column()

                col.prop(gs, "dome_buffer_resolution", text="Resolution", slider=True)

                col = split.column()

            layout.prop(gs, "dome_text")


class RENDER_PT_game_shading(RenderButtonsPanel, Panel):
    bl_label = "Shading"
    COMPAT_ENGINES = {'BLENDER_GAME'}

    def draw(self, context):
        layout = self.layout

        gs = context.scene.game_settings

        layout.prop(gs, "material_mode", expand=True)

        if gs.material_mode == 'GLSL':
            col = layout.column(align=True)
            col.prop(gs, "dynamic_points")
            col.prop(gs, "dynamic_spots")
            col.prop(gs, "dynamic_suns")
            col.prop(gs, "dynamic_hemis")
            
            # When area lights work in the BGE, this should be ready
            # col.prop(gs, "dynamic_areas")
            
            split = layout.split()

            col = split.column()
            col.prop(gs, "use_glsl_lights", text="Lights")
            col.prop(gs, "use_glsl_shaders", text="Shaders")
            col.prop(gs, "use_glsl_shadows", text="Shadows")
            col.prop(gs, "use_glsl_color_management", text="Color Management")

            col = split.column()
            col.prop(gs, "use_glsl_ramps", text="Ramps")
            col.prop(gs, "use_glsl_nodes", text="Nodes")
            col.prop(gs, "use_glsl_extra_textures", text="Extra Textures")

<<<<<<< HEAD
=======

>>>>>>> dbdd0986
class RENDER_PT_game_system(RenderButtonsPanel, Panel):
    bl_label = "System"
    COMPAT_ENGINES = {'BLENDER_GAME'}

    def draw(self, context):
        layout = self.layout

        gs = context.scene.game_settings
<<<<<<< HEAD
        col = layout.column()
        row = col.row()
        col = row.column()
        col.prop(gs, "use_frame_rate")
        col.prop(gs, "restrict_animation_updates")
        col = row.column()
        col.prop(gs, "use_display_lists")
        col.active = gs.raster_storage != 'VERTEX_BUFFER_OBJECT'
		
        row = layout.row()
        row.prop(gs, "raster_storage")
        
        row = layout.row()
        row.label("Exit Key")
        row.prop(gs, "exit_key", text="", event=True)

=======
        row = layout.row()
        row.prop(gs, "use_frame_rate")
        row.prop(gs, "restrict_animation_updates")

        row = layout.row()
        row.prop(gs, "use_display_lists")

        row = layout.row()
        row.label("Exit Key")
        row.prop(gs, "exit_key", text="", event=True)
>>>>>>> dbdd0986


class RENDER_PT_game_display(RenderButtonsPanel, Panel):
    bl_label = "Display"
    COMPAT_ENGINES = {'BLENDER_GAME'}

    def draw(self, context):
        layout = self.layout

        row = layout.row()
        row.prop(context.scene.render, "fps", text="Animation Frame Rate", slider=False)

        gs = context.scene.game_settings
        flow = layout.column_flow()
        flow.prop(gs, "show_debug_properties", text="Debug Properties")
        flow.prop(gs, "show_framerate_profile", text="Framerate and Profile")
        flow.prop(gs, "show_physics_visualization", text="Physics Visualization")
        flow.prop(gs, "use_deprecation_warnings")
        flow.prop(gs, "show_mouse", text="Mouse Cursor")

<<<<<<< HEAD
        # framing:
=======
>>>>>>> dbdd0986
        col = layout.column()
        col.label(text="Framing:")
        col.row().prop(gs, "frame_type", expand=True)
        if gs.frame_type == 'LETTERBOX':
            col.prop(gs, "frame_color", text="")
<<<<<<< HEAD
=======

>>>>>>> dbdd0986

class SceneButtonsPanel():
    bl_space_type = 'PROPERTIES'
    bl_region_type = 'WINDOW'
    bl_context = "scene"


class SCENE_PT_game_navmesh(SceneButtonsPanel, Panel):
    bl_label = "Navigation mesh"
    bl_options = {'DEFAULT_CLOSED'}
    COMPAT_ENGINES = {'BLENDER_GAME'}

    @classmethod
    def poll(cls, context):
        scene = context.scene
        return (scene and scene.render.engine in cls.COMPAT_ENGINES)

    def draw(self, context):
        layout = self.layout

        rd = context.scene.game_settings.recast_data

        layout.operator("mesh.navmesh_make", text='Build navigation mesh')

        col = layout.column()
        col.label(text="Rasterization:")
        row = col.row()
        row.prop(rd, "cell_size")
        row.prop(rd, "cell_height")

        col = layout.column()
        col.label(text="Agent:")
        split = col.split()

        col = split.column()
        col.prop(rd, "agent_height", text="Height")
        col.prop(rd, "agent_radius", text="Radius")

        col = split.column()
        col.prop(rd, "slope_max")
        col.prop(rd, "climb_max")

        col = layout.column()
        col.label(text="Region:")
        row = col.row()
        row.prop(rd, "region_min_size")
        row.prop(rd, "region_merge_size")

        col = layout.column()
        col.label(text="Polygonization:")
        split = col.split()

        col = split.column()
        col.prop(rd, "edge_max_len")
        col.prop(rd, "edge_max_error")

        split.prop(rd, "verts_per_poly")

        col = layout.column()
        col.label(text="Detail Mesh:")
        row = col.row()
        row.prop(rd, "sample_dist")
        row.prop(rd, "sample_max_error")


class RENDER_PT_game_sound(RenderButtonsPanel, Panel):
    bl_label = "Sound"
    COMPAT_ENGINES = {'BLENDER_GAME'}

    def draw(self, context):
        layout = self.layout

        scene = context.scene

        layout.prop(scene, "audio_distance_model")

        col = layout.column(align=True)
        col.prop(scene, "audio_doppler_speed", text="Speed")
        col.prop(scene, "audio_doppler_factor")
<<<<<<< HEAD
=======


>>>>>>> dbdd0986
class WorldButtonsPanel():
    bl_space_type = 'PROPERTIES'
    bl_region_type = 'WINDOW'
    bl_context = "world"


class WORLD_PT_game_context_world(WorldButtonsPanel, Panel):
    bl_label = ""
    bl_options = {'HIDE_HEADER'}
    COMPAT_ENGINES = {'BLENDER_GAME'}

    @classmethod
    def poll(cls, context):
        rd = context.scene.render
        return (context.scene) and (rd.use_game_engine)

    def draw(self, context):
        layout = self.layout

        scene = context.scene
        world = context.world
        space = context.space_data

        split = layout.split(percentage=0.65)
        if scene:
            split.template_ID(scene, "world", new="world.new")
        elif world:
            split.template_ID(space, "pin_id")


class WORLD_PT_game_world(WorldButtonsPanel, Panel):
    bl_label = "World"
    COMPAT_ENGINES = {'BLENDER_GAME'}

    @classmethod
    def poll(cls, context):
        scene = context.scene
        return (scene.world and scene.render.engine in cls.COMPAT_ENGINES)

    def draw(self, context):
        layout = self.layout

        world = context.world

        row = layout.row()
        row.column().prop(world, "horizon_color")
        row.column().prop(world, "ambient_color")


class WORLD_PT_game_mist(WorldButtonsPanel, Panel):
    bl_label = "Mist"
    COMPAT_ENGINES = {'BLENDER_GAME'}

    @classmethod
    def poll(cls, context):
        scene = context.scene
        return (scene.world and scene.render.engine in cls.COMPAT_ENGINES)

    def draw_header(self, context):
        world = context.world

        self.layout.prop(world.mist_settings, "use_mist", text="")

    def draw(self, context):
        layout = self.layout

        world = context.world

        layout.active = world.mist_settings.use_mist
        row = layout.row()
        row.prop(world.mist_settings, "falloff")

        row = layout.row(align=True)
        row.prop(world.mist_settings, "start")
        row.prop(world.mist_settings, "depth")
        row = layout.row()
        row.prop(world.mist_settings, "intensity", text="Minimum Intensity")


class WORLD_PT_game_physics(WorldButtonsPanel, Panel):
    bl_label = "Physics"
    COMPAT_ENGINES = {'BLENDER_GAME'}

    @classmethod
    def poll(cls, context):
        scene = context.scene
        return (scene.world and scene.render.engine in cls.COMPAT_ENGINES)

    def draw(self, context):
        layout = self.layout

        gs = context.scene.game_settings

        layout.prop(gs, "physics_engine")
        if gs.physics_engine != 'NONE':
            layout.prop(gs, "physics_gravity", text="Gravity")

            split = layout.split()

            col = split.column()
            col.label(text="Physics Steps:")
            sub = col.column(align=True)
            sub.prop(gs, "physics_step_max", text="Max")
            sub.prop(gs, "physics_step_sub", text="Substeps")
            col.prop(gs, "fps", text="FPS")

            col = split.column()
            col.label(text="Logic Steps:")
            col.prop(gs, "logic_step_max", text="Max")

            col = layout.column()
            col.prop(gs, "use_occlusion_culling", text="Occlusion Culling")
            sub = col.column()
            sub.active = gs.use_occlusion_culling
            sub.prop(gs, "occlusion_culling_resolution", text="Resolution")

        else:
            split = layout.split()

            col = split.column()
            col.label(text="Physics Steps:")
            col.prop(gs, "fps", text="FPS")

            col = split.column()
            col.label(text="Logic Steps:")
            col.prop(gs, "logic_step_max", text="Max")


class WORLD_PT_game_physics_obstacles(WorldButtonsPanel, Panel):
    bl_label = "Obstacle simulation"
    COMPAT_ENGINES = {'BLENDER_GAME'}

    @classmethod
    def poll(cls, context):
        scene = context.scene
        return (scene.world and scene.render.engine in cls.COMPAT_ENGINES)

    def draw(self, context):
        layout = self.layout

        gs = context.scene.game_settings

        layout.prop(gs, "obstacle_simulation", text="Type")
        if gs.obstacle_simulation != 'NONE':
            layout.prop(gs, "level_height")
            layout.prop(gs, "show_obstacle_simulation")

if __name__ == "__main__":  # only for live edit.
    bpy.utils.register_module(__name__)<|MERGE_RESOLUTION|>--- conflicted
+++ resolved
@@ -282,18 +282,13 @@
 
         row = layout.row()
         row.operator("wm.blenderplayer_start", text="Start")
-<<<<<<< HEAD
         row.label()
-=======
-        row.prop(gs, "show_fullscreen")
->>>>>>> dbdd0986
 
         row = layout.row()
         row.label(text="Resolution:")
         row = layout.row(align=True)
         row.prop(gs, "resolution_x", slider=False, text="X")
         row.prop(gs, "resolution_y", slider=False, text="Y")
-<<<<<<< HEAD
         row = layout.row()
         col = row.column()
         col.prop(gs, "show_fullscreen")
@@ -304,11 +299,6 @@
         col = layout.column()
         col.label(text="Quality:")
         col.prop(gs, "samples")
-=======
-
-        col = layout.column()
-        col.label(text="Quality:")
->>>>>>> dbdd0986
         col = layout.column(align=True)
         col.prop(gs, "depth", text="Bit Depth", slider=False)
         col.prop(gs, "frequency", text="Refresh Rate", slider=False)
@@ -401,10 +391,7 @@
             col.prop(gs, "use_glsl_nodes", text="Nodes")
             col.prop(gs, "use_glsl_extra_textures", text="Extra Textures")
 
-<<<<<<< HEAD
-=======
-
->>>>>>> dbdd0986
+
 class RENDER_PT_game_system(RenderButtonsPanel, Panel):
     bl_label = "System"
     COMPAT_ENGINES = {'BLENDER_GAME'}
@@ -413,7 +400,6 @@
         layout = self.layout
 
         gs = context.scene.game_settings
-<<<<<<< HEAD
         col = layout.column()
         row = col.row()
         col = row.column()
@@ -430,18 +416,6 @@
         row.label("Exit Key")
         row.prop(gs, "exit_key", text="", event=True)
 
-=======
-        row = layout.row()
-        row.prop(gs, "use_frame_rate")
-        row.prop(gs, "restrict_animation_updates")
-
-        row = layout.row()
-        row.prop(gs, "use_display_lists")
-
-        row = layout.row()
-        row.label("Exit Key")
-        row.prop(gs, "exit_key", text="", event=True)
->>>>>>> dbdd0986
 
 
 class RENDER_PT_game_display(RenderButtonsPanel, Panel):
@@ -462,19 +436,12 @@
         flow.prop(gs, "use_deprecation_warnings")
         flow.prop(gs, "show_mouse", text="Mouse Cursor")
 
-<<<<<<< HEAD
-        # framing:
-=======
->>>>>>> dbdd0986
         col = layout.column()
         col.label(text="Framing:")
         col.row().prop(gs, "frame_type", expand=True)
         if gs.frame_type == 'LETTERBOX':
             col.prop(gs, "frame_color", text="")
-<<<<<<< HEAD
-=======
-
->>>>>>> dbdd0986
+
 
 class SceneButtonsPanel():
     bl_space_type = 'PROPERTIES'
@@ -554,11 +521,8 @@
         col = layout.column(align=True)
         col.prop(scene, "audio_doppler_speed", text="Speed")
         col.prop(scene, "audio_doppler_factor")
-<<<<<<< HEAD
-=======
-
-
->>>>>>> dbdd0986
+
+
 class WorldButtonsPanel():
     bl_space_type = 'PROPERTIES'
     bl_region_type = 'WINDOW'
